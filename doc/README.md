--- conflicted
+++ resolved
@@ -1,43 +1,3 @@
-<<<<<<< HEAD
-unit-e
-=============
-
-Setup
----------------------
-unit-e is the original Unit-e client and it builds the backbone of the network. It downloads and, by default, stores the entire history of Unit-e transactions (which is currently more than 100 GBs); depending on the speed of your computer and network connection, the synchronization process can take anywhere from a few hours to a day or more.
-
-To download unit-e, visit [bitcoincore.org](https://bitcoincore.org/en/releases/).
-
-Running
----------------------
-The following are some helpful notes on how to run unit-e on your native platform.
-
-### Unix
-
-Unpack the files into a directory and run:
-
-- `bin/unite-qt` (GUI) or
-- `bin/united` (headless)
-
-### Windows
-
-Unpack the files into a directory, and then run unite-qt.exe.
-
-### macOS
-
-Drag unit-e to your applications folder, and then run unit-e.
-
-### Need Help?
-
-* See the documentation at the [Unit-e Wiki](https://en.unite.it/wiki/Main_Page)
-for help and more information.
-* Ask for help on [#unite](http://webchat.freenode.net?channels=unite) on Freenode. If you don't have an IRC client use [webchat here](http://webchat.freenode.net?channels=unite).
-* Ask for help on the [UnitETalk](https://bitcointalk.org/) forums, in the [Technical Support board](https://bitcointalk.org/index.php?board=4.0).
-
-Building
----------------------
-The following are developer notes on how to build unit-e on your native platform. They are not complete guides, but include notes on the necessary libraries, compile flags, etc.
-=======
 # unit-e developer documentation
 
 This directory collects documentation primarily targeted at developers working
@@ -52,7 +12,6 @@
 The following are developer notes on how to build unit-e on your native
 platform. They are not complete guides, but include notes on the necessary
 libraries, compile flags, etc.
->>>>>>> 07428419
 
 - [Dependencies](dependencies.md)
 - [macOS Build Notes](build-osx.md)
@@ -60,32 +19,19 @@
 - [Windows Build Notes](build-windows.md)
 - [OpenBSD Build Notes](build-openbsd.md)
 - [NetBSD Build Notes](build-netbsd.md)
-<<<<<<< HEAD
-=======
 
 ### Reproducible builds
 
->>>>>>> 07428419
 - [Gitian Building Guide](gitian-building.md)
 - [Deterministic OS X Dmg Notes](README_osx.md)
 
 ## Development
 
-<<<<<<< HEAD
-Development
----------------------
-The Unit-e repo's [root README](/README.md) contains relevant information on the development process and automated testing.
-=======
 The unit-e repo's [root README](/README.md) contains relevant information on the
 development process and automated testing.
->>>>>>> 07428419
 
 - [Developer Notes](developer-notes.md)
 - [Release Process](release-process.md)
-<<<<<<< HEAD
-- [Source Code Documentation (External Link)](https://dev.visucore.com/unite/doxygen/)
-=======
->>>>>>> 07428419
 - [Translation Process](translation_process.md)
 - [Translation Strings Policy](translation_strings_policy.md)
 - [Travis CI](travis-ci.md)
@@ -95,14 +41,7 @@
 - [Dnsseed Policy](dnsseed-policy.md)
 - [Benchmarking](benchmarking.md)
 
-<<<<<<< HEAD
-### Resources
-* Discuss on the [UnitETalk](https://bitcointalk.org/) forums, in the [Development & Technical Discussion board](https://bitcointalk.org/index.php?board=6.0).
-* Discuss project-specific development on #unite-core-dev on Freenode. If you don't have an IRC client use [webchat here](http://webchat.freenode.net/?channels=unite-core-dev).
-* Discuss general Unit-e development on #unite-dev on Freenode. If you don't have an IRC client use [webchat here](http://webchat.freenode.net/?channels=unite-dev).
-=======
 ## Miscellaneous
->>>>>>> 07428419
 
 - [Files](files.md)
 - [Fuzz-testing](fuzzing.md)
