--- conflicted
+++ resolved
@@ -1,6 +1,3 @@
-<<<<<<< HEAD
-BIPs that are implemented by unit-e (up-to-date up to **v0.17.0**):
-=======
 # BIPs
 
 The unit-e code is based on the [Bitcoin Core
@@ -50,7 +47,6 @@
 These BIPs are implemented in unit-e, inheriting them from the Bitcoin Core code
 base on which unit-e is based. All version and release references refer to
 Bitcoin Core upstream releases.
->>>>>>> c270eea7
 
 * [`BIP 9`](https://github.com/bitcoin/bips/blob/master/bip-0009.mediawiki): The changes allowing multiple soft-forks to be deployed in parallel have been implemented since **v0.12.1**  ([PR #7575](https://github.com/bitcoin/bitcoin/pull/7575))
 * [`BIP 11`](https://github.com/bitcoin/bips/blob/master/bip-0011.mediawiki): Multisig outputs are standard since **v0.6.0** ([PR #669](https://github.com/bitcoin/bitcoin/pull/669)).
