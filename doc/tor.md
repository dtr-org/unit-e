# TOR SUPPORT IN UNIT-E

It is possible to run unit-e as a Tor hidden service, and connect to such services.

The following directions assume you have a Tor proxy running on port 9050. Many distributions default to having a SOCKS proxy listening on port 9050, but others may not. In particular, the Tor Browser Bundle defaults to listening on port 9150. See [Tor Project FAQ:TBBSocksPort](https://www.torproject.org/docs/faq.html.en#TBBSocksPort) for how to properly
configure Tor.


## 1. Run unit-e behind a Tor proxy

The first step is running Unit-e behind a Tor proxy. This will already make all
outgoing connections be anonymized, but more is possible.

	-proxy=ip:port  Set the proxy server. If SOCKS5 is selected (default), this proxy
	                server will be used to try to reach .onion addresses as well.

	-onion=ip:port  Set the proxy server to use for Tor hidden services. You do not
	                need to set this if it's the same as -proxy. You can use -noonion
	                to explicitly disable access to hidden service.

	-listen         When using -proxy, listening is disabled by default. If you want
	                to run a hidden service (see next section), you'll need to enable
	                it explicitly.

	-connect=X      When behind a Tor proxy, you can specify .onion addresses instead
	-addnode=X      of IP addresses or hostnames in these parameters. It requires
	-seednode=X     SOCKS5. In Tor mode, such addresses can also be exchanged with
	                other P2P nodes.

In a typical situation, this suffices to run behind a Tor proxy:

	./unit-e -proxy=127.0.0.1:9050


## 2. Run a unit-e hidden server

If you configure your Tor system accordingly, it is possible to make your node also
reachable from the Tor network. Add these lines to your /etc/tor/torrc (or equivalent
config file): *Needed for Tor version 0.2.7.0 and older versions of Tor only. For newer
versions of Tor see [Section 3](#3-automatically-listen-on-tor).*

	HiddenServiceDir /var/lib/tor/unite-service/
	HiddenServicePort 7182 127.0.0.1:7182
	HiddenServicePort 17182 127.0.0.1:17182

The directory can be different of course, but (both) port numbers should be equal to
your unit-e's P2P listen port (7182 by default).

	-externalip=X   You can tell unite about its publicly reachable address using
	                this option, and this can be a .onion address. Given the above
	                configuration, you can find your .onion address in
	                /var/lib/tor/unite-service/hostname. For connections
	                coming from unroutable addresses (such as 127.0.0.1, where the
	                Tor proxy typically runs), .onion addresses are given
	                preference for your node to advertise itself with.

	-listen         You'll need to enable listening for incoming connections, as this
	                is off by default behind a proxy.

	-discover       When -externalip is specified, no attempt is made to discover local
	                IPv4 or IPv6 addresses. If you want to run a dual stack, reachable
	                from both Tor and IPv4 (or IPv6), you'll need to either pass your
	                other addresses using -externalip, or explicitly enable -discover.
	                Note that both addresses of a dual-stack system may be easily
	                linkable using traffic analysis.

In a typical situation, where you're only reachable via Tor, this should suffice:

	./unit-e -proxy=127.0.0.1:9050 -externalip=57qr3yd1nyntf5k.onion -listen

(obviously, replace the .onion address with your own). It should be noted that you still
listen on all devices and another node could establish a clearnet connection, when knowing
your address. To mitigate this, additionally bind the address of your Tor proxy:

	./unit-e ... -bind=127.0.0.1

If you don't care too much about hiding your node, and want to be reachable on IPv4
as well, use `discover` instead:

	./unit-e ... -discover

and open port 7182 on your firewall (or use -upnp).

If you only want to use Tor to reach .onion addresses, but not use it as a proxy
for normal IPv4/IPv6 communication, use:

	./unit-e -onion=127.0.0.1:9050 -externalip=57qr3yd1nyntf5k.onion -discover

## 3. Automatically listen on Tor

Starting with Tor version 0.2.7.1 it is possible, through Tor's control socket
API, to create and destroy 'ephemeral' hidden services programmatically.
unit-e has been updated to make use of this.

This means that if Tor is running (and proper authentication has been configured),
unit-e automatically creates a hidden service to listen on. This will positively
affect the number of available .onion nodes.

This new feature is enabled by default if unit-e is listening (`-listen`), and
requires a Tor connection to work. It can be explicitly disabled with `-listenonion=0`
and, if not disabled, configured using the `-torcontrol` and `-torpassword` settings.
To show verbose debugging information, pass `-debug=tor`.

Connecting to Tor's control socket API requires one of two authentication methods to be
<<<<<<< HEAD
configured. For cookie authentication the user running united must have write access
to the `CookieAuthFile` specified in Tor configuration. In some cases, this is
preconfigured and the creation of a hidden service is automatic. If permission problems
are seen with `-debug=tor` they can be resolved by adding both the user running Tor and
the user running united to the same group and setting permissions appropriately. On
Debian-based systems the user running united can be added to the debian-tor group,
=======
configured. For cookie authentication the user running unit-e must have write access
to the `CookieAuthFile` specified in Tor configuration. In some cases this is
preconfigured and the creation of a hidden service is automatic. If permission problems
are seen with `-debug=tor` they can be resolved by adding both the user running tor and
the user running unit-e to the same group and setting permissions appropriately. On
Debian-based systems the user running unit-e can be added to the debian-tor group,
>>>>>>> 7e67c75d
which has the appropriate permissions. An alternative authentication method is the use
of the `-torpassword` flag and a `hash-password` which can be enabled and specified in
Tor configuration.

## 4. Privacy recommendations

- Do not add anything but unit-e ports to the hidden service created in section 2.
  If you run a web service too, create a new hidden service for that.
  Otherwise it is trivial to link them, which may reduce privacy. Hidden
  services created automatically (as in section 3) always have only one port
  open.<|MERGE_RESOLUTION|>--- conflicted
+++ resolved
@@ -102,21 +102,12 @@
 To show verbose debugging information, pass `-debug=tor`.
 
 Connecting to Tor's control socket API requires one of two authentication methods to be
-<<<<<<< HEAD
-configured. For cookie authentication the user running united must have write access
+configured. For cookie authentication the user running unit-e must have write access
 to the `CookieAuthFile` specified in Tor configuration. In some cases, this is
 preconfigured and the creation of a hidden service is automatic. If permission problems
 are seen with `-debug=tor` they can be resolved by adding both the user running Tor and
-the user running united to the same group and setting permissions appropriately. On
-Debian-based systems the user running united can be added to the debian-tor group,
-=======
-configured. For cookie authentication the user running unit-e must have write access
-to the `CookieAuthFile` specified in Tor configuration. In some cases this is
-preconfigured and the creation of a hidden service is automatic. If permission problems
-are seen with `-debug=tor` they can be resolved by adding both the user running tor and
 the user running unit-e to the same group and setting permissions appropriately. On
 Debian-based systems the user running unit-e can be added to the debian-tor group,
->>>>>>> 7e67c75d
 which has the appropriate permissions. An alternative authentication method is the use
 of the `-torpassword` flag and a `hash-password` which can be enabled and specified in
 Tor configuration.
