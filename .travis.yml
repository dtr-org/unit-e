branches:
  only:
    - master
sudo: required
dist: trusty
os: linux
language: minimal
cache:
  directories:
    - depends/built
    - depends/sdk-sources
    - $HOME/.ccache
git:
  depth: false  # full clone for git subtree check, this works around issue #12388
env:
  global:
    - MAKEJOBS=-j3
    - RUN_TESTS=false
    - CHECK_DOC=0
    - BOOST_TEST_RANDOM=1$TRAVIS_BUILD_ID
    - CCACHE_SIZE=100M
    - CCACHE_TEMPDIR=/tmp/.ccache-temp
    - CCACHE_COMPRESS=1
    - BASE_OUTDIR=$TRAVIS_BUILD_DIR/out
    - SDK_URL=https://bitcoincore.org/depends-sources/sdks
    - WINEDEBUG=fixme-all
stages:
  - lint
  - test
before_install:
  - set -o errexit; source .travis/test_03_before_install.sh
install:
  - set -o errexit; source .travis/test_04_install.sh
before_script:
  - set -o errexit; source .travis/test_05_before_script.sh
script:
  - set -o errexit; source .travis/test_06_script.sh
after_script:
  - echo $TRAVIS_COMMIT_RANGE
  - echo $TRAVIS_COMMIT_LOG
jobs:
  include:
    - stage: lint
      env:
      dist: trusty
      os: linux
      sudo: false
      cache: false
      language: python
      python: '2.7'
      addons:
        apt:
          packages:
            - python3-flake8
      before_install:
        - set -o errexit; source .travis/lint_03_before_install.sh
      install:
        - set -o errexit; source .travis/lint_04_install.sh
      before_script:
        - set -o errexit; source .travis/lint_05_before_script.sh
      script:
        - set -o errexit; source .travis/lint_06_script.sh
# ARM
<<<<<<< HEAD
    - HOST=arm-linux-gnueabihf PACKAGES="g++-arm-linux-gnueabihf python3-pip" DEP_OPTS="NO_QT=1" CHECK_DOC=1 GOAL="install" UNITE_CONFIG="--enable-glibc-back-compat --enable-reduce-exports"
# Win32
    - HOST=i686-w64-mingw32 DPKG_ADD_ARCH="i386" DEP_OPTS="NO_QT=1" PACKAGES="python3 nsis g++-mingw-w64-i686 wine1.6" RUN_TESTS=true GOAL="install" UNITE_CONFIG="--enable-reduce-exports"
# Qt4 & system libs
    - HOST=x86_64-unknown-linux-gnu PACKAGES="python3-zmq qt4-dev-tools libssl-dev libevent-dev bsdmainutils libboost-system-dev libboost-filesystem-dev libboost-chrono-dev libboost-program-options-dev libboost-test-dev libboost-thread-dev libdb5.1++-dev libminiupnpc-dev libzmq3-dev libprotobuf-dev protobuf-compiler libqrencode-dev xvfb" NO_DEPENDS=1 NEED_XVFB=1 RUN_TESTS=true GOAL="install" UNITE_CONFIG="--enable-zmq --with-incompatible-bdb --enable-glibc-back-compat --enable-reduce-exports --with-gui=qt4 CPPFLAGS=-DDEBUG_LOCKORDER"
# 32-bit + dash
    - HOST=i686-pc-linux-gnu PACKAGES="g++-multilib python3-zmq" DEP_OPTS="NO_QT=1" RUN_TESTS=true GOAL="install" UNITE_CONFIG="--enable-zmq --enable-glibc-back-compat --enable-reduce-exports LDFLAGS=-static-libstdc++" USE_SHELL="/bin/dash"
# Win64
    - HOST=x86_64-w64-mingw32 DPKG_ADD_ARCH="i386" DEP_OPTS="NO_QT=1" PACKAGES="python3 nsis g++-mingw-w64-x86-64 wine1.6" RUN_TESTS=true GOAL="install" UNITE_CONFIG="--enable-reduce-exports"
# x86_64 Linux (uses qt5 dev package instead of depends Qt to speed up build and avoid timeout)
    - HOST=x86_64-unknown-linux-gnu PACKAGES="python3-zmq qtbase5-dev qttools5-dev-tools protobuf-compiler libdbus-1-dev libharfbuzz-dev" DEP_OPTS="NO_QT=1 NO_UPNP=1 DEBUG=1 ALLOW_HOST_PACKAGES=1" RUN_TESTS=true GOAL="install" UNITE_CONFIG="--enable-zmq --with-gui=qt5 --enable-glibc-back-compat --enable-reduce-exports CPPFLAGS=-DDEBUG_LOCKORDER"
# x86_64 Linux, No wallet
    - HOST=x86_64-unknown-linux-gnu PACKAGES="python3" DEP_OPTS="NO_WALLET=1" RUN_TESTS=true GOAL="install" UNITE_CONFIG="--enable-glibc-back-compat --enable-reduce-exports"
# Cross-Mac
    - HOST=x86_64-apple-darwin11 PACKAGES="cmake imagemagick libcap-dev librsvg2-bin libz-dev libbz2-dev libtiff-tools python-dev" UNITE_CONFIG="--enable-gui --enable-reduce-exports --enable-werror" OSX_SDK=10.11 GOAL="deploy"

before_install:
    - export PATH=$(echo $PATH | tr ':' "\n" | sed '/\/opt\/python/d' | tr "\n" ":" | sed "s|::|:|g")
install:
    - if [ -n "$DPKG_ADD_ARCH" ]; then sudo dpkg --add-architecture "$DPKG_ADD_ARCH" ; fi
    - if [ -n "$PACKAGES" ]; then travis_retry sudo apt-get update; fi
    - if [ -n "$PACKAGES" ]; then travis_retry sudo apt-get install --no-install-recommends --no-upgrade -qq $PACKAGES; fi
    - if [ "$CHECK_DOC" = 1 -a "$TRAVIS_EVENT_TYPE" = "pull_request" ]; then travis_retry pip3 install flake8 --user; fi
before_script:
    - if [ "$CHECK_DOC" = 1 -a "$TRAVIS_EVENT_TYPE" = "pull_request" ]; then contrib/devtools/commit-script-check.sh $TRAVIS_COMMIT_RANGE; fi
    - if [ "$CHECK_DOC" = 1 ]; then contrib/devtools/git-subtree-check.sh src/crypto/ctaes; fi
    - if [ "$CHECK_DOC" = 1 ]; then contrib/devtools/git-subtree-check.sh src/secp256k1; fi
    - if [ "$CHECK_DOC" = 1 ]; then contrib/devtools/git-subtree-check.sh src/univalue; fi
    - if [ "$CHECK_DOC" = 1 ]; then contrib/devtools/git-subtree-check.sh src/leveldb; fi
    - if [ "$CHECK_DOC" = 1 ]; then contrib/devtools/check-doc.py; fi
    - if [ "$CHECK_DOC" = 1 ]; then contrib/devtools/check-rpc-mappings.py .; fi
    - if [ "$CHECK_DOC" = 1 -a "$TRAVIS_EVENT_TYPE" = "pull_request" ]; then contrib/devtools/lint-all.sh; fi
    - unset CC; unset CXX
    - mkdir -p depends/SDKs depends/sdk-sources
    - if [ -n "$OSX_SDK" -a ! -f depends/sdk-sources/MacOSX${OSX_SDK}.sdk.tar.gz ]; then curl --location --fail $SDK_URL/MacOSX${OSX_SDK}.sdk.tar.gz -o depends/sdk-sources/MacOSX${OSX_SDK}.sdk.tar.gz; fi
    - if [ -n "$OSX_SDK" -a -f depends/sdk-sources/MacOSX${OSX_SDK}.sdk.tar.gz ]; then tar -C depends/SDKs -xf depends/sdk-sources/MacOSX${OSX_SDK}.sdk.tar.gz; fi
    - if [ -z "$NO_DEPENDS" ]; then make $MAKEJOBS -C depends HOST=$HOST $DEP_OPTS; fi
    # Start xvfb if needed, as documented at https://docs.travis-ci.com/user/gui-and-headless-browsers/#Using-xvfb-to-Run-Tests-That-Require-a-GUI
    - if [ "$NEED_XVFB" = 1 ]; then export DISPLAY=:99.0; /sbin/start-stop-daemon --start --pidfile /tmp/custom_xvfb_99.pid --make-pidfile --background --exec /usr/bin/Xvfb -- :99 -ac; fi
script:
    - if [ "$CHECK_DOC" = 1 -a "$TRAVIS_REPO_SLUG" = "unite/unite" -a "$TRAVIS_PULL_REQUEST" = "false" ]; then while read LINE; do travis_retry gpg --keyserver hkp://subset.pool.sks-keyservers.net --recv-keys $LINE; done < contrib/verify-commits/trusted-keys; fi
    - if [ "$CHECK_DOC" = 1 -a "$TRAVIS_REPO_SLUG" = "unite/unite" -a "$TRAVIS_PULL_REQUEST" = "false" ]; then contrib/verify-commits/verify-commits.sh; fi
    - export TRAVIS_COMMIT_LOG=`git log --format=fuller -1`
    - if [ -n "$USE_SHELL" ]; then export CONFIG_SHELL="$USE_SHELL"; fi
    - OUTDIR=$BASE_OUTDIR/$TRAVIS_PULL_REQUEST/$TRAVIS_JOB_NUMBER-$HOST
    - UNITE_CONFIG_ALL="--disable-dependency-tracking --prefix=$TRAVIS_BUILD_DIR/depends/$HOST --bindir=$OUTDIR/bin --libdir=$OUTDIR/lib"
    - if [ -z "$NO_DEPENDS" ]; then depends/$HOST/native/bin/ccache --max-size=$CCACHE_SIZE; fi
    - test -n "$USE_SHELL" && eval '"$USE_SHELL" -c "./autogen.sh"' || ./autogen.sh
    - mkdir build && cd build
    - ../configure --cache-file=config.cache $UNITE_CONFIG_ALL $UNITE_CONFIG || ( cat config.log && false)
    - make distdir VERSION=$HOST
    - cd unite-$HOST
    - ./configure --cache-file=../config.cache $UNITE_CONFIG_ALL $UNITE_CONFIG || ( cat config.log && false)
    - make $MAKEJOBS $GOAL || ( echo "Build failure. Verbose build follows." && make $GOAL V=1 ; false )
    - export LD_LIBRARY_PATH=$TRAVIS_BUILD_DIR/depends/$HOST/lib
    - if [ "$RUN_TESTS" = "true" ]; then travis_wait 30 make $MAKEJOBS check VERBOSE=1; fi
    - if [ "$TRAVIS_EVENT_TYPE" = "cron" ]; then extended="--extended --exclude feature_pruning,feature_dbcrash"; fi
    - if [ "$RUN_TESTS" = "true" ]; then test/functional/test_runner.py --combinedlogslen=4000 --coverage --quiet ${extended}; fi
after_script:
    - echo $TRAVIS_COMMIT_RANGE
    - echo $TRAVIS_COMMIT_LOG
=======
    - stage: test
      env: >-
        HOST=arm-linux-gnueabihf
        PACKAGES="g++-arm-linux-gnueabihf python3-pip"
        DEP_OPTS="NO_QT=1"
        CHECK_DOC=1
        GOAL="install"
        UNITE_CONFIG="--enable-glibc-back-compat --enable-reduce-exports"
# Win32
    - stage: test
      env: >-
        HOST=i686-w64-mingw32
        DPKG_ADD_ARCH="i386"
        DEP_OPTS="NO_QT=1"
        PACKAGES="python3 nsis g++-mingw-w64-i686 wine1.6"
        RUN_TESTS=true
        GOAL="install"
        UNITE_CONFIG="--enable-reduce-exports"
# Qt4 & system libs
    - stage: test
      env: >-
        HOST=x86_64-unknown-linux-gnu
        PACKAGES="python3-zmq qt4-dev-tools libssl-dev libevent-dev bsdmainutils libboost-system-dev libboost-filesystem-dev libboost-chrono-dev libboost-program-options-dev libboost-test-dev libboost-thread-dev libdb5.1++-dev libminiupnpc-dev libzmq3-dev libprotobuf-dev protobuf-compiler libqrencode-dev xvfb"
        NO_DEPENDS=1
        NEED_XVFB=1
        RUN_TESTS=true
        GOAL="install"
        UNITE_CONFIG="--enable-zmq --with-incompatible-bdb --enable-glibc-back-compat --enable-reduce-exports --with-gui=qt4 CPPFLAGS=-DDEBUG_LOCKORDER"
# 32-bit + dash
    - stage: test
      env: >-
        HOST=i686-pc-linux-gnu
        PACKAGES="g++-multilib python3-zmq"
        DEP_OPTS="NO_QT=1"
        RUN_TESTS=true
        GOAL="install"
        UNITE_CONFIG="--enable-zmq --enable-glibc-back-compat --enable-reduce-exports LDFLAGS=-static-libstdc++"
        USE_SHELL="/bin/dash"
# Win64
    - stage: test
      env: >-
        HOST=x86_64-w64-mingw32
        DPKG_ADD_ARCH="i386"
        DEP_OPTS="NO_QT=1"
        PACKAGES="python3 nsis g++-mingw-w64-x86-64 wine1.6"
        RUN_TESTS=true
        GOAL="install"
        UNITE_CONFIG="--enable-reduce-exports"
# x86_64 Linux (uses qt5 dev package instead of depends Qt to speed up build and avoid timeout)
    - stage: test
      env: >-
        HOST=x86_64-unknown-linux-gnu
        PACKAGES="python3-zmq qtbase5-dev qttools5-dev-tools protobuf-compiler libdbus-1-dev libharfbuzz-dev"
        DEP_OPTS="NO_QT=1 NO_UPNP=1 DEBUG=1 ALLOW_HOST_PACKAGES=1"
        RUN_TESTS=true
        GOAL="install"
        UNITE_CONFIG="--enable-zmq --with-gui=qt5 --enable-glibc-back-compat --enable-reduce-exports CPPFLAGS=-DDEBUG_LOCKORDER"
# x86_64 Linux, No wallet
    - stage: test
      env: >-
        HOST=x86_64-unknown-linux-gnu
        PACKAGES="python3"
        DEP_OPTS="NO_WALLET=1"
        RUN_TESTS=true
        GOAL="install"
        UNITE_CONFIG="--enable-glibc-back-compat --enable-reduce-exports"
# Cross-Mac
    - stage: test
      env: >-
        HOST=x86_64-apple-darwin11
        PACKAGES="cmake imagemagick libcap-dev librsvg2-bin libz-dev libbz2-dev libtiff-tools python-dev"
        UNITE_CONFIG="--enable-gui --enable-reduce-exports --enable-werror"
        OSX_SDK=10.11
        GOAL="deploy"
>>>>>>> 2fbef654
<|MERGE_RESOLUTION|>--- conflicted
+++ resolved
@@ -61,69 +61,6 @@
       script:
         - set -o errexit; source .travis/lint_06_script.sh
 # ARM
-<<<<<<< HEAD
-    - HOST=arm-linux-gnueabihf PACKAGES="g++-arm-linux-gnueabihf python3-pip" DEP_OPTS="NO_QT=1" CHECK_DOC=1 GOAL="install" UNITE_CONFIG="--enable-glibc-back-compat --enable-reduce-exports"
-# Win32
-    - HOST=i686-w64-mingw32 DPKG_ADD_ARCH="i386" DEP_OPTS="NO_QT=1" PACKAGES="python3 nsis g++-mingw-w64-i686 wine1.6" RUN_TESTS=true GOAL="install" UNITE_CONFIG="--enable-reduce-exports"
-# Qt4 & system libs
-    - HOST=x86_64-unknown-linux-gnu PACKAGES="python3-zmq qt4-dev-tools libssl-dev libevent-dev bsdmainutils libboost-system-dev libboost-filesystem-dev libboost-chrono-dev libboost-program-options-dev libboost-test-dev libboost-thread-dev libdb5.1++-dev libminiupnpc-dev libzmq3-dev libprotobuf-dev protobuf-compiler libqrencode-dev xvfb" NO_DEPENDS=1 NEED_XVFB=1 RUN_TESTS=true GOAL="install" UNITE_CONFIG="--enable-zmq --with-incompatible-bdb --enable-glibc-back-compat --enable-reduce-exports --with-gui=qt4 CPPFLAGS=-DDEBUG_LOCKORDER"
-# 32-bit + dash
-    - HOST=i686-pc-linux-gnu PACKAGES="g++-multilib python3-zmq" DEP_OPTS="NO_QT=1" RUN_TESTS=true GOAL="install" UNITE_CONFIG="--enable-zmq --enable-glibc-back-compat --enable-reduce-exports LDFLAGS=-static-libstdc++" USE_SHELL="/bin/dash"
-# Win64
-    - HOST=x86_64-w64-mingw32 DPKG_ADD_ARCH="i386" DEP_OPTS="NO_QT=1" PACKAGES="python3 nsis g++-mingw-w64-x86-64 wine1.6" RUN_TESTS=true GOAL="install" UNITE_CONFIG="--enable-reduce-exports"
-# x86_64 Linux (uses qt5 dev package instead of depends Qt to speed up build and avoid timeout)
-    - HOST=x86_64-unknown-linux-gnu PACKAGES="python3-zmq qtbase5-dev qttools5-dev-tools protobuf-compiler libdbus-1-dev libharfbuzz-dev" DEP_OPTS="NO_QT=1 NO_UPNP=1 DEBUG=1 ALLOW_HOST_PACKAGES=1" RUN_TESTS=true GOAL="install" UNITE_CONFIG="--enable-zmq --with-gui=qt5 --enable-glibc-back-compat --enable-reduce-exports CPPFLAGS=-DDEBUG_LOCKORDER"
-# x86_64 Linux, No wallet
-    - HOST=x86_64-unknown-linux-gnu PACKAGES="python3" DEP_OPTS="NO_WALLET=1" RUN_TESTS=true GOAL="install" UNITE_CONFIG="--enable-glibc-back-compat --enable-reduce-exports"
-# Cross-Mac
-    - HOST=x86_64-apple-darwin11 PACKAGES="cmake imagemagick libcap-dev librsvg2-bin libz-dev libbz2-dev libtiff-tools python-dev" UNITE_CONFIG="--enable-gui --enable-reduce-exports --enable-werror" OSX_SDK=10.11 GOAL="deploy"
-
-before_install:
-    - export PATH=$(echo $PATH | tr ':' "\n" | sed '/\/opt\/python/d' | tr "\n" ":" | sed "s|::|:|g")
-install:
-    - if [ -n "$DPKG_ADD_ARCH" ]; then sudo dpkg --add-architecture "$DPKG_ADD_ARCH" ; fi
-    - if [ -n "$PACKAGES" ]; then travis_retry sudo apt-get update; fi
-    - if [ -n "$PACKAGES" ]; then travis_retry sudo apt-get install --no-install-recommends --no-upgrade -qq $PACKAGES; fi
-    - if [ "$CHECK_DOC" = 1 -a "$TRAVIS_EVENT_TYPE" = "pull_request" ]; then travis_retry pip3 install flake8 --user; fi
-before_script:
-    - if [ "$CHECK_DOC" = 1 -a "$TRAVIS_EVENT_TYPE" = "pull_request" ]; then contrib/devtools/commit-script-check.sh $TRAVIS_COMMIT_RANGE; fi
-    - if [ "$CHECK_DOC" = 1 ]; then contrib/devtools/git-subtree-check.sh src/crypto/ctaes; fi
-    - if [ "$CHECK_DOC" = 1 ]; then contrib/devtools/git-subtree-check.sh src/secp256k1; fi
-    - if [ "$CHECK_DOC" = 1 ]; then contrib/devtools/git-subtree-check.sh src/univalue; fi
-    - if [ "$CHECK_DOC" = 1 ]; then contrib/devtools/git-subtree-check.sh src/leveldb; fi
-    - if [ "$CHECK_DOC" = 1 ]; then contrib/devtools/check-doc.py; fi
-    - if [ "$CHECK_DOC" = 1 ]; then contrib/devtools/check-rpc-mappings.py .; fi
-    - if [ "$CHECK_DOC" = 1 -a "$TRAVIS_EVENT_TYPE" = "pull_request" ]; then contrib/devtools/lint-all.sh; fi
-    - unset CC; unset CXX
-    - mkdir -p depends/SDKs depends/sdk-sources
-    - if [ -n "$OSX_SDK" -a ! -f depends/sdk-sources/MacOSX${OSX_SDK}.sdk.tar.gz ]; then curl --location --fail $SDK_URL/MacOSX${OSX_SDK}.sdk.tar.gz -o depends/sdk-sources/MacOSX${OSX_SDK}.sdk.tar.gz; fi
-    - if [ -n "$OSX_SDK" -a -f depends/sdk-sources/MacOSX${OSX_SDK}.sdk.tar.gz ]; then tar -C depends/SDKs -xf depends/sdk-sources/MacOSX${OSX_SDK}.sdk.tar.gz; fi
-    - if [ -z "$NO_DEPENDS" ]; then make $MAKEJOBS -C depends HOST=$HOST $DEP_OPTS; fi
-    # Start xvfb if needed, as documented at https://docs.travis-ci.com/user/gui-and-headless-browsers/#Using-xvfb-to-Run-Tests-That-Require-a-GUI
-    - if [ "$NEED_XVFB" = 1 ]; then export DISPLAY=:99.0; /sbin/start-stop-daemon --start --pidfile /tmp/custom_xvfb_99.pid --make-pidfile --background --exec /usr/bin/Xvfb -- :99 -ac; fi
-script:
-    - if [ "$CHECK_DOC" = 1 -a "$TRAVIS_REPO_SLUG" = "unite/unite" -a "$TRAVIS_PULL_REQUEST" = "false" ]; then while read LINE; do travis_retry gpg --keyserver hkp://subset.pool.sks-keyservers.net --recv-keys $LINE; done < contrib/verify-commits/trusted-keys; fi
-    - if [ "$CHECK_DOC" = 1 -a "$TRAVIS_REPO_SLUG" = "unite/unite" -a "$TRAVIS_PULL_REQUEST" = "false" ]; then contrib/verify-commits/verify-commits.sh; fi
-    - export TRAVIS_COMMIT_LOG=`git log --format=fuller -1`
-    - if [ -n "$USE_SHELL" ]; then export CONFIG_SHELL="$USE_SHELL"; fi
-    - OUTDIR=$BASE_OUTDIR/$TRAVIS_PULL_REQUEST/$TRAVIS_JOB_NUMBER-$HOST
-    - UNITE_CONFIG_ALL="--disable-dependency-tracking --prefix=$TRAVIS_BUILD_DIR/depends/$HOST --bindir=$OUTDIR/bin --libdir=$OUTDIR/lib"
-    - if [ -z "$NO_DEPENDS" ]; then depends/$HOST/native/bin/ccache --max-size=$CCACHE_SIZE; fi
-    - test -n "$USE_SHELL" && eval '"$USE_SHELL" -c "./autogen.sh"' || ./autogen.sh
-    - mkdir build && cd build
-    - ../configure --cache-file=config.cache $UNITE_CONFIG_ALL $UNITE_CONFIG || ( cat config.log && false)
-    - make distdir VERSION=$HOST
-    - cd unite-$HOST
-    - ./configure --cache-file=../config.cache $UNITE_CONFIG_ALL $UNITE_CONFIG || ( cat config.log && false)
-    - make $MAKEJOBS $GOAL || ( echo "Build failure. Verbose build follows." && make $GOAL V=1 ; false )
-    - export LD_LIBRARY_PATH=$TRAVIS_BUILD_DIR/depends/$HOST/lib
-    - if [ "$RUN_TESTS" = "true" ]; then travis_wait 30 make $MAKEJOBS check VERBOSE=1; fi
-    - if [ "$TRAVIS_EVENT_TYPE" = "cron" ]; then extended="--extended --exclude feature_pruning,feature_dbcrash"; fi
-    - if [ "$RUN_TESTS" = "true" ]; then test/functional/test_runner.py --combinedlogslen=4000 --coverage --quiet ${extended}; fi
-after_script:
-    - echo $TRAVIS_COMMIT_RANGE
-    - echo $TRAVIS_COMMIT_LOG
-=======
     - stage: test
       env: >-
         HOST=arm-linux-gnueabihf
@@ -197,5 +134,4 @@
         PACKAGES="cmake imagemagick libcap-dev librsvg2-bin libz-dev libbz2-dev libtiff-tools python-dev"
         UNITE_CONFIG="--enable-gui --enable-reduce-exports --enable-werror"
         OSX_SDK=10.11
-        GOAL="deploy"
->>>>>>> 2fbef654
+        GOAL="deploy"