<<<<<<< HEAD
=======
branches:
  only:
    - master
sudo: required
>>>>>>> 07428419
dist: trusty
os: linux
language: minimal
cache:
  ccache: true
  directories:
<<<<<<< HEAD
  - depends/built
  - depends/sdk-sources
  - $HOME/.ccache
stages:
  - lint
  - test
=======
    - depends/built
    - depends/sdk-sources
    - $HOME/.ccache
git:
  depth: false  # full clone for git subtree check, this works around issue bitcoin/bitcoin#12388
>>>>>>> 07428419
env:
  global:
    - MAKEJOBS=-j3
    - RUN_TESTS=false
    - RUN_BENCH=false  # Set to true for any one job that has debug enabled, to quickly check bench is not crashing or hitting assertions
    - DOCKER_NAME_TAG=ubuntu:18.04
    - LC_ALL=C.UTF-8
    - BOOST_TEST_RANDOM=1$TRAVIS_BUILD_ID
    - CCACHE_SIZE=100M
    - CCACHE_TEMPDIR=/tmp/.ccache-temp
    - CCACHE_COMPRESS=1
    - CCACHE_DIR=$HOME/.ccache
    - BASE_OUTDIR=$TRAVIS_BUILD_DIR/out
    - SDK_URL=https://bitcoincore.org/depends-sources/sdks
    - WINEDEBUG=fixme-all
<<<<<<< HEAD
    - DOCKER_PACKAGES="build-essential libtool autotools-dev automake pkg-config bsdmainutils curl git ca-certificates ccache"
before_install:
    - export PATH=$(echo $PATH | tr ':' "\n" | sed '/\/opt\/python/d' | tr "\n" ":" | sed "s|::|:|g")
    - BEGIN_FOLD () { echo ""; CURRENT_FOLD_NAME=$1; echo "travis_fold:start:${CURRENT_FOLD_NAME}"; }
    - END_FOLD () { RET=$?; echo "travis_fold:end:${CURRENT_FOLD_NAME}"; return $RET; }
install:
    - travis_retry docker pull $DOCKER_NAME_TAG
    - env | grep -E '^(CCACHE_|WINEDEBUG|LC_ALL|BOOST_TEST_RANDOM|CONFIG_SHELL)' | tee /tmp/env
    - if [[ $HOST = *-mingw32 ]]; then DOCKER_ADMIN="--cap-add SYS_ADMIN"; fi
    - DOCKER_ID=$(docker run $DOCKER_ADMIN -idt --mount type=bind,src=$TRAVIS_BUILD_DIR,dst=$TRAVIS_BUILD_DIR --mount type=bind,src=$CCACHE_DIR,dst=$CCACHE_DIR -w $TRAVIS_BUILD_DIR --env-file /tmp/env $DOCKER_NAME_TAG)
    - DOCKER_EXEC () { docker exec $DOCKER_ID bash -c "cd $PWD && $*"; }
    - if [ -n "$DPKG_ADD_ARCH" ]; then DOCKER_EXEC dpkg --add-architecture "$DPKG_ADD_ARCH" ; fi
    - travis_retry DOCKER_EXEC apt-get update
    - travis_retry DOCKER_EXEC apt-get install --no-install-recommends --no-upgrade -qq $PACKAGES $DOCKER_PACKAGES
before_script:
    - DOCKER_EXEC echo \> \$HOME/.unite  # Make sure default datadir does not exist and is never read by creating a dummy file
    - mkdir -p depends/SDKs depends/sdk-sources
    - if [ -n "$OSX_SDK" -a ! -f depends/sdk-sources/MacOSX${OSX_SDK}.sdk.tar.gz ]; then curl --location --fail $SDK_URL/MacOSX${OSX_SDK}.sdk.tar.gz -o depends/sdk-sources/MacOSX${OSX_SDK}.sdk.tar.gz; fi
    - if [ -n "$OSX_SDK" -a -f depends/sdk-sources/MacOSX${OSX_SDK}.sdk.tar.gz ]; then tar -C depends/SDKs -xf depends/sdk-sources/MacOSX${OSX_SDK}.sdk.tar.gz; fi
    - if [[ $HOST = *-mingw32 ]]; then DOCKER_EXEC update-alternatives --set $HOST-g++ \$\(which $HOST-g++-posix\); fi
    - if [ -z "$NO_DEPENDS" ]; then DOCKER_EXEC CONFIG_SHELL= make $MAKEJOBS -C depends HOST=$HOST $DEP_OPTS; fi
script:
    - export TRAVIS_COMMIT_LOG=`git log --format=fuller -1`
    - OUTDIR=$BASE_OUTDIR/$TRAVIS_PULL_REQUEST/$TRAVIS_JOB_NUMBER-$HOST
    - UNITE_CONFIG_ALL="--disable-dependency-tracking --prefix=$TRAVIS_BUILD_DIR/depends/$HOST --bindir=$OUTDIR/bin --libdir=$OUTDIR/lib"
    - if [ -z "$NO_DEPENDS" ]; then DOCKER_EXEC ccache --max-size=$CCACHE_SIZE; fi
    - BEGIN_FOLD autogen; test -n "$CONFIG_SHELL" && DOCKER_EXEC "$CONFIG_SHELL" -c "./autogen.sh" || DOCKER_EXEC ./autogen.sh; END_FOLD
    - mkdir build && cd build
    - BEGIN_FOLD configure; DOCKER_EXEC ../configure --cache-file=config.cache $UNITE_CONFIG_ALL $UNITE_CONFIG || ( cat config.log && false); END_FOLD
    - BEGIN_FOLD distdir; DOCKER_EXEC make distdir VERSION=$HOST; END_FOLD
    - cd unite-$HOST
    - BEGIN_FOLD configure; DOCKER_EXEC ./configure --cache-file=../config.cache $UNITE_CONFIG_ALL $UNITE_CONFIG || ( cat config.log && false); END_FOLD
    - BEGIN_FOLD build; DOCKER_EXEC make $MAKEJOBS $GOAL || ( echo "Build failure. Verbose build follows." && DOCKER_EXEC make $GOAL V=1 ; false ); END_FOLD
    - if [ "$RUN_TESTS" = "true" ]; then BEGIN_FOLD unit-tests; DOCKER_EXEC LD_LIBRARY_PATH=$TRAVIS_BUILD_DIR/depends/$HOST/lib make $MAKEJOBS check VERBOSE=1; END_FOLD; fi
    - if [ "$RUN_BENCH" = "true" ]; then BEGIN_FOLD bench; DOCKER_EXEC LD_LIBRARY_PATH=$TRAVIS_BUILD_DIR/depends/$HOST/lib $OUTDIR/bin/bench_unite -scaling=0.001 ; END_FOLD; fi
    - if [ "$TRAVIS_EVENT_TYPE" = "cron" ]; then extended="--extended --exclude feature_pruning,feature_dbcrash"; fi
    - if [ "$RUN_TESTS" = "true" ]; then BEGIN_FOLD functional-tests; DOCKER_EXEC test/functional/test_runner.py --combinedlogslen=4000 --coverage --quiet --failfast ${extended}; END_FOLD; fi
after_script:
    - echo $TRAVIS_COMMIT_RANGE
    - echo $TRAVIS_COMMIT_LOG
jobs:
  include:
# ARM
    - stage: test
      env: >-
        HOST=arm-linux-gnueabihf
        PACKAGES="g++-arm-linux-gnueabihf"
        DEP_OPTS="NO_QT=1"
        GOAL="install"
        UNITE_CONFIG="--enable-glibc-back-compat --enable-reduce-exports"
# Win32
    - stage: test
      env: >-
        HOST=i686-w64-mingw32
        DPKG_ADD_ARCH="i386"
        DEP_OPTS="NO_QT=1"
        PACKAGES="python3 nsis g++-mingw-w64-i686 wine-binfmt wine32"
        RUN_TESTS=true
        GOAL="install"
        UNITE_CONFIG="--enable-reduce-exports"
# Win64
    - stage: test
      env: >-
        HOST=x86_64-w64-mingw32
        DEP_OPTS="NO_QT=1"
        PACKAGES="python3 nsis g++-mingw-w64-x86-64 wine-binfmt wine64"
        RUN_TESTS=true
        GOAL="install"
        UNITE_CONFIG="--enable-reduce-exports"
# 32-bit + dash
    - stage: test
      env: >-
        HOST=i686-pc-linux-gnu
        PACKAGES="g++-multilib python3-zmq"
        DEP_OPTS="NO_QT=1"
        RUN_TESTS=true
        GOAL="install"
        UNITE_CONFIG="--enable-zmq --enable-glibc-back-compat --enable-reduce-exports LDFLAGS=-static-libstdc++"
        CONFIG_SHELL="/bin/dash"
# x86_64 Linux (uses qt5 dev package instead of depends Qt to speed up build and avoid timeout)
    - stage: test
      env: >-
        HOST=x86_64-unknown-linux-gnu
        PACKAGES="python3-zmq qtbase5-dev qttools5-dev-tools protobuf-compiler libdbus-1-dev libharfbuzz-dev libprotobuf-dev"
        DEP_OPTS="NO_QT=1 NO_UPNP=1 DEBUG=1 ALLOW_HOST_PACKAGES=1"
        RUN_TESTS=true
        RUN_BENCH=true
        GOAL="install"
        UNITE_CONFIG="--enable-zmq --with-gui=qt5 --enable-glibc-back-compat --enable-reduce-exports --enable-debug CXXFLAGS=\"-g0 -O2\""
# x86_64 Linux (Qt5 & system libs)
    - stage: test
      env: >-
        HOST=x86_64-unknown-linux-gnu
        PACKAGES="python3-zmq qtbase5-dev qttools5-dev-tools libssl1.0-dev libevent-dev bsdmainutils libboost-system-dev libboost-filesystem-dev libboost-chrono-dev libboost-test-dev libboost-thread-dev libdb5.3++-dev libminiupnpc-dev libzmq3-dev libprotobuf-dev protobuf-compiler libqrencode-dev"
        NO_DEPENDS=1
        RUN_TESTS=true
        GOAL="install"
        UNITE_CONFIG="--enable-zmq --with-incompatible-bdb --enable-glibc-back-compat --enable-reduce-exports --with-gui=qt5 CPPFLAGS=-DDEBUG_LOCKORDER"
# x86_64 Linux, No wallet
    - stage: test
      env: >-
        HOST=x86_64-unknown-linux-gnu
        PACKAGES="python3"
        DEP_OPTS="NO_WALLET=1"
        RUN_TESTS=true
        GOAL="install"
        UNITE_CONFIG="--enable-glibc-back-compat --enable-reduce-exports"
# Cross-Mac
    - stage: test
      env: >-
        HOST=x86_64-apple-darwin14
        PACKAGES="cmake imagemagick libcap-dev librsvg2-bin libz-dev libbz2-dev libtiff-tools python-dev python3-setuptools-git"
        OSX_SDK=10.11
        GOAL="all deploy"
        UNITE_CONFIG="--enable-gui --enable-reduce-exports --enable-werror"
    - stage: lint
      env:
      cache: false
      language: python
      python: '3.6'
      install:
        - travis_retry pip install flake8==3.5.0
      before_script:
        - git fetch --unshallow
      script:
        - if [ "$TRAVIS_EVENT_TYPE" = "pull_request" ]; then test/lint/commit-script-check.sh $TRAVIS_COMMIT_RANGE; fi
        - test/lint/git-subtree-check.sh src/crypto/ctaes
        - test/lint/git-subtree-check.sh src/secp256k1
        - test/lint/git-subtree-check.sh src/univalue
        - test/lint/git-subtree-check.sh src/leveldb
        - test/lint/check-doc.py
        - test/lint/check-rpc-mappings.py .
        - test/lint/lint-all.sh
        - if [ "$TRAVIS_REPO_SLUG" = "unite/unite" -a "$TRAVIS_EVENT_TYPE" = "cron" ]; then
              while read LINE; do travis_retry gpg --keyserver hkp://subset.pool.sks-keyservers.net --recv-keys $LINE; done < contrib/verify-commits/trusted-keys &&
              travis_wait 50 contrib/verify-commits/verify-commits.py;
          fi
=======
stages:
  - lint
  - test
before_install:
  - set -o errexit; source .travis/test_03_before_install.sh
install:
  - set -o errexit; source .travis/test_04_install.sh
before_script:
  - set -o errexit; source .travis/test_05_before_script.sh
script:
  - set -o errexit; source .travis/test_06_script.sh
after_script:
  - echo $TRAVIS_COMMIT_RANGE
  - echo $TRAVIS_COMMIT_LOG
jobs:
  include:
    - stage: lint
      env:
      dist: trusty
      os: linux
      sudo: false
      cache: false
      language: python
      python: '2.7'
      addons:
        apt:
          packages:
            - python3-flake8
      before_install:
        - set -o errexit; source .travis/lint_03_before_install.sh
      install:
        - set -o errexit; source .travis/lint_04_install.sh
      before_script:
        - set -o errexit; source .travis/lint_05_before_script.sh
      script:
        - set -o errexit; source .travis/lint_06_script.sh

    - stage: test
      name: "ARM"
      env: >-
        HOST=arm-linux-gnueabihf
        PACKAGES="g++-arm-linux-gnueabihf python3-pip"
        DEP_OPTS="NO_USB=1"
        CHECK_DOC=1
        GOAL="install"
        UNITE_CONFIG="--enable-glibc-back-compat --enable-reduce-exports"

    - stage: test
      name: "Win32 (unit tests)"
      env: >-
        HOST=i686-w64-mingw32
        DPKG_ADD_ARCH="i386"
        PACKAGES="python3 nsis g++-mingw-w64-i686 wine1.6"
        RUN_TESTS=true
        GOAL="install"
        UNITE_CONFIG="--enable-reduce-exports --enable-usbdevice"

    - stage: test
      name: "System libs (unit and functional tests)"
      if: type = cron
      env: >-
        HOST=x86_64-unknown-linux-gnu
        PACKAGES="python3-zmq libssl-dev libevent-dev bsdmainutils libboost-system-dev libboost-filesystem-dev libboost-chrono-dev libboost-program-options-dev libboost-test-dev libboost-thread-dev libdb5.1++-dev libminiupnpc-dev libzmq3-dev libprotobuf-dev protobuf-compiler libqrencode-dev xvfb libhidapi-dev"
        NO_DEPENDS=1
        NEED_XVFB=1
        RUN_TESTS=true
        GOAL="install"
        UNITE_CONFIG="--enable-zmq --with-incompatible-bdb --enable-glibc-back-compat --enable-reduce-exports CPPFLAGS=-DDEBUG_LOCKORDER --enable-usbdevice"

    - stage: test
      name: "32-bit + dash (unit and functional tests)"
      env: >-
        HOST=i686-pc-linux-gnu
        DPKG_ADD_ARCH="i386"
        PACKAGES="g++-multilib python3-zmq libudev-dev:i386"
        RUN_TESTS=true
        GOAL="install"
        UNITE_CONFIG="--enable-zmq --enable-glibc-back-compat --enable-reduce-exports LDFLAGS=-static-libstdc++ --enable-usbdevice"
        USE_SHELL="/bin/dash"

    - stage: test
      name: "Win64 (unit tests)"
      if: type = cron
      env: >-
        HOST=x86_64-w64-mingw32
        DPKG_ADD_ARCH="i386"
        PACKAGES="python3 nsis g++-mingw-w64-x86-64 wine1.6"
        RUN_TESTS=true
        GOAL="install"
        UNITE_CONFIG="--enable-reduce-exports --enable-usbdevice"

    - stage: test
      name: "x86_64 Linux (unit and functional tests)"
      env: >-
        HOST=x86_64-unknown-linux-gnu
        PACKAGES="python3-zmq protobuf-compiler libdbus-1-dev libharfbuzz-dev libudev-dev"
        DEP_OPTS="NO_UPNP=1 DEBUG=1 ALLOW_HOST_PACKAGES=1"
        RUN_TESTS=true
        GOAL="install"
        UNITE_CONFIG="--enable-zmq --enable-glibc-back-compat --enable-reduce-exports CPPFLAGS=-DDEBUG_LOCKORDER --enable-usbdevice"

    - stage: test
      name: "x86_64 Linux, No wallet (unit tests)"
      env: >-
        HOST=x86_64-unknown-linux-gnu
        PACKAGES="python3"
        DEP_OPTS="NO_WALLET=1 NO_USB=1"
        RUN_TESTS=true
        GOAL="install"
        UNITE_CONFIG="--enable-glibc-back-compat --enable-reduce-exports"

    - stage: test
      name: "Cross-Mac"
      env: >-
        HOST=x86_64-apple-darwin11
        PACKAGES="cmake imagemagick libcap-dev librsvg2-bin libz-dev libbz2-dev libtiff-tools python-dev"
        UNITE_CONFIG="--enable-reduce-exports --enable-werror --enable-usbdevice"
        OSX_SDK=10.11
        GOAL="install"
>>>>>>> 07428419
<|MERGE_RESOLUTION|>--- conflicted
+++ resolved
@@ -1,30 +1,20 @@
-<<<<<<< HEAD
-=======
 branches:
   only:
     - master
-sudo: required
->>>>>>> 07428419
 dist: trusty
 os: linux
 language: minimal
 cache:
   ccache: true
   directories:
-<<<<<<< HEAD
   - depends/built
   - depends/sdk-sources
   - $HOME/.ccache
 stages:
   - lint
   - test
-=======
-    - depends/built
-    - depends/sdk-sources
-    - $HOME/.ccache
 git:
   depth: false  # full clone for git subtree check, this works around issue bitcoin/bitcoin#12388
->>>>>>> 07428419
 env:
   global:
     - MAKEJOBS=-j3
@@ -40,7 +30,6 @@
     - BASE_OUTDIR=$TRAVIS_BUILD_DIR/out
     - SDK_URL=https://bitcoincore.org/depends-sources/sdks
     - WINEDEBUG=fixme-all
-<<<<<<< HEAD
     - DOCKER_PACKAGES="build-essential libtool autotools-dev automake pkg-config bsdmainutils curl git ca-certificates ccache"
 before_install:
     - export PATH=$(echo $PATH | tr ':' "\n" | sed '/\/opt\/python/d' | tr "\n" ":" | sed "s|::|:|g")
@@ -88,7 +77,7 @@
       env: >-
         HOST=arm-linux-gnueabihf
         PACKAGES="g++-arm-linux-gnueabihf"
-        DEP_OPTS="NO_QT=1"
+        DEP_OPTS="NO_USB=1"
         GOAL="install"
         UNITE_CONFIG="--enable-glibc-back-compat --enable-reduce-exports"
 # Win32
@@ -96,55 +85,34 @@
       env: >-
         HOST=i686-w64-mingw32
         DPKG_ADD_ARCH="i386"
-        DEP_OPTS="NO_QT=1"
         PACKAGES="python3 nsis g++-mingw-w64-i686 wine-binfmt wine32"
         RUN_TESTS=true
         GOAL="install"
-        UNITE_CONFIG="--enable-reduce-exports"
-# Win64
-    - stage: test
-      env: >-
-        HOST=x86_64-w64-mingw32
-        DEP_OPTS="NO_QT=1"
-        PACKAGES="python3 nsis g++-mingw-w64-x86-64 wine-binfmt wine64"
-        RUN_TESTS=true
-        GOAL="install"
-        UNITE_CONFIG="--enable-reduce-exports"
+        UNITE_CONFIG="--enable-reduce-exports --enable-usbdevice"
 # 32-bit + dash
     - stage: test
       env: >-
         HOST=i686-pc-linux-gnu
         PACKAGES="g++-multilib python3-zmq"
-        DEP_OPTS="NO_QT=1"
         RUN_TESTS=true
         GOAL="install"
-        UNITE_CONFIG="--enable-zmq --enable-glibc-back-compat --enable-reduce-exports LDFLAGS=-static-libstdc++"
+        UNITE_CONFIG="--enable-zmq --enable-glibc-back-compat --enable-reduce-exports LDFLAGS=-static-libstdc++ --enable-usbdevice"
         CONFIG_SHELL="/bin/dash"
-# x86_64 Linux (uses qt5 dev package instead of depends Qt to speed up build and avoid timeout)
+# x86_64 Linux (system libs)
     - stage: test
       env: >-
         HOST=x86_64-unknown-linux-gnu
-        PACKAGES="python3-zmq qtbase5-dev qttools5-dev-tools protobuf-compiler libdbus-1-dev libharfbuzz-dev libprotobuf-dev"
-        DEP_OPTS="NO_QT=1 NO_UPNP=1 DEBUG=1 ALLOW_HOST_PACKAGES=1"
-        RUN_TESTS=true
-        RUN_BENCH=true
-        GOAL="install"
-        UNITE_CONFIG="--enable-zmq --with-gui=qt5 --enable-glibc-back-compat --enable-reduce-exports --enable-debug CXXFLAGS=\"-g0 -O2\""
-# x86_64 Linux (Qt5 & system libs)
-    - stage: test
-      env: >-
-        HOST=x86_64-unknown-linux-gnu
-        PACKAGES="python3-zmq qtbase5-dev qttools5-dev-tools libssl1.0-dev libevent-dev bsdmainutils libboost-system-dev libboost-filesystem-dev libboost-chrono-dev libboost-test-dev libboost-thread-dev libdb5.3++-dev libminiupnpc-dev libzmq3-dev libprotobuf-dev protobuf-compiler libqrencode-dev"
+        PACKAGES="python3-zmq libssl1.0-dev libevent-dev bsdmainutils libboost-system-dev libboost-filesystem-dev libboost-chrono-dev libboost-test-dev libboost-thread-dev libdb5.3++-dev libminiupnpc-dev libzmq3-dev libprotobuf-dev protobuf-compiler libqrencode-dev"
         NO_DEPENDS=1
         RUN_TESTS=true
         GOAL="install"
-        UNITE_CONFIG="--enable-zmq --with-incompatible-bdb --enable-glibc-back-compat --enable-reduce-exports --with-gui=qt5 CPPFLAGS=-DDEBUG_LOCKORDER"
+        UNITE_CONFIG="--enable-zmq --with-incompatible-bdb --enable-glibc-back-compat --enable-reduce-exports CPPFLAGS=-DDEBUG_LOCKORDER --enable-usbdevice"
 # x86_64 Linux, No wallet
     - stage: test
       env: >-
         HOST=x86_64-unknown-linux-gnu
         PACKAGES="python3"
-        DEP_OPTS="NO_WALLET=1"
+        DEP_OPTS="NO_WALLET=1 NO_USB=1"
         RUN_TESTS=true
         GOAL="install"
         UNITE_CONFIG="--enable-glibc-back-compat --enable-reduce-exports"
@@ -155,7 +123,7 @@
         PACKAGES="cmake imagemagick libcap-dev librsvg2-bin libz-dev libbz2-dev libtiff-tools python-dev python3-setuptools-git"
         OSX_SDK=10.11
         GOAL="all deploy"
-        UNITE_CONFIG="--enable-gui --enable-reduce-exports --enable-werror"
+        UNITE_CONFIG="--enable-reduce-exports --enable-werror --enable-usbdevice"
     - stage: lint
       env:
       cache: false
@@ -177,125 +145,4 @@
         - if [ "$TRAVIS_REPO_SLUG" = "unite/unite" -a "$TRAVIS_EVENT_TYPE" = "cron" ]; then
               while read LINE; do travis_retry gpg --keyserver hkp://subset.pool.sks-keyservers.net --recv-keys $LINE; done < contrib/verify-commits/trusted-keys &&
               travis_wait 50 contrib/verify-commits/verify-commits.py;
-          fi
-=======
-stages:
-  - lint
-  - test
-before_install:
-  - set -o errexit; source .travis/test_03_before_install.sh
-install:
-  - set -o errexit; source .travis/test_04_install.sh
-before_script:
-  - set -o errexit; source .travis/test_05_before_script.sh
-script:
-  - set -o errexit; source .travis/test_06_script.sh
-after_script:
-  - echo $TRAVIS_COMMIT_RANGE
-  - echo $TRAVIS_COMMIT_LOG
-jobs:
-  include:
-    - stage: lint
-      env:
-      dist: trusty
-      os: linux
-      sudo: false
-      cache: false
-      language: python
-      python: '2.7'
-      addons:
-        apt:
-          packages:
-            - python3-flake8
-      before_install:
-        - set -o errexit; source .travis/lint_03_before_install.sh
-      install:
-        - set -o errexit; source .travis/lint_04_install.sh
-      before_script:
-        - set -o errexit; source .travis/lint_05_before_script.sh
-      script:
-        - set -o errexit; source .travis/lint_06_script.sh
-
-    - stage: test
-      name: "ARM"
-      env: >-
-        HOST=arm-linux-gnueabihf
-        PACKAGES="g++-arm-linux-gnueabihf python3-pip"
-        DEP_OPTS="NO_USB=1"
-        CHECK_DOC=1
-        GOAL="install"
-        UNITE_CONFIG="--enable-glibc-back-compat --enable-reduce-exports"
-
-    - stage: test
-      name: "Win32 (unit tests)"
-      env: >-
-        HOST=i686-w64-mingw32
-        DPKG_ADD_ARCH="i386"
-        PACKAGES="python3 nsis g++-mingw-w64-i686 wine1.6"
-        RUN_TESTS=true
-        GOAL="install"
-        UNITE_CONFIG="--enable-reduce-exports --enable-usbdevice"
-
-    - stage: test
-      name: "System libs (unit and functional tests)"
-      if: type = cron
-      env: >-
-        HOST=x86_64-unknown-linux-gnu
-        PACKAGES="python3-zmq libssl-dev libevent-dev bsdmainutils libboost-system-dev libboost-filesystem-dev libboost-chrono-dev libboost-program-options-dev libboost-test-dev libboost-thread-dev libdb5.1++-dev libminiupnpc-dev libzmq3-dev libprotobuf-dev protobuf-compiler libqrencode-dev xvfb libhidapi-dev"
-        NO_DEPENDS=1
-        NEED_XVFB=1
-        RUN_TESTS=true
-        GOAL="install"
-        UNITE_CONFIG="--enable-zmq --with-incompatible-bdb --enable-glibc-back-compat --enable-reduce-exports CPPFLAGS=-DDEBUG_LOCKORDER --enable-usbdevice"
-
-    - stage: test
-      name: "32-bit + dash (unit and functional tests)"
-      env: >-
-        HOST=i686-pc-linux-gnu
-        DPKG_ADD_ARCH="i386"
-        PACKAGES="g++-multilib python3-zmq libudev-dev:i386"
-        RUN_TESTS=true
-        GOAL="install"
-        UNITE_CONFIG="--enable-zmq --enable-glibc-back-compat --enable-reduce-exports LDFLAGS=-static-libstdc++ --enable-usbdevice"
-        USE_SHELL="/bin/dash"
-
-    - stage: test
-      name: "Win64 (unit tests)"
-      if: type = cron
-      env: >-
-        HOST=x86_64-w64-mingw32
-        DPKG_ADD_ARCH="i386"
-        PACKAGES="python3 nsis g++-mingw-w64-x86-64 wine1.6"
-        RUN_TESTS=true
-        GOAL="install"
-        UNITE_CONFIG="--enable-reduce-exports --enable-usbdevice"
-
-    - stage: test
-      name: "x86_64 Linux (unit and functional tests)"
-      env: >-
-        HOST=x86_64-unknown-linux-gnu
-        PACKAGES="python3-zmq protobuf-compiler libdbus-1-dev libharfbuzz-dev libudev-dev"
-        DEP_OPTS="NO_UPNP=1 DEBUG=1 ALLOW_HOST_PACKAGES=1"
-        RUN_TESTS=true
-        GOAL="install"
-        UNITE_CONFIG="--enable-zmq --enable-glibc-back-compat --enable-reduce-exports CPPFLAGS=-DDEBUG_LOCKORDER --enable-usbdevice"
-
-    - stage: test
-      name: "x86_64 Linux, No wallet (unit tests)"
-      env: >-
-        HOST=x86_64-unknown-linux-gnu
-        PACKAGES="python3"
-        DEP_OPTS="NO_WALLET=1 NO_USB=1"
-        RUN_TESTS=true
-        GOAL="install"
-        UNITE_CONFIG="--enable-glibc-back-compat --enable-reduce-exports"
-
-    - stage: test
-      name: "Cross-Mac"
-      env: >-
-        HOST=x86_64-apple-darwin11
-        PACKAGES="cmake imagemagick libcap-dev librsvg2-bin libz-dev libbz2-dev libtiff-tools python-dev"
-        UNITE_CONFIG="--enable-reduce-exports --enable-werror --enable-usbdevice"
-        OSX_SDK=10.11
-        GOAL="install"
->>>>>>> 07428419
+          fi