// Copyright (c) 2009-2010 Satoshi Nakamoto
// Copyright (c) 2009-2018 The Bitcoin Core developers
// Distributed under the MIT software license, see the accompanying
// file COPYING or http://www.opensource.org/licenses/mit-license.php.

#include <txdb.h>

#include <chainparams.h>
#include <hash.h>
#include <random.h>
#include <shutdown.h>
#include <uint256.h>
#include <util/system.h>
#include <ui_interface.h>

#include <stdint.h>

#include <boost/thread.hpp>

static const char DB_UNIT = 'C';
<<<<<<< HEAD
static const char DB_COINS = 'c';
=======
>>>>>>> 44cd02af
static const char DB_BLOCK_FILES = 'f';
static const char DB_BLOCK_INDEX = 'b';

static const char DB_BEST_BLOCK = 'B';
static const char DB_HEAD_BLOCKS = 'H';
static const char DB_FLAG = 'F';
static const char DB_REINDEX_FLAG = 'R';
static const char DB_LAST_BLOCK = 'l';

// use full names to void collision with the Bitcoin naming
static const std::string DB_SNAPSHOT_HASH_DATA = "SNAPSHOT_HASH_DATA";
static const std::string DB_SNAPSHOT_INDEX = "SNAPSHOT_INDEX";

namespace {

struct CoinEntry {
    COutPoint* outpoint;
    char key;
    explicit CoinEntry(const COutPoint* ptr) : outpoint(const_cast<COutPoint*>(ptr)), key(DB_UNIT)  {}

    template<typename Stream>
    void Serialize(Stream &s) const {
        s << key;
        s << outpoint->hash;
        s << VARINT(outpoint->n);
    }

    template<typename Stream>
    void Unserialize(Stream& s) {
        s >> key;
        s >> outpoint->hash;
        s >> VARINT(outpoint->n);
    }
};

}

CCoinsViewDB::CCoinsViewDB(size_t nCacheSize, bool fMemory, bool fWipe) : db(GetDataDir() / "chainstate", nCacheSize, fMemory, fWipe, true)
{
}

bool CCoinsViewDB::GetCoin(const COutPoint &outpoint, Coin &coin) const {
    return db.Read(CoinEntry(&outpoint), coin);
}

bool CCoinsViewDB::HaveCoin(const COutPoint &outpoint) const {
    return db.Exists(CoinEntry(&outpoint));
}

uint256 CCoinsViewDB::GetBestBlock() const {
    uint256 hashBestChain;
    if (!db.Read(DB_BEST_BLOCK, hashBestChain))
        return uint256();
    return hashBestChain;
}

std::vector<uint256> CCoinsViewDB::GetHeadBlocks() const {
    std::vector<uint256> vhashHeadBlocks;
    if (!db.Read(DB_HEAD_BLOCKS, vhashHeadBlocks)) {
        return std::vector<uint256>();
    }
    return vhashHeadBlocks;
}

bool CCoinsViewDB::BatchWrite(CCoinsMap &mapCoins, const uint256 &hashBlock, const snapshot::SnapshotHash &snapshotHash) {
    CDBBatch batch(db);
    size_t count = 0;
    size_t changed = 0;
    size_t batch_size = (size_t)gArgs.GetArg("-dbbatchsize", nDefaultDbBatchSize);
    int crash_simulate = gArgs.GetArg("-dbcrashratio", 0);
    assert(!hashBlock.IsNull());

    uint256 old_tip = GetBestBlock();
    if (old_tip.IsNull()) {
        // We may be in the middle of replaying.
        std::vector<uint256> old_heads = GetHeadBlocks();
        if (old_heads.size() == 2) {
            assert(old_heads[0] == hashBlock);
            old_tip = old_heads[1];
        }
    }

    // In the first batch, mark the database as being in the middle of a
    // transition from old_tip to hashBlock.
    // A vector is used for future extensibility, as we may want to support
    // interrupting after partial writes from multiple independent reorgs.
    batch.Erase(DB_BEST_BLOCK);
    batch.Write(DB_HEAD_BLOCKS, std::vector<uint256>{hashBlock, old_tip});

    for (CCoinsMap::iterator it = mapCoins.begin(); it != mapCoins.end();) {
        if (it->second.flags & CCoinsCacheEntry::DIRTY) {
            CoinEntry entry(&it->first);
            if (it->second.coin.IsSpent())
                batch.Erase(entry);
            else
                batch.Write(entry, it->second.coin);
            changed++;
        }
        count++;
        CCoinsMap::iterator itOld = it++;
        mapCoins.erase(itOld);
        if (batch.SizeEstimate() > batch_size) {
            LogPrint(BCLog::COINDB, "Writing partial batch of %.2f MiB\n", batch.SizeEstimate() * (1.0 / 1048576.0));
            db.WriteBatch(batch);
            batch.Clear();
            if (crash_simulate) {
                static FastRandomContext rng;
                if (rng.randrange(crash_simulate) == 0) {
                    LogPrintf("Simulating a crash. Goodbye.\n");
                    _Exit(0);
                }
            }
        }
    }

    // In the last batch, mark the database as consistent with hashBlock again.
    batch.Erase(DB_HEAD_BLOCKS);
    batch.Write(DB_BEST_BLOCK, hashBlock);
    batch.Write(DB_SNAPSHOT_HASH_DATA, snapshotHash.GetData());

    LogPrint(BCLog::COINDB, "Writing final batch of %.2f MiB\n", batch.SizeEstimate() * (1.0 / 1048576.0));
    bool ret = db.WriteBatch(batch);
    LogPrint(BCLog::COINDB, "Committed %u changed transaction outputs (out of %u) to coin database...\n", (unsigned int)changed, (unsigned int)count);
    return ret;
}

size_t CCoinsViewDB::EstimateSize() const
{
    return db.EstimateSize(DB_UNIT, (char)(DB_UNIT+1));
}

CBlockTreeDB::CBlockTreeDB(size_t nCacheSize, bool fMemory, bool fWipe) : CDBWrapper(gArgs.IsArgSet("-blocksdir") ? GetDataDir() / "blocks" / "index" : GetBlocksDir() / "index", nCacheSize, fMemory, fWipe) {
}

bool CBlockTreeDB::ReadBlockFileInfo(int nFile, CBlockFileInfo &info) {
    return Read(std::make_pair(DB_BLOCK_FILES, nFile), info);
}

bool CBlockTreeDB::WriteReindexing(bool fReindexing) {
    if (fReindexing)
        return Write(DB_REINDEX_FLAG, '1');
    else
        return Erase(DB_REINDEX_FLAG);
}

void CBlockTreeDB::ReadReindexing(bool &fReindexing) {
    fReindexing = Exists(DB_REINDEX_FLAG);
}

bool CBlockTreeDB::ReadLastBlockFile(int &nFile) {
    return Read(DB_LAST_BLOCK, nFile);
}

CCoinsViewCursor *CCoinsViewDB::Cursor() const
{
    CCoinsViewDBCursor *i = new CCoinsViewDBCursor(const_cast<CDBWrapper&>(db).NewIterator(), GetBestBlock(), GetSnapshotHash());
    /* It seems that there are no "const iterators" for LevelDB.  Since we
       only need read operations on it, use a const-cast to get around
       that restriction.  */
    i->pcursor->Seek(DB_UNIT);
    // Cache key of first record
    if (i->pcursor->Valid()) {
        CoinEntry entry(&i->keyTmp.second);
        i->pcursor->GetKey(entry);
        i->keyTmp.first = entry.key;
    } else {
        i->keyTmp.first = 0; // Make sure Valid() and GetKey() return false
    }
    return i;
}

bool CCoinsViewDBCursor::GetKey(COutPoint &key) const
{
    // Return cached key
    if (keyTmp.first == DB_UNIT) {
        key = keyTmp.second;
        return true;
    }
    return false;
}

bool CCoinsViewDBCursor::GetValue(Coin &coin) const
{
    return pcursor->GetValue(coin);
}

unsigned int CCoinsViewDBCursor::GetValueSize() const
{
    return pcursor->GetValueSize();
}

bool CCoinsViewDBCursor::Valid() const
{
    return keyTmp.first == DB_UNIT;
}

void CCoinsViewDBCursor::Next()
{
    pcursor->Next();
    CoinEntry entry(&keyTmp.second);
    if (!pcursor->Valid() || !pcursor->GetKey(entry)) {
        keyTmp.first = 0; // Invalidate cached key after last record so that Valid() and GetKey() return false
    } else {
        keyTmp.first = entry.key;
    }
}

bool CBlockTreeDB::WriteBatchSync(const std::vector<std::pair<int, const CBlockFileInfo*> >& fileInfo, int nLastFile, const std::vector<const CBlockIndex*>& blockinfo) {
    CDBBatch batch(*this);
    for (std::vector<std::pair<int, const CBlockFileInfo*> >::const_iterator it=fileInfo.begin(); it != fileInfo.end(); it++) {
        batch.Write(std::make_pair(DB_BLOCK_FILES, it->first), *it->second);
    }
    batch.Write(DB_LAST_BLOCK, nLastFile);
    for (std::vector<const CBlockIndex*>::const_iterator it=blockinfo.begin(); it != blockinfo.end(); it++) {
        batch.Write(std::make_pair(DB_BLOCK_INDEX, (*it)->GetBlockHash()), CDiskBlockIndex(*it));
    }
    return WriteBatch(batch, true);
}

bool CBlockTreeDB::WriteFlag(const std::string &name, bool fValue) {
    return Write(std::make_pair(DB_FLAG, name), fValue ? '1' : '0');
}

bool CBlockTreeDB::ReadFlag(const std::string &name, bool &fValue) {
    char ch;
    if (!Read(std::make_pair(DB_FLAG, name), ch))
        return false;
    fValue = ch == '1';
    return true;
}

bool CBlockTreeDB::LoadBlockIndexGuts(const Consensus::Params& consensusParams, std::function<CBlockIndex*(const uint256&)> insertBlockIndex)
{
    std::unique_ptr<CDBIterator> pcursor(NewIterator());

    pcursor->Seek(std::make_pair(DB_BLOCK_INDEX, uint256()));

    // Load mapBlockIndex
    while (pcursor->Valid()) {
        boost::this_thread::interruption_point();
        std::pair<char, uint256> key;
        if (pcursor->GetKey(key) && key.first == DB_BLOCK_INDEX) {
            CDiskBlockIndex diskindex;
            if (pcursor->GetValue(diskindex)) {
                // Construct block index object
                CBlockIndex* pindexNew = insertBlockIndex(diskindex.GetBlockHash());
                pindexNew->pprev          = insertBlockIndex(diskindex.hashPrev);
                pindexNew->nHeight        = diskindex.nHeight;
                pindexNew->nFile          = diskindex.nFile;
                pindexNew->stake_modifier = diskindex.stake_modifier;
                pindexNew->stake_amount   = diskindex.stake_amount;
                pindexNew->nDataPos       = diskindex.nDataPos;
                pindexNew->nUndoPos       = diskindex.nUndoPos;
                pindexNew->nVersion       = diskindex.nVersion;
                pindexNew->hashMerkleRoot = diskindex.hashMerkleRoot;
                pindexNew->hash_witness_merkle_root = diskindex.hash_witness_merkle_root;
                pindexNew->hash_finalizer_commits_merkle_root = diskindex.hash_finalizer_commits_merkle_root;
                pindexNew->nTime          = diskindex.nTime;
                pindexNew->nBits          = diskindex.nBits;
                pindexNew->nStatus        = diskindex.nStatus;
                pindexNew->nTx            = diskindex.nTx;
                pindexNew->commits        = std::move(diskindex.commits);
                pindexNew->last_justified_epoch = diskindex.last_justified_epoch;
                pindexNew->forking_before_active_finalization = diskindex.forking_before_active_finalization;

                pcursor->Next();
            } else {
                return error("%s: failed to read value", __func__);
            }
        } else {
            break;
        }
    }

    return true;
}

snapshot::SnapshotHash CCoinsViewDB::GetSnapshotHash() const {
    std::vector<uint8_t>data;
    if (db.Read(DB_SNAPSHOT_HASH_DATA, data)) {
        return snapshot::SnapshotHash(data);
    }
    return snapshot::SnapshotHash();
}

bool CCoinsViewDB::SetSnapshotIndex(const snapshot::SnapshotIndex &snapshotIndex) {
    return db.Write(DB_SNAPSHOT_INDEX, snapshotIndex);
}

bool CCoinsViewDB::GetSnapshotIndex(snapshot::SnapshotIndex &snapshotIndexOut) {
    return db.Read(DB_SNAPSHOT_INDEX, snapshotIndexOut);
}

void CCoinsViewDB::ClearCoins() {
    size_t total = 0;
    std::unique_ptr<CCoinsViewCursor> cursor(Cursor());
    while (cursor->Valid()) {
        COutPoint key;
        if (cursor->GetKey(key)) {
            CoinEntry entry(&key);
            db.Erase(entry);
            ++total;
        }
        cursor->Next();
    }

    std::unique_ptr<CCoinsViewCursor> empty_cursor(Cursor());
    assert(!empty_cursor->Valid() && "chainstate must have 0 coins");

    LogPrint(BCLog::COINDB, "%s: deleted %i keys in the DB\n", __func__, total);
}<|MERGE_RESOLUTION|>--- conflicted
+++ resolved
@@ -18,10 +18,7 @@
 #include <boost/thread.hpp>
 
 static const char DB_UNIT = 'C';
-<<<<<<< HEAD
-static const char DB_COINS = 'c';
-=======
->>>>>>> 44cd02af
+static const char DB_UNITS = 'c';
 static const char DB_BLOCK_FILES = 'f';
 static const char DB_BLOCK_INDEX = 'b';
 
