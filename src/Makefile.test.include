--- conflicted
+++ resolved
@@ -106,11 +106,8 @@
 
 if ENABLE_WALLET
 UNITE_TESTS += \
-<<<<<<< HEAD
-=======
   test/mnemonic_tests.cpp \
   test/proposer_tests.cpp \
->>>>>>> 2fbef654
   wallet/test/wallet_test_fixture.cpp \
   wallet/test/wallet_test_fixture.h \
   wallet/test/accounting_tests.cpp \
