--- conflicted
+++ resolved
@@ -59,17 +59,10 @@
         consensus.vDeployments[Consensus::DEPLOYMENT_CSV].nTimeout = Consensus::BIP9Deployment::NO_TIMEOUT;
 
         // The best chain should have at least this much work.
-<<<<<<< HEAD
-        consensus.nMinimumChainWork = uint256S("0x00000000000000000000000000000000000000000000007dbe94253893cbd463");
-
-        // By default assume that the signatures in ancestors of this block are valid.
-        consensus.defaultAssumeValid = uint256S("0x0000000000000037a8cd3e06cd5edbfe9dd1dbcc5dacab279376ef7cfc2b4c75"); //1354312
-=======
         consensus.nMinimumChainWork = uint256::zero;
 
         // By default assume that the signatures in ancestors of this block are valid.
         consensus.defaultAssumeValid = uint256::zero;
->>>>>>> 0a01bc10
 
         genesis = parameters.genesis_block.block;
         consensus.hashGenesisBlock = genesis.GetHash();
@@ -91,16 +84,9 @@
         });
 
         chainTxData = ChainTxData{
-<<<<<<< HEAD
-            // Data from rpc: getchaintxstats 4096 0000000000000037a8cd3e06cd5edbfe9dd1dbcc5dacab279376ef7cfc2b4c75
-            /* nTime    */ 1531929919,
-            /* nTxCount */ 19438708,
-            /* dTxRate  */ 0.626
-=======
             0,
             0,
             0
->>>>>>> 0a01bc10
         };
 
         /* enable fallback fee on testnet */
@@ -188,7 +174,7 @@
 
 static std::unique_ptr<CChainParams> globalChainParams;
 
-const CChainParams &    Params() {
+const CChainParams &Params() {
     assert(globalChainParams);
     return *globalChainParams;
 }
