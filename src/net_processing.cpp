--- conflicted
+++ resolved
@@ -1,9 +1,5 @@
 // Copyright (c) 2009-2010 Satoshi Nakamoto
-<<<<<<< HEAD
 // Copyright (c) 2009-2018 The Bitcoin Core developers
-=======
-// Copyright (c) 2009-2017 The Bitcoin Core developers
->>>>>>> 07428419
 // Distributed under the MIT software license, see the accompanying
 // file COPYING or http://www.opensource.org/licenses/mit-license.php.
 
@@ -32,12 +28,11 @@
 #include <util.h>
 #include <utilmoneystr.h>
 #include <utilstrencodings.h>
-<<<<<<< HEAD
-=======
 #include <snapshot/p2p_processing.h>
 #include <snapshot/state.h>
 #include <finalization/p2p.h>
->>>>>>> 07428419
+
+#include <memory>
 
 #include <memory>
 
@@ -45,7 +40,6 @@
 # error "Unit-e cannot be compiled without assertions."
 #endif
 
-<<<<<<< HEAD
 /** Expiration time for orphan transactions in seconds */
 static constexpr int64_t ORPHAN_TX_EXPIRE_TIME = 20 * 60;
 /** Minimum time between orphan transactions expire time checks in seconds */
@@ -74,18 +68,6 @@
 /// Age after which a block is considered historical for purposes of rate
 /// limiting block relay. Set to one week, denominated in seconds.
 static constexpr int HISTORICAL_BLOCK_AGE = 7 * 24 * 60 * 60;
-=======
-std::atomic<int64_t> nTimeBestReceived(0); // Used only to inform the wallet of when we last received a block
-
-struct IteratorComparator
-{
-    template<typename I>
-    bool operator()(const I& a, const I& b) const
-    {
-        return &(*a) < &(*b);
-    }
-};
->>>>>>> 07428419
 
 struct COrphanTx {
     // When modifying, adapt the copy of this definition in tests/DoS_tests.
@@ -95,7 +77,6 @@
 };
 static CCriticalSection g_cs_orphans;
 std::map<uint256, COrphanTx> mapOrphanTransactions GUARDED_BY(g_cs_orphans);
-<<<<<<< HEAD
 
 void EraseOrphansFor(NodeId peer);
 
@@ -116,23 +97,6 @@
 static constexpr unsigned int AVG_FEEFILTER_BROADCAST_INTERVAL = 10 * 60;
 /** Maximum feefilter broadcast delay after significant change. */
 static constexpr unsigned int MAX_FEEFILTER_CHANGE_DELAY = 5 * 60;
-=======
-std::map<COutPoint, std::set<std::map<uint256, COrphanTx>::iterator, IteratorComparator>> mapOrphanTransactionsByPrev GUARDED_BY(g_cs_orphans);
-void EraseOrphansFor(NodeId peer);
-
-static size_t vExtraTxnForCompactIt GUARDED_BY(g_cs_orphans) = 0;
-static std::vector<std::pair<uint256, CTransactionRef>> vExtraTxnForCompact GUARDED_BY(g_cs_orphans);
-
-static const uint64_t RANDOMIZER_ID_ADDRESS_RELAY = 0x3cac0035b5866b90ULL; // SHA256("main address relay")[0:8]
-
-/// Age after which a stale block will no longer be served if requested as
-/// protection against fingerprinting. Set to one month, denominated in seconds.
-static const int STALE_RELAY_AGE_LIMIT = 30 * 24 * 60 * 60;
-
-/// Age after which a block is considered historical for purposes of rate
-/// limiting block relay. Set to one week, denominated in seconds.
-static const int HISTORICAL_BLOCK_AGE = 7 * 24 * 60 * 60;
->>>>>>> 07428419
 
 // Internal stuff
 namespace {
@@ -493,12 +457,8 @@
             }
         }
         connman->ForNode(nodeid, [connman](CNode* pfrom){
-<<<<<<< HEAD
             AssertLockHeld(cs_main);
-            uint64_t nCMPCTBLOCKVersion = (pfrom->GetLocalServices() & NODE_WITNESS) ? 2 : 1;
-=======
             uint64_t nCMPCTBLOCKVersion = 2;
->>>>>>> 07428419
             if (lNodesAnnouncingHeaderAndIDs.size() >= 3) {
                 // As per BIP152, we only get 3 of our peers to announce
                 // blocks using compact encodings.
@@ -713,11 +673,7 @@
 // mapOrphanTransactions
 //
 
-<<<<<<< HEAD
 static void AddToCompactExtraTransactions(const CTransactionRef& tx) EXCLUSIVE_LOCKS_REQUIRED(g_cs_orphans)
-=======
-void AddToCompactExtraTransactions(const CTransactionRef& tx) EXCLUSIVE_LOCKS_REQUIRED(g_cs_orphans)
->>>>>>> 07428419
 {
     size_t max_extra_txn = gArgs.GetArg("-blockreconstructionextratxn", DEFAULT_BLOCK_RECONSTRUCTION_EXTRA_TXN);
     if (max_extra_txn <= 0)
@@ -935,16 +891,9 @@
 
 // All of the following cache a recent block, and are protected by cs_most_recent_block
 static CCriticalSection cs_most_recent_block;
-<<<<<<< HEAD
 static std::shared_ptr<const CBlock> most_recent_block GUARDED_BY(cs_most_recent_block);
 static std::shared_ptr<const CBlockHeaderAndShortTxIDs> most_recent_compact_block GUARDED_BY(cs_most_recent_block);
 static uint256 most_recent_block_hash GUARDED_BY(cs_most_recent_block);
-static bool fWitnessesPresentInMostRecentCompactBlock GUARDED_BY(cs_most_recent_block);
-=======
-static std::shared_ptr<const CBlock> most_recent_block;
-static std::shared_ptr<const CBlockHeaderAndShortTxIDs> most_recent_compact_block;
-static uint256 most_recent_block_hash;
->>>>>>> 07428419
 
 /**
  * Maintain state about the best-seen block and fast-announce a compact block
@@ -970,13 +919,8 @@
         most_recent_compact_block = pcmpctblock;
     }
 
-<<<<<<< HEAD
-    connman->ForEachNode([this, &pcmpctblock, pindex, &msgMaker, fWitnessEnabled, &hashBlock](CNode* pnode) {
+    connman->ForEachNode([this, &pcmpctblock, pindex, &msgMaker, &hashBlock](CNode* pnode) {
         AssertLockHeld(cs_main);
-
-=======
-    connman->ForEachNode([this, &pcmpctblock, pindex, &msgMaker, &hashBlock](CNode* pnode) {
->>>>>>> 07428419
         // TODO: Avoid the repeated-serialization here
         if (pnode->nVersion < INVALID_CB_NO_BAN_VERSION || pnode->fDisconnect)
             return;
@@ -1153,19 +1097,16 @@
     connman->ForEachNodeThen(std::move(sortfunc), std::move(pushfunc));
 }
 
-<<<<<<< HEAD
 void static ProcessGetBlockData(CNode* pfrom, const CChainParams& chainparams, const CInv& inv, CConnman* connman)
 {
     bool send = false;
     std::shared_ptr<const CBlock> a_recent_block;
     std::shared_ptr<const CBlockHeaderAndShortTxIDs> a_recent_compact_block;
-    bool fWitnessesPresentInARecentCompactBlock;
     const Consensus::Params& consensusParams = chainparams.GetConsensus();
     {
         LOCK(cs_most_recent_block);
         a_recent_block = most_recent_block;
         a_recent_compact_block = most_recent_compact_block;
-        fWitnessesPresentInARecentCompactBlock = fWitnessesPresentInMostRecentCompactBlock;
     }
 
     bool need_activate_chain = false;
@@ -1280,13 +1221,13 @@
                 // they won't have a useful mempool to match against a compact block,
                 // and we don't feel like constructing the object for them, so
                 // instead we respond with the full, non-compact block.
-                bool fPeerWantsWitness = State(pfrom->GetId())->fWantsCmpctWitness;
-                int nSendFlags = fPeerWantsWitness ? 0 : SERIALIZE_TRANSACTION_NO_WITNESS;
+
+                int nSendFlags = 0;
                 if (CanDirectFetch(consensusParams) && pindex->nHeight >= chainActive.Height() - MAX_CMPCTBLOCK_DEPTH) {
-                    if ((fPeerWantsWitness || !fWitnessesPresentInARecentCompactBlock) && a_recent_compact_block && a_recent_compact_block->header.GetHash() == pindex->GetBlockHash()) {
+                    if (a_recent_compact_block && a_recent_compact_block->header.GetHash() == pindex->GetBlockHash()) {
                         connman->PushMessage(pfrom, msgMaker.Make(nSendFlags, NetMsgType::CMPCTBLOCK, *a_recent_compact_block));
                     } else {
-                        CBlockHeaderAndShortTxIDs cmpctblock(*pblock, fPeerWantsWitness);
+                        CBlockHeaderAndShortTxIDs cmpctblock(*pblock);
                         connman->PushMessage(pfrom, msgMaker.Make(nSendFlags, NetMsgType::CMPCTBLOCK, cmpctblock));
                     }
                 } else {
@@ -1310,188 +1251,6 @@
 }
 
 void static ProcessGetData(CNode* pfrom, const CChainParams& chainparams, CConnman* connman, const std::atomic<bool>& interruptMsgProc)
-{
-    AssertLockNotHeld(cs_main);
-
-    std::deque<CInv>::iterator it = pfrom->vRecvGetData.begin();
-    std::vector<CInv> vNotFound;
-    const CNetMsgMaker msgMaker(pfrom->GetSendVersion());
-    {
-        LOCK(cs_main);
-
-        while (it != pfrom->vRecvGetData.end() && (it->type == MSG_TX || it->type == MSG_WITNESS_TX)) {
-            if (interruptMsgProc)
-                return;
-            // Don't bother if send buffer is too full to respond anyway
-            if (pfrom->fPauseSend)
-                break;
-
-            const CInv &inv = *it;
-            it++;
-
-            // Send stream from relay memory
-            bool push = false;
-            auto mi = mapRelay.find(inv.hash);
-            int nSendFlags = (inv.type == MSG_TX ? SERIALIZE_TRANSACTION_NO_WITNESS : 0);
-            if (mi != mapRelay.end()) {
-                connman->PushMessage(pfrom, msgMaker.Make(nSendFlags, NetMsgType::TX, *mi->second));
-                push = true;
-            } else if (pfrom->timeLastMempoolReq) {
-                auto txinfo = mempool.info(inv.hash);
-                // To protect privacy, do not answer getdata using the mempool when
-                // that TX couldn't have been INVed in reply to a MEMPOOL request.
-                if (txinfo.tx && txinfo.nTime <= pfrom->timeLastMempoolReq) {
-                    connman->PushMessage(pfrom, msgMaker.Make(nSendFlags, NetMsgType::TX, *txinfo.tx));
-                    push = true;
-                }
-            }
-            if (!push) {
-                vNotFound.push_back(inv);
-            }
-        }
-    } // release cs_main
-
-=======
-void static ProcessGetBlockData(CNode* pfrom, const Consensus::Params& consensusParams, const CInv& inv, CConnman* connman, const std::atomic<bool>& interruptMsgProc)
-{
-    bool send = false;
-    std::shared_ptr<const CBlock> a_recent_block;
-    std::shared_ptr<const CBlockHeaderAndShortTxIDs> a_recent_compact_block;
-    {
-        LOCK(cs_most_recent_block);
-        a_recent_block = most_recent_block;
-        a_recent_compact_block = most_recent_compact_block;
-    }
-
-    bool need_activate_chain = false;
-    {
-        LOCK(cs_main);
-        BlockMap::iterator mi = mapBlockIndex.find(inv.hash);
-        if (mi != mapBlockIndex.end())
-        {
-            if (mi->second->nChainTx && !mi->second->IsValid(BLOCK_VALID_SCRIPTS) &&
-                    mi->second->IsValid(BLOCK_VALID_TREE)) {
-                // If we have the block and all of its parents, but have not yet validated it,
-                // we might be in the middle of connecting it (ie in the unlock of cs_main
-                // before ActivateBestChain but after AcceptBlock).
-                // In this case, we need to run ActivateBestChain prior to checking the relay
-                // conditions below.
-                need_activate_chain = true;
-            }
-        }
-    } // release cs_main before calling ActivateBestChain
-    if (need_activate_chain) {
-        CValidationState dummy;
-        ActivateBestChain(dummy, Params(), a_recent_block);
-    }
-
-    LOCK(cs_main);
-    BlockMap::iterator mi = mapBlockIndex.find(inv.hash);
-    if (mi != mapBlockIndex.end()) {
-        send = BlockRequestAllowed(mi->second, consensusParams);
-        if (!send) {
-            LogPrint(BCLog::NET, "%s: ignoring request from peer=%i for old block that isn't in the main chain\n", __func__, pfrom->GetId());
-        }
-    }
-    const CNetMsgMaker msgMaker(pfrom->GetSendVersion());
-    // disconnect node in case we have reached the outbound limit for serving historical blocks
-    // never disconnect whitelisted nodes
-    if (send && connman->OutboundTargetReached(true) && ( ((pindexBestHeader != nullptr) && (pindexBestHeader->GetBlockTime() - mi->second->GetBlockTime() > HISTORICAL_BLOCK_AGE)) || inv.type == MSG_FILTERED_BLOCK) && !pfrom->fWhitelisted)
-    {
-        LogPrint(BCLog::NET, "historical block serving limit reached, disconnect peer=%d\n", pfrom->GetId());
-
-        //disconnect node
-        pfrom->fDisconnect = true;
-        send = false;
-    }
-    // Avoid leaking prune-height by never sending blocks below the NODE_NETWORK_LIMITED threshold
-    if (send && !pfrom->fWhitelisted && (
-            (((pfrom->GetLocalServices() & NODE_NETWORK_LIMITED) == NODE_NETWORK_LIMITED) && ((pfrom->GetLocalServices() & NODE_NETWORK) != NODE_NETWORK) && (chainActive.Tip()->nHeight - mi->second->nHeight > (int)NODE_NETWORK_LIMITED_MIN_BLOCKS + 2 /* add two blocks buffer extension for possible races */) )
-       )) {
-        LogPrint(BCLog::NET, "Ignore block request below NODE_NETWORK_LIMITED threshold from peer=%d\n", pfrom->GetId());
-
-        //disconnect node and prevent it from stalling (would otherwise wait for the missing block)
-        pfrom->fDisconnect = true;
-        send = false;
-    }
-    // Pruned nodes may have deleted the block, so check whether
-    // it's available before trying to send.
-    if (send && (mi->second->nStatus & BLOCK_HAVE_DATA))
-    {
-        std::shared_ptr<const CBlock> pblock;
-        if (a_recent_block && a_recent_block->GetHash() == (*mi).second->GetBlockHash()) {
-            pblock = a_recent_block;
-        } else {
-            // Send block from disk
-            std::shared_ptr<CBlock> pblockRead = std::make_shared<CBlock>();
-            if (!ReadBlockFromDisk(*pblockRead, (*mi).second, consensusParams))
-                assert(!"cannot load block from disk");
-            pblock = pblockRead;
-        }
-        if (inv.type == MSG_BLOCK)
-            connman->PushMessage(pfrom, msgMaker.Make(SERIALIZE_TRANSACTION_NO_WITNESS, NetMsgType::BLOCK, *pblock));
-        else if (inv.type == MSG_WITNESS_BLOCK)
-            connman->PushMessage(pfrom, msgMaker.Make(NetMsgType::BLOCK, *pblock));
-        else if (inv.type == MSG_FILTERED_BLOCK)
-        {
-            bool sendMerkleBlock = false;
-            CMerkleBlock merkleBlock;
-            {
-                LOCK(pfrom->cs_filter);
-                if (pfrom->pfilter) {
-                    sendMerkleBlock = true;
-                    merkleBlock = CMerkleBlock(*pblock, *pfrom->pfilter);
-                }
-            }
-            if (sendMerkleBlock) {
-                connman->PushMessage(pfrom, msgMaker.Make(NetMsgType::MERKLEBLOCK, merkleBlock));
-                // CMerkleBlock just contains hashes, so also push any transactions in the block the client did not see
-                // This avoids hurting performance by pointlessly requiring a round-trip
-                // Note that there is currently no way for a node to request any single transactions we didn't send here -
-                // they must either disconnect and retry or request the full block.
-                // Thus, the protocol spec specified allows for us to provide duplicate txn here,
-                // however we MUST always provide at least what the remote peer needs
-                typedef std::pair<unsigned int, uint256> PairType;
-                for (PairType& pair : merkleBlock.vMatchedTxn)
-                    connman->PushMessage(pfrom, msgMaker.Make(SERIALIZE_TRANSACTION_NO_WITNESS, NetMsgType::TX, *pblock->vtx[pair.first]));
-            }
-            // else
-                // no response
-        }
-        else if (inv.type == MSG_CMPCT_BLOCK)
-        {
-            // If a peer is asking for old blocks, we're almost guaranteed
-            // they won't have a useful mempool to match against a compact block,
-            // and we don't feel like constructing the object for them, so
-            // instead we respond with the full, non-compact block.
-            int nSendFlags = 0;
-            if (CanDirectFetch(consensusParams) && mi->second->nHeight >= chainActive.Height() - MAX_CMPCTBLOCK_DEPTH) {
-                if (a_recent_compact_block && a_recent_compact_block->header.GetHash() == mi->second->GetBlockHash()) {
-                    connman->PushMessage(pfrom, msgMaker.Make(nSendFlags, NetMsgType::CMPCTBLOCK, *a_recent_compact_block));
-                } else {
-                    CBlockHeaderAndShortTxIDs cmpctblock(*pblock);
-                    connman->PushMessage(pfrom, msgMaker.Make(nSendFlags, NetMsgType::CMPCTBLOCK, cmpctblock));
-                }
-            } else {
-                connman->PushMessage(pfrom, msgMaker.Make(nSendFlags, NetMsgType::BLOCK, *pblock));
-            }
-        }
-
-        // Trigger the peer node to send a getblocks request for the next batch of inventory
-        if (inv.hash == pfrom->hashContinue)
-        {
-            // Bypass PushInventory, this must send even if redundant,
-            // and we want it right after the last block so they don't
-            // wait for other stuff first.
-            std::vector<CInv> vInv;
-            vInv.push_back(CInv(MSG_BLOCK, chainActive.Tip()->GetBlockHash()));
-            connman->PushMessage(pfrom, msgMaker.Make(NetMsgType::INV, vInv));
-            pfrom->hashContinue.SetNull();
-        }
-    }
-}
-
-void static ProcessGetData(CNode* pfrom, const Consensus::Params& consensusParams, CConnman* connman, const std::atomic<bool>& interruptMsgProc)
 {
     AssertLockNotHeld(cs_main);
 
@@ -1535,16 +1294,11 @@
         }
     } // release cs_main
 
->>>>>>> 07428419
     if (it != pfrom->vRecvGetData.end() && !pfrom->fPauseSend) {
         const CInv &inv = *it;
         if (inv.type == MSG_BLOCK || inv.type == MSG_FILTERED_BLOCK || inv.type == MSG_CMPCT_BLOCK || inv.type == MSG_WITNESS_BLOCK) {
             it++;
-<<<<<<< HEAD
             ProcessGetBlockData(pfrom, chainparams, inv, connman);
-=======
-            ProcessGetBlockData(pfrom, consensusParams, inv, connman, interruptMsgProc);
->>>>>>> 07428419
         }
     }
 
@@ -1562,16 +1316,8 @@
     }
 }
 
-<<<<<<< HEAD
 static uint32_t GetFetchFlags(CNode* pfrom) EXCLUSIVE_LOCKS_REQUIRED(cs_main) {
-    uint32_t nFetchFlags = 0;
-    if ((pfrom->GetLocalServices() & NODE_WITNESS) && State(pfrom->GetId())->fHaveWitness) {
-        nFetchFlags |= MSG_WITNESS_FLAG;
-    }
-=======
-uint32_t GetFetchFlags(CNode* pfrom) {
     uint32_t nFetchFlags = MSG_WITNESS_FLAG;
->>>>>>> 07428419
     return nFetchFlags;
 }
 
@@ -1909,15 +1655,10 @@
         {
             // disconnect from peers older than this proto version
             LogPrint(BCLog::NET, "peer=%d using obsolete version %i; disconnecting\n", pfrom->GetId(), nVersion);
-<<<<<<< HEAD
             if (enable_bip61) {
                 connman->PushMessage(pfrom, CNetMsgMaker(INIT_PROTO_VERSION).Make(NetMsgType::REJECT, strCommand, REJECT_OBSOLETE,
                                    strprintf("Version must be %d or greater", MIN_PEER_PROTO_VERSION)));
             }
-=======
-            connman->PushMessage(pfrom, CNetMsgMaker(INIT_PROTO_VERSION).Make(NetMsgType::REJECT, strCommand, REJECT_OBSOLETE,
-                               strprintf("Version must be %d or greater", MIN_PEER_PROTO_VERSION)));
->>>>>>> 07428419
             pfrom->fDisconnect = true;
             return false;
         }
@@ -2350,15 +2091,9 @@
 
         LOCK(cs_main);
 
-<<<<<<< HEAD
         const CBlockIndex* pindex = LookupBlockIndex(req.blockhash);
         if (!pindex || !(pindex->nStatus & BLOCK_HAVE_DATA)) {
             LogPrint(BCLog::NET, "Peer %d sent us a getblocktxn for a block we don't have\n", pfrom->GetId());
-=======
-        BlockMap::iterator it = mapBlockIndex.find(req.blockhash);
-        if (it == mapBlockIndex.end() || !(it->second->nStatus & BLOCK_HAVE_DATA)) {
-            LogPrint(BCLog::NET, "Peer %d sent us a getblocktxn for a block we don't have", pfrom->GetId());
->>>>>>> 07428419
             return true;
         }
 
@@ -2670,13 +2405,8 @@
             int nDoS;
             if (state.IsInvalid(nDoS)) {
                 if (nDoS > 0) {
-                    LogPrintf("Peer %d sent us invalid header via cmpctblock\n", pfrom->GetId());
                     LOCK(cs_main);
-<<<<<<< HEAD
                     Misbehaving(pfrom->GetId(), nDoS, strprintf("Peer %d sent us invalid header via cmpctblock\n", pfrom->GetId()));
-=======
-                    Misbehaving(pfrom->GetId(), nDoS);
->>>>>>> 07428419
                 } else {
                     LogPrint(BCLog::NET, "Peer %d sent us invalid header via cmpctblock\n", pfrom->GetId());
                 }
@@ -3539,11 +3269,7 @@
 };
 }
 
-<<<<<<< HEAD
-bool PeerLogicValidation::SendMessages(CNode* pto)
-=======
-bool PeerLogicValidation::SendMessages(CNode* pto, size_t node_index, size_t total_nodes, std::atomic<bool>& interruptMsgProc)
->>>>>>> 07428419
+bool PeerLogicValidation::SendMessages(CNode* pto, size_t node_index, size_t total_nodes)
 {
     const Consensus::Params& consensusParams = Params().GetConsensus();
     {
