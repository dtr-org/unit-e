// Copyright (c) 2009-2010 Satoshi Nakamoto
// Copyright (c) 2009-2018 The Bitcoin Core developers
// Distributed under the MIT software license, see the accompanying
// file COPYING or http://www.opensource.org/licenses/mit-license.php.

#include <net_processing.h>

#include <addrman.h>
#include <arith_uint256.h>
#include <blockencodings.h>
#include <chainparams.h>
#include <consensus/validation.h>
#include <hash.h>
<<<<<<< HEAD
=======
#include <init.h>
#include <injector.h>
>>>>>>> 7e67c75d
#include <validation.h>
#include <merkleblock.h>
#include <netmessagemaker.h>
#include <netbase.h>
#include <p2p/graphene.h>
#include <policy/fees.h>
#include <policy/policy.h>
#include <primitives/block.h>
#include <primitives/transaction.h>
#include <random.h>
#include <reverse_iterator.h>
#include <scheduler.h>
#include <tinyformat.h>
#include <txmempool.h>
#include <ui_interface.h>
#include <util.h>
#include <utilmoneystr.h>
#include <utilstrencodings.h>
#include <snapshot/p2p_processing.h>
#include <snapshot/state.h>

#include <memory>

#include <memory>

#if defined(NDEBUG)
# error "Unit-e cannot be compiled without assertions."
#endif

/** Expiration time for orphan transactions in seconds */
static constexpr int64_t ORPHAN_TX_EXPIRE_TIME = 20 * 60;
/** Minimum time between orphan transactions expire time checks in seconds */
static constexpr int64_t ORPHAN_TX_EXPIRE_INTERVAL = 5 * 60;
/** Headers download timeout expressed in microseconds
 *  Timeout = base + per_header * (expected number of headers) */
static constexpr int64_t HEADERS_DOWNLOAD_TIMEOUT_BASE = 15 * 60 * 1000000; // 15 minutes
static constexpr int64_t HEADERS_DOWNLOAD_TIMEOUT_PER_HEADER = 1000; // 1ms/header
/** Protect at least this many outbound peers from disconnection due to slow/
 * behind headers chain.
 */
static constexpr int32_t MAX_OUTBOUND_PEERS_TO_PROTECT_FROM_DISCONNECT = 4;
/** Timeout for (unprotected) outbound peers to sync to our chainwork, in seconds */
static constexpr int64_t CHAIN_SYNC_TIMEOUT = 20 * 60; // 20 minutes
/** How frequently to check for stale tips, in seconds */
static constexpr int64_t STALE_CHECK_INTERVAL = 10 * 60; // 10 minutes
/** How frequently to check for extra outbound peers and disconnect, in seconds */
static constexpr int64_t EXTRA_PEER_CHECK_INTERVAL = 45;
/** Minimum time an outbound-peer-eviction candidate must be connected for, in order to evict, in seconds */
static constexpr int64_t MINIMUM_CONNECT_TIME = 30;
/** SHA256("main address relay")[0:8] */
static constexpr uint64_t RANDOMIZER_ID_ADDRESS_RELAY = 0x3cac0035b5866b90ULL;
/// Age after which a stale block will no longer be served if requested as
/// protection against fingerprinting. Set to one month, denominated in seconds.
static constexpr int STALE_RELAY_AGE_LIMIT = 30 * 24 * 60 * 60;
/// Age after which a block is considered historical for purposes of rate
/// limiting block relay. Set to one week, denominated in seconds.
static constexpr int HISTORICAL_BLOCK_AGE = 7 * 24 * 60 * 60;


CCriticalSection g_cs_orphans;
std::map<uint256, COrphanTx> mapOrphanTransactions GUARDED_BY(g_cs_orphans);

void EraseOrphansFor(NodeId peer);

/** Increase a node's misbehavior score. */
void Misbehaving(NodeId nodeid, int howmuch, const std::string& message="") EXCLUSIVE_LOCKS_REQUIRED(cs_main);

/** Average delay between local address broadcasts in seconds. */
static constexpr unsigned int AVG_LOCAL_ADDRESS_BROADCAST_INTERVAL = 24 * 60 * 60;
/** Average delay between peer address broadcasts in seconds. */
static const unsigned int AVG_ADDRESS_BROADCAST_INTERVAL = 30;
/** Average delay between trickled inventory transmissions in seconds.
 *  Blocks and whitelisted receivers bypass this, outbound peers get half this delay. */
static const unsigned int INVENTORY_BROADCAST_INTERVAL = 5;
/** Maximum number of inventory items to send per transmission.
 *  Limits the impact of low-fee transaction floods. */
static constexpr unsigned int INVENTORY_BROADCAST_MAX = 7 * INVENTORY_BROADCAST_INTERVAL;
/** Average delay between feefilter broadcasts in seconds. */
static constexpr unsigned int AVG_FEEFILTER_BROADCAST_INTERVAL = 10 * 60;
/** Maximum feefilter broadcast delay after significant change. */
static constexpr unsigned int MAX_FEEFILTER_CHANGE_DELAY = 5 * 60;

std::map<uint256, std::pair<NodeId, bool>> mapBlockSource;

// Internal stuff
namespace {
    /** Number of nodes with fSyncStarted. */
    int nSyncStarted GUARDED_BY(cs_main) = 0;

    /**
<<<<<<< HEAD
     * Sources of received blocks, saved to be able to send them reject
     * messages or ban them when processing happens afterwards.
     * Set mapBlockSource[hash].second to false if the node should not be
     * punished if the block is invalid.
     */
    std::map<uint256, std::pair<NodeId, bool>> mapBlockSource GUARDED_BY(cs_main);

    /**
=======
>>>>>>> 7e67c75d
     * Filter for transactions that were recently rejected by
     * AcceptToMemoryPool. These are not rerequested until the chain tip
     * changes, at which point the entire filter is reset.
     *
     * Without this filter we'd be re-requesting txs from each of our peers,
     * increasing bandwidth consumption considerably. For instance, with 100
     * peers, half of which relay a tx we don't accept, that might be a 50x
     * bandwidth increase. A flooding attacker attempting to roll-over the
     * filter using minimum-sized, 60byte, transactions might manage to send
     * 1000/sec if we have fast peers, so we pick 120,000 to give our peers a
     * two minute window to send invs to us.
     *
     * Decreasing the false positive rate is fairly cheap, so we pick one in a
     * million to make it highly unlikely for users to have issues with this
     * filter.
     *
     * Memory used: 1.3 MB
     */
    std::unique_ptr<CRollingBloomFilter> recentRejects GUARDED_BY(cs_main);
    uint256 hashRecentRejectsChainTip GUARDED_BY(cs_main);

    /** Blocks that are in flight, and that are in the queue to be downloaded. */
    struct QueuedBlock {
        uint256 hash;
        const CBlockIndex* pindex;                               //!< Optional.
        bool fValidatedHeaders;                                  //!< Whether this block has validated headers at the time of request.
        std::unique_ptr<PartiallyDownloadedBlock> partialBlock;  //!< Optional, used for CMPCTBLOCK downloads
    };
    std::map<uint256, std::pair<NodeId, std::list<QueuedBlock>::iterator> > mapBlocksInFlight GUARDED_BY(cs_main);

    /** Stack of nodes which we have set to announce using compact blocks */
    std::list<NodeId> lNodesAnnouncingHeaderAndIDs GUARDED_BY(cs_main);

    /** Number of preferable block download peers. */
    int nPreferredDownload GUARDED_BY(cs_main) = 0;

    /** Number of peers from which we're downloading blocks. */
    int nPeersWithValidatedDownloads GUARDED_BY(cs_main) = 0;

    /** Number of outbound peers with m_chain_sync.m_protect. */
    int g_outbound_peers_with_protect_from_disconnect GUARDED_BY(cs_main) = 0;

    /** When our tip was last updated. */
    std::atomic<int64_t> g_last_tip_update(0);

    /** Relay map */
    typedef std::map<uint256, CTransactionRef> MapRelay;
    MapRelay mapRelay GUARDED_BY(cs_main);
    /** Expiration-time ordered list of (expire time, relay map entry) pairs. */
    std::deque<std::pair<int64_t, MapRelay::iterator>> vRelayExpiration GUARDED_BY(cs_main);

    std::atomic<int64_t> nTimeBestReceived(0); // Used only to inform the wallet of when we last received a block

    struct IteratorComparator
    {
        template<typename I>
        bool operator()(const I& a, const I& b) const
        {
            return &(*a) < &(*b);
        }
    };
    std::map<COutPoint, std::set<std::map<uint256, COrphanTx>::iterator, IteratorComparator>> mapOrphanTransactionsByPrev GUARDED_BY(g_cs_orphans);

    static size_t vExtraTxnForCompactIt GUARDED_BY(g_cs_orphans) = 0;
    static std::vector<std::pair<uint256, CTransactionRef>> vExtraTxnForCompact GUARDED_BY(g_cs_orphans);
} // namespace

namespace {
struct CBlockReject {
    unsigned char chRejectCode;
    std::string strRejectReason;
    uint256 hashBlock;
};

/**
 * Maintain validation-specific state about nodes, protected by cs_main, instead
 * by CNode's own locks. This simplifies asynchronous operation, where
 * processing of incoming data is done after the ProcessMessage call returns,
 * and we're no longer holding the node's locks.
 */
struct CNodeState {
    //! The peer's address
    const CService address;
    //! Whether we have a fully established connection.
    bool fCurrentlyConnected;
    //! Accumulated misbehaviour score for this peer.
    int nMisbehavior;
    //! Whether this peer should be disconnected and banned (unless whitelisted).
    bool fShouldBan;
    //! String name of this peer (debugging/logging purposes).
    const std::string name;
    //! List of asynchronously-determined block rejections to notify this peer about.
    std::vector<CBlockReject> rejects;
    //! The best known block we know this peer has announced.
    const CBlockIndex *pindexBestKnownBlock;
    //! The hash of the last unknown block this peer has announced.
    uint256 hashLastUnknownBlock;
    //! The last full block we both have.
    const CBlockIndex *pindexLastCommonBlock;
    //! The best header we have sent our peer.
    const CBlockIndex *pindexBestHeaderSent;
    //! Length of current-streak of unconnecting headers announcements
    int nUnconnectingHeaders;
    //! Whether we've started headers synchronization with this peer.
    bool fSyncStarted;
    //! When to potentially disconnect peer for stalling headers download
    int64_t nHeadersSyncTimeout;
    //! Since when we're stalling block download progress (in microseconds), or 0.
    int64_t nStallingSince;
    std::list<QueuedBlock> vBlocksInFlight;
    //! When the first entry in vBlocksInFlight started downloading. Don't care when vBlocksInFlight is empty.
    int64_t nDownloadingSince;
    int nBlocksInFlight;
    int nBlocksInFlightValidHeaders;
    //! Whether we consider this a preferred download peer.
    bool fPreferredDownload;
    //! Whether this peer wants invs or headers (when possible) for block announcements.
    bool fPreferHeaders;
    //! Whether this peer wants invs or cmpctblocks (when possible) for block announcements.
    bool fPreferHeaderAndIDs;
    /**
      * Whether this peer will send us cmpctblocks if we request them.
      * This is not used to gate request logic, as we really only care about fSupportsDesiredCmpctVersion,
      * but is used as a flag to "lock in" the version of compact blocks we send.
      */
    bool fProvidesHeaderAndIDs;
    /**
     * whether the peer sends witnesses in cmpctblocks/blocktxns,
     */
    bool fSupportsDesiredCmpctVersion;

    /** State used to enforce CHAIN_SYNC_TIMEOUT
      * Only in effect for outbound, non-manual connections, with
      * m_protect == false
      * Algorithm: if a peer's best known block has less work than our tip,
      * set a timeout CHAIN_SYNC_TIMEOUT seconds in the future:
      *   - If at timeout their best known block now has more work than our tip
      *     when the timeout was set, then either reset the timeout or clear it
      *     (after comparing against our current tip's work)
      *   - If at timeout their best known block still has less work than our
      *     tip did when the timeout was set, then send a getheaders message,
      *     and set a shorter timeout, HEADERS_RESPONSE_TIME seconds in future.
      *     If their best known block is still behind when that new timeout is
      *     reached, disconnect.
      */
    struct ChainSyncTimeoutState {
        //! A timeout used for checking whether our peer has sufficiently synced
        int64_t m_timeout;
        //! A header with the work we require on our peer's chain
        const CBlockIndex * m_work_header;
        //! After timeout is reached, set to true after sending getheaders
        bool m_sent_getheaders;
        //! Whether this peer is protected from disconnection due to a bad/slow chain
        bool m_protect;
    };

    ChainSyncTimeoutState m_chain_sync;

    //! Time of last new block announcement
    int64_t m_last_block_announcement;

    CNodeState(CAddress addrIn, std::string addrNameIn) : address(addrIn), name(addrNameIn) {
        fCurrentlyConnected = false;
        nMisbehavior = 0;
        fShouldBan = false;
        pindexBestKnownBlock = nullptr;
        hashLastUnknownBlock.SetNull();
        pindexLastCommonBlock = nullptr;
        pindexBestHeaderSent = nullptr;
        nUnconnectingHeaders = 0;
        fSyncStarted = false;
        nHeadersSyncTimeout = 0;
        nStallingSince = 0;
        nDownloadingSince = 0;
        nBlocksInFlight = 0;
        nBlocksInFlightValidHeaders = 0;
        fPreferredDownload = false;
        fPreferHeaders = false;
        fPreferHeaderAndIDs = false;
        fProvidesHeaderAndIDs = false;
        fSupportsDesiredCmpctVersion = false;
        m_chain_sync = { 0, nullptr, false, false };
        m_last_block_announcement = 0;
    }
};

/** Map maintaining per-node state. */
static std::map<NodeId, CNodeState> mapNodeState GUARDED_BY(cs_main);

static CNodeState *State(NodeId pnode) EXCLUSIVE_LOCKS_REQUIRED(cs_main) {
    std::map<NodeId, CNodeState>::iterator it = mapNodeState.find(pnode);
    if (it == mapNodeState.end())
        return nullptr;
    return &it->second;
}

static void UpdatePreferredDownload(CNode* node, CNodeState* state) EXCLUSIVE_LOCKS_REQUIRED(cs_main)
{
    nPreferredDownload -= state->fPreferredDownload;

    // Whether this node should be marked as a preferred download node.
    state->fPreferredDownload = (!node->fInbound || node->fWhitelisted) && !node->fOneShot && !node->fClient;

    nPreferredDownload += state->fPreferredDownload;
}

static void PushNodeVersion(CNode *pnode, CConnman* connman, int64_t nTime)
{
    ServiceFlags nLocalNodeServices = pnode->GetLocalServices();
    uint64_t nonce = pnode->GetLocalNonce();
    int nNodeStartingHeight = pnode->GetMyStartingHeight();
    NodeId nodeid = pnode->GetId();
    CAddress addr = pnode->addr;

    CAddress addrYou = (addr.IsRoutable() && !IsProxy(addr) ? addr : CAddress(CService(), addr.nServices));
    CAddress addrMe = CAddress(CService(), nLocalNodeServices);

    connman->PushMessage(pnode, CNetMsgMaker(INIT_PROTO_VERSION).Make(NetMsgType::VERSION, PROTOCOL_VERSION, (uint64_t)nLocalNodeServices, nTime, addrYou, addrMe,
            nonce, strSubVersion, nNodeStartingHeight, ::fRelayTxes));

    if (fLogIPs) {
        LogPrint(BCLog::NET, "send version message: version %d, blocks=%d, us=%s, them=%s, peer=%d\n", PROTOCOL_VERSION, nNodeStartingHeight, addrMe.ToString(), addrYou.ToString(), nodeid);
    } else {
        LogPrint(BCLog::NET, "send version message: version %d, blocks=%d, us=%s, peer=%d\n", PROTOCOL_VERSION, nNodeStartingHeight, addrMe.ToString(), nodeid);
    }
}

<<<<<<< HEAD
// Returns a bool indicating whether we requested this block.
// Also used if a block was /not/ received and timed out or started with another peer
static bool MarkBlockAsReceived(const uint256& hash) EXCLUSIVE_LOCKS_REQUIRED(cs_main) {
=======
} // namespace

bool MarkBlockAsReceived(const uint256& hash) {
>>>>>>> 7e67c75d
    std::map<uint256, std::pair<NodeId, std::list<QueuedBlock>::iterator> >::iterator itInFlight = mapBlocksInFlight.find(hash);
    if (itInFlight != mapBlocksInFlight.end()) {
        CNodeState *state = State(itInFlight->second.first);
        assert(state != nullptr);
        state->nBlocksInFlightValidHeaders -= itInFlight->second.second->fValidatedHeaders;
        if (state->nBlocksInFlightValidHeaders == 0 && itInFlight->second.second->fValidatedHeaders) {
            // Last validated block on the queue was received.
            nPeersWithValidatedDownloads--;
        }
        if (state->vBlocksInFlight.begin() == itInFlight->second.second) {
            // First block on the queue was received, update the start download time for the next one
            state->nDownloadingSince = std::max(state->nDownloadingSince, GetTimeMicros());
        }
        state->vBlocksInFlight.erase(itInFlight->second.second);
        state->nBlocksInFlight--;
        state->nStallingSince = 0;
        GetComponent<p2p::GrapheneReceiver>()->OnMarkedAsReceived(itInFlight->second.first, itInFlight->first);
        mapBlocksInFlight.erase(itInFlight);
        return true;
    }
    return false;
}

<<<<<<< HEAD
=======
namespace {

// Requires cs_main.
>>>>>>> 7e67c75d
// returns false, still setting pit, if the block was already in flight from the same peer
// pit will only be valid as long as the same cs_main lock is being held
static bool MarkBlockAsInFlight(NodeId nodeid, const uint256& hash, const CBlockIndex* pindex = nullptr, std::list<QueuedBlock>::iterator** pit = nullptr) EXCLUSIVE_LOCKS_REQUIRED(cs_main) {
    CNodeState *state = State(nodeid);
    assert(state != nullptr);

    // Short-circuit most stuff in case it is from the same node
    std::map<uint256, std::pair<NodeId, std::list<QueuedBlock>::iterator> >::iterator itInFlight = mapBlocksInFlight.find(hash);
    if (itInFlight != mapBlocksInFlight.end() && itInFlight->second.first == nodeid) {
        if (pit) {
            *pit = &itInFlight->second.second;
        }
        return false;
    }

    // Make sure it's not listed somewhere already.
    MarkBlockAsReceived(hash);

    std::list<QueuedBlock>::iterator it = state->vBlocksInFlight.insert(state->vBlocksInFlight.end(),
            {hash, pindex, pindex != nullptr, std::unique_ptr<PartiallyDownloadedBlock>(pit ? new PartiallyDownloadedBlock(&mempool) : nullptr)});
    state->nBlocksInFlight++;
    state->nBlocksInFlightValidHeaders += it->fValidatedHeaders;
    if (state->nBlocksInFlight == 1) {
        // We're starting a block download (batch) from this peer.
        state->nDownloadingSince = GetTimeMicros();
    }
    if (state->nBlocksInFlightValidHeaders == 1 && pindex != nullptr) {
        nPeersWithValidatedDownloads++;
    }
    itInFlight = mapBlocksInFlight.insert(std::make_pair(hash, std::make_pair(nodeid, it))).first;
    if (pit)
        *pit = &itInFlight->second.second;
    return true;
}

/** Check whether the last unknown block a peer advertised is not yet known. */
static void ProcessBlockAvailability(NodeId nodeid) EXCLUSIVE_LOCKS_REQUIRED(cs_main) {
    CNodeState *state = State(nodeid);
    assert(state != nullptr);

    if (!state->hashLastUnknownBlock.IsNull()) {
        const CBlockIndex* pindex = LookupBlockIndex(state->hashLastUnknownBlock);
        if (pindex && pindex->nChainWork > 0) {
            if (state->pindexBestKnownBlock == nullptr || pindex->nChainWork >= state->pindexBestKnownBlock->nChainWork) {
                state->pindexBestKnownBlock = pindex;
            }
            state->hashLastUnknownBlock.SetNull();
        }
    }
}

} // namespace

/** Update tracking information about which blocks a peer is assumed to have. */
static void UpdateBlockAvailability(NodeId nodeid, const uint256 &hash) EXCLUSIVE_LOCKS_REQUIRED(cs_main) {
    CNodeState *state = State(nodeid);
    assert(state != nullptr);

    ProcessBlockAvailability(nodeid);

    const CBlockIndex* pindex = LookupBlockIndex(hash);
    if (pindex && pindex->nChainWork > 0) {
        // An actually better block was announced.
        if (state->pindexBestKnownBlock == nullptr || pindex->nChainWork >= state->pindexBestKnownBlock->nChainWork) {
            state->pindexBestKnownBlock = pindex;
        }
    } else {
        // An unknown block was announced; just assume that the latest one is the best one.
        state->hashLastUnknownBlock = hash;
    }
}

<<<<<<< HEAD
/**
 * When a peer sends us a valid block, instruct it to announce blocks to us
 * using CMPCTBLOCK if possible by adding its nodeid to the end of
 * lNodesAnnouncingHeaderAndIDs, and keeping that list under a certain size by
 * removing the first element if necessary.
 */
static void MaybeSetPeerAsAnnouncingHeaderAndIDs(NodeId nodeid, CConnman* connman)
{
=======
namespace {

void MaybeSetPeerAsAnnouncingHeaderAndIDs(NodeId nodeid, CConnman* connman) {
>>>>>>> 7e67c75d
    AssertLockHeld(cs_main);
    CNodeState* nodestate = State(nodeid);
    if (!nodestate || !nodestate->fSupportsDesiredCmpctVersion) {
        // Never ask from peers who can't provide supported compact blocks.
        return;
    }
    if (nodestate->fProvidesHeaderAndIDs) {
        for (std::list<NodeId>::iterator it = lNodesAnnouncingHeaderAndIDs.begin(); it != lNodesAnnouncingHeaderAndIDs.end(); it++) {
            if (*it == nodeid) {
                lNodesAnnouncingHeaderAndIDs.erase(it);
                lNodesAnnouncingHeaderAndIDs.push_back(nodeid);
                return;
            }
        }
        connman->ForNode(nodeid, [connman](CNode* pfrom){
            AssertLockHeld(cs_main);
            uint64_t nCMPCTBLOCKVersion = 2;
            if (lNodesAnnouncingHeaderAndIDs.size() >= 3) {
                // As per BIP152, we only get 3 of our peers to announce
                // blocks using compact encodings.
                connman->ForNode(lNodesAnnouncingHeaderAndIDs.front(), [connman, nCMPCTBLOCKVersion](CNode* pnodeStop){
                    AssertLockHeld(cs_main);
                    connman->PushMessage(pnodeStop, CNetMsgMaker(pnodeStop->GetSendVersion()).Make(NetMsgType::SENDCMPCT, /*fAnnounceUsingCMPCTBLOCK=*/false, nCMPCTBLOCKVersion));
                    return true;
                });
                lNodesAnnouncingHeaderAndIDs.pop_front();
            }
            connman->PushMessage(pfrom, CNetMsgMaker(pfrom->GetSendVersion()).Make(NetMsgType::SENDCMPCT, /*fAnnounceUsingCMPCTBLOCK=*/true, nCMPCTBLOCKVersion));
            lNodesAnnouncingHeaderAndIDs.push_back(pfrom->GetId());
            return true;
        });
    }
}

static bool TipMayBeStale(const Consensus::Params &consensusParams) EXCLUSIVE_LOCKS_REQUIRED(cs_main)
{
    AssertLockHeld(cs_main);
    if (g_last_tip_update == 0) {
        g_last_tip_update = GetTime();
    }
    return g_last_tip_update < GetTime() - consensusParams.nPowTargetSpacing * 3 && mapBlocksInFlight.empty();
}

static bool CanDirectFetch(const Consensus::Params &consensusParams) EXCLUSIVE_LOCKS_REQUIRED(cs_main)
{
    return chainActive.Tip()->GetBlockTime() > GetAdjustedTime() - consensusParams.nPowTargetSpacing * 20;
}

static bool PeerHasHeader(CNodeState *state, const CBlockIndex *pindex) EXCLUSIVE_LOCKS_REQUIRED(cs_main)
{
    if (state->pindexBestKnownBlock && pindex == state->pindexBestKnownBlock->GetAncestor(pindex->nHeight))
        return true;
    if (state->pindexBestHeaderSent && pindex == state->pindexBestHeaderSent->GetAncestor(pindex->nHeight))
        return true;
    return false;
}

/** Update pindexLastCommonBlock and add not-in-flight missing successors to vBlocks, until it has
 *  at most count entries. */
static void FindNextBlocksToDownload(NodeId nodeid, unsigned int count, std::vector<const CBlockIndex*>& vBlocks, NodeId& nodeStaller, const Consensus::Params& consensusParams) EXCLUSIVE_LOCKS_REQUIRED(cs_main)
{
    if (count == 0)
        return;

    vBlocks.reserve(vBlocks.size() + count);

    if (GetComponent<p2p::FinalizerCommitsHandler>()->FindNextBlocksToDownload(nodeid, count, vBlocks)) {
        return;
    }

    if (snapshot::FindNextBlocksToDownload(nodeid, vBlocks)) {
        return;
    }

    CNodeState *state = State(nodeid);
    assert(state != nullptr);

    // Make sure pindexBestKnownBlock is up to date, we'll need it.
    ProcessBlockAvailability(nodeid);

    if (state->pindexBestKnownBlock == nullptr || state->pindexBestKnownBlock->nChainWork < chainActive.Tip()->nChainWork || state->pindexBestKnownBlock->nChainWork < nMinimumChainWork) {
        // This peer has nothing interesting.
        return;
    }

    if (state->pindexLastCommonBlock == nullptr) {
        // Bootstrap quickly by guessing a parent of our best tip is the forking point.
        // Guessing wrong in either direction is not a problem.
        state->pindexLastCommonBlock = chainActive[std::min(state->pindexBestKnownBlock->nHeight, chainActive.Height())];
    }

    // If the peer reorganized, our previous pindexLastCommonBlock may not be an ancestor
    // of its current tip anymore. Go back enough to fix that.
    state->pindexLastCommonBlock = LastCommonAncestor(state->pindexLastCommonBlock, state->pindexBestKnownBlock);
    if (state->pindexLastCommonBlock == state->pindexBestKnownBlock)
        return;

    std::vector<const CBlockIndex*> vToFetch;
    const CBlockIndex *pindexWalk = state->pindexLastCommonBlock;
    // Never fetch further than the best block we know the peer has, or more than BLOCK_DOWNLOAD_WINDOW + 1 beyond the last
    // linked block we have in common with this peer. The +1 is so we can detect stalling, namely if we would be able to
    // download that next block if the window were 1 larger.
    int nWindowEnd = state->pindexLastCommonBlock->nHeight + BLOCK_DOWNLOAD_WINDOW;
    int nMaxHeight = std::min<int>(state->pindexBestKnownBlock->nHeight, nWindowEnd + 1);
    NodeId waitingfor = -1;
    while (pindexWalk->nHeight < nMaxHeight) {
        // Read up to 128 (or more, if more blocks than that are needed) successors of pindexWalk (towards
        // pindexBestKnownBlock) into vToFetch. We fetch 128, because CBlockIndex::GetAncestor may be as expensive
        // as iterating over ~100 CBlockIndex* entries anyway.
        int nToFetch = std::min(nMaxHeight - pindexWalk->nHeight, std::max<int>(count - vBlocks.size(), 128));
        vToFetch.resize(nToFetch);
        pindexWalk = state->pindexBestKnownBlock->GetAncestor(pindexWalk->nHeight + nToFetch);
        vToFetch[nToFetch - 1] = pindexWalk;
        for (unsigned int i = nToFetch - 1; i > 0; i--) {
            vToFetch[i - 1] = vToFetch[i]->pprev;
        }

        // Iterate over those blocks in vToFetch (in forward direction), adding the ones that
        // are not yet downloaded and not in flight to vBlocks. In the meantime, update
        // pindexLastCommonBlock as long as all ancestors are already downloaded, or if it's
        // already part of our chain (and therefore don't need it even if pruned).
        for (const CBlockIndex* pindex : vToFetch) {
            if (!pindex->IsValid(BLOCK_VALID_TREE)) {
                // We consider the chain that this peer is on invalid.
                return;
            }
            if (pindex->nStatus & BLOCK_HAVE_DATA || chainActive.Contains(pindex)) {
                if (pindex->nChainTx)
                    state->pindexLastCommonBlock = pindex;
            } else if (mapBlocksInFlight.count(pindex->GetBlockHash()) == 0) {
                // The block is not already downloaded, and not yet in flight.
                if (pindex->nHeight > nWindowEnd) {
                    // We reached the end of the window.
                    if (vBlocks.size() == 0 && waitingfor != nodeid) {
                        // We aren't able to fetch anything, but we would be if the download window was one larger.
                        nodeStaller = waitingfor;
                    }
                    return;
                }
                vBlocks.push_back(pindex);
                if (vBlocks.size() == count) {
                    return;
                }
            } else if (waitingfor == -1) {
                // This is the first already-in-flight block.
                waitingfor = mapBlocksInFlight[pindex->GetBlockHash()].first;
            }
        }
    }
}

} // namespace

// This function is used for testing the stale tip eviction logic, see
// denialofservice_tests.cpp
void UpdateLastBlockAnnounceTime(NodeId node, int64_t time_in_seconds)
{
    LOCK(cs_main);
    CNodeState *state = State(node);
    if (state) state->m_last_block_announcement = time_in_seconds;
}

// Returns true for outbound peers, excluding manual connections, feelers, and
// one-shots
static bool IsOutboundDisconnectionCandidate(const CNode *node)
{
    return !(node->fInbound || node->m_manual_connection || node->fFeeler || node->fOneShot);
}

void PeerLogicValidation::InitializeNode(CNode *pnode) {
    CAddress addr = pnode->addr;
    std::string addrName = pnode->GetAddrName();
    NodeId nodeid = pnode->GetId();
    {
        LOCK(cs_main);
        mapNodeState.emplace_hint(mapNodeState.end(), std::piecewise_construct, std::forward_as_tuple(nodeid), std::forward_as_tuple(addr, std::move(addrName)));
    }
    if(!pnode->fInbound)
        PushNodeVersion(pnode, connman, GetTime());
}

void PeerLogicValidation::FinalizeNode(NodeId nodeid, bool& fUpdateConnectionTime) {
    fUpdateConnectionTime = false;
    LOCK(cs_main);
    CNodeState *state = State(nodeid);
    assert(state != nullptr);

    if (state->fSyncStarted)
        nSyncStarted--;

    if (state->nMisbehavior == 0 && state->fCurrentlyConnected) {
        fUpdateConnectionTime = true;
    }

    for (const QueuedBlock& entry : state->vBlocksInFlight) {
        mapBlocksInFlight.erase(entry.hash);
    }
    EraseOrphansFor(nodeid);
    nPreferredDownload -= state->fPreferredDownload;
    nPeersWithValidatedDownloads -= (state->nBlocksInFlightValidHeaders != 0);
    assert(nPeersWithValidatedDownloads >= 0);
    g_outbound_peers_with_protect_from_disconnect -= state->m_chain_sync.m_protect;
    assert(g_outbound_peers_with_protect_from_disconnect >= 0);

    mapNodeState.erase(nodeid);

    if (mapNodeState.empty()) {
        // Do a consistency check after the last peer is removed.
        assert(mapBlocksInFlight.empty());
        assert(nPreferredDownload == 0);
        assert(nPeersWithValidatedDownloads == 0);
        assert(g_outbound_peers_with_protect_from_disconnect == 0);
    }
    LogPrint(BCLog::NET, "Cleared nodestate for peer=%d\n", nodeid);

    GetComponent<p2p::FinalizerCommitsHandler>()->OnDisconnect(nodeid);

    GetComponent<p2p::GrapheneSender>()->OnDisconnected(nodeid);
    GetComponent<p2p::GrapheneReceiver>()->OnDisconnected(nodeid);
}

bool GetNodeStateStats(NodeId nodeid, CNodeStateStats &stats) {
    LOCK(cs_main);
    CNodeState *state = State(nodeid);
    if (state == nullptr)
        return false;
    stats.nMisbehavior = state->nMisbehavior;
    stats.nSyncHeight = state->pindexBestKnownBlock ? state->pindexBestKnownBlock->nHeight : -1;
    stats.nCommonHeight = state->pindexLastCommonBlock ? state->pindexLastCommonBlock->nHeight : -1;
    for (const QueuedBlock& queue : state->vBlocksInFlight) {
        if (queue.pindex)
            stats.vHeightInFlight.push_back(queue.pindex->nHeight);
    }
    return true;
}

//////////////////////////////////////////////////////////////////////////////
//
// mapOrphanTransactions
//

static void AddToCompactExtraTransactions(const CTransactionRef& tx) EXCLUSIVE_LOCKS_REQUIRED(g_cs_orphans)
{
    size_t max_extra_txn = gArgs.GetArg("-blockreconstructionextratxn", DEFAULT_BLOCK_RECONSTRUCTION_EXTRA_TXN);
    if (max_extra_txn <= 0)
        return;
    if (!vExtraTxnForCompact.size())
        vExtraTxnForCompact.resize(max_extra_txn);
    vExtraTxnForCompact[vExtraTxnForCompactIt] = std::make_pair(tx->GetWitnessHash(), tx);
    vExtraTxnForCompactIt = (vExtraTxnForCompactIt + 1) % max_extra_txn;
}

bool AddOrphanTx(const CTransactionRef& tx, NodeId peer) EXCLUSIVE_LOCKS_REQUIRED(g_cs_orphans)
{
    const uint256& hash = tx->GetHash();
    if (mapOrphanTransactions.count(hash))
        return false;

    // Ignore big transactions, to avoid a
    // send-big-orphans memory exhaustion attack. If a peer has a legitimate
    // large transaction with a missing parent then we assume
    // it will rebroadcast it later, after the parent transaction(s)
    // have been mined or received.
    // 100 orphans, each of which is at most 100,000 bytes big is
    // at most 10 megabytes of orphans and somewhat more byprev index (in the worst case):
    unsigned int sz = GetTransactionWeight(*tx);
    if (sz > MAX_STANDARD_TX_WEIGHT)
    {
        LogPrint(BCLog::MEMPOOL, "ignoring large orphan tx (size: %u, hash: %s)\n", sz, hash.ToString());
        return false;
    }

    auto ret = mapOrphanTransactions.emplace(hash, COrphanTx{tx, peer, GetTime() + ORPHAN_TX_EXPIRE_TIME});
    assert(ret.second);
    for (const CTxIn& txin : tx->vin) {
        mapOrphanTransactionsByPrev[txin.prevout].insert(ret.first);
    }

    AddToCompactExtraTransactions(tx);

    LogPrint(BCLog::MEMPOOL, "stored orphan tx %s (mapsz %u outsz %u)\n", hash.ToString(),
             mapOrphanTransactions.size(), mapOrphanTransactionsByPrev.size());
    return true;
}

int static EraseOrphanTx(uint256 hash) EXCLUSIVE_LOCKS_REQUIRED(g_cs_orphans)
{
    std::map<uint256, COrphanTx>::iterator it = mapOrphanTransactions.find(hash);
    if (it == mapOrphanTransactions.end())
        return 0;
    for (const CTxIn& txin : it->second.tx->vin)
    {
        auto itPrev = mapOrphanTransactionsByPrev.find(txin.prevout);
        if (itPrev == mapOrphanTransactionsByPrev.end())
            continue;
        itPrev->second.erase(it);
        if (itPrev->second.empty())
            mapOrphanTransactionsByPrev.erase(itPrev);
    }
    mapOrphanTransactions.erase(it);
    return 1;
}

void EraseOrphansFor(NodeId peer)
{
    LOCK(g_cs_orphans);
    int nErased = 0;
    std::map<uint256, COrphanTx>::iterator iter = mapOrphanTransactions.begin();
    while (iter != mapOrphanTransactions.end())
    {
        std::map<uint256, COrphanTx>::iterator maybeErase = iter++; // increment to avoid iterator becoming invalid
        if (maybeErase->second.fromPeer == peer)
        {
            nErased += EraseOrphanTx(maybeErase->second.tx->GetHash());
        }
    }
    if (nErased > 0) LogPrint(BCLog::MEMPOOL, "Erased %d orphan tx from peer=%d\n", nErased, peer);
}


unsigned int LimitOrphanTxSize(unsigned int nMaxOrphans)
{
    LOCK(g_cs_orphans);

    unsigned int nEvicted = 0;
    static int64_t nNextSweep;
    int64_t nNow = GetTime();
    if (nNextSweep <= nNow) {
        // Sweep out expired orphan pool entries:
        int nErased = 0;
        int64_t nMinExpTime = nNow + ORPHAN_TX_EXPIRE_TIME - ORPHAN_TX_EXPIRE_INTERVAL;
        std::map<uint256, COrphanTx>::iterator iter = mapOrphanTransactions.begin();
        while (iter != mapOrphanTransactions.end())
        {
            std::map<uint256, COrphanTx>::iterator maybeErase = iter++;
            if (maybeErase->second.nTimeExpire <= nNow) {
                nErased += EraseOrphanTx(maybeErase->second.tx->GetHash());
            } else {
                nMinExpTime = std::min(maybeErase->second.nTimeExpire, nMinExpTime);
            }
        }
        // Sweep again 5 minutes after the next entry that expires in order to batch the linear scan.
        nNextSweep = nMinExpTime + ORPHAN_TX_EXPIRE_INTERVAL;
        if (nErased > 0) LogPrint(BCLog::MEMPOOL, "Erased %d orphan tx due to expiration\n", nErased);
    }
    while (mapOrphanTransactions.size() > nMaxOrphans)
    {
        // Evict a random orphan:
        uint256 randomhash = GetRandHash();
        std::map<uint256, COrphanTx>::iterator it = mapOrphanTransactions.lower_bound(randomhash);
        if (it == mapOrphanTransactions.end())
            it = mapOrphanTransactions.begin();
        EraseOrphanTx(it->first);
        ++nEvicted;
    }
    return nEvicted;
}

/**
 * Mark a misbehaving peer to be banned depending upon the value of `-banscore`.
 */
void Misbehaving(NodeId pnode, int howmuch, const std::string& message) EXCLUSIVE_LOCKS_REQUIRED(cs_main)
{
    if (howmuch == 0)
        return;

    CNodeState *state = State(pnode);
    if (state == nullptr)
        return;

    state->nMisbehavior += howmuch;
    int banscore = gArgs.GetArg("-banscore", DEFAULT_BANSCORE_THRESHOLD);
    std::string message_prefixed = message.empty() ? "" : (": " + message);
    if (state->nMisbehavior >= banscore && state->nMisbehavior - howmuch < banscore)
    {
        LogPrint(BCLog::NET, "%s: %s peer=%d (%d -> %d) BAN THRESHOLD EXCEEDED%s\n", __func__, state->name, pnode, state->nMisbehavior-howmuch, state->nMisbehavior, message_prefixed);
        state->fShouldBan = true;
    } else
        LogPrint(BCLog::NET, "%s: %s peer=%d (%d -> %d)%s\n", __func__, state->name, pnode, state->nMisbehavior-howmuch, state->nMisbehavior, message_prefixed);
}








//////////////////////////////////////////////////////////////////////////////
//
// blockchain -> download logic notification
//

// To prevent fingerprinting attacks, only send blocks/headers outside of the
// active chain if they are no more than a month older (both in time, and in
// best equivalent proof of work) than the best header chain we know about and
// we fully-validated them at some point.
static bool BlockRequestAllowed(const CBlockIndex* pindex, const Consensus::Params& consensusParams)
{
    AssertLockHeld(cs_main);
    if (chainActive.Contains(pindex)) return true;
    return pindex->IsValid(BLOCK_VALID_SCRIPTS) && (pindexBestHeader != nullptr) &&
        (pindexBestHeader->GetBlockTime() - pindex->GetBlockTime() < STALE_RELAY_AGE_LIMIT) &&
        (GetBlockProofEquivalentTime(*pindexBestHeader, *pindex, *pindexBestHeader, consensusParams) < STALE_RELAY_AGE_LIMIT);
}

PeerLogicValidation::PeerLogicValidation(CConnman* connmanIn, CScheduler &scheduler, bool enable_bip61)
    : connman(connmanIn), m_stale_tip_check_time(0), m_enable_bip61(enable_bip61) {

    // Initialize global variables that cannot be constructed at startup.
    recentRejects.reset(new CRollingBloomFilter(120000, 0.000001));

    const Consensus::Params& consensusParams = Params().GetConsensus();
    // Stale tip checking and peer eviction are on two different timers, but we
    // don't want them to get out of sync due to drift in the scheduler, so we
    // combine them in one function and schedule at the quicker (peer-eviction)
    // timer.
    static_assert(EXTRA_PEER_CHECK_INTERVAL < STALE_CHECK_INTERVAL, "peer eviction timer should be less than stale tip check timer");
    scheduler.scheduleEvery(std::bind(&PeerLogicValidation::CheckForStaleTipAndEvictPeers, this, consensusParams), EXTRA_PEER_CHECK_INTERVAL * 1000);
}

/**
 * Evict orphan txn pool entries (EraseOrphanTx) based on a newly connected
 * block. Also save the time of the last tip update.
 */
void PeerLogicValidation::BlockConnected(const std::shared_ptr<const CBlock>& pblock, const CBlockIndex* pindex, const std::vector<CTransactionRef>& vtxConflicted) {
    LOCK(g_cs_orphans);

    std::vector<uint256> vOrphanErase;

    for (const CTransactionRef& ptx : pblock->vtx) {
        const CTransaction& tx = *ptx;

        // Which orphan pool entries must we evict?
        for (const auto& txin : tx.vin) {
            auto itByPrev = mapOrphanTransactionsByPrev.find(txin.prevout);
            if (itByPrev == mapOrphanTransactionsByPrev.end()) continue;
            for (auto mi = itByPrev->second.begin(); mi != itByPrev->second.end(); ++mi) {
                const CTransaction& orphanTx = *(*mi)->second.tx;
                const uint256& orphanHash = orphanTx.GetHash();
                vOrphanErase.push_back(orphanHash);
            }
        }
    }

    // Erase orphan transactions included or precluded by this block
    if (vOrphanErase.size()) {
        int nErased = 0;
        for (uint256 &orphanHash : vOrphanErase) {
            nErased += EraseOrphanTx(orphanHash);
        }
        LogPrint(BCLog::MEMPOOL, "Erased %d orphan tx included or conflicted by block\n", nErased);
    }

    g_last_tip_update = GetTime();
}

// All of the following cache a recent block, and are protected by cs_most_recent_block
static CCriticalSection cs_most_recent_block;
static std::shared_ptr<const CBlock> most_recent_block GUARDED_BY(cs_most_recent_block);
static std::shared_ptr<const CBlockHeaderAndShortTxIDs> most_recent_compact_block GUARDED_BY(cs_most_recent_block);
static uint256 most_recent_block_hash GUARDED_BY(cs_most_recent_block);

/**
 * Maintain state about the best-seen block and fast-announce a compact block
 * to compatible peers.
 */
void PeerLogicValidation::NewPoWValidBlock(const CBlockIndex *pindex, const std::shared_ptr<const CBlock>& pblock) {
    std::shared_ptr<const CBlockHeaderAndShortTxIDs> pcmpctblock = std::make_shared<const CBlockHeaderAndShortTxIDs>(*pblock);
    const CNetMsgMaker msgMaker(PROTOCOL_VERSION);

    LOCK(cs_main);

    static int nHighestFastAnnounce = 0;
    if (pindex->nHeight <= nHighestFastAnnounce)
        return;
    nHighestFastAnnounce = pindex->nHeight;

    uint256 hashBlock(pblock->GetHash());

    {
        LOCK(cs_most_recent_block);
        most_recent_block_hash = hashBlock;
        most_recent_block = pblock;
        most_recent_compact_block = pcmpctblock;
    }

    connman->ForEachNode([this, &pcmpctblock, pindex, &msgMaker, &hashBlock](CNode* pnode) {
        AssertLockHeld(cs_main);
        // TODO: Avoid the repeated-serialization here
        if (pnode->nVersion < INVALID_CB_NO_BAN_VERSION || pnode->fDisconnect)
            return;
        ProcessBlockAvailability(pnode->GetId());
        CNodeState &state = *State(pnode->GetId());
        // If the peer has, or we announced to them the previous block already,
        // but we don't think they have this one, go ahead and announce it
        if (state.fPreferHeaderAndIDs && !PeerHasHeader(&state, pindex) && PeerHasHeader(&state, pindex->pprev)) {
            LogPrint(BCLog::NET, "%s sending header-and-ids %s to peer=%d\n", "PeerLogicValidation::NewPoWValidBlock",
                    hashBlock.ToString(), pnode->GetId());
            connman->PushMessage(pnode, msgMaker.Make(NetMsgType::CMPCTBLOCK, *pcmpctblock));
            state.pindexBestHeaderSent = pindex;
        }
    });
}

/**
 * Update our best height and announce any block hashes which weren't previously
 * in chainActive to our peers.
 */
void PeerLogicValidation::UpdatedBlockTip(const CBlockIndex *pindexNew, const CBlockIndex *pindexFork, bool fInitialDownload) {
    const int nNewHeight = pindexNew->nHeight;
    connman->SetBestHeight(nNewHeight);

    SetServiceFlagsIBDCache(!fInitialDownload);
    if (!fInitialDownload) {
        // Find the hashes of all blocks that weren't previously in the best chain.
        std::vector<uint256> vHashes;
        const CBlockIndex *pindexToAnnounce = pindexNew;
        while (pindexToAnnounce != pindexFork) {
            vHashes.push_back(pindexToAnnounce->GetBlockHash());
            pindexToAnnounce = pindexToAnnounce->pprev;
            if (vHashes.size() == MAX_BLOCKS_TO_ANNOUNCE) {
                // Limit announcements in case of a huge reorganization.
                // Rely on the peer's synchronization mechanism in that case.
                break;
            }
        }
        // Relay inventory, but don't relay old inventory during initial block download.
        connman->ForEachNode([nNewHeight, &vHashes](CNode* pnode) {
            if (nNewHeight > (pnode->nStartingHeight != -1 ? pnode->nStartingHeight - 2000 : 0)) {
                for (const uint256& hash : reverse_iterate(vHashes)) {
                    pnode->PushBlockHash(hash);
                }
            }
        });
        connman->WakeMessageHandler();
    }

    nTimeBestReceived = GetTime();
}

/**
 * Handle invalid block rejection and consequent peer banning, maintain which
 * peers announce compact blocks.
 */
void PeerLogicValidation::BlockChecked(const CBlock& block, const CValidationState& state) {
    LOCK(cs_main);

    const uint256 hash(block.GetHash());
    std::map<uint256, std::pair<NodeId, bool>>::iterator it = mapBlockSource.find(hash);

    int nDoS = 0;
    if (state.IsInvalid(nDoS)) {
        // Don't send reject message with code 0 or an internal reject code.
        if (it != mapBlockSource.end() && State(it->second.first) && state.GetRejectCode() > 0 && state.GetRejectCode() < REJECT_INTERNAL) {
            CBlockReject reject = {(unsigned char)state.GetRejectCode(), state.GetRejectReason().substr(0, MAX_REJECT_MESSAGE_LENGTH), hash};
            State(it->second.first)->rejects.push_back(reject);
            if (nDoS > 0 && it->second.second)
                Misbehaving(it->second.first, nDoS);
        }
    }
    // Check that:
    // 1. The block is valid
    // 2. We're not in initial block download
    // 3. This is currently the best block we're aware of. We haven't updated
    //    the tip yet so we have no way to check this directly here. Instead we
    //    just check that there are currently no other blocks in flight.
    else if (state.IsValid() &&
             !IsInitialBlockDownload() &&
             mapBlocksInFlight.count(hash) == mapBlocksInFlight.size()) {
        if (it != mapBlockSource.end()) {
            MaybeSetPeerAsAnnouncingHeaderAndIDs(it->second.first, connman);
        }
    }
    if (it != mapBlockSource.end())
        mapBlockSource.erase(it);
}

//////////////////////////////////////////////////////////////////////////////
//
// Messages
//


bool static AlreadyHave(const CInv& inv) EXCLUSIVE_LOCKS_REQUIRED(cs_main)
{
    switch (inv.type)
    {
    case MSG_TX:
    case MSG_WITNESS_TX:
        {
            assert(recentRejects);
            if (chainActive.Tip()->GetBlockHash() != hashRecentRejectsChainTip)
            {
                // If the chain tip has changed previously rejected transactions
                // might be now valid, e.g. due to a nLockTime'd tx becoming valid,
                // or a double-spend. Reset the rejects filter and give those
                // txs a second chance.
                hashRecentRejectsChainTip = chainActive.Tip()->GetBlockHash();
                recentRejects->reset();
            }

            {
                LOCK(g_cs_orphans);
                if (mapOrphanTransactions.count(inv.hash)) return true;
            }

            return recentRejects->contains(inv.hash) ||
                   mempool.exists(inv.hash) ||
                   pcoinsTip->HaveCoinInCache(COutPoint(inv.hash, 0)) || // Best effort: only try output 0 and 1
                   pcoinsTip->HaveCoinInCache(COutPoint(inv.hash, 1));
        }
    case MSG_BLOCK:
    case MSG_WITNESS_BLOCK:
        return LookupBlockIndex(inv.hash) != nullptr;
    }
    // Don't know what it is, just say we already got one
    return true;
}

static void RelayTransaction(const CTransaction& tx, CConnman* connman)
{
    CInv inv(MSG_TX, tx.GetHash());
    connman->ForEachNode([&inv](CNode* pnode)
    {
        pnode->PushInventory(inv);
    });
}

static void RelayAddress(const CAddress& addr, bool fReachable, CConnman* connman)
{
    unsigned int nRelayNodes = fReachable ? 2 : 1; // limited relaying of addresses outside our network(s)

    // Relay to a limited number of other nodes
    // Use deterministic randomness to send to the same nodes for 24 hours
    // at a time so the addrKnowns of the chosen nodes prevent repeats
    uint64_t hashAddr = addr.GetHash();
    const CSipHasher hasher = connman->GetDeterministicRandomizer(RANDOMIZER_ID_ADDRESS_RELAY).Write(hashAddr << 32).Write((GetTime() + hashAddr) / (24*60*60));
    FastRandomContext insecure_rand;

    std::array<std::pair<uint64_t, CNode*>,2> best{{{0, nullptr}, {0, nullptr}}};
    assert(nRelayNodes <= best.size());

    auto sortfunc = [&best, &hasher, nRelayNodes](CNode* pnode) {
        if (pnode->nVersion >= CADDR_TIME_VERSION) {
            uint64_t hashKey = CSipHasher(hasher).Write(pnode->GetId()).Finalize();
            for (unsigned int i = 0; i < nRelayNodes; i++) {
                 if (hashKey > best[i].first) {
                     std::copy(best.begin() + i, best.begin() + nRelayNodes - 1, best.begin() + i + 1);
                     best[i] = std::make_pair(hashKey, pnode);
                     break;
                 }
            }
        }
    };

    auto pushfunc = [&addr, &best, nRelayNodes, &insecure_rand] {
        for (unsigned int i = 0; i < nRelayNodes && best[i].first != 0; i++) {
            best[i].second->PushAddress(addr, insecure_rand);
        }
    };

    connman->ForEachNodeThen(std::move(sortfunc), std::move(pushfunc));
}

void static ProcessGetBlockData(CNode* pfrom, const CChainParams& chainparams, const CInv& inv, CConnman* connman)
{
    bool send = false;
    std::shared_ptr<const CBlock> a_recent_block;
    std::shared_ptr<const CBlockHeaderAndShortTxIDs> a_recent_compact_block;
    const Consensus::Params& consensusParams = chainparams.GetConsensus();
    {
        LOCK(cs_most_recent_block);
        a_recent_block = most_recent_block;
        a_recent_compact_block = most_recent_compact_block;
    }

    bool need_activate_chain = false;
    {
        LOCK(cs_main);
        const CBlockIndex* pindex = LookupBlockIndex(inv.hash);
        if (pindex) {
            if (pindex->nChainTx && !pindex->IsValid(BLOCK_VALID_SCRIPTS) &&
                    pindex->IsValid(BLOCK_VALID_TREE)) {
                // If we have the block and all of its parents, but have not yet validated it,
                // we might be in the middle of connecting it (ie in the unlock of cs_main
                // before ActivateBestChain but after AcceptBlock).
                // In this case, we need to run ActivateBestChain prior to checking the relay
                // conditions below.
                need_activate_chain = true;
            }
        }
    } // release cs_main before calling ActivateBestChain
    if (need_activate_chain) {
        CValidationState state;
        if (!ActivateBestChain(state, Params(), a_recent_block)) {
            LogPrint(BCLog::NET, "failed to activate chain (%s)\n", FormatStateMessage(state));
        }
    }

    LOCK(cs_main);
    const CBlockIndex* pindex = LookupBlockIndex(inv.hash);
    if (pindex) {
        send = BlockRequestAllowed(pindex, consensusParams);
        if (!send) {
            LogPrint(BCLog::NET, "%s: ignoring request from peer=%i for old block that isn't in the main chain\n", __func__, pfrom->GetId());
        }
    }
    const CNetMsgMaker msgMaker(pfrom->GetSendVersion());
    // disconnect node in case we have reached the outbound limit for serving historical blocks
    // never disconnect whitelisted nodes
    if (send && connman->OutboundTargetReached(true) && ( ((pindexBestHeader != nullptr) && (pindexBestHeader->GetBlockTime() - pindex->GetBlockTime() > HISTORICAL_BLOCK_AGE)) || inv.type == MSG_FILTERED_BLOCK) && !pfrom->fWhitelisted)
    {
        LogPrint(BCLog::NET, "historical block serving limit reached, disconnect peer=%d\n", pfrom->GetId());

        //disconnect node
        pfrom->fDisconnect = true;
        send = false;
    }
    // Avoid leaking prune-height by never sending blocks below the NODE_NETWORK_LIMITED threshold
    if (send && !pfrom->fWhitelisted && (
            (((pfrom->GetLocalServices() & NODE_NETWORK_LIMITED) == NODE_NETWORK_LIMITED) && ((pfrom->GetLocalServices() & NODE_NETWORK) != NODE_NETWORK) && (chainActive.Tip()->nHeight - pindex->nHeight > (int)NODE_NETWORK_LIMITED_MIN_BLOCKS + 2 /* add two blocks buffer extension for possible races */) )
       )) {
        LogPrint(BCLog::NET, "Ignore block request below NODE_NETWORK_LIMITED threshold from peer=%d\n", pfrom->GetId());

        //disconnect node and prevent it from stalling (would otherwise wait for the missing block)
        pfrom->fDisconnect = true;
        send = false;
    }
    // Pruned nodes may have deleted the block, so check whether
    // it's available before trying to send.
    if (send && (pindex->nStatus & BLOCK_HAVE_DATA))
    {
        std::shared_ptr<const CBlock> pblock;
        if (a_recent_block && a_recent_block->GetHash() == pindex->GetBlockHash()) {
            pblock = a_recent_block;
        } else if (inv.type == MSG_WITNESS_BLOCK) {
            // Fast-path: in this case it is possible to serve the block directly from disk,
            // as the network format matches the format on disk
            std::vector<uint8_t> block_data;
            if (!ReadRawBlockFromDisk(block_data, pindex, chainparams.MessageStart())) {
                assert(!"cannot load block from disk");
            }
            connman->PushMessage(pfrom, msgMaker.Make(NetMsgType::BLOCK, MakeSpan(block_data)));
            // Don't set pblock as we've sent the block
        } else {
            // Send block from disk
            std::shared_ptr<CBlock> pblockRead = std::make_shared<CBlock>();
            if (!ReadBlockFromDisk(*pblockRead, pindex, consensusParams))
                assert(!"cannot load block from disk");
            pblock = pblockRead;
        }
        if (pblock) {
            if (inv.type == MSG_BLOCK)
                connman->PushMessage(pfrom, msgMaker.Make(SERIALIZE_TRANSACTION_NO_WITNESS, NetMsgType::BLOCK, *pblock));
            else if (inv.type == MSG_WITNESS_BLOCK)
                connman->PushMessage(pfrom, msgMaker.Make(NetMsgType::BLOCK, *pblock));
            else if (inv.type == MSG_FILTERED_BLOCK)
            {
                bool sendMerkleBlock = false;
                CMerkleBlock merkleBlock;
                {
                    LOCK(pfrom->cs_filter);
                    if (pfrom->pfilter) {
                        sendMerkleBlock = true;
                        merkleBlock = CMerkleBlock(*pblock, *pfrom->pfilter);
                    }
                }
                if (sendMerkleBlock) {
                    connman->PushMessage(pfrom, msgMaker.Make(NetMsgType::MERKLEBLOCK, merkleBlock));
                    // CMerkleBlock just contains hashes, so also push any transactions in the block the client did not see
                    // This avoids hurting performance by pointlessly requiring a round-trip
                    // Note that there is currently no way for a node to request any single transactions we didn't send here -
                    // they must either disconnect and retry or request the full block.
                    // Thus, the protocol spec specified allows for us to provide duplicate txn here,
                    // however we MUST always provide at least what the remote peer needs
                    typedef std::pair<unsigned int, uint256> PairType;
                    for (PairType& pair : merkleBlock.vMatchedTxn)
                        connman->PushMessage(pfrom, msgMaker.Make(SERIALIZE_TRANSACTION_NO_WITNESS, NetMsgType::TX, *pblock->vtx[pair.first]));
                }
                // else
                    // no response
            }
<<<<<<< HEAD
            else if (inv.type == MSG_CMPCT_BLOCK)
            {
                // If a peer is asking for old blocks, we're almost guaranteed
                // they won't have a useful mempool to match against a compact block,
                // and we don't feel like constructing the object for them, so
                // instead we respond with the full, non-compact block.

                int nSendFlags = 0;
                if (CanDirectFetch(consensusParams) && pindex->nHeight >= chainActive.Height() - MAX_CMPCTBLOCK_DEPTH) {
                    if (a_recent_compact_block && a_recent_compact_block->header.GetHash() == pindex->GetBlockHash()) {
                        connman->PushMessage(pfrom, msgMaker.Make(nSendFlags, NetMsgType::CMPCTBLOCK, *a_recent_compact_block));
                    } else {
                        CBlockHeaderAndShortTxIDs cmpctblock(*pblock);
                        connman->PushMessage(pfrom, msgMaker.Make(nSendFlags, NetMsgType::CMPCTBLOCK, cmpctblock));
                    }
=======
            if (sendMerkleBlock) {
                connman->PushMessage(pfrom, msgMaker.Make(NetMsgType::MERKLEBLOCK, merkleBlock));
                // CMerkleBlock just contains hashes, so also push any transactions in the block the client did not see
                // This avoids hurting performance by pointlessly requiring a round-trip
                // Note that there is currently no way for a node to request any single transactions we didn't send here -
                // they must either disconnect and retry or request the full block.
                // Thus, the protocol spec specified allows for us to provide duplicate txn here,
                // however we MUST always provide at least what the remote peer needs
                typedef std::pair<unsigned int, uint256> PairType;
                for (PairType& pair : merkleBlock.vMatchedTxn)
                    connman->PushMessage(pfrom, msgMaker.Make(SERIALIZE_TRANSACTION_NO_WITNESS, NetMsgType::TX, *pblock->vtx[pair.first]));
            }
            // else
                // no response
        }
        else if (inv.type == MSG_CMPCT_BLOCK || inv.type == MSG_GRAPHENE_BLOCK)
        {
            // If a peer is asking for old blocks, we're almost guaranteed
            // they won't have a useful mempool to match against a compact block,
            // and we don't feel like constructing the object for them, so
            // instead we respond with the full, non-compact block.
            int nSendFlags = 0;
            // UNITE TODO: extract own MAX_CMPCTBLOCK_DEPTH-like constant for graphene and estimate its value
            if (CanDirectFetch(consensusParams) && mi->second->nHeight >= chainActive.Height() - MAX_CMPCTBLOCK_DEPTH) {
                if (inv.type == MSG_GRAPHENE_BLOCK && GetComponent<p2p::GrapheneSender>()->SendBlock(*pfrom, *pblock, *mi->second)) {
                    // Do nothing, SendBlock already did what needed
                }
                else if (a_recent_compact_block && a_recent_compact_block->header.GetHash() == mi->second->GetBlockHash()) {
                    connman->PushMessage(pfrom, msgMaker.Make(nSendFlags, NetMsgType::CMPCTBLOCK, *a_recent_compact_block));
>>>>>>> 7e67c75d
                } else {
                    connman->PushMessage(pfrom, msgMaker.Make(nSendFlags, NetMsgType::BLOCK, *pblock));
                }
            }
        }

        // Trigger the peer node to send a getblocks request for the next batch of inventory
        if (inv.hash == pfrom->hashContinue)
        {
            // Bypass PushInventory, this must send even if redundant,
            // and we want it right after the last block so they don't
            // wait for other stuff first.
            std::vector<CInv> vInv;
            vInv.push_back(CInv(MSG_BLOCK, chainActive.Tip()->GetBlockHash()));
            connman->PushMessage(pfrom, msgMaker.Make(NetMsgType::INV, vInv));
            pfrom->hashContinue.SetNull();
        }
    }
}

<<<<<<< HEAD
void static ProcessGetData(CNode* pfrom, const CChainParams& chainparams, CConnman* connman, const std::atomic<bool>& interruptMsgProc)
=======
bool IsBlockInv(const CInv &inv) {
    return inv.type == MSG_BLOCK ||
           inv.type == MSG_FILTERED_BLOCK ||
           inv.type == MSG_CMPCT_BLOCK ||
           inv.type == MSG_WITNESS_BLOCK ||
           inv.type == MSG_GRAPHENE_BLOCK;
}

void static ProcessGetData(CNode* pfrom, const Consensus::Params& consensusParams, CConnman* connman, const std::atomic<bool>& interruptMsgProc)
>>>>>>> 7e67c75d
{
    AssertLockNotHeld(cs_main);

    std::deque<CInv>::iterator it = pfrom->vRecvGetData.begin();
    std::vector<CInv> vNotFound;
    const CNetMsgMaker msgMaker(pfrom->GetSendVersion());
    {
        LOCK(cs_main);

        while (it != pfrom->vRecvGetData.end() && (it->type == MSG_TX || it->type == MSG_WITNESS_TX)) {
            if (interruptMsgProc)
                return;
            // Don't bother if send buffer is too full to respond anyway
            if (pfrom->fPauseSend)
                break;

            const CInv &inv = *it;
            it++;

            // Send stream from relay memory
            bool push = false;
            auto mi = mapRelay.find(inv.hash);
            int nSendFlags = (inv.type == MSG_TX ? SERIALIZE_TRANSACTION_NO_WITNESS : 0);
            if (connman->embargoman && connman->embargoman->IsEmbargoedFor(inv.hash, pfrom->GetId())) {
              // Tx is embargoed
            } else if (mi != mapRelay.end()) {
                connman->PushMessage(pfrom, msgMaker.Make(nSendFlags, NetMsgType::TX, *mi->second));
                push = true;
            } else if (pfrom->timeLastMempoolReq) {
                auto txinfo = mempool.info(inv.hash);
                // To protect privacy, do not answer getdata using the mempool when
                // that TX couldn't have been INVed in reply to a MEMPOOL request.
                if (txinfo.tx && txinfo.nTime <= pfrom->timeLastMempoolReq) {
                    connman->PushMessage(pfrom, msgMaker.Make(nSendFlags, NetMsgType::TX, *txinfo.tx));
                    push = true;
                }
            }
            if (!push) {
                vNotFound.push_back(inv);
            }
        }
    } // release cs_main

    if (it != pfrom->vRecvGetData.end() && !pfrom->fPauseSend) {
        const CInv &inv = *it;
        if (IsBlockInv(inv)) {
            it++;
            ProcessGetBlockData(pfrom, chainparams, inv, connman);
        }
    }

    pfrom->vRecvGetData.erase(pfrom->vRecvGetData.begin(), it);

    if (!vNotFound.empty()) {
        // Let the peer know that we didn't find what it asked for, so it doesn't
        // have to wait around forever. Currently only SPV clients actually care
        // about this message: it's needed when they are recursively walking the
        // dependencies of relevant unconfirmed transactions. SPV clients want to
        // do that because they want to know about (and store and rebroadcast and
        // risk analyze) the dependencies of transactions relevant to them, without
        // having to download the entire memory pool.
        connman->PushMessage(pfrom, msgMaker.Make(NetMsgType::NOTFOUND, vNotFound));
    }
}

static uint32_t GetFetchFlags(CNode* pfrom) EXCLUSIVE_LOCKS_REQUIRED(cs_main) {
    uint32_t nFetchFlags = MSG_WITNESS_FLAG;
    return nFetchFlags;
}

inline void static SendBlockTransactions(const CBlock& block, const BlockTransactionsRequest& req, CNode* pfrom, CConnman* connman) {
    BlockTransactions resp(req);
    for (size_t i = 0; i < req.indexes.size(); i++) {
        if (req.indexes[i] >= block.vtx.size()) {
            LOCK(cs_main);
            Misbehaving(pfrom->GetId(), 100, strprintf("Peer %d sent us a getblocktxn with out-of-bounds tx indices", pfrom->GetId()));
            return;
        }
        resp.txn[i] = block.vtx[req.indexes[i]];
    }
    LOCK(cs_main);
    const CNetMsgMaker msgMaker(pfrom->GetSendVersion());
    int nSendFlags = 0;
    connman->PushMessage(pfrom, msgMaker.Make(nSendFlags, NetMsgType::BLOCKTXN, resp));
}

bool static ProcessHeadersMessage(CNode *pfrom, CConnman *connman, const std::vector<CBlockHeader>& headers, const CChainParams& chainparams, bool punish_duplicate_invalid)
{
    const CNetMsgMaker msgMaker(pfrom->GetSendVersion());
    size_t nCount = headers.size();

    if (nCount == 0) {
        // Nothing interesting. Stop asking this peers for more headers.
        return true;
    }

    bool received_new_header = false;
    const CBlockIndex *pindexLast = nullptr;
    {
        LOCK(cs_main);
        CNodeState *nodestate = State(pfrom->GetId());

        // If this looks like it could be a block announcement (nCount <
        // MAX_BLOCKS_TO_ANNOUNCE), use special logic for handling headers that
        // don't connect:
        // - Send a getheaders message in response to try to connect the chain.
        // - The peer can send up to MAX_UNCONNECTING_HEADERS in a row that
        //   don't connect before giving DoS points
        // - Once a headers message is received that is valid and does connect,
        //   nUnconnectingHeaders gets reset back to 0.
        if (!LookupBlockIndex(headers[0].hashPrevBlock) && nCount < MAX_BLOCKS_TO_ANNOUNCE) {
            nodestate->nUnconnectingHeaders++;
            connman->PushMessage(pfrom, msgMaker.Make(NetMsgType::GETHEADERS, chainActive.GetLocator(pindexBestHeader), uint256()));
            LogPrint(BCLog::NET, "received header %s: missing prev block %s, sending getheaders (%d) to end (peer=%d, nUnconnectingHeaders=%d)\n",
                    headers[0].GetHash().ToString(),
                    headers[0].hashPrevBlock.ToString(),
                    pindexBestHeader->nHeight,
                    pfrom->GetId(), nodestate->nUnconnectingHeaders);
            // Set hashLastUnknownBlock for this peer, so that if we
            // eventually get the headers - even from a different peer -
            // we can use this peer to download.
            UpdateBlockAvailability(pfrom->GetId(), headers.back().GetHash());

            if (nodestate->nUnconnectingHeaders % MAX_UNCONNECTING_HEADERS == 0) {
                Misbehaving(pfrom->GetId(), 20);
            }
            return true;
        }

        uint256 hashLastBlock;
        for (const CBlockHeader& header : headers) {
            if (!hashLastBlock.IsNull() && header.hashPrevBlock != hashLastBlock) {
                Misbehaving(pfrom->GetId(), 20, "non-continuous headers sequence");
                return false;
            }
            hashLastBlock = header.GetHash();
        }

        // If we don't have the last header, then they'll have given us
        // something new (if these headers are valid).
        if (!LookupBlockIndex(hashLastBlock)) {
            received_new_header = true;
        }
    }

    CValidationState state;
    CBlockHeader first_invalid_header;
    if (!ProcessNewBlockHeaders(headers, state, chainparams, &pindexLast, &first_invalid_header)) {
        int nDoS;
        if (state.IsInvalid(nDoS)) {
            LOCK(cs_main);
            if (nDoS > 0) {
                Misbehaving(pfrom->GetId(), nDoS, "invalid header received");
            } else {
                LogPrint(BCLog::NET, "peer=%d: invalid header received\n", pfrom->GetId());
            }
            if (punish_duplicate_invalid && LookupBlockIndex(first_invalid_header.GetHash())) {
                // Goal: don't allow outbound peers to use up our outbound
                // connection slots if they are on incompatible chains.
                //
                // We ask the caller to set punish_invalid appropriately based
                // on the peer and the method of header delivery (compact
                // blocks are allowed to be invalid in some circumstances,
                // under BIP 152).
                // Here, we try to detect the narrow situation that we have a
                // valid block header (ie it was valid at the time the header
                // was received, and hence stored in mapBlockIndex) but know the
                // block is invalid, and that a peer has announced that same
                // block as being on its active chain.
                // Disconnect the peer in such a situation.
                //
                // Note: if the header that is invalid was not accepted to our
                // mapBlockIndex at all, that may also be grounds for
                // disconnecting the peer, as the chain they are on is likely
                // to be incompatible. However, there is a circumstance where
                // that does not hold: if the header's timestamp is more than
                // 2 hours ahead of our current time. In that case, the header
                // may become valid in the future, and we don't want to
                // disconnect a peer merely for serving us one too-far-ahead
                // block header, to prevent an attacker from splitting the
                // network by mining a block right at the 2 hour boundary.
                //
                // TODO: update the DoS logic (or, rather, rewrite the
                // DoS-interface between validation and net_processing) so that
                // the interface is cleaner, and so that we disconnect on all the
                // reasons that a peer's headers chain is incompatible
                // with ours (eg block->nVersion softforks, MTP violations,
                // etc), and not just the duplicate-invalid case.
                pfrom->fDisconnect = true;
            }
            return false;
        }
    }

    {
        LOCK(cs_main);
        CNodeState *nodestate = State(pfrom->GetId());
        if (nodestate->nUnconnectingHeaders > 0) {
            LogPrint(BCLog::NET, "peer=%d: resetting nUnconnectingHeaders (%d -> 0)\n", pfrom->GetId(), nodestate->nUnconnectingHeaders);
        }
        nodestate->nUnconnectingHeaders = 0;

        assert(pindexLast);
        UpdateBlockAvailability(pfrom->GetId(), pindexLast->GetBlockHash());

        // From here, pindexBestKnownBlock should be guaranteed to be non-null,
        // because it is set in UpdateBlockAvailability. Some nullptr checks
        // are still present, however, as belt-and-suspenders.

        if (received_new_header && pindexLast->nChainWork > chainActive.Tip()->nChainWork) {
            nodestate->m_last_block_announcement = GetTime();
        }

        if (nCount == MAX_HEADERS_RESULTS) {
            // Headers message had its maximum size; the peer may have more headers.
            // TODO: optimize: if pindexLast is an ancestor of chainActive.Tip or pindexBestHeader, continue
            // from there instead.
            LogPrint(BCLog::NET, "more getheaders (%d) to end to peer=%d (startheight:%d)\n", pindexLast->nHeight, pfrom->GetId(), pfrom->nStartingHeight);
            connman->PushMessage(pfrom, msgMaker.Make(NetMsgType::GETHEADERS, chainActive.GetLocator(pindexLast), uint256()));
        } else {
            snapshot::HeadersDownloaded();
        }

        bool fCanDirectFetch = CanDirectFetch(chainparams.GetConsensus());
        // If this set of headers is valid and ends in a block with at least as
        // much work as our tip, download as much as possible.
        if (fCanDirectFetch && pindexLast->IsValid(BLOCK_VALID_TREE) && chainActive.Tip()->nChainWork <= pindexLast->nChainWork) {
            std::vector<const CBlockIndex*> vToFetch;
            const CBlockIndex *pindexWalk = pindexLast;
            // Calculate all the blocks we'd need to switch to pindexLast, up to a limit.
            while (pindexWalk && !chainActive.Contains(pindexWalk) && vToFetch.size() <= MAX_BLOCKS_IN_TRANSIT_PER_PEER) {
                if (!(pindexWalk->nStatus & BLOCK_HAVE_DATA) && !mapBlocksInFlight.count(pindexWalk->GetBlockHash())) {
                    // We don't have this block, and it's not yet in flight.
                    vToFetch.push_back(pindexWalk);
                }
                pindexWalk = pindexWalk->pprev;
            }
            // If pindexWalk still isn't on our main chain, we're looking at a
            // very large reorg at a time we think we're close to caught up to
            // the main chain -- this shouldn't really happen.  Bail out on the
            // direct fetch and rely on parallel download instead.
            if (!chainActive.Contains(pindexWalk)) {
                LogPrint(BCLog::NET, "Large reorg, won't direct fetch to %s (%d)\n",
                        pindexLast->GetBlockHash().ToString(),
                        pindexLast->nHeight);
            } else {
                std::vector<CInv> vGetData;
                // Download as much as possible, from earliest to latest.
                for (const CBlockIndex *pindex : reverse_iterate(vToFetch)) {
                    if (nodestate->nBlocksInFlight >= MAX_BLOCKS_IN_TRANSIT_PER_PEER) {
                        // Can't download any more from this peer
                        break;
                    }
                    uint32_t nFetchFlags = GetFetchFlags(pfrom);
                    vGetData.push_back(CInv(MSG_BLOCK | nFetchFlags, pindex->GetBlockHash()));
                    MarkBlockAsInFlight(pfrom->GetId(), pindex->GetBlockHash(), pindex);
                    LogPrint(BCLog::NET, "Requesting block %s from  peer=%d\n",
                            pindex->GetBlockHash().ToString(), pfrom->GetId());
                }

                if (vGetData.size() > 1) {
                    LogPrint(BCLog::NET, "Downloading blocks toward %s (%d) via headers direct fetch\n",
                            pindexLast->GetBlockHash().ToString(), pindexLast->nHeight);
                }

                const auto graphene = GetComponent<p2p::GrapheneReceiver>();
                if (!graphene->RequestBlocks(*pfrom, *pindexLast, mapBlocksInFlight.size(), vGetData)) {
                    if (vGetData.size() > 0) {
                        if (nodestate->fSupportsDesiredCmpctVersion && vGetData.size() == 1 && nodestate->nBlocksInFlight == 1 && pindexLast->pprev->IsValid(BLOCK_VALID_CHAIN)) {
                            // In any case, we want to download using a compact block, not a regular one
                            vGetData[0] = CInv(MSG_CMPCT_BLOCK, vGetData[0].hash);
                        }
                        connman->PushMessage(pfrom, msgMaker.Make(NetMsgType::GETDATA, vGetData));
                    }
                }
            }
        }
        // If we're in IBD, we want outbound peers that will serve us a useful
        // chain. Disconnect peers that are on chains with insufficient work.
        if (IsInitialBlockDownload() && nCount != MAX_HEADERS_RESULTS) {
            // When nCount < MAX_HEADERS_RESULTS, we know we have no more
            // headers to fetch from this peer.
            if (nodestate->pindexBestKnownBlock && nodestate->pindexBestKnownBlock->nChainWork < nMinimumChainWork) {
                // This peer has too little work on their headers chain to help
                // us sync -- disconnect if using an outbound slot (unless
                // whitelisted or addnode).
                // Note: We compare their tip to nMinimumChainWork (rather than
                // chainActive.Tip()) because we won't start block download
                // until we have a headers chain that has at least
                // nMinimumChainWork, even if a peer has a chain past our tip,
                // as an anti-DoS measure.
                if (IsOutboundDisconnectionCandidate(pfrom)) {
                    LogPrintf("Disconnecting outbound peer %d -- headers chain has insufficient work\n", pfrom->GetId());
                    pfrom->fDisconnect = true;
                }
            }
        }

        if (!pfrom->fDisconnect && IsOutboundDisconnectionCandidate(pfrom) && nodestate->pindexBestKnownBlock != nullptr) {
            // If this is an outbound peer, check to see if we should protect
            // it from the bad/lagging chain logic.
            if (g_outbound_peers_with_protect_from_disconnect < MAX_OUTBOUND_PEERS_TO_PROTECT_FROM_DISCONNECT && nodestate->pindexBestKnownBlock->nChainWork >= chainActive.Tip()->nChainWork && !nodestate->m_chain_sync.m_protect) {
                LogPrint(BCLog::NET, "Protecting outbound peer=%d from eviction\n", pfrom->GetId());
                nodestate->m_chain_sync.m_protect = true;
                ++g_outbound_peers_with_protect_from_disconnect;
            }
        }
    }

    return true;
}

bool static ProcessMessage(CNode* pfrom, const std::string& strCommand, CDataStream& vRecv, int64_t nTimeReceived, const CChainParams& chainparams, CConnman* connman, const std::atomic<bool>& interruptMsgProc, bool enable_bip61)
{
    LogPrint(BCLog::NET, "received: %s (%u bytes) peer=%d\n", SanitizeString(strCommand), vRecv.size(), pfrom->GetId());
    if (gArgs.IsArgSet("-dropmessagestest") && GetRand(gArgs.GetArg("-dropmessagestest", 0)) == 0)
    {
        LogPrintf("dropmessagestest DROPPING RECV MESSAGE\n");
        return true;
    }


    if (!(pfrom->GetLocalServices() & NODE_BLOOM) &&
              (strCommand == NetMsgType::FILTERLOAD ||
               strCommand == NetMsgType::FILTERADD))
    {
        if (pfrom->nVersion >= NO_BLOOM_VERSION) {
            LOCK(cs_main);
            Misbehaving(pfrom->GetId(), 100);
            return false;
        } else {
            pfrom->fDisconnect = true;
            return false;
        }
    }

    if (strCommand == NetMsgType::REJECT)
    {
        if (LogAcceptCategory(BCLog::NET)) {
            try {
                std::string strMsg; unsigned char ccode; std::string strReason;
                vRecv >> LIMITED_STRING(strMsg, CMessageHeader::COMMAND_SIZE) >> ccode >> LIMITED_STRING(strReason, MAX_REJECT_MESSAGE_LENGTH);

                std::ostringstream ss;
                ss << strMsg << " code " << itostr(ccode) << ": " << strReason;

                if (strMsg == NetMsgType::BLOCK || strMsg == NetMsgType::TX)
                {
                    uint256 hash;
                    vRecv >> hash;
                    ss << ": hash " << hash.ToString();
                }
                LogPrint(BCLog::NET, "Reject %s\n", SanitizeString(ss.str()));
            } catch (const std::ios_base::failure&) {
                // Avoid feedback loops by preventing reject messages from triggering a new reject message.
                LogPrint(BCLog::NET, "Unparseable reject message received\n");
            }
        }
        return true;
    }

    else if (strCommand == NetMsgType::VERSION)
    {
        // Each connection can only send one version message
        if (pfrom->nVersion != 0)
        {
            if (enable_bip61) {
                connman->PushMessage(pfrom, CNetMsgMaker(INIT_PROTO_VERSION).Make(NetMsgType::REJECT, strCommand, REJECT_DUPLICATE, std::string("Duplicate version message")));
            }
            LOCK(cs_main);
            Misbehaving(pfrom->GetId(), 1);
            return false;
        }

        int64_t nTime;
        CAddress addrMe;
        CAddress addrFrom;
        uint64_t nNonce = 1;
        uint64_t nServiceInt;
        ServiceFlags nServices;
        int nVersion;
        int nSendVersion;
        std::string strSubVer;
        std::string cleanSubVer;
        int nStartingHeight = -1;
        bool fRelay = true;

        vRecv >> nVersion >> nServiceInt >> nTime >> addrMe;
        nSendVersion = std::min(nVersion, PROTOCOL_VERSION);
        nServices = ServiceFlags(nServiceInt);
        if (!pfrom->fInbound)
        {
            connman->SetServices(pfrom->addr, nServices);
        }
        if (!pfrom->fInbound && !pfrom->fFeeler && !pfrom->m_manual_connection && !HasAllDesirableServiceFlags(nServices))
        {
            LogPrint(BCLog::NET, "peer=%d does not offer the expected services (%08x offered, %08x expected); disconnecting\n", pfrom->GetId(), nServices, GetDesirableServiceFlags(nServices));
            if (enable_bip61) {
                connman->PushMessage(pfrom, CNetMsgMaker(INIT_PROTO_VERSION).Make(NetMsgType::REJECT, strCommand, REJECT_NONSTANDARD,
                                   strprintf("Expected to offer services %08x", GetDesirableServiceFlags(nServices))));
            }
            pfrom->fDisconnect = true;
            return false;
        }

        if (nVersion < MIN_PEER_PROTO_VERSION)
        {
            // disconnect from peers older than this proto version
            LogPrint(BCLog::NET, "peer=%d using obsolete version %i; disconnecting\n", pfrom->GetId(), nVersion);
            if (enable_bip61) {
                connman->PushMessage(pfrom, CNetMsgMaker(INIT_PROTO_VERSION).Make(NetMsgType::REJECT, strCommand, REJECT_OBSOLETE,
                                   strprintf("Version must be %d or greater", MIN_PEER_PROTO_VERSION)));
            }
            pfrom->fDisconnect = true;
            return false;
        }

        if (nVersion == 10300)
            nVersion = 300;
        if (!vRecv.empty())
            vRecv >> addrFrom >> nNonce;
        if (!vRecv.empty()) {
            vRecv >> LIMITED_STRING(strSubVer, MAX_SUBVERSION_LENGTH);
            cleanSubVer = SanitizeString(strSubVer);
        }
        if (!vRecv.empty()) {
            vRecv >> nStartingHeight;
        }
        if (!vRecv.empty())
            vRecv >> fRelay;
        // Disconnect if we connected to ourself
        if (pfrom->fInbound && !connman->CheckIncomingNonce(nNonce))
        {
            LogPrintf("connected to self at %s, disconnecting\n", pfrom->addr.ToString());
            pfrom->fDisconnect = true;
            return true;
        }

        if (pfrom->fInbound && addrMe.IsRoutable())
        {
            SeenLocal(addrMe);
        }

        // Be shy and don't send version until we hear
        if (pfrom->fInbound)
            PushNodeVersion(pfrom, connman, GetAdjustedTime());

        connman->PushMessage(pfrom, CNetMsgMaker(INIT_PROTO_VERSION).Make(NetMsgType::VERACK));

        pfrom->nServices = nServices;
        pfrom->SetAddrLocal(addrMe);
        {
            LOCK(pfrom->cs_SubVer);
            pfrom->strSubVer = strSubVer;
            pfrom->cleanSubVer = cleanSubVer;
        }
        pfrom->nStartingHeight = nStartingHeight;

        // set nodes not relaying blocks and tx and not serving (parts) of the historical blockchain as "clients"
        pfrom->fClient = (!(nServices & NODE_NETWORK) && !(nServices & NODE_NETWORK_LIMITED));

        // set nodes not capable of serving the complete blockchain history as "limited nodes"
        pfrom->m_limited_node = (!(nServices & NODE_NETWORK) && (nServices & NODE_NETWORK_LIMITED));

        {
            LOCK(pfrom->cs_filter);
            pfrom->fRelayTxes = fRelay; // set to true after we get the first filter* message
        }

        // Change version
        pfrom->SetSendVersion(nSendVersion);
        pfrom->nVersion = nVersion;

        // Potentially mark this peer as a preferred download peer.
        {
        LOCK(cs_main);
        UpdatePreferredDownload(pfrom, State(pfrom->GetId()));
        }

        if (!pfrom->fInbound)
        {
            // Advertise our address
            if (fListen && !IsInitialBlockDownload())
            {
                CAddress addr = GetLocalAddress(&pfrom->addr, pfrom->GetLocalServices());
                FastRandomContext insecure_rand;
                if (addr.IsRoutable())
                {
                    LogPrint(BCLog::NET, "ProcessMessages: advertising address %s\n", addr.ToString());
                    pfrom->PushAddress(addr, insecure_rand);
                } else if (IsPeerAddrLocalGood(pfrom)) {
                    addr.SetIP(addrMe);
                    LogPrint(BCLog::NET, "ProcessMessages: advertising address %s\n", addr.ToString());
                    pfrom->PushAddress(addr, insecure_rand);
                }
            }

            // Get recent addresses
            if (pfrom->fOneShot || pfrom->nVersion >= CADDR_TIME_VERSION || connman->GetAddressCount() < 1000)
            {
                connman->PushMessage(pfrom, CNetMsgMaker(nSendVersion).Make(NetMsgType::GETADDR));
                pfrom->fGetAddr = true;
            }
            connman->MarkAddressGood(pfrom->addr);
        }

        std::string remoteAddr;
        if (fLogIPs)
            remoteAddr = ", peeraddr=" + pfrom->addr.ToString();

        LogPrint(BCLog::NET, "receive version message: %s: version %d, blocks=%d, us=%s, peer=%d%s\n",
                  cleanSubVer, pfrom->nVersion,
                  pfrom->nStartingHeight, addrMe.ToString(), pfrom->GetId(),
                  remoteAddr);

        int64_t nTimeOffset = nTime - GetTime();
        pfrom->nTimeOffset = nTimeOffset;
        AddTimeData(pfrom->addr, nTimeOffset);

        // If the peer is old enough to have the old alert system, send it the final alert.
        if (pfrom->nVersion <= 70012) {
            CDataStream finalAlert(ParseHex("60010000000000000000000000ffffff7f00000000ffffff7ffeffff7f01ffffff7f00000000ffffff7f00ffffff7f002f555247454e543a20416c657274206b657920636f6d70726f6d697365642c2075706772616465207265717569726564004630440220653febd6410f470f6bae11cad19c48413becb1ac2c17f908fd0fd53bdc3abd5202206d0e9c96fe88d4a0f01ed9dedae2b6f9e00da94cad0fecaae66ecf689bf71b50"), SER_NETWORK, PROTOCOL_VERSION);
            connman->PushMessage(pfrom, CNetMsgMaker(nSendVersion).Make("alert", finalAlert));
        }

        // Feeler connections exist only to verify if address is online.
        if (pfrom->fFeeler) {
            assert(pfrom->fInbound == false);
            pfrom->fDisconnect = true;
        }
        return true;
    }


    else if (pfrom->nVersion == 0)
    {
        // Must have a version message before anything else
        LOCK(cs_main);
        Misbehaving(pfrom->GetId(), 1);
        return false;
    }

    // At this point, the outgoing message serialization version can't change.
    const CNetMsgMaker msgMaker(pfrom->GetSendVersion());

    if (strCommand == NetMsgType::VERACK)
    {
        pfrom->SetRecvVersion(std::min(pfrom->nVersion.load(), PROTOCOL_VERSION));

        if (!pfrom->fInbound) {
            // Mark this node as currently connected, so we update its timestamp later.
            LOCK(cs_main);
            State(pfrom->GetId())->fCurrentlyConnected = true;
            LogPrintf("New outbound peer connected: version: %d, blocks=%d, peer=%d%s\n",
                      pfrom->nVersion.load(), pfrom->nStartingHeight, pfrom->GetId(),
                      (fLogIPs ? strprintf(", peeraddr=%s", pfrom->addr.ToString()) : ""));
        }

        if (pfrom->nVersion >= SENDHEADERS_VERSION) {
            // Tell our peer we prefer to receive headers rather than inv's
            // We send this to non-NODE NETWORK peers as well, because even
            // non-NODE NETWORK peers can announce blocks (such as pruning
            // nodes)
            connman->PushMessage(pfrom, msgMaker.Make(NetMsgType::SENDHEADERS));
        }
        if (pfrom->nVersion >= SHORT_IDS_BLOCKS_VERSION) {
            // Tell our peer we are willing to provide version 2 cmpctblocks
            // However, we do not request new block announcements using
            // cmpctblock messages.
            // We send this to non-NODE NETWORK peers as well, because
            // they may wish to request compact blocks from us
            bool fAnnounceUsingCMPCTBLOCK = false;
            uint64_t nCMPCTBLOCKVersion = 2;
            connman->PushMessage(pfrom, msgMaker.Make(NetMsgType::SENDCMPCT, fAnnounceUsingCMPCTBLOCK, nCMPCTBLOCKVersion));
        }
        pfrom->fSuccessfullyConnected = true;
    }

    else if (!pfrom->fSuccessfullyConnected)
    {
        // Must have a verack message before anything else
        LOCK(cs_main);
        Misbehaving(pfrom->GetId(), 1);
        return false;
    }

    else if (strCommand == NetMsgType::GETSNAPSHOTHEADER) {
        return snapshot::ProcessGetBestSnapshot(*pfrom, vRecv, msgMaker);
    }

    else if (strCommand == NetMsgType::SNAPSHOTHEADER) {
        return snapshot::ProcessBestSnapshot(*pfrom, vRecv);
    }

    else if (strCommand == NetMsgType::GETSNAPSHOT) {
        return snapshot::ProcessGetSnapshot(*pfrom, vRecv, msgMaker);
    }

    else if (strCommand == NetMsgType::SNAPSHOT) {
        return snapshot::ProcessSnapshot(*pfrom, vRecv, msgMaker);
    }

    else if (strCommand == NetMsgType::ADDR)
    {
        std::vector<CAddress> vAddr;
        vRecv >> vAddr;

        // Don't want addr from older versions unless seeding
        if (pfrom->nVersion < CADDR_TIME_VERSION && connman->GetAddressCount() > 1000)
            return true;
        if (vAddr.size() > 1000)
        {
            LOCK(cs_main);
            Misbehaving(pfrom->GetId(), 20, strprintf("message addr size() = %u", vAddr.size()));
            return false;
        }

        // Store the new addresses
        std::vector<CAddress> vAddrOk;
        int64_t nNow = GetAdjustedTime();
        int64_t nSince = nNow - 10 * 60;
        for (CAddress& addr : vAddr)
        {
            if (interruptMsgProc)
                return true;

            // We only bother storing full nodes, though this may include
            // things which we would not make an outbound connection to, in
            // part because we may make feeler connections to them.
            if (!MayHaveUsefulAddressDB(addr.nServices) && !HasAllDesirableServiceFlags(addr.nServices))
                continue;

            if (addr.nTime <= 100000000 || addr.nTime > nNow + 10 * 60)
                addr.nTime = nNow - 5 * 24 * 60 * 60;
            pfrom->AddAddressKnown(addr);
            bool fReachable = IsReachable(addr);
            if (addr.nTime > nSince && !pfrom->fGetAddr && vAddr.size() <= 10 && addr.IsRoutable())
            {
                // Relay to a limited number of other nodes
                RelayAddress(addr, fReachable, connman);
            }
            // Do not store addresses outside our network
            if (fReachable)
                vAddrOk.push_back(addr);
        }
        connman->AddNewAddresses(vAddrOk, pfrom->addr, 2 * 60 * 60);
        if (vAddr.size() < 1000)
            pfrom->fGetAddr = false;
        if (pfrom->fOneShot)
            pfrom->fDisconnect = true;
    }

    else if (strCommand == NetMsgType::SENDHEADERS)
    {
        LOCK(cs_main);
        State(pfrom->GetId())->fPreferHeaders = true;
    }

    else if (strCommand == NetMsgType::SENDCMPCT)
    {
        bool fAnnounceUsingCMPCTBLOCK = false;
        uint64_t nCMPCTBLOCKVersion = 0;
        vRecv >> fAnnounceUsingCMPCTBLOCK >> nCMPCTBLOCKVersion;
        if (nCMPCTBLOCKVersion == 2) {
            LOCK(cs_main);
            // fProvidesHeaderAndIDs is used to "lock in" version of compact blocks we send
            State(pfrom->GetId())->fProvidesHeaderAndIDs = true;
            State(pfrom->GetId())->fPreferHeaderAndIDs = fAnnounceUsingCMPCTBLOCK;
            State(pfrom->GetId())->fSupportsDesiredCmpctVersion = (nCMPCTBLOCKVersion == 2);
        }
    }


    else if (strCommand == NetMsgType::INV)
    {
        std::vector<CInv> vInv;
        vRecv >> vInv;
        if (vInv.size() > MAX_INV_SZ)
        {
            LOCK(cs_main);
            Misbehaving(pfrom->GetId(), 20, strprintf("message inv size() = %u", vInv.size()));
            return false;
        }

        bool fBlocksOnly = !fRelayTxes;

        // Allow whitelisted peers to send data other than blocks in blocks only mode if whitelistrelay is true
        if (pfrom->fWhitelisted && gArgs.GetBoolArg("-whitelistrelay", DEFAULT_WHITELISTRELAY))
            fBlocksOnly = false;

        LOCK(cs_main);

        uint32_t nFetchFlags = GetFetchFlags(pfrom);

        for (CInv &inv : vInv)
        {
            if (interruptMsgProc)
                return true;

            bool fAlreadyHave = AlreadyHave(inv);
            LogPrint(BCLog::NET, "got inv: %s  %s peer=%d\n", inv.ToString(), fAlreadyHave ? "have" : "new", pfrom->GetId());

            if (inv.type == MSG_TX) {
                inv.type |= nFetchFlags;

                if (connman->embargoman) {
                  connman->embargoman->OnTxInv(inv.hash, pfrom->GetId());
                }
            }

            if (inv.type == MSG_BLOCK) {
                UpdateBlockAvailability(pfrom->GetId(), inv.hash);
                if (!fAlreadyHave && !fImporting && !fReindex && !mapBlocksInFlight.count(inv.hash)) {
                    // We used to request the full block here, but since headers-announcements are now the
                    // primary method of announcement on the network, and since, in the case that a node
                    // fell back to inv we probably have a reorg which we should get the headers for first,
                    // we now only provide a getheaders response here. When we receive the headers, we will
                    // then ask for the blocks we need.
                    connman->PushMessage(pfrom, msgMaker.Make(NetMsgType::GETHEADERS, chainActive.GetLocator(pindexBestHeader), inv.hash));
                    LogPrint(BCLog::NET, "getheaders (%d) %s to peer=%d\n", pindexBestHeader->nHeight, inv.hash.ToString(), pfrom->GetId());
                }
            }
            else
            {
                pfrom->AddInventoryKnown(inv);
                if (fBlocksOnly) {
                    LogPrint(BCLog::NET, "transaction (%s) inv sent in violation of protocol peer=%d\n", inv.hash.ToString(), pfrom->GetId());
                } else if (!fAlreadyHave && !fImporting && !fReindex && !IsInitialBlockDownload()) {
                    pfrom->AskFor(inv);
                }
            }
        }
    }


    else if (strCommand == NetMsgType::GETDATA)
    {
        std::vector<CInv> vInv;
        vRecv >> vInv;
        if (vInv.size() > MAX_INV_SZ)
        {
            LOCK(cs_main);
            Misbehaving(pfrom->GetId(), 20, strprintf("message getdata size() = %u", vInv.size()));
            return false;
        }

        LogPrint(BCLog::NET, "received getdata (%u invsz) peer=%d\n", vInv.size(), pfrom->GetId());

        if (vInv.size() > 0) {
            LogPrint(BCLog::NET, "received getdata for: %s peer=%d\n", vInv[0].ToString(), pfrom->GetId());
        }

        pfrom->vRecvGetData.insert(pfrom->vRecvGetData.end(), vInv.begin(), vInv.end());
        ProcessGetData(pfrom, chainparams, connman, interruptMsgProc);
    }


    else if (strCommand == NetMsgType::GETBLOCKS)
    {
        CBlockLocator locator;
        uint256 hashStop;
        vRecv >> locator >> hashStop;

        if (locator.vHave.size() > MAX_LOCATOR_SZ) {
            LogPrint(BCLog::NET, "getblocks locator size %lld > %d, disconnect peer=%d\n", locator.vHave.size(), MAX_LOCATOR_SZ, pfrom->GetId());
            pfrom->fDisconnect = true;
            return true;
        }

        // We might have announced the currently-being-connected tip using a
        // compact block, which resulted in the peer sending a getblocks
        // request, which we would otherwise respond to without the new block.
        // To avoid this situation we simply verify that we are on our best
        // known chain now. This is super overkill, but we handle it better
        // for getheaders requests, and there are no known nodes which support
        // compact blocks but still use getblocks to request blocks.
        {
            std::shared_ptr<const CBlock> a_recent_block;
            {
                LOCK(cs_most_recent_block);
                a_recent_block = most_recent_block;
            }
            CValidationState state;
            if (!ActivateBestChain(state, Params(), a_recent_block)) {
                LogPrint(BCLog::NET, "failed to activate chain (%s)\n", FormatStateMessage(state));
            }
        }

        LOCK(cs_main);

        // Find the last block the caller has in the main chain
        const CBlockIndex* pindex = FindForkInGlobalIndex(chainActive, locator);

        // Send the rest of the chain
        if (pindex)
            pindex = chainActive.Next(pindex);
        int nLimit = 500;
        LogPrint(BCLog::NET, "getblocks %d to %s limit %d from peer=%d\n", (pindex ? pindex->nHeight : -1), hashStop.IsNull() ? "end" : hashStop.ToString(), nLimit, pfrom->GetId());
        for (; pindex; pindex = chainActive.Next(pindex))
        {
            if (pindex->GetBlockHash() == hashStop)
            {
                LogPrint(BCLog::NET, "  getblocks stopping at %d %s\n", pindex->nHeight, pindex->GetBlockHash().ToString());
                break;
            }
            // If pruning, don't inv blocks unless we have on disk and are likely to still have
            // for some reasonable time window (1 hour) that block relay might require.
            const int nPrunedBlocksLikelyToHave = MIN_BLOCKS_TO_KEEP - 3600 / chainparams.GetConsensus().nPowTargetSpacing;
            if (fPruneMode && (!(pindex->nStatus & BLOCK_HAVE_DATA) || pindex->nHeight <= chainActive.Tip()->nHeight - nPrunedBlocksLikelyToHave))
            {
                LogPrint(BCLog::NET, " getblocks stopping, pruned or too old block at %d %s\n", pindex->nHeight, pindex->GetBlockHash().ToString());
                break;
            }
            pfrom->PushInventory(CInv(MSG_BLOCK, pindex->GetBlockHash()));
            if (--nLimit <= 0)
            {
                // When this block is requested, we'll send an inv that'll
                // trigger the peer to getblocks the next batch of inventory.
                LogPrint(BCLog::NET, "  getblocks stopping at limit %d %s\n", pindex->nHeight, pindex->GetBlockHash().ToString());
                pfrom->hashContinue = pindex->GetBlockHash();
                break;
            }
        }
    }


    else if (strCommand == NetMsgType::GETBLOCKTXN)
    {
        BlockTransactionsRequest req;
        vRecv >> req;

        std::shared_ptr<const CBlock> recent_block;
        {
            LOCK(cs_most_recent_block);
            if (most_recent_block_hash == req.blockhash)
                recent_block = most_recent_block;
            // Unlock cs_most_recent_block to avoid cs_main lock inversion
        }
        if (recent_block) {
            SendBlockTransactions(*recent_block, req, pfrom, connman);
            return true;
        }

        LOCK(cs_main);

        const CBlockIndex* pindex = LookupBlockIndex(req.blockhash);
        if (!pindex || !(pindex->nStatus & BLOCK_HAVE_DATA)) {
            LogPrint(BCLog::NET, "Peer %d sent us a getblocktxn for a block we don't have\n", pfrom->GetId());
            return true;
        }

        if (pindex->nHeight < chainActive.Height() - MAX_BLOCKTXN_DEPTH) {
            // If an older block is requested (should never happen in practice,
            // but can happen in tests) send a block response instead of a
            // blocktxn response. Sending a full block response instead of a
            // small blocktxn response is preferable in the case where a peer
            // might maliciously send lots of getblocktxn requests to trigger
            // expensive disk reads, because it will require the peer to
            // actually receive all the data read from disk over the network.
            LogPrint(BCLog::NET, "Peer %d sent us a getblocktxn for a block > %i deep\n", pfrom->GetId(), MAX_BLOCKTXN_DEPTH);
            CInv inv;
            inv.type = MSG_WITNESS_BLOCK;
            inv.hash = req.blockhash;
            pfrom->vRecvGetData.push_back(inv);
            // The message processing loop will go around again (without pausing) and we'll respond then (without cs_main)
            return true;
        }

        CBlock block;
        bool ret = ReadBlockFromDisk(block, pindex, chainparams.GetConsensus());
        assert(ret);

        SendBlockTransactions(block, req, pfrom, connman);
    }


    else if (strCommand == NetMsgType::GETHEADERS)
    {
        CBlockLocator locator;
        uint256 hashStop;
        vRecv >> locator >> hashStop;

        if (locator.vHave.size() > MAX_LOCATOR_SZ) {
            LogPrint(BCLog::NET, "getheaders locator size %lld > %d, disconnect peer=%d\n", locator.vHave.size(), MAX_LOCATOR_SZ, pfrom->GetId());
            pfrom->fDisconnect = true;
            return true;
        }

        LOCK(cs_main);
        if (IsInitialBlockDownload() && !pfrom->fWhitelisted) {
            LogPrint(BCLog::NET, "Ignoring getheaders from peer=%d because node is in initial block download\n", pfrom->GetId());
            return true;
        }

        CNodeState *nodestate = State(pfrom->GetId());
        const CBlockIndex* pindex = nullptr;
        if (locator.IsNull())
        {
            // If locator is null, return the hashStop block
            pindex = LookupBlockIndex(hashStop);
            if (!pindex) {
                return true;
            }

            if (!BlockRequestAllowed(pindex, chainparams.GetConsensus())) {
                LogPrint(BCLog::NET, "%s: ignoring request from peer=%i for old block header that isn't in the main chain\n", __func__, pfrom->GetId());
                return true;
            }
        }
        else
        {
            // Find the last block the caller has in the main chain
            pindex = FindForkInGlobalIndex(chainActive, locator);
            if (pindex)
                pindex = chainActive.Next(pindex);
        }

        std::vector<CBlockHeader> vHeaders;
        int nLimit = MAX_HEADERS_RESULTS;
        LogPrint(BCLog::NET, "getheaders %d to %s from peer=%d\n", (pindex ? pindex->nHeight : -1), hashStop.IsNull() ? "end" : hashStop.ToString(), pfrom->GetId());
        for (; pindex; pindex = chainActive.Next(pindex))
        {
            vHeaders.push_back(pindex->GetBlockHeader());
            if (--nLimit <= 0 || pindex->GetBlockHash() == hashStop)
                break;
        }
        // pindex can be nullptr either if we sent chainActive.Tip() OR
        // if our peer has chainActive.Tip() (and thus we are sending an empty
        // headers message). In both cases it's safe to update
        // pindexBestHeaderSent to be our tip.
        //
        // It is important that we simply reset the BestHeaderSent value here,
        // and not max(BestHeaderSent, newHeaderSent). We might have announced
        // the currently-being-connected tip using a compact block, which
        // resulted in the peer sending a headers request, which we respond to
        // without the new block. By resetting the BestHeaderSent, we ensure we
        // will re-announce the new block via headers (or compact blocks again)
        // in the SendMessages logic.
        nodestate->pindexBestHeaderSent = pindex ? pindex : chainActive.Tip();
        connman->PushMessage(pfrom, msgMaker.Make(NetMsgType::HEADERS, vHeaders));
    }


    else if (strCommand == NetMsgType::TX)
    {
        // Stop processing the transaction early if
        // We are in blocks only mode and peer is either not whitelisted or whitelistrelay is off
        if (!fRelayTxes && (!pfrom->fWhitelisted || !gArgs.GetBoolArg("-whitelistrelay", DEFAULT_WHITELISTRELAY)))
        {
            LogPrint(BCLog::NET, "transaction sent in violation of protocol peer=%d\n", pfrom->GetId());
            return true;
        }

        std::deque<COutPoint> vWorkQueue;
        std::vector<uint256> vEraseQueue;
        CTransactionRef ptx;
        vRecv >> ptx;
        const CTransaction& tx = *ptx;

        CInv inv(MSG_TX, tx.GetHash());
        pfrom->AddInventoryKnown(inv);

        LOCK2(cs_main, g_cs_orphans);

        bool fMissingInputs = false;
        CValidationState state;

        pfrom->setAskFor.erase(inv.hash);
        mapAlreadyAskedFor.erase(inv.hash);

        std::list<CTransactionRef> lRemovedTxn;

        if (!AlreadyHave(inv) &&
            AcceptToMemoryPool(mempool, state, ptx, &fMissingInputs, &lRemovedTxn, false /* bypass_limits */, 0 /* nAbsurdFee */)) {
            mempool.check(pcoinsTip.get());
            RelayTransaction(tx, connman);
            for (unsigned int i = 0; i < tx.vout.size(); i++) {
                vWorkQueue.emplace_back(inv.hash, i);
            }

            pfrom->nLastTXTime = GetTime();

            LogPrint(BCLog::MEMPOOL, "AcceptToMemoryPool: peer=%d: accepted %s (poolsz %u txn, %u kB)\n",
                pfrom->GetId(),
                tx.GetHash().ToString(),
                mempool.size(), mempool.DynamicMemoryUsage() / 1000);

            // Recursively process any orphan transactions that depended on this one
            std::set<NodeId> setMisbehaving;
            while (!vWorkQueue.empty()) {
                auto itByPrev = mapOrphanTransactionsByPrev.find(vWorkQueue.front());
                vWorkQueue.pop_front();
                if (itByPrev == mapOrphanTransactionsByPrev.end())
                    continue;
                for (auto mi = itByPrev->second.begin();
                     mi != itByPrev->second.end();
                     ++mi)
                {
                    const CTransactionRef& porphanTx = (*mi)->second.tx;
                    const CTransaction& orphanTx = *porphanTx;
                    const uint256& orphanHash = orphanTx.GetHash();
                    NodeId fromPeer = (*mi)->second.fromPeer;
                    bool fMissingInputs2 = false;
                    // Use a dummy CValidationState so someone can't setup nodes to counter-DoS based on orphan
                    // resolution (that is, feeding people an invalid transaction based on LegitTxX in order to get
                    // anyone relaying LegitTxX banned)
                    CValidationState stateDummy;


                    if (setMisbehaving.count(fromPeer))
                        continue;
                    if (AcceptToMemoryPool(mempool, stateDummy, porphanTx, &fMissingInputs2, &lRemovedTxn, false /* bypass_limits */, 0 /* nAbsurdFee */)) {
                        LogPrint(BCLog::MEMPOOL, "   accepted orphan tx %s\n", orphanHash.ToString());
                        RelayTransaction(orphanTx, connman);
                        for (unsigned int i = 0; i < orphanTx.vout.size(); i++) {
                            vWorkQueue.emplace_back(orphanHash, i);
                        }
                        vEraseQueue.push_back(orphanHash);
                    }
                    else if (!fMissingInputs2)
                    {
                        int nDos = 0;
                        if (stateDummy.IsInvalid(nDos) && nDos > 0)
                        {
                            // Punish peer that gave us an invalid orphan tx
                            Misbehaving(fromPeer, nDos);
                            setMisbehaving.insert(fromPeer);
                            LogPrint(BCLog::MEMPOOL, "   invalid orphan tx %s\n", orphanHash.ToString());
                        }
                        // Has inputs but not accepted to mempool
                        // Probably non-standard or insufficient fee
                        LogPrint(BCLog::MEMPOOL, "   removed orphan tx %s\n", orphanHash.ToString());
                        vEraseQueue.push_back(orphanHash);
                        if (!orphanTx.HasWitness() && !stateDummy.CorruptionPossible()) {
                            // Do not use rejection cache for witness transactions or
                            // witness-stripped transactions, as they can have been malleated.
                            // See https://github.com/bitcoin/bitcoin/issues/8279 for details.
                            assert(recentRejects);
                            recentRejects->insert(orphanHash);
                        }
                    }
                    mempool.check(pcoinsTip.get());
                }
            }

            for (uint256 hash : vEraseQueue)
                EraseOrphanTx(hash);
        }
        else if (fMissingInputs)
        {
            bool fRejectedParents = false; // It may be the case that the orphans parents have all been rejected
            for (const CTxIn& txin : tx.vin) {
                if (recentRejects->contains(txin.prevout.hash)) {
                    fRejectedParents = true;
                    break;
                }
            }
            if (!fRejectedParents) {
                uint32_t nFetchFlags = GetFetchFlags(pfrom);
                for (const CTxIn& txin : tx.vin) {
                    CInv _inv(MSG_TX | nFetchFlags, txin.prevout.hash);
                    pfrom->AddInventoryKnown(_inv);
                    if (!AlreadyHave(_inv)) pfrom->AskFor(_inv);
                }
                AddOrphanTx(ptx, pfrom->GetId());

                // DoS prevention: do not allow mapOrphanTransactions to grow unbounded
                unsigned int nMaxOrphanTx = (unsigned int)std::max((int64_t)0, gArgs.GetArg("-maxorphantx", DEFAULT_MAX_ORPHAN_TRANSACTIONS));
                unsigned int nEvicted = LimitOrphanTxSize(nMaxOrphanTx);
                if (nEvicted > 0) {
                    LogPrint(BCLog::MEMPOOL, "mapOrphan overflow, removed %u tx\n", nEvicted);
                }
            } else {
                LogPrint(BCLog::MEMPOOL, "not keeping orphan with rejected parents %s\n",tx.GetHash().ToString());
                // We will continue to reject this tx since it has rejected
                // parents so avoid re-requesting it from other peers.
                recentRejects->insert(tx.GetHash());
            }
        } else {
            if (!tx.HasWitness() && !state.CorruptionPossible()) {
                // Do not use rejection cache for witness transactions or
                // witness-stripped transactions, as they can have been malleated.
                // See https://github.com/bitcoin/bitcoin/issues/8279 for details.
                assert(recentRejects);
                recentRejects->insert(tx.GetHash());
                if (RecursiveDynamicUsage(*ptx) < 100000) {
                    AddToCompactExtraTransactions(ptx);
                }
            } else if (tx.HasWitness() && RecursiveDynamicUsage(*ptx) < 100000) {
                AddToCompactExtraTransactions(ptx);
            }

            if (pfrom->fWhitelisted && gArgs.GetBoolArg("-whitelistforcerelay", DEFAULT_WHITELISTFORCERELAY)) {
                // Always relay transactions received from whitelisted peers, even
                // if they were already in the mempool or rejected from it due
                // to policy, allowing the node to function as a gateway for
                // nodes hidden behind it.
                //
                // Never relay transactions that we would assign a non-zero DoS
                // score for, as we expect peers to do the same with us in that
                // case.
                int nDoS = 0;
                if (!state.IsInvalid(nDoS) || nDoS == 0) {
                    LogPrintf("Force relaying tx %s from whitelisted peer=%d\n", tx.GetHash().ToString(), pfrom->GetId());
                    RelayTransaction(tx, connman);
                } else {
                    LogPrintf("Not relaying invalid transaction %s from whitelisted peer=%d (%s)\n", tx.GetHash().ToString(), pfrom->GetId(), FormatStateMessage(state));
                }
            }
        }

        for (const CTransactionRef& removedTx : lRemovedTxn)
            AddToCompactExtraTransactions(removedTx);

        int nDoS = 0;
        if (state.IsInvalid(nDoS))
        {
            LogPrint(BCLog::MEMPOOLREJ, "%s from peer=%d was not accepted: %s\n", tx.GetHash().ToString(),
                pfrom->GetId(),
                FormatStateMessage(state));
            if (enable_bip61 && state.GetRejectCode() > 0 && state.GetRejectCode() < REJECT_INTERNAL) { // Never send AcceptToMemoryPool's internal codes over P2P
                connman->PushMessage(pfrom, msgMaker.Make(NetMsgType::REJECT, strCommand, (unsigned char)state.GetRejectCode(),
                                   state.GetRejectReason().substr(0, MAX_REJECT_MESSAGE_LENGTH), inv.hash));
            }
            if (nDoS > 0) {
                Misbehaving(pfrom->GetId(), nDoS);
            }
        }
    }


    else if (strCommand == NetMsgType::CMPCTBLOCK && !fImporting && !fReindex) // Ignore blocks received while importing
    {
        CBlockHeaderAndShortTxIDs cmpctblock;
        vRecv >> cmpctblock;

        bool received_new_header = false;

        {
        LOCK(cs_main);

        if (!LookupBlockIndex(cmpctblock.header.hashPrevBlock)) {
            // Doesn't connect (or is genesis), instead of DoSing in AcceptBlockHeader, request deeper headers
            if (!IsInitialBlockDownload())
                connman->PushMessage(pfrom, msgMaker.Make(NetMsgType::GETHEADERS, chainActive.GetLocator(pindexBestHeader), uint256()));
            return true;
        }

        if (!LookupBlockIndex(cmpctblock.header.GetHash())) {
            received_new_header = true;
        }
        }

        const CBlockIndex *pindex = nullptr;
        CValidationState state;
        if (!ProcessNewBlockHeaders({cmpctblock.header}, state, chainparams, &pindex)) {
            int nDoS;
            if (state.IsInvalid(nDoS)) {
                if (nDoS > 0) {
                    LOCK(cs_main);
                    Misbehaving(pfrom->GetId(), nDoS, strprintf("Peer %d sent us invalid header via cmpctblock\n", pfrom->GetId()));
                } else {
                    LogPrint(BCLog::NET, "Peer %d sent us invalid header via cmpctblock\n", pfrom->GetId());
                }
                return true;
            }
        }

        // When we succeed in decoding a block's txids from a cmpctblock
        // message we typically jump to the BLOCKTXN handling code, with a
        // dummy (empty) BLOCKTXN message, to re-use the logic there in
        // completing processing of the putative block (without cs_main).
        bool fProcessBLOCKTXN = false;
        CDataStream blockTxnMsg(SER_NETWORK, PROTOCOL_VERSION);

        // If we end up treating this as a plain headers message, call that as well
        // without cs_main.
        bool fRevertToHeaderProcessing = false;

        // Keep a CBlock for "optimistic" compactblock reconstructions (see
        // below)
        std::shared_ptr<CBlock> pblock = std::make_shared<CBlock>();
        bool fBlockReconstructed = false;

        {
        LOCK2(cs_main, g_cs_orphans);
        // If AcceptBlockHeader returned true, it set pindex
        assert(pindex);
        UpdateBlockAvailability(pfrom->GetId(), pindex->GetBlockHash());

        CNodeState *nodestate = State(pfrom->GetId());

        // If this was a new header with more work than our tip, update the
        // peer's last block announcement time
        if (received_new_header && pindex->nChainWork > chainActive.Tip()->nChainWork) {
            nodestate->m_last_block_announcement = GetTime();
        }

        std::map<uint256, std::pair<NodeId, std::list<QueuedBlock>::iterator> >::iterator blockInFlightIt = mapBlocksInFlight.find(pindex->GetBlockHash());
        bool fAlreadyInFlight = blockInFlightIt != mapBlocksInFlight.end();

        if (pindex->nStatus & BLOCK_HAVE_DATA) // Nothing to do here
            return true;

        if (pindex->nChainWork <= chainActive.Tip()->nChainWork || // We know something better
                pindex->nTx != 0) { // We had this block at some point, but pruned it
            if (fAlreadyInFlight) {
                // We requested this block for some reason, but our mempool will probably be useless
                // so we just grab the block via normal getdata
                std::vector<CInv> vInv(1);
                vInv[0] = CInv(MSG_BLOCK | GetFetchFlags(pfrom), cmpctblock.header.GetHash());
                connman->PushMessage(pfrom, msgMaker.Make(NetMsgType::GETDATA, vInv));
            }
            return true;
        }

        // If we're not close to tip yet, give up and let parallel block fetch work its magic
        if (!fAlreadyInFlight && !CanDirectFetch(chainparams.GetConsensus()))
            return true;

        // We want to be a bit conservative just to be extra careful about DoS
        // possibilities in compact block processing...
        if (pindex->nHeight <= chainActive.Height() + 2) {
            if ((!fAlreadyInFlight && nodestate->nBlocksInFlight < MAX_BLOCKS_IN_TRANSIT_PER_PEER) ||
                 (fAlreadyInFlight && blockInFlightIt->second.first == pfrom->GetId())) {
                std::list<QueuedBlock>::iterator* queuedBlockIt = nullptr;
                if (!MarkBlockAsInFlight(pfrom->GetId(), pindex->GetBlockHash(), pindex, &queuedBlockIt)) {
                    if (!(*queuedBlockIt)->partialBlock)
                        (*queuedBlockIt)->partialBlock.reset(new PartiallyDownloadedBlock(&mempool));
                    else {
                        // The block was already in flight using compact blocks from the same peer
                        LogPrint(BCLog::NET, "Peer sent us compact block we were already syncing!\n");
                        return true;
                    }
                }

                PartiallyDownloadedBlock& partialBlock = *(*queuedBlockIt)->partialBlock;
                ReadStatus status = partialBlock.InitData(cmpctblock, vExtraTxnForCompact);
                if (status == READ_STATUS_INVALID) {
                    MarkBlockAsReceived(pindex->GetBlockHash()); // Reset in-flight state in case of whitelist
                    Misbehaving(pfrom->GetId(), 100, strprintf("Peer %d sent us invalid compact block\n", pfrom->GetId()));
                    return true;
                } else if (status == READ_STATUS_FAILED) {
                    // Duplicate txindexes, the block is now in-flight, so just request it
                    std::vector<CInv> vInv(1);
                    vInv[0] = CInv(MSG_BLOCK | GetFetchFlags(pfrom), cmpctblock.header.GetHash());
                    connman->PushMessage(pfrom, msgMaker.Make(NetMsgType::GETDATA, vInv));
                    return true;
                }

                BlockTransactionsRequest req;
                for (size_t i = 0; i < cmpctblock.BlockTxCount(); i++) {
                    if (!partialBlock.IsTxAvailable(i))
                        req.indexes.push_back(i);
                }
                if (req.indexes.empty()) {
                    // Dirty hack to jump to BLOCKTXN code (TODO: move message handling into their own functions)
                    BlockTransactions txn;
                    txn.blockhash = cmpctblock.header.GetHash();
                    blockTxnMsg << txn;
                    fProcessBLOCKTXN = true;
                } else {
                    req.blockhash = pindex->GetBlockHash();
                    connman->PushMessage(pfrom, msgMaker.Make(NetMsgType::GETBLOCKTXN, req));
                }
            } else {
                // This block is either already in flight from a different
                // peer, or this peer has too many blocks outstanding to
                // download from.
                // Optimistically try to reconstruct anyway since we might be
                // able to without any round trips.
                PartiallyDownloadedBlock tempBlock(&mempool);
                ReadStatus status = tempBlock.InitData(cmpctblock, vExtraTxnForCompact);
                if (status != READ_STATUS_OK) {
                    // TODO: don't ignore failures
                    return true;
                }
                std::vector<CTransactionRef> dummy;
                status = tempBlock.FillBlock(*pblock, dummy);
                if (status == READ_STATUS_OK) {
                    fBlockReconstructed = true;
                }
            }
        } else {
            if (fAlreadyInFlight) {
                // We requested this block, but its far into the future, so our
                // mempool will probably be useless - request the block normally
                std::vector<CInv> vInv(1);
                vInv[0] = CInv(MSG_BLOCK | GetFetchFlags(pfrom), cmpctblock.header.GetHash());
                connman->PushMessage(pfrom, msgMaker.Make(NetMsgType::GETDATA, vInv));
                return true;
            } else {
                // If this was an announce-cmpctblock, we want the same treatment as a header message
                fRevertToHeaderProcessing = true;
            }
        }
        } // cs_main

        if (fProcessBLOCKTXN)
            return ProcessMessage(pfrom, NetMsgType::BLOCKTXN, blockTxnMsg, nTimeReceived, chainparams, connman, interruptMsgProc, enable_bip61);

        if (fRevertToHeaderProcessing) {
            // Headers received from HB compact block peers are permitted to be
            // relayed before full validation (see BIP 152), so we don't want to disconnect
            // the peer if the header turns out to be for an invalid block.
            // Note that if a peer tries to build on an invalid chain, that
            // will be detected and the peer will be banned.
            return ProcessHeadersMessage(pfrom, connman, {cmpctblock.header}, chainparams, /*punish_duplicate_invalid=*/false);
        }

        if (fBlockReconstructed) {
            // If we got here, we were able to optimistically reconstruct a
            // block that is in flight from some other peer.
            {
                LOCK(cs_main);
                mapBlockSource.emplace(pblock->GetHash(), std::make_pair(pfrom->GetId(), false));
            }
            bool fNewBlock = false;
            // Setting fForceProcessing to true means that we bypass some of
            // our anti-DoS protections in AcceptBlock, which filters
            // unrequested blocks that might be trying to waste our resources
            // (eg disk space). Because we only try to reconstruct blocks when
            // we're close to caught up (via the CanDirectFetch() requirement
            // above, combined with the behavior of not requesting blocks until
            // we have a chain with at least nMinimumChainWork), and we ignore
            // compact blocks with less work than our tip, it is safe to treat
            // reconstructed compact blocks as having been requested.
            ProcessNewBlock(chainparams, pblock, /*fForceProcessing=*/true, &fNewBlock);
            if (fNewBlock) {
                pfrom->nLastBlockTime = GetTime();
            } else {
                LOCK(cs_main);
                mapBlockSource.erase(pblock->GetHash());
            }
            LOCK(cs_main); // hold cs_main for CBlockIndex::IsValid()
            if (pindex->IsValid(BLOCK_VALID_TRANSACTIONS)) {
                // Clear download state for this block, which is in
                // process from some other peer.  We do this after calling
                // ProcessNewBlock so that a malleated cmpctblock announcement
                // can't be used to interfere with block relay.
                MarkBlockAsReceived(pblock->GetHash());
            }
        }

    }

    else if (strCommand == NetMsgType::BLOCKTXN && !fImporting && !fReindex) // Ignore blocks received while importing
    {
        BlockTransactions resp;
        vRecv >> resp;

        std::shared_ptr<CBlock> pblock = std::make_shared<CBlock>();
        bool fBlockRead = false;
        {
            LOCK(cs_main);

            std::map<uint256, std::pair<NodeId, std::list<QueuedBlock>::iterator> >::iterator it = mapBlocksInFlight.find(resp.blockhash);
            if (it == mapBlocksInFlight.end() || !it->second.second->partialBlock ||
                    it->second.first != pfrom->GetId()) {
                LogPrint(BCLog::NET, "Peer %d sent us block transactions for block we weren't expecting\n", pfrom->GetId());
                return true;
            }

            PartiallyDownloadedBlock& partialBlock = *it->second.second->partialBlock;
            ReadStatus status = partialBlock.FillBlock(*pblock, resp.txn);
            if (status == READ_STATUS_INVALID) {
                MarkBlockAsReceived(resp.blockhash); // Reset in-flight state in case of whitelist
                Misbehaving(pfrom->GetId(), 100, strprintf("Peer %d sent us invalid compact block/non-matching block transactions\n", pfrom->GetId()));
                return true;
            } else if (status == READ_STATUS_FAILED) {
                // Might have collided, fall back to getdata now :(
                std::vector<CInv> invs;
                invs.push_back(CInv(MSG_BLOCK | GetFetchFlags(pfrom), resp.blockhash));
                connman->PushMessage(pfrom, msgMaker.Make(NetMsgType::GETDATA, invs));
            } else {
                // Block is either okay, or possibly we received
                // READ_STATUS_CHECKBLOCK_FAILED.
                // Note that CheckBlock can only fail for one of a few reasons:
                // 1. bad-proof-of-work (impossible here, because we've already
                //    accepted the header)
                // 2. merkleroot doesn't match the transactions given (already
                //    caught in FillBlock with READ_STATUS_FAILED, so
                //    impossible here)
                // 3. the block is otherwise invalid (eg invalid coinbase,
                //    block is too big, too many legacy sigops, etc).
                // So if CheckBlock failed, #3 is the only possibility.
                // Under BIP 152, we don't DoS-ban unless proof of work is
                // invalid (we don't require all the stateless checks to have
                // been run).  This is handled below, so just treat this as
                // though the block was successfully read, and rely on the
                // handling in ProcessNewBlock to ensure the block index is
                // updated, reject messages go out, etc.
                MarkBlockAsReceived(resp.blockhash); // it is now an empty pointer
                fBlockRead = true;
                // mapBlockSource is only used for sending reject messages and DoS scores,
                // so the race between here and cs_main in ProcessNewBlock is fine.
                // BIP 152 permits peers to relay compact blocks after validating
                // the header only; we should not punish peers if the block turns
                // out to be invalid.
                mapBlockSource.emplace(resp.blockhash, std::make_pair(pfrom->GetId(), false));
            }
        } // Don't hold cs_main when we call into ProcessNewBlock
        if (fBlockRead) {
            bool fNewBlock = false;
            // Since we requested this block (it was in mapBlocksInFlight), force it to be processed,
            // even if it would not be a candidate for new tip (missing previous block, chain not long enough, etc)
            // This bypasses some anti-DoS logic in AcceptBlock (eg to prevent
            // disk-space attacks), but this should be safe due to the
            // protections in the compact block handler -- see related comment
            // in compact block optimistic reconstruction handling.
            ProcessNewBlock(chainparams, pblock, /*fForceProcessing=*/true, &fNewBlock);
            if (fNewBlock) {
                pfrom->nLastBlockTime = GetTime();
            } else {
                LOCK(cs_main);
                mapBlockSource.erase(pblock->GetHash());
            }
        }
    }


    else if (strCommand == NetMsgType::HEADERS && !fImporting && !fReindex) // Ignore headers received while importing
    {
        std::vector<CBlockHeader> headers;

        // Bypass the normal CBlockHeader deserialization, as we don't want to risk deserializing 2000 full blocks.
        unsigned int nCount = ReadCompactSize(vRecv);
        if (nCount > MAX_HEADERS_RESULTS) {
            LOCK(cs_main);
            Misbehaving(pfrom->GetId(), 20, strprintf("headers message size = %u", nCount));
            return false;
        }
        headers.resize(nCount);
        for (unsigned int n = 0; n < nCount; n++) {
            vRecv >> headers[n];
        }

        // Headers received via a HEADERS message should be valid, and reflect
        // the chain the peer is on. If we receive a known-invalid header,
        // disconnect the peer if it is using one of our outbound connection
        // slots.
        bool should_punish = !pfrom->fInbound && !pfrom->m_manual_connection;
        return ProcessHeadersMessage(pfrom, connman, headers, chainparams, should_punish);
    }

    else if (strCommand == NetMsgType::BLOCK && !fImporting && !fReindex) // Ignore blocks received while importing
    {
        std::shared_ptr<CBlock> pblock = std::make_shared<CBlock>();
        vRecv >> *pblock;

        LogPrint(BCLog::NET, "received block %s peer=%d\n", pblock->GetHash().ToString(), pfrom->GetId());

        bool forceProcessing = false;
        const uint256 hash(pblock->GetHash());
        {
            LOCK(cs_main);
            // Also always process if we requested the block explicitly, as we may
            // need it even though it is not a candidate for a new best tip.
            forceProcessing |= MarkBlockAsReceived(hash);
            // mapBlockSource is only used for sending reject messages and DoS scores,
            // so the race between here and cs_main in ProcessNewBlock is fine.
            mapBlockSource.emplace(hash, std::make_pair(pfrom->GetId(), true));
        }
        // process the parent snapshot block otherwise, fallback to the
        // regular ProcessNewBlock implementation
        snapshot::ProcessSnapshotParentBlock(*pblock, [&](){
            bool fNewBlock = false;
            ProcessNewBlock(chainparams, pblock, forceProcessing, &fNewBlock);
            if (fNewBlock) {
                pfrom->nLastBlockTime = GetTime();
            } else {
                LOCK(cs_main);
                mapBlockSource.erase(pblock->GetHash());
            }
        });
    }


    else if (strCommand == NetMsgType::GETADDR)
    {
        // This asymmetric behavior for inbound and outbound connections was introduced
        // to prevent a fingerprinting attack: an attacker can send specific fake addresses
        // to users' AddrMan and later request them by sending getaddr messages.
        // Making nodes which are behind NAT and can only make outgoing connections ignore
        // the getaddr message mitigates the attack.
        if (!pfrom->fInbound) {
            LogPrint(BCLog::NET, "Ignoring \"getaddr\" from outbound connection. peer=%d\n", pfrom->GetId());
            return true;
        }

        // Only send one GetAddr response per connection to reduce resource waste
        //  and discourage addr stamping of INV announcements.
        if (pfrom->fSentAddr) {
            LogPrint(BCLog::NET, "Ignoring repeated \"getaddr\". peer=%d\n", pfrom->GetId());
            return true;
        }
        pfrom->fSentAddr = true;

        pfrom->vAddrToSend.clear();
        std::vector<CAddress> vAddr = connman->GetAddresses();
        FastRandomContext insecure_rand;
        for (const CAddress &addr : vAddr)
            pfrom->PushAddress(addr, insecure_rand);
    }


    else if (strCommand == NetMsgType::MEMPOOL)
    {
        if (!(pfrom->GetLocalServices() & NODE_BLOOM) && !pfrom->fWhitelisted)
        {
            LogPrint(BCLog::NET, "mempool request with bloom filters disabled, disconnect peer=%d\n", pfrom->GetId());
            pfrom->fDisconnect = true;
            return true;
        }

        if (connman->OutboundTargetReached(false) && !pfrom->fWhitelisted)
        {
            LogPrint(BCLog::NET, "mempool request with bandwidth limit reached, disconnect peer=%d\n", pfrom->GetId());
            pfrom->fDisconnect = true;
            return true;
        }

        LOCK(pfrom->cs_inventory);
        pfrom->fSendMempool = true;
    }


    else if (strCommand == NetMsgType::PING)
    {
        if (pfrom->nVersion > BIP0031_VERSION)
        {
            uint64_t nonce = 0;
            vRecv >> nonce;
            // Echo the message back with the nonce. This allows for two useful features:
            //
            // 1) A remote node can quickly check if the connection is operational
            // 2) Remote nodes can measure the latency of the network thread. If this node
            //    is overloaded it won't respond to pings quickly and the remote node can
            //    avoid sending us more work, like chain download requests.
            //
            // The nonce stops the remote getting confused between different pings: without
            // it, if the remote node sends a ping once per second and this node takes 5
            // seconds to respond to each, the 5th ping the remote sends would appear to
            // return very quickly.
            connman->PushMessage(pfrom, msgMaker.Make(NetMsgType::PONG, nonce));
        }
    }


    else if (strCommand == NetMsgType::PONG)
    {
        int64_t pingUsecEnd = nTimeReceived;
        uint64_t nonce = 0;
        size_t nAvail = vRecv.in_avail();
        bool bPingFinished = false;
        std::string sProblem;

        if (nAvail >= sizeof(nonce)) {
            vRecv >> nonce;

            // Only process pong message if there is an outstanding ping (old ping without nonce should never pong)
            if (pfrom->nPingNonceSent != 0) {
                if (nonce == pfrom->nPingNonceSent) {
                    // Matching pong received, this ping is no longer outstanding
                    bPingFinished = true;
                    int64_t pingUsecTime = pingUsecEnd - pfrom->nPingUsecStart;
                    if (pingUsecTime > 0) {
                        // Successful ping time measurement, replace previous
                        pfrom->nPingUsecTime = pingUsecTime;
                        pfrom->nMinPingUsecTime = std::min(pfrom->nMinPingUsecTime.load(), pingUsecTime);
                    } else {
                        // This should never happen
                        sProblem = "Timing mishap";
                    }
                } else {
                    // Nonce mismatches are normal when pings are overlapping
                    sProblem = "Nonce mismatch";
                    if (nonce == 0) {
                        // This is most likely a bug in another implementation somewhere; cancel this ping
                        bPingFinished = true;
                        sProblem = "Nonce zero";
                    }
                }
            } else {
                sProblem = "Unsolicited pong without ping";
            }
        } else {
            // This is most likely a bug in another implementation somewhere; cancel this ping
            bPingFinished = true;
            sProblem = "Short payload";
        }

        if (!(sProblem.empty())) {
            LogPrint(BCLog::NET, "pong peer=%d: %s, %x expected, %x received, %u bytes\n",
                pfrom->GetId(),
                sProblem,
                pfrom->nPingNonceSent,
                nonce,
                nAvail);
        }
        if (bPingFinished) {
            pfrom->nPingNonceSent = 0;
        }
    }


    else if (strCommand == NetMsgType::FILTERLOAD)
    {
        CBloomFilter filter;
        vRecv >> filter;

        if (!filter.IsWithinSizeConstraints())
        {
            // There is no excuse for sending a too-large filter
            LOCK(cs_main);
            Misbehaving(pfrom->GetId(), 100);
        }
        else
        {
            LOCK(pfrom->cs_filter);
            pfrom->pfilter.reset(new CBloomFilter(filter));
            pfrom->pfilter->UpdateEmptyFull();
            pfrom->fRelayTxes = true;
        }
    }


    else if (strCommand == NetMsgType::FILTERADD)
    {
        std::vector<unsigned char> vData;
        vRecv >> vData;

        // Nodes must NEVER send a data item > 520 bytes (the max size for a script data object,
        // and thus, the maximum size any matched object can have) in a filteradd message
        bool bad = false;
        if (vData.size() > MAX_SCRIPT_ELEMENT_SIZE) {
            bad = true;
        } else {
            LOCK(pfrom->cs_filter);
            if (pfrom->pfilter) {
                pfrom->pfilter->insert(vData);
            } else {
                bad = true;
            }
        }
        if (bad) {
            LOCK(cs_main);
            Misbehaving(pfrom->GetId(), 100);
        }
    }


    else if (strCommand == NetMsgType::FILTERCLEAR)
    {
        LOCK(pfrom->cs_filter);
        if (pfrom->GetLocalServices() & NODE_BLOOM) {
            pfrom->pfilter.reset(new CBloomFilter());
        }
        pfrom->fRelayTxes = true;
    }

    else if (strCommand == NetMsgType::FEEFILTER) {
        CAmount newFeeFilter = 0;
        vRecv >> newFeeFilter;
        if (MoneyRange(newFeeFilter)) {
            {
                LOCK(pfrom->cs_feeFilter);
                pfrom->minFeeFilter = newFeeFilter;
            }
            LogPrint(BCLog::NET, "received: feefilter of %s from peer=%d\n", CFeeRate(newFeeFilter).ToString(), pfrom->GetId());
        }
    }

    else if (strCommand == NetMsgType::NOTFOUND) {
        // We do not care about the NOTFOUND message, but logging an Unknown Command
        // message would be undesirable as we transmit it ourselves.
    }

    else if (strCommand == NetMsgType::GETCOMMITS) {
        p2p::FinalizerCommitsLocator locator;
        vRecv >> locator;

        LogPrint(BCLog::NET, "received: %s\n", locator.ToString());

        GetComponent<p2p::FinalizerCommitsHandler>()->OnGetCommits(*pfrom, locator, chainparams.GetConsensus());
    }

    else if (strCommand == NetMsgType::COMMITS) {
        p2p::FinalizerCommitsResponse commits;
        vRecv >> commits;

        LogPrint(BCLog::NET, "received: %d headers+commits, status=%d\n", commits.data.size(), static_cast<uint8_t>(commits.status));

        CValidationState validation_state;
        uint256 failed_block;

        const bool ok = GetComponent<p2p::FinalizerCommitsHandler>()->OnCommits(*pfrom, commits, chainparams, validation_state, &failed_block);
        if (ok) {
            return true;
        }

        int dos;
        if (validation_state.IsInvalid(dos)) {
            LOCK(cs_main);
            Misbehaving(pfrom->GetId(), dos);
            CBlockReject reject = {(unsigned char)validation_state.GetRejectCode(),
                                   validation_state.GetRejectReason().substr(0, MAX_REJECT_MESSAGE_LENGTH),
                                   failed_block};
            State(pfrom->GetId())->rejects.emplace_back(std::move(reject));
        }
        return false;
    }

    else if (strCommand == NetMsgType::GETGRAPHENE) {
        p2p::GrapheneBlockRequest graphene_block_request;
        vRecv >> graphene_block_request;

        GetComponent<p2p::GrapheneSender>()->UpdateRequesterTxPoolCount(*pfrom, graphene_block_request.requester_mempool_count);

        // ProcessGetData does not accept actual data, instead it reads it from vRecvGetData
        pfrom->vRecvGetData.emplace_back(MSG_GRAPHENE_BLOCK, graphene_block_request.requested_block_hash);
        ProcessGetData(pfrom, chainparams.GetConsensus(), connman, interruptMsgProc);
    }

    else if (strCommand == NetMsgType::GRAPHENEBLOCK && !fImporting && !fReindex) { // Ignore blocks received while importing
        p2p::GrapheneBlock graphene_block;
        vRecv >> graphene_block;
        GetComponent<p2p::GrapheneReceiver>()->OnGrapheneBlockReceived(*pfrom, graphene_block);
    }

    else if (strCommand == NetMsgType::GETGRAPHENETX) {
        p2p::GrapheneTxRequest graphene_tx_request;
        vRecv >> graphene_tx_request;
        GetComponent<p2p::GrapheneSender>()->OnGrapheneTxRequestReceived(*pfrom, graphene_tx_request);
    }

    else if (strCommand == NetMsgType::GRAPHENETX) {
        p2p::GrapheneTx graphene_tx;
        vRecv >> graphene_tx;
        GetComponent<p2p::GrapheneReceiver>()->OnGrapheneTxReceived(*pfrom, graphene_tx);
    }

    else {
        // Ignore unknown commands for extensibility
        LogPrint(BCLog::NET, "Unknown command \"%s\" from peer=%d\n", SanitizeString(strCommand), pfrom->GetId());
    }



    return true;
}

static bool SendRejectsAndCheckIfBanned(CNode* pnode, CConnman* connman, bool enable_bip61)
{
    AssertLockHeld(cs_main);
    CNodeState &state = *State(pnode->GetId());

    if (enable_bip61) {
        for (const CBlockReject& reject : state.rejects) {
            connman->PushMessage(pnode, CNetMsgMaker(INIT_PROTO_VERSION).Make(NetMsgType::REJECT, std::string(NetMsgType::BLOCK), reject.chRejectCode, reject.strRejectReason, reject.hashBlock));
        }
    }
    state.rejects.clear();

    if (state.fShouldBan) {
        state.fShouldBan = false;
        if (pnode->fWhitelisted)
            LogPrintf("Warning: not punishing whitelisted peer %s!\n", pnode->addr.ToString());
        else if (pnode->m_manual_connection)
            LogPrintf("Warning: not punishing manually-connected peer %s!\n", pnode->addr.ToString());
        else {
            pnode->fDisconnect = true;
            if (pnode->addr.IsLocal())
                LogPrintf("Warning: not banning local peer %s!\n", pnode->addr.ToString());
            else
            {
                connman->Ban(pnode->addr, BanReasonNodeMisbehaving);
            }
        }
        return true;
    }
    return false;
}

bool PeerLogicValidation::ProcessMessages(CNode* pfrom, std::atomic<bool>& interruptMsgProc)
{
    const CChainParams& chainparams = Params();
    //
    // Message format
    //  (4) message start
    //  (12) command
    //  (4) size
    //  (4) checksum
    //  (x) data
    //
    bool fMoreWork = false;

    if (!pfrom->vRecvGetData.empty())
        ProcessGetData(pfrom, chainparams, connman, interruptMsgProc);

    if (pfrom->fDisconnect)
        return false;

    // this maintains the order of responses
    if (!pfrom->vRecvGetData.empty()) return true;

    // Don't bother if send buffer is too full to respond anyway
    if (pfrom->fPauseSend)
        return false;

    std::list<CNetMessage> msgs;
    {
        LOCK(pfrom->cs_vProcessMsg);
        if (pfrom->vProcessMsg.empty())
            return false;
        // Just take one message
        msgs.splice(msgs.begin(), pfrom->vProcessMsg, pfrom->vProcessMsg.begin());
        pfrom->nProcessQueueSize -= msgs.front().vRecv.size() + CMessageHeader::HEADER_SIZE;
        pfrom->fPauseRecv = pfrom->nProcessQueueSize > connman->GetReceiveFloodSize();
        fMoreWork = !pfrom->vProcessMsg.empty();
    }
    CNetMessage& msg(msgs.front());

    msg.SetVersion(pfrom->GetRecvVersion());
    // Scan for message start
    if (memcmp(msg.hdr.pchMessageStart, chainparams.MessageStart(), CMessageHeader::MESSAGE_START_SIZE) != 0) {
        LogPrint(BCLog::NET, "PROCESSMESSAGE: INVALID MESSAGESTART %s peer=%d\n", SanitizeString(msg.hdr.GetCommand()), pfrom->GetId());
        pfrom->fDisconnect = true;
        return false;
    }

    // Read header
    CMessageHeader& hdr = msg.hdr;
    if (!hdr.IsValid(chainparams.MessageStart()))
    {
        LogPrint(BCLog::NET, "PROCESSMESSAGE: ERRORS IN HEADER %s peer=%d\n", SanitizeString(hdr.GetCommand()), pfrom->GetId());
        return fMoreWork;
    }
    std::string strCommand = hdr.GetCommand();

    // Message size
    unsigned int nMessageSize = hdr.nMessageSize;

    // Checksum
    CDataStream& vRecv = msg.vRecv;
    const uint256& hash = msg.GetMessageHash();
    if (memcmp(hash.begin(), hdr.pchChecksum, CMessageHeader::CHECKSUM_SIZE) != 0)
    {
        LogPrint(BCLog::NET, "%s(%s, %u bytes): CHECKSUM ERROR expected %s was %s\n", __func__,
           SanitizeString(strCommand), nMessageSize,
           HexStr(hash.begin(), hash.begin()+CMessageHeader::CHECKSUM_SIZE),
           HexStr(hdr.pchChecksum, hdr.pchChecksum+CMessageHeader::CHECKSUM_SIZE));
        return fMoreWork;
    }

    // Process message
    bool fRet = false;
    try
    {
        fRet = ProcessMessage(pfrom, strCommand, vRecv, msg.nTime, chainparams, connman, interruptMsgProc, m_enable_bip61);
        if (interruptMsgProc)
            return false;
        if (!pfrom->vRecvGetData.empty())
            fMoreWork = true;
    }
    catch (const std::ios_base::failure& e)
    {
        if (m_enable_bip61) {
            connman->PushMessage(pfrom, CNetMsgMaker(INIT_PROTO_VERSION).Make(NetMsgType::REJECT, strCommand, REJECT_MALFORMED, std::string("error parsing message")));
        }
        if (strstr(e.what(), "end of data"))
        {
            // Allow exceptions from under-length message on vRecv
            LogPrint(BCLog::NET, "%s(%s, %u bytes): Exception '%s' caught, normally caused by a message being shorter than its stated length\n", __func__, SanitizeString(strCommand), nMessageSize, e.what());
        }
        else if (strstr(e.what(), "size too large"))
        {
            // Allow exceptions from over-long size
            LogPrint(BCLog::NET, "%s(%s, %u bytes): Exception '%s' caught\n", __func__, SanitizeString(strCommand), nMessageSize, e.what());
        }
        else if (strstr(e.what(), "non-canonical ReadCompactSize()"))
        {
            // Allow exceptions from non-canonical encoding
            LogPrint(BCLog::NET, "%s(%s, %u bytes): Exception '%s' caught\n", __func__, SanitizeString(strCommand), nMessageSize, e.what());
        }
        else
        {
            PrintExceptionContinue(&e, "ProcessMessages()");
        }
    }
    catch (const std::exception& e) {
        PrintExceptionContinue(&e, "ProcessMessages()");
    } catch (...) {
        PrintExceptionContinue(nullptr, "ProcessMessages()");
    }

    if (!fRet) {
        LogPrint(BCLog::NET, "%s(%s, %u bytes) FAILED peer=%d\n", __func__, SanitizeString(strCommand), nMessageSize, pfrom->GetId());
    }

    LOCK(cs_main);
    SendRejectsAndCheckIfBanned(pfrom, connman, m_enable_bip61);

    return fMoreWork;
}

void PeerLogicValidation::ConsiderEviction(CNode *pto, int64_t time_in_seconds)
{
    AssertLockHeld(cs_main);

    CNodeState &state = *State(pto->GetId());
    const CNetMsgMaker msgMaker(pto->GetSendVersion());

    if (!state.m_chain_sync.m_protect && IsOutboundDisconnectionCandidate(pto) && state.fSyncStarted) {
        // This is an outbound peer subject to disconnection if they don't
        // announce a block with as much work as the current tip within
        // CHAIN_SYNC_TIMEOUT + HEADERS_RESPONSE_TIME seconds (note: if
        // their chain has more work than ours, we should sync to it,
        // unless it's invalid, in which case we should find that out and
        // disconnect from them elsewhere).
        if (state.pindexBestKnownBlock != nullptr && state.pindexBestKnownBlock->nChainWork >= chainActive.Tip()->nChainWork) {
            if (state.m_chain_sync.m_timeout != 0) {
                state.m_chain_sync.m_timeout = 0;
                state.m_chain_sync.m_work_header = nullptr;
                state.m_chain_sync.m_sent_getheaders = false;
            }
        } else if (state.m_chain_sync.m_timeout == 0 || (state.m_chain_sync.m_work_header != nullptr && state.pindexBestKnownBlock != nullptr && state.pindexBestKnownBlock->nChainWork >= state.m_chain_sync.m_work_header->nChainWork)) {
            // Our best block known by this peer is behind our tip, and we're either noticing
            // that for the first time, OR this peer was able to catch up to some earlier point
            // where we checked against our tip.
            // Either way, set a new timeout based on current tip.
            state.m_chain_sync.m_timeout = time_in_seconds + CHAIN_SYNC_TIMEOUT;
            state.m_chain_sync.m_work_header = chainActive.Tip();
            state.m_chain_sync.m_sent_getheaders = false;
        } else if (state.m_chain_sync.m_timeout > 0 && time_in_seconds > state.m_chain_sync.m_timeout) {
            // No evidence yet that our peer has synced to a chain with work equal to that
            // of our tip, when we first detected it was behind. Send a single getheaders
            // message to give the peer a chance to update us.
            if (state.m_chain_sync.m_sent_getheaders) {
                // They've run out of time to catch up!
                LogPrintf("Disconnecting outbound peer %d for old chain, best known block = %s\n", pto->GetId(), state.pindexBestKnownBlock != nullptr ? state.pindexBestKnownBlock->GetBlockHash().ToString() : "<none>");
                pto->fDisconnect = true;
            } else {
                assert(state.m_chain_sync.m_work_header);
                LogPrint(BCLog::NET, "sending getheaders to outbound peer=%d to verify chain work (current best known block:%s, benchmark blockhash: %s)\n", pto->GetId(), state.pindexBestKnownBlock != nullptr ? state.pindexBestKnownBlock->GetBlockHash().ToString() : "<none>", state.m_chain_sync.m_work_header->GetBlockHash().ToString());
                connman->PushMessage(pto, msgMaker.Make(NetMsgType::GETHEADERS, chainActive.GetLocator(state.m_chain_sync.m_work_header->pprev), uint256()));
                state.m_chain_sync.m_sent_getheaders = true;
                constexpr int64_t HEADERS_RESPONSE_TIME = 120; // 2 minutes
                // Bump the timeout to allow a response, which could clear the timeout
                // (if the response shows the peer has synced), reset the timeout (if
                // the peer syncs to the required work but not to our tip), or result
                // in disconnect (if we advance to the timeout and pindexBestKnownBlock
                // has not sufficiently progressed)
                state.m_chain_sync.m_timeout = time_in_seconds + HEADERS_RESPONSE_TIME;
            }
        }
    }
}

void PeerLogicValidation::EvictExtraOutboundPeers(int64_t time_in_seconds)
{
    // Check whether we have too many outbound peers
    int extra_peers = connman->GetExtraOutboundCount();
    if (extra_peers > 0) {
        // If we have more outbound peers than we target, disconnect one.
        // Pick the outbound peer that least recently announced
        // us a new block, with ties broken by choosing the more recent
        // connection (higher node id)
        NodeId worst_peer = -1;
        int64_t oldest_block_announcement = std::numeric_limits<int64_t>::max();

        LOCK(cs_main);

        connman->ForEachNode([&](CNode* pnode) {
            AssertLockHeld(cs_main);

            // Ignore non-outbound peers, or nodes marked for disconnect already
            if (!IsOutboundDisconnectionCandidate(pnode) || pnode->fDisconnect) return;
            CNodeState *state = State(pnode->GetId());
            if (state == nullptr) return; // shouldn't be possible, but just in case
            // Don't evict our protected peers
            if (state->m_chain_sync.m_protect) return;
            if (state->m_last_block_announcement < oldest_block_announcement || (state->m_last_block_announcement == oldest_block_announcement && pnode->GetId() > worst_peer)) {
                worst_peer = pnode->GetId();
                oldest_block_announcement = state->m_last_block_announcement;
            }
        });
        if (worst_peer != -1) {
            bool disconnected = connman->ForNode(worst_peer, [&](CNode *pnode) {
                AssertLockHeld(cs_main);

                // Only disconnect a peer that has been connected to us for
                // some reasonable fraction of our check-frequency, to give
                // it time for new information to have arrived.
                // Also don't disconnect any peer we're trying to download a
                // block from.
                CNodeState &state = *State(pnode->GetId());
                if (time_in_seconds - pnode->nTimeConnected > MINIMUM_CONNECT_TIME && state.nBlocksInFlight == 0) {
                    LogPrint(BCLog::NET, "disconnecting extra outbound peer=%d (last block announcement received at time %d)\n", pnode->GetId(), oldest_block_announcement);
                    pnode->fDisconnect = true;
                    return true;
                } else {
                    LogPrint(BCLog::NET, "keeping outbound peer=%d chosen for eviction (connect time: %d, blocks_in_flight: %d)\n", pnode->GetId(), pnode->nTimeConnected, state.nBlocksInFlight);
                    return false;
                }
            });
            if (disconnected) {
                // If we disconnected an extra peer, that means we successfully
                // connected to at least one peer after the last time we
                // detected a stale tip. Don't try any more extra peers until
                // we next detect a stale tip, to limit the load we put on the
                // network from these extra connections.
                connman->SetTryNewOutboundPeer(false);
            }
        }
    }
}

void PeerLogicValidation::CheckForStaleTipAndEvictPeers(const Consensus::Params &consensusParams)
{
    if (connman == nullptr) return;

    int64_t time_in_seconds = GetTime();

    EvictExtraOutboundPeers(time_in_seconds);

    if (time_in_seconds > m_stale_tip_check_time) {
        LOCK(cs_main);
        // Check whether our tip is stale, and if so, allow using an extra
        // outbound peer
        if (TipMayBeStale(consensusParams)) {
            LogPrintf("Potential stale tip detected, will try using extra outbound peer (last tip update: %d seconds ago)\n", time_in_seconds - g_last_tip_update);
            connman->SetTryNewOutboundPeer(true);
        } else if (connman->GetTryNewOutboundPeer()) {
            connman->SetTryNewOutboundPeer(false);
        }
        m_stale_tip_check_time = time_in_seconds + STALE_CHECK_INTERVAL;
    }
}

namespace {
class CompareInvMempoolOrder
{
    CTxMemPool *mp;
public:
    explicit CompareInvMempoolOrder(CTxMemPool *_mempool)
    {
        mp = _mempool;
    }

    bool operator()(std::set<uint256>::iterator a, std::set<uint256>::iterator b)
    {
        /* As std::make_heap produces a max-heap, we want the entries with the
         * fewest ancestors/highest fee to sort later. */
        return mp->CompareDepthAndScore(*b, *a);
    }
};
}

bool PeerLogicValidation::SendMessages(CNode* pto, size_t node_index, size_t total_nodes)
{
    const Consensus::Params& consensusParams = Params().GetConsensus();
    {
        // Don't send anything until the version handshake is complete
        if (!pto->fSuccessfullyConnected || pto->fDisconnect)
            return true;

        // If we get here, the outgoing message serialization version is set and can't change.
        const CNetMsgMaker msgMaker(pto->GetSendVersion());

        //
        // Message: ping
        //
        bool pingSend = false;
        if (pto->fPingQueued) {
            // RPC ping request by user
            pingSend = true;
        }
        if (pto->nPingNonceSent == 0 && pto->nPingUsecStart + PING_INTERVAL * 1000000 < GetTimeMicros()) {
            // Ping automatically sent as a latency probe & keepalive.
            pingSend = true;
        }
        if (pingSend) {
            uint64_t nonce = 0;
            while (nonce == 0) {
                GetRandBytes((unsigned char*)&nonce, sizeof(nonce));
            }
            pto->fPingQueued = false;
            pto->nPingUsecStart = GetTimeMicros();
            if (pto->nVersion > BIP0031_VERSION) {
                pto->nPingNonceSent = nonce;
                connman->PushMessage(pto, msgMaker.Make(NetMsgType::PING, nonce));
            } else {
                // Peer is too old to support ping command with nonce, pong will never arrive.
                pto->nPingNonceSent = 0;
                connman->PushMessage(pto, msgMaker.Make(NetMsgType::PING));
            }
        }

        TRY_LOCK(cs_main, lockMain); // Acquire cs_main for IsInitialBlockDownload() and CNodeState()
        if (!lockMain)
            return true;

        if (SendRejectsAndCheckIfBanned(pto, connman, m_enable_bip61))
            return true;
        CNodeState &state = *State(pto->GetId());

        // Address refresh broadcast
        int64_t nNow = GetTimeMicros();
        if (!IsInitialBlockDownload() && pto->nNextLocalAddrSend < nNow) {
            AdvertiseLocal(pto);
            pto->nNextLocalAddrSend = PoissonNextSend(nNow, AVG_LOCAL_ADDRESS_BROADCAST_INTERVAL);
        }

        //
        // Message: addr
        //
        if (pto->nNextAddrSend < nNow) {
            pto->nNextAddrSend = PoissonNextSend(nNow, AVG_ADDRESS_BROADCAST_INTERVAL);
            std::vector<CAddress> vAddr;
            vAddr.reserve(pto->vAddrToSend.size());
            for (const CAddress& addr : pto->vAddrToSend)
            {
                if (!pto->addrKnown.contains(addr.GetKey()))
                {
                    pto->addrKnown.insert(addr.GetKey());
                    vAddr.push_back(addr);
                    // receiver rejects addr messages larger than 1000
                    if (vAddr.size() >= 1000)
                    {
                        connman->PushMessage(pto, msgMaker.Make(NetMsgType::ADDR, vAddr));
                        vAddr.clear();
                    }
                }
            }
            pto->vAddrToSend.clear();
            if (!vAddr.empty())
                connman->PushMessage(pto, msgMaker.Make(NetMsgType::ADDR, vAddr));
            // we only send the big addr message once
            if (pto->vAddrToSend.capacity() > 40)
                pto->vAddrToSend.shrink_to_fit();
        }

        //! UNIT-E: When snapshot becomes a component, we can hide this code there and
        //! evaluate it only if needed.
        const CBlockIndex *last_finalized_checkpoint =
            GetComponent<p2p::FinalizerCommitsHandler>()->GetLastFinalizedCheckpoint();
        {
            LOCK(GetComponent<finalization::StateRepository>()->GetLock());
            const auto *fin_state = GetComponent<finalization::StateRepository>()->GetTipState();
            assert(fin_state != nullptr);
            const uint32_t epoch = fin_state->GetLastFinalizedEpoch();
            if (last_finalized_checkpoint == nullptr ||
                epoch > fin_state->GetEpoch(*last_finalized_checkpoint)) {

                const blockchain::Height h = fin_state->GetEpochCheckpointHeight(epoch);
                last_finalized_checkpoint = chainActive[h];
            }
        }

        assert(last_finalized_checkpoint != nullptr);

        snapshot::StartInitialSnapshotDownload(*pto, node_index, total_nodes, msgMaker, *last_finalized_checkpoint);

        // Start block sync
        if (pindexBestHeader == nullptr)
            pindexBestHeader = chainActive.Tip();
        bool fFetch = state.fPreferredDownload || (nPreferredDownload == 0 && !pto->fClient && !pto->fOneShot); // Download if this is a nice peer, or we have no nice peers and this one might do.
        if (!state.fSyncStarted && !pto->fClient && !fImporting && !fReindex) {
            LOCK(GetComponent<finalization::StateRepository>()->GetLock());
            const auto *fin_state = GetComponent<finalization::StateRepository>()->GetTipState();
            assert(fin_state != nullptr);
            // Only actively request headers from a single peer, unless we're close to today.
            if (((nSyncStarted == 0 && fFetch) || pindexBestHeader->GetBlockTime() > GetAdjustedTime() - 24 * 60 * 60) &&
                (fin_state->GetEpoch(pto->nStartingHeight) >= fin_state->GetLastFinalizedEpoch())) {
                state.fSyncStarted = true;
                state.nHeadersSyncTimeout = GetTimeMicros() + HEADERS_DOWNLOAD_TIMEOUT_BASE + HEADERS_DOWNLOAD_TIMEOUT_PER_HEADER * (GetAdjustedTime() - pindexBestHeader->GetBlockTime())/(consensusParams.nPowTargetSpacing);
                nSyncStarted++;
                const CBlockIndex *pindexStart = pindexBestHeader;
                /* If possible, start at the block preceding the currently
                   best known header.  This ensures that we always get a
                   non-empty list of headers back as long as the peer
                   is up-to-date.  With a non-empty response, we can initialise
                   the peer's known best block.  This wouldn't be possible
                   if we requested starting at pindexBestHeader and
                   got back an empty response.  */
                if (pindexStart->pprev)
                    pindexStart = pindexStart->pprev;
                LogPrint(BCLog::NET, "initial getcommits (%d) to peer=%d (startheight:%d)\n", pindexStart->nHeight, pto->GetId(), pto->nStartingHeight);
                connman->PushMessage(pto, msgMaker.Make(NetMsgType::GETCOMMITS, GetComponent<p2p::FinalizerCommitsHandler>()->GetFinalizerCommitsLocator(*pindexStart, nullptr)));
            }
        }

        // Resend wallet transactions that haven't gotten in a block yet
        // Except during reindex, importing and IBD, when old wallet
        // transactions become unconfirmed and spams other nodes.
        if (!fReindex && !fImporting && !IsInitialBlockDownload())
        {
            if (connman->embargoman) {
                connman->embargoman->FluffPendingEmbargoes();
            }
            GetMainSignals().Broadcast(nTimeBestReceived, connman);
        }

        //
        // Try sending block announcements via headers
        //
        {
            // If we have less than MAX_BLOCKS_TO_ANNOUNCE in our
            // list of block hashes we're relaying, and our peer wants
            // headers announcements, then find the first header
            // not yet known to our peer but would connect, and send.
            // If no header would connect, or if we have too many
            // blocks, or if the peer doesn't want headers, just
            // add all to the inv queue.
            LOCK(pto->cs_inventory);
            std::vector<CBlockHeader> vHeaders;
            bool fRevertToInv = ((!state.fPreferHeaders &&
                                 (!state.fPreferHeaderAndIDs || pto->vBlockHashesToAnnounce.size() > 1)) ||
                                pto->vBlockHashesToAnnounce.size() > MAX_BLOCKS_TO_ANNOUNCE);
            const CBlockIndex *pBestIndex = nullptr; // last header queued for delivery
            ProcessBlockAvailability(pto->GetId()); // ensure pindexBestKnownBlock is up-to-date

            if (!fRevertToInv) {
                bool fFoundStartingHeader = false;
                // Try to find first header that our peer doesn't have, and
                // then send all headers past that one.  If we come across any
                // headers that aren't on chainActive, give up.
                for (const uint256 &hash : pto->vBlockHashesToAnnounce) {
                    const CBlockIndex* pindex = LookupBlockIndex(hash);
                    assert(pindex);
                    if (chainActive[pindex->nHeight] != pindex) {
                        // Bail out if we reorged away from this block
                        fRevertToInv = true;
                        break;
                    }
                    if (pBestIndex != nullptr && pindex->pprev != pBestIndex) {
                        // This means that the list of blocks to announce don't
                        // connect to each other.
                        // This shouldn't really be possible to hit during
                        // regular operation (because reorgs should take us to
                        // a chain that has some block not on the prior chain,
                        // which should be caught by the prior check), but one
                        // way this could happen is by using invalidateblock /
                        // reconsiderblock repeatedly on the tip, causing it to
                        // be added multiple times to vBlockHashesToAnnounce.
                        // Robustly deal with this rare situation by reverting
                        // to an inv.
                        fRevertToInv = true;
                        break;
                    }
                    pBestIndex = pindex;
                    if (fFoundStartingHeader) {
                        // add this to the headers message
                        vHeaders.push_back(pindex->GetBlockHeader());
                    } else if (PeerHasHeader(&state, pindex)) {
                        continue; // keep looking for the first new block
                    } else if (pindex->pprev == nullptr || PeerHasHeader(&state, pindex->pprev)) {
                        // Peer doesn't have this header but they do have the prior one.
                        // Start sending headers.
                        fFoundStartingHeader = true;
                        vHeaders.push_back(pindex->GetBlockHeader());
                    } else {
                        // Peer doesn't have this header or the prior one -- nothing will
                        // connect, so bail out.
                        fRevertToInv = true;
                        break;
                    }
                }
            }
            if (!fRevertToInv && !vHeaders.empty()) {
                if (vHeaders.size() == 1 && state.fPreferHeaderAndIDs) {
                    // We only send up to 1 block as header-and-ids, as otherwise
                    // probably means we're doing an initial-ish-sync or they're slow
                    LogPrint(BCLog::NET, "%s sending header-and-ids %s to peer=%d\n", __func__,
                            vHeaders.front().GetHash().ToString(), pto->GetId());

                    int nSendFlags = 0;

                    bool fGotBlockFromCache = false;
                    {
                        LOCK(cs_most_recent_block);
                        if (most_recent_block_hash == pBestIndex->GetBlockHash()) {
                            connman->PushMessage(pto, msgMaker.Make(nSendFlags, NetMsgType::CMPCTBLOCK, *most_recent_compact_block));
                            fGotBlockFromCache = true;
                        }
                    }
                    if (!fGotBlockFromCache) {
                        CBlock block;
                        bool ret = ReadBlockFromDisk(block, pBestIndex, consensusParams);
                        assert(ret);
                        CBlockHeaderAndShortTxIDs cmpctblock(block);
                        connman->PushMessage(pto, msgMaker.Make(nSendFlags, NetMsgType::CMPCTBLOCK, cmpctblock));
                    }
                    state.pindexBestHeaderSent = pBestIndex;
                } else if (state.fPreferHeaders) {
                    if (vHeaders.size() > 1) {
                        LogPrint(BCLog::NET, "%s: %u headers, range (%s, %s), to peer=%d\n", __func__,
                                vHeaders.size(),
                                vHeaders.front().GetHash().ToString(),
                                vHeaders.back().GetHash().ToString(), pto->GetId());
                    } else {
                        LogPrint(BCLog::NET, "%s: sending header %s to peer=%d\n", __func__,
                                vHeaders.front().GetHash().ToString(), pto->GetId());
                    }
                    connman->PushMessage(pto, msgMaker.Make(NetMsgType::HEADERS, vHeaders));
                    state.pindexBestHeaderSent = pBestIndex;
                } else
                    fRevertToInv = true;
            }
            if (fRevertToInv) {
                // If falling back to using an inv, just try to inv the tip.
                // The last entry in vBlockHashesToAnnounce was our tip at some point
                // in the past.
                if (!pto->vBlockHashesToAnnounce.empty()) {
                    const uint256 &hashToAnnounce = pto->vBlockHashesToAnnounce.back();
                    const CBlockIndex* pindex = LookupBlockIndex(hashToAnnounce);
                    assert(pindex);

                    // Warn if we're announcing a block that is not on the main chain.
                    // This should be very rare and could be optimized out.
                    // Just log for now.
                    if (chainActive[pindex->nHeight] != pindex) {
                        LogPrint(BCLog::NET, "Announcing block %s not on main chain (tip=%s)\n",
                            hashToAnnounce.ToString(), chainActive.Tip()->GetBlockHash().ToString());
                    }

                    // If the peer's chain has this block, don't inv it back.
                    if (!PeerHasHeader(&state, pindex)) {
                        pto->PushInventory(CInv(MSG_BLOCK, hashToAnnounce));
                        LogPrint(BCLog::NET, "%s: sending inv peer=%d hash=%s\n", __func__,
                            pto->GetId(), hashToAnnounce.ToString());
                    }
                }
            }
            pto->vBlockHashesToAnnounce.clear();
        }

        //
        // Message: inventory
        //
        std::vector<CInv> vInv;
        {
            LOCK(pto->cs_inventory);
            vInv.reserve(std::max<size_t>(pto->vInventoryBlockToSend.size(), INVENTORY_BROADCAST_MAX));

            // Add blocks
            for (const uint256& hash : pto->vInventoryBlockToSend) {
                vInv.push_back(CInv(MSG_BLOCK, hash));
                if (vInv.size() == MAX_INV_SZ) {
                    connman->PushMessage(pto, msgMaker.Make(NetMsgType::INV, vInv));
                    vInv.clear();
                }
            }
            pto->vInventoryBlockToSend.clear();

            // Check whether periodic sends should happen
            bool fSendTrickle = pto->fWhitelisted;
            if (pto->nNextInvSend < nNow) {
                fSendTrickle = true;
                if (pto->fInbound) {
                    pto->nNextInvSend = connman->PoissonNextSendInbound(nNow, INVENTORY_BROADCAST_INTERVAL);
                } else {
                    // Use half the delay for outbound peers, as there is less privacy concern for them.
                    pto->nNextInvSend = PoissonNextSend(nNow, INVENTORY_BROADCAST_INTERVAL >> 1);
                }
            }

            // Time to send but the peer has requested we not relay transactions.
            if (fSendTrickle) {
                LOCK(pto->cs_filter);
                if (!pto->fRelayTxes) pto->setInventoryTxToSend.clear();
            }

            // Respond to BIP35 mempool requests
            if (fSendTrickle && pto->fSendMempool) {
                auto vtxinfo = mempool.infoAll();
                pto->fSendMempool = false;
                CAmount filterrate = 0;
                {
                    LOCK(pto->cs_feeFilter);
                    filterrate = pto->minFeeFilter;
                }

                LOCK(pto->cs_filter);

                for (const auto& txinfo : vtxinfo) {
                    const uint256& hash = txinfo.tx->GetHash();
                    CInv inv(MSG_TX, hash);
                    pto->setInventoryTxToSend.erase(hash);
                    if (filterrate) {
                        if (txinfo.feeRate.GetFeePerK() < filterrate)
                            continue;
                    }
                    if (pto->pfilter) {
                        if (!pto->pfilter->IsRelevantAndUpdate(*txinfo.tx)) continue;
                    }
                    if (connman->embargoman &&
                        connman->embargoman->IsEmbargoedFor(hash, pto->GetId())) {
                      continue;
                    }

                    pto->filterInventoryKnown.insert(hash);
                    vInv.push_back(inv);
                    if (vInv.size() == MAX_INV_SZ) {
                        connman->PushMessage(pto, msgMaker.Make(NetMsgType::INV, vInv));
                        vInv.clear();
                    }
                }
                pto->timeLastMempoolReq = GetTime();
            }

            // Determine transactions to relay
            {
                // Produce a vector with all candidates for sending
                std::vector<std::set<uint256>::iterator> vInvTx;
                vInvTx.reserve(pto->setInventoryTxToSend.size());
                for (std::set<uint256>::iterator it = pto->setInventoryTxToSend.begin(); it != pto->setInventoryTxToSend.end(); it++) {
                    bool send = fSendTrickle;
                    if (!send) {
                        CTransactionRef tx = mempool.get(*it);
                        send = tx && tx->IsFinalizerCommit();
                    }
                    if (send) {
                        vInvTx.push_back(it);
                    }
                }
                CAmount filterrate = 0;
                {
                    LOCK(pto->cs_feeFilter);
                    filterrate = pto->minFeeFilter;
                }
                // Topologically and fee-rate sort the inventory we send for privacy and priority reasons.
                // A heap is used so that not all items need sorting if only a few are being sent.
                CompareInvMempoolOrder compareInvMempoolOrder(&mempool);
                std::make_heap(vInvTx.begin(), vInvTx.end(), compareInvMempoolOrder);
                // No reason to drain out at many times the network's capacity,
                // especially since we have many peers and some will draw much shorter delays.
                unsigned int nRelayedTransactions = 0;
                LOCK(pto->cs_filter);
                while (!vInvTx.empty() && nRelayedTransactions < INVENTORY_BROADCAST_MAX) {
                    // Fetch the top element from the heap
                    std::pop_heap(vInvTx.begin(), vInvTx.end(), compareInvMempoolOrder);
                    std::set<uint256>::iterator it = vInvTx.back();
                    vInvTx.pop_back();
                    uint256 hash = *it;
                    // Remove it from the to-be-sent set
                    pto->setInventoryTxToSend.erase(it);
                    // Check if not in the filter already
                    if (pto->filterInventoryKnown.contains(hash)) {
                        continue;
                    }
                    // Not in the mempool anymore? don't bother sending it.
                    auto txinfo = mempool.info(hash);
                    if (!txinfo.tx) {
                        continue;
                    }
                    if (!(txinfo.tx->IsVote() || txinfo.tx->IsSlash()) && filterrate && txinfo.feeRate.GetFeePerK() < filterrate) {
                        continue;
                    }
                    if (pto->pfilter && !pto->pfilter->IsRelevantAndUpdate(*txinfo.tx)) continue;
                    if (connman->embargoman && connman->embargoman->IsEmbargoedFor(hash, pto->GetId())) {
                      continue;
                    }
                    // Send
                    vInv.push_back(CInv(MSG_TX, hash));
                    nRelayedTransactions++;
                    {
                        // Expire old relay messages
                        while (!vRelayExpiration.empty() && vRelayExpiration.front().first < nNow)
                        {
                            mapRelay.erase(vRelayExpiration.front().second);
                            vRelayExpiration.pop_front();
                        }

                        auto ret = mapRelay.insert(std::make_pair(hash, std::move(txinfo.tx)));
                        if (ret.second) {
                            vRelayExpiration.push_back(std::make_pair(nNow + 15 * 60 * 1000000, ret.first));
                        }
                    }
                    if (vInv.size() == MAX_INV_SZ) {
                        connman->PushMessage(pto, msgMaker.Make(NetMsgType::INV, vInv));
                        vInv.clear();
                    }
                    pto->filterInventoryKnown.insert(hash);
                }
            }
        }
        if (!vInv.empty())
            connman->PushMessage(pto, msgMaker.Make(NetMsgType::INV, vInv));

        // Detect whether we're stalling
        nNow = GetTimeMicros();
        if (state.nStallingSince && state.nStallingSince < nNow - 1000000 * BLOCK_STALLING_TIMEOUT) {
            // Stalling only triggers when the block download window cannot move. During normal steady state,
            // the download window should be much larger than the to-be-downloaded set of blocks, so disconnection
            // should only happen during initial block download.
            LogPrintf("Peer=%d is stalling block download, disconnecting\n", pto->GetId());
            pto->fDisconnect = true;
            return true;
        }
        // In case there is a block that has been in flight from this peer for 2 + 0.5 * N times the block interval
        // (with N the number of peers from which we're downloading validated blocks), disconnect due to timeout.
        // We compensate for other peers to prevent killing off peers due to our own downstream link
        // being saturated. We only count validated in-flight blocks so peers can't advertise non-existing block hashes
        // to unreasonably increase our timeout.
        if (state.vBlocksInFlight.size() > 0) {
            QueuedBlock &queuedBlock = state.vBlocksInFlight.front();
            int nOtherPeersWithValidatedDownloads = nPeersWithValidatedDownloads - (state.nBlocksInFlightValidHeaders > 0);
            if (nNow > state.nDownloadingSince + consensusParams.nPowTargetSpacing * (BLOCK_DOWNLOAD_TIMEOUT_BASE + BLOCK_DOWNLOAD_TIMEOUT_PER_PEER * nOtherPeersWithValidatedDownloads)) {
                LogPrintf("Timeout downloading block %s from peer=%d, disconnecting\n", queuedBlock.hash.ToString(), pto->GetId());
                pto->fDisconnect = true;
                return true;
            }
        }
        // Check for headers sync timeouts
        if (state.fSyncStarted && state.nHeadersSyncTimeout < std::numeric_limits<int64_t>::max()) {
            // Detect whether this is a stalling initial-headers-sync peer
            if (pindexBestHeader->GetBlockTime() <= GetAdjustedTime() - 24*60*60) {
                if (nNow > state.nHeadersSyncTimeout && nSyncStarted == 1 && (nPreferredDownload - state.fPreferredDownload >= 1)) {
                    // Disconnect a (non-whitelisted) peer if it is our only sync peer,
                    // and we have others we could be using instead.
                    // Note: If all our peers are inbound, then we won't
                    // disconnect our sync peer for stalling; we have bigger
                    // problems if we can't get any outbound peers.
                    if (!pto->fWhitelisted) {
                        LogPrintf("Timeout downloading headers from peer=%d, disconnecting\n", pto->GetId());
                        pto->fDisconnect = true;
                        return true;
                    } else {
                        LogPrintf("Timeout downloading headers from whitelisted peer=%d, not disconnecting\n", pto->GetId());
                        // Reset the headers sync state so that we have a
                        // chance to try downloading from a different peer.
                        // Note: this will also result in at least one more
                        // getheaders message to be sent to
                        // this peer (eventually).
                        state.fSyncStarted = false;
                        nSyncStarted--;
                        state.nHeadersSyncTimeout = 0;
                    }
                }
            } else {
                // After we've caught up once, reset the timeout so we can't trigger
                // disconnect later.
                state.nHeadersSyncTimeout = std::numeric_limits<int64_t>::max();
            }
        }

        // Check that outbound peers have reasonable chains
        // GetTime() is used by this anti-DoS logic so we can test this using mocktime
        ConsiderEviction(pto, GetTime());

        //
        // Message: getdata (blocks)
        //
        std::vector<CInv> vGetData;
        if (!pto->fClient && ((fFetch && !pto->m_limited_node) || !IsInitialBlockDownload()) && state.nBlocksInFlight < MAX_BLOCKS_IN_TRANSIT_PER_PEER) {
            std::vector<const CBlockIndex*> vToDownload;
            NodeId staller = -1;
            FindNextBlocksToDownload(pto->GetId(), MAX_BLOCKS_IN_TRANSIT_PER_PEER - state.nBlocksInFlight, vToDownload, staller, consensusParams);
            for (const CBlockIndex *pindex : vToDownload) {
                uint32_t nFetchFlags = GetFetchFlags(pto);
                vGetData.push_back(CInv(MSG_BLOCK | nFetchFlags, pindex->GetBlockHash()));
                MarkBlockAsInFlight(pto->GetId(), pindex->GetBlockHash(), pindex);
                LogPrint(BCLog::NET, "Requesting block %s (%d) peer=%d\n", pindex->GetBlockHash().ToString(),
                    pindex->nHeight, pto->GetId());
            }
            if (state.nBlocksInFlight == 0 && staller != -1) {
                if (State(staller)->nStallingSince == 0) {
                    State(staller)->nStallingSince = nNow;
                    LogPrint(BCLog::NET, "Stall started peer=%d\n", staller);
                }
            }
        }

        //
        // Message: getdata (non-blocks)
        //
        while (!pto->mapAskFor.empty() && (*pto->mapAskFor.begin()).first <= nNow)
        {
            const CInv& inv = (*pto->mapAskFor.begin()).second;
            if (!AlreadyHave(inv))
            {
                LogPrint(BCLog::NET, "Requesting %s peer=%d\n", inv.ToString(), pto->GetId());
                vGetData.push_back(inv);
                if (vGetData.size() >= 1000)
                {
                    connman->PushMessage(pto, msgMaker.Make(NetMsgType::GETDATA, vGetData));
                    vGetData.clear();
                }
            } else {
                //If we're not going to ask, don't expect a response.
                pto->setAskFor.erase(inv.hash);
            }
            pto->mapAskFor.erase(pto->mapAskFor.begin());
        }
        if (!vGetData.empty())
            connman->PushMessage(pto, msgMaker.Make(NetMsgType::GETDATA, vGetData));

        //
        // Message: feefilter
        //
        // We don't want white listed peers to filter txs to us if we have -whitelistforcerelay
        if (pto->nVersion >= FEEFILTER_VERSION && gArgs.GetBoolArg("-feefilter", DEFAULT_FEEFILTER) &&
            !(pto->fWhitelisted && gArgs.GetBoolArg("-whitelistforcerelay", DEFAULT_WHITELISTFORCERELAY))) {
            CAmount currentFilter = mempool.GetMinFee(gArgs.GetArg("-maxmempool", DEFAULT_MAX_MEMPOOL_SIZE) * 1000000).GetFeePerK();
            int64_t timeNow = GetTimeMicros();
            if (timeNow > pto->nextSendTimeFeeFilter) {
                static CFeeRate default_feerate(DEFAULT_MIN_RELAY_TX_FEE);
                static FeeFilterRounder filterRounder(default_feerate);
                CAmount filterToSend = filterRounder.round(currentFilter);
                // We always have a fee filter of at least minRelayTxFee
                filterToSend = std::max(filterToSend, ::minRelayTxFee.GetFeePerK());
                if (filterToSend != pto->lastSentFeeFilter) {
                    connman->PushMessage(pto, msgMaker.Make(NetMsgType::FEEFILTER, filterToSend));
                    pto->lastSentFeeFilter = filterToSend;
                }
                pto->nextSendTimeFeeFilter = PoissonNextSend(timeNow, AVG_FEEFILTER_BROADCAST_INTERVAL);
            }
            // If the fee filter has changed substantially and it's still more than MAX_FEEFILTER_CHANGE_DELAY
            // until scheduled broadcast, then move the broadcast to within MAX_FEEFILTER_CHANGE_DELAY.
            else if (timeNow + MAX_FEEFILTER_CHANGE_DELAY * 1000000 < pto->nextSendTimeFeeFilter &&
                     (currentFilter < 3 * pto->lastSentFeeFilter / 4 || currentFilter > 4 * pto->lastSentFeeFilter / 3)) {
                pto->nextSendTimeFeeFilter = timeNow + GetRandInt(MAX_FEEFILTER_CHANGE_DELAY) * 1000000;
            }
        }
    }
    return true;
}

class CNetProcessingCleanup
{
public:
    CNetProcessingCleanup() {}
    ~CNetProcessingCleanup() {
        // orphan transactions
        mapOrphanTransactions.clear();
        mapOrphanTransactionsByPrev.clear();
    }
} instance_of_cnetprocessingcleanup;<|MERGE_RESOLUTION|>--- conflicted
+++ resolved
@@ -11,11 +11,7 @@
 #include <chainparams.h>
 #include <consensus/validation.h>
 #include <hash.h>
-<<<<<<< HEAD
-=======
-#include <init.h>
 #include <injector.h>
->>>>>>> 7e67c75d
 #include <validation.h>
 #include <merkleblock.h>
 #include <netmessagemaker.h>
@@ -80,9 +76,6 @@
 
 void EraseOrphansFor(NodeId peer);
 
-/** Increase a node's misbehavior score. */
-void Misbehaving(NodeId nodeid, int howmuch, const std::string& message="") EXCLUSIVE_LOCKS_REQUIRED(cs_main);
-
 /** Average delay between local address broadcasts in seconds. */
 static constexpr unsigned int AVG_LOCAL_ADDRESS_BROADCAST_INTERVAL = 24 * 60 * 60;
 /** Average delay between peer address broadcasts in seconds. */
@@ -106,17 +99,6 @@
     int nSyncStarted GUARDED_BY(cs_main) = 0;
 
     /**
-<<<<<<< HEAD
-     * Sources of received blocks, saved to be able to send them reject
-     * messages or ban them when processing happens afterwards.
-     * Set mapBlockSource[hash].second to false if the node should not be
-     * punished if the block is invalid.
-     */
-    std::map<uint256, std::pair<NodeId, bool>> mapBlockSource GUARDED_BY(cs_main);
-
-    /**
-=======
->>>>>>> 7e67c75d
      * Filter for transactions that were recently rejected by
      * AcceptToMemoryPool. These are not rerequested until the chain tip
      * changes, at which point the entire filter is reset.
@@ -344,15 +326,11 @@
     }
 }
 
-<<<<<<< HEAD
+} // namespace
+
 // Returns a bool indicating whether we requested this block.
 // Also used if a block was /not/ received and timed out or started with another peer
-static bool MarkBlockAsReceived(const uint256& hash) EXCLUSIVE_LOCKS_REQUIRED(cs_main) {
-=======
-} // namespace
-
-bool MarkBlockAsReceived(const uint256& hash) {
->>>>>>> 7e67c75d
+bool MarkBlockAsReceived(const uint256& hash) EXCLUSIVE_LOCKS_REQUIRED(cs_main) {
     std::map<uint256, std::pair<NodeId, std::list<QueuedBlock>::iterator> >::iterator itInFlight = mapBlocksInFlight.find(hash);
     if (itInFlight != mapBlocksInFlight.end()) {
         CNodeState *state = State(itInFlight->second.first);
@@ -376,12 +354,9 @@
     return false;
 }
 
-<<<<<<< HEAD
-=======
 namespace {
 
 // Requires cs_main.
->>>>>>> 7e67c75d
 // returns false, still setting pit, if the block was already in flight from the same peer
 // pit will only be valid as long as the same cs_main lock is being held
 static bool MarkBlockAsInFlight(NodeId nodeid, const uint256& hash, const CBlockIndex* pindex = nullptr, std::list<QueuedBlock>::iterator** pit = nullptr) EXCLUSIVE_LOCKS_REQUIRED(cs_main) {
@@ -436,7 +411,7 @@
 } // namespace
 
 /** Update tracking information about which blocks a peer is assumed to have. */
-static void UpdateBlockAvailability(NodeId nodeid, const uint256 &hash) EXCLUSIVE_LOCKS_REQUIRED(cs_main) {
+void UpdateBlockAvailability(NodeId nodeid, const uint256 &hash) EXCLUSIVE_LOCKS_REQUIRED(cs_main) {
     CNodeState *state = State(nodeid);
     assert(state != nullptr);
 
@@ -454,7 +429,8 @@
     }
 }
 
-<<<<<<< HEAD
+namespace {
+
 /**
  * When a peer sends us a valid block, instruct it to announce blocks to us
  * using CMPCTBLOCK if possible by adding its nodeid to the end of
@@ -463,11 +439,6 @@
  */
 static void MaybeSetPeerAsAnnouncingHeaderAndIDs(NodeId nodeid, CConnman* connman)
 {
-=======
-namespace {
-
-void MaybeSetPeerAsAnnouncingHeaderAndIDs(NodeId nodeid, CConnman* connman) {
->>>>>>> 7e67c75d
     AssertLockHeld(cs_main);
     CNodeState* nodestate = State(nodeid);
     if (!nodestate || !nodestate->fSupportsDesiredCmpctVersion) {
@@ -849,13 +820,6 @@
         LogPrint(BCLog::NET, "%s: %s peer=%d (%d -> %d)%s\n", __func__, state->name, pnode, state->nMisbehavior-howmuch, state->nMisbehavior, message_prefixed);
 }
 
-
-
-
-
-
-
-
 //////////////////////////////////////////////////////////////////////////////
 //
 // blockchain -> download logic notification
@@ -1251,53 +1215,24 @@
                 // else
                     // no response
             }
-<<<<<<< HEAD
-            else if (inv.type == MSG_CMPCT_BLOCK)
+            else if (inv.type == MSG_CMPCT_BLOCK || inv.type == MSG_GRAPHENE_BLOCK)
             {
                 // If a peer is asking for old blocks, we're almost guaranteed
                 // they won't have a useful mempool to match against a compact block,
                 // and we don't feel like constructing the object for them, so
                 // instead we respond with the full, non-compact block.
 
-                int nSendFlags = 0;
+                int nSendFlags = 0;// UNITE TODO: extract own MAX_CMPCTBLOCK_DEPTH-like constant for graphene and estimate its value
                 if (CanDirectFetch(consensusParams) && pindex->nHeight >= chainActive.Height() - MAX_CMPCTBLOCK_DEPTH) {
-                    if (a_recent_compact_block && a_recent_compact_block->header.GetHash() == pindex->GetBlockHash()) {
+                    if (inv.type == MSG_GRAPHENE_BLOCK && GetComponent<p2p::GrapheneSender>()->SendBlock(*pfrom, *pblock, *pindex)) {
+                    // Do nothing, SendBlock already did what needed
+                }
+                else if (a_recent_compact_block && a_recent_compact_block->header.GetHash() == pindex->GetBlockHash()) {
                         connman->PushMessage(pfrom, msgMaker.Make(nSendFlags, NetMsgType::CMPCTBLOCK, *a_recent_compact_block));
                     } else {
                         CBlockHeaderAndShortTxIDs cmpctblock(*pblock);
                         connman->PushMessage(pfrom, msgMaker.Make(nSendFlags, NetMsgType::CMPCTBLOCK, cmpctblock));
                     }
-=======
-            if (sendMerkleBlock) {
-                connman->PushMessage(pfrom, msgMaker.Make(NetMsgType::MERKLEBLOCK, merkleBlock));
-                // CMerkleBlock just contains hashes, so also push any transactions in the block the client did not see
-                // This avoids hurting performance by pointlessly requiring a round-trip
-                // Note that there is currently no way for a node to request any single transactions we didn't send here -
-                // they must either disconnect and retry or request the full block.
-                // Thus, the protocol spec specified allows for us to provide duplicate txn here,
-                // however we MUST always provide at least what the remote peer needs
-                typedef std::pair<unsigned int, uint256> PairType;
-                for (PairType& pair : merkleBlock.vMatchedTxn)
-                    connman->PushMessage(pfrom, msgMaker.Make(SERIALIZE_TRANSACTION_NO_WITNESS, NetMsgType::TX, *pblock->vtx[pair.first]));
-            }
-            // else
-                // no response
-        }
-        else if (inv.type == MSG_CMPCT_BLOCK || inv.type == MSG_GRAPHENE_BLOCK)
-        {
-            // If a peer is asking for old blocks, we're almost guaranteed
-            // they won't have a useful mempool to match against a compact block,
-            // and we don't feel like constructing the object for them, so
-            // instead we respond with the full, non-compact block.
-            int nSendFlags = 0;
-            // UNITE TODO: extract own MAX_CMPCTBLOCK_DEPTH-like constant for graphene and estimate its value
-            if (CanDirectFetch(consensusParams) && mi->second->nHeight >= chainActive.Height() - MAX_CMPCTBLOCK_DEPTH) {
-                if (inv.type == MSG_GRAPHENE_BLOCK && GetComponent<p2p::GrapheneSender>()->SendBlock(*pfrom, *pblock, *mi->second)) {
-                    // Do nothing, SendBlock already did what needed
-                }
-                else if (a_recent_compact_block && a_recent_compact_block->header.GetHash() == mi->second->GetBlockHash()) {
-                    connman->PushMessage(pfrom, msgMaker.Make(nSendFlags, NetMsgType::CMPCTBLOCK, *a_recent_compact_block));
->>>>>>> 7e67c75d
                 } else {
                     connman->PushMessage(pfrom, msgMaker.Make(nSendFlags, NetMsgType::BLOCK, *pblock));
                 }
@@ -1318,9 +1253,6 @@
     }
 }
 
-<<<<<<< HEAD
-void static ProcessGetData(CNode* pfrom, const CChainParams& chainparams, CConnman* connman, const std::atomic<bool>& interruptMsgProc)
-=======
 bool IsBlockInv(const CInv &inv) {
     return inv.type == MSG_BLOCK ||
            inv.type == MSG_FILTERED_BLOCK ||
@@ -1329,8 +1261,7 @@
            inv.type == MSG_GRAPHENE_BLOCK;
 }
 
-void static ProcessGetData(CNode* pfrom, const Consensus::Params& consensusParams, CConnman* connman, const std::atomic<bool>& interruptMsgProc)
->>>>>>> 7e67c75d
+void static ProcessGetData(CNode* pfrom, const CChainParams& chainparams, CConnman* connman, const std::atomic<bool>& interruptMsgProc)
 {
     AssertLockNotHeld(cs_main);
 
@@ -3052,7 +2983,7 @@
 
         // ProcessGetData does not accept actual data, instead it reads it from vRecvGetData
         pfrom->vRecvGetData.emplace_back(MSG_GRAPHENE_BLOCK, graphene_block_request.requested_block_hash);
-        ProcessGetData(pfrom, chainparams.GetConsensus(), connman, interruptMsgProc);
+        ProcessGetData(pfrom, chainparams, connman, interruptMsgProc);
     }
 
     else if (strCommand == NetMsgType::GRAPHENEBLOCK && !fImporting && !fReindex) { // Ignore blocks received while importing
