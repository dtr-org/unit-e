// Copyright (c) 2009-2010 Satoshi Nakamoto
<<<<<<< HEAD
// Copyright (c) 2009-2018 The Bitcoin Core developers
=======
// Copyright (c) 2009-2017 The Bitcoin Core developers
>>>>>>> 07428419
// Distributed under the MIT software license, see the accompanying
// file COPYING or http://www.opensource.org/licenses/mit-license.php.

#include <keystore.h>

#include <util.h>

void CBasicKeyStore::ImplicitlyLearnRelatedKeyScripts(const CPubKey& pubkey)
{
    AssertLockHeld(cs_KeyStore);
    CKeyID key_id = pubkey.GetID();
    // We must actually know about this key already.
    assert(HaveKey(key_id) || mapWatchKeys.count(key_id));
    // This adds the redeemscripts necessary to detect P2WPKH and P2SH-P2WPKH
    // outputs. Technically P2WPKH outputs don't have a redeemscript to be
    // spent. However, our current IsMine logic requires the corresponding
    // P2SH-P2WPKH redeemscript to be present in the wallet in order to accept
    // payment even to P2WPKH outputs.
    // Also note that having superfluous scripts in the keystore never hurts.
    // They're only used to guide recursion in signing and IsMine logic - if
    // a script is present but we can't do anything with it, it has no effect.
    // "Implicitly" refers to fact that scripts are derived automatically from
    // existing keys, and are present in memory, even without being explicitly
    // loaded (e.g. from a file).
    if (pubkey.IsCompressed()) {
        CScript script = GetScriptForDestination(WitnessV0KeyHash(key_id));
        // This does not use AddCScript, as it may be overridden.
        CScriptID id(script);
        mapScripts[id] = std::move(script);
    }
}

void CBasicKeyStore::ImplicitlyLearnRelatedKeyScripts(const CPubKey& pubkey)
{
    AssertLockHeld(cs_KeyStore);
    CKeyID key_id = pubkey.GetID();
    // We must actually know about this key already.
    assert(HaveKey(key_id) || mapWatchKeys.count(key_id));
    // This adds the redeemscripts necessary to detect P2WPKH and P2SH-P2WPKH
    // outputs. Technically P2WPKH outputs don't have a redeemscript to be
    // spent. However, our current IsMine logic requires the corresponding
    // P2SH-P2WPKH redeemscript to be present in the wallet in order to accept
    // payment even to P2WPKH outputs.
    // Also note that having superfluous scripts in the keystore never hurts.
    // They're only used to guide recursion in signing and IsMine logic - if
    // a script is present but we can't do anything with it, it has no effect.
    // "Implicitly" refers to fact that scripts are derived automatically from
    // existing keys, and are present in memory, even without being explicitly
    // loaded (e.g. from a file).
    if (pubkey.IsCompressed()) {
        CScript script = GetScriptForDestination(WitnessV0KeyHash(key_id));
        // This does not use AddCScript, as it may be overridden.
        CScriptID id(script);
        mapScripts[id] = std::move(script);
    }
}

bool CBasicKeyStore::GetPubKey(const CKeyID &address, CPubKey &vchPubKeyOut) const
{
    CKey key;
    if (!GetKey(address, key)) {
        LOCK(cs_KeyStore);
        WatchKeyMap::const_iterator it = mapWatchKeys.find(address);
        if (it != mapWatchKeys.end()) {
            vchPubKeyOut = it->second;
            return true;
        }
        return false;
    }
    vchPubKeyOut = key.GetPubKey();
    return true;
}

bool CBasicKeyStore::AddKeyPubKey(const CKey& key, const CPubKey &pubkey)
{
    LOCK(cs_KeyStore);
    mapKeys[pubkey.GetID()] = key;
    ImplicitlyLearnRelatedKeyScripts(pubkey);
    return true;
}

bool CBasicKeyStore::HaveKey(const CKeyID &address) const
{
    LOCK(cs_KeyStore);
    return mapKeys.count(address) > 0;
}

bool CBasicKeyStore::HaveHardwareKey(const CKeyID &address) const {
    return false;
}

std::set<CKeyID> CBasicKeyStore::GetKeys() const
{
    LOCK(cs_KeyStore);
    std::set<CKeyID> set_address;
    for (const auto& mi : mapKeys) {
        set_address.insert(mi.first);
    }
    return set_address;
}

bool CBasicKeyStore::GetKey(const CKeyID &address, CKey &keyOut) const
{
    LOCK(cs_KeyStore);
    KeyMap::const_iterator mi = mapKeys.find(address);
    if (mi != mapKeys.end()) {
        keyOut = mi->second;
        return true;
    }
    return false;
}

bool CBasicKeyStore::AddCScript(const CScript& redeemScript)
{
    if (redeemScript.size() > MAX_SCRIPT_ELEMENT_SIZE)
        return error("CBasicKeyStore::AddCScript(): redeemScripts > %i bytes are invalid", MAX_SCRIPT_ELEMENT_SIZE);

    LOCK(cs_KeyStore);
    mapScripts[CScriptID(redeemScript)] = redeemScript;
    return true;
}

bool CBasicKeyStore::HaveCScript(const CScriptID& hash) const
{
    LOCK(cs_KeyStore);
    return mapScripts.count(hash) > 0;
}

std::set<CScriptID> CBasicKeyStore::GetCScripts() const
{
    LOCK(cs_KeyStore);
    std::set<CScriptID> set_script;
    for (const auto& mi : mapScripts) {
        set_script.insert(mi.first);
    }
    return set_script;
}

bool CBasicKeyStore::GetCScript(const CScriptID &hash, CScript& redeemScriptOut) const
{
    LOCK(cs_KeyStore);
    ScriptMap::const_iterator mi = mapScripts.find(hash);
    if (mi != mapScripts.end())
    {
        redeemScriptOut = (*mi).second;
        return true;
    }
    return false;
}

static bool ExtractPubKey(const CScript &dest, CPubKey& pubKeyOut)
{
    //TODO: Use Solver to extract this?
    CScript::const_iterator pc = dest.begin();
    opcodetype opcode;
    std::vector<unsigned char> vch;
    if (!dest.GetOp(pc, opcode, vch) || !CPubKey::ValidSize(vch))
        return false;
    pubKeyOut = CPubKey(vch);
    if (!pubKeyOut.IsFullyValid())
        return false;
    if (!dest.GetOp(pc, opcode, vch) || opcode != OP_CHECKSIG || dest.GetOp(pc, opcode, vch))
        return false;
    return true;
}

bool CBasicKeyStore::AddWatchOnly(const CScript &dest)
{
    LOCK(cs_KeyStore);
    setWatchOnly.insert(dest);
    CPubKey pubKey;
    if (ExtractPubKey(dest, pubKey)) {
        mapWatchKeys[pubKey.GetID()] = pubKey;
        ImplicitlyLearnRelatedKeyScripts(pubKey);
    }
    return true;
}

bool CBasicKeyStore::RemoveWatchOnly(const CScript &dest)
{
    LOCK(cs_KeyStore);
    setWatchOnly.erase(dest);
    CPubKey pubKey;
    if (ExtractPubKey(dest, pubKey)) {
        mapWatchKeys.erase(pubKey.GetID());
    }
    // Related CScripts are not removed; having superfluous scripts around is
    // harmless (see comment in ImplicitlyLearnRelatedKeyScripts).
    return true;
}

bool CBasicKeyStore::HaveWatchOnly(const CScript &dest) const
{
    LOCK(cs_KeyStore);
    return setWatchOnly.count(dest) > 0;
}

bool CBasicKeyStore::HaveWatchOnly() const
{
    LOCK(cs_KeyStore);
    return (!setWatchOnly.empty());
}

CKeyID GetKeyForDestination(const CKeyStore& store, const CTxDestination& dest)
{
    // Only supports destinations which map to single public keys, i.e. P2PKH,
    // P2WPKH, and P2SH-P2WPKH.
    if (auto id = boost::get<CKeyID>(&dest)) {
        return *id;
    }
    if (auto witness_id = boost::get<WitnessV0KeyHash>(&dest)) {
        return CKeyID(*witness_id);
    }
    if (auto script_id = boost::get<CScriptID>(&dest)) {
        CScript script;
        CTxDestination inner_dest;
        if (store.GetCScript(*script_id, script) && ExtractDestination(script, inner_dest)) {
            if (auto inner_witness_id = boost::get<WitnessV0KeyHash>(&inner_dest)) {
                return CKeyID(*inner_witness_id);
            }
        }
    }
    return CKeyID();
<<<<<<< HEAD
}

bool HaveKey(const CKeyStore& store, const CKey& key)
{
    CKey key2;
    key2.Set(key.begin(), key.end(), !key.IsCompressed());
    return store.HaveKey(key.GetPubKey().GetID()) || store.HaveKey(key2.GetPubKey().GetID());
=======
>>>>>>> 07428419
}<|MERGE_RESOLUTION|>--- conflicted
+++ resolved
@@ -1,9 +1,5 @@
 // Copyright (c) 2009-2010 Satoshi Nakamoto
-<<<<<<< HEAD
 // Copyright (c) 2009-2018 The Bitcoin Core developers
-=======
-// Copyright (c) 2009-2017 The Bitcoin Core developers
->>>>>>> 07428419
 // Distributed under the MIT software license, see the accompanying
 // file COPYING or http://www.opensource.org/licenses/mit-license.php.
 
@@ -36,31 +32,6 @@
     }
 }
 
-void CBasicKeyStore::ImplicitlyLearnRelatedKeyScripts(const CPubKey& pubkey)
-{
-    AssertLockHeld(cs_KeyStore);
-    CKeyID key_id = pubkey.GetID();
-    // We must actually know about this key already.
-    assert(HaveKey(key_id) || mapWatchKeys.count(key_id));
-    // This adds the redeemscripts necessary to detect P2WPKH and P2SH-P2WPKH
-    // outputs. Technically P2WPKH outputs don't have a redeemscript to be
-    // spent. However, our current IsMine logic requires the corresponding
-    // P2SH-P2WPKH redeemscript to be present in the wallet in order to accept
-    // payment even to P2WPKH outputs.
-    // Also note that having superfluous scripts in the keystore never hurts.
-    // They're only used to guide recursion in signing and IsMine logic - if
-    // a script is present but we can't do anything with it, it has no effect.
-    // "Implicitly" refers to fact that scripts are derived automatically from
-    // existing keys, and are present in memory, even without being explicitly
-    // loaded (e.g. from a file).
-    if (pubkey.IsCompressed()) {
-        CScript script = GetScriptForDestination(WitnessV0KeyHash(key_id));
-        // This does not use AddCScript, as it may be overridden.
-        CScriptID id(script);
-        mapScripts[id] = std::move(script);
-    }
-}
-
 bool CBasicKeyStore::GetPubKey(const CKeyID &address, CPubKey &vchPubKeyOut) const
 {
     CKey key;
@@ -227,7 +198,6 @@
         }
     }
     return CKeyID();
-<<<<<<< HEAD
 }
 
 bool HaveKey(const CKeyStore& store, const CKey& key)
@@ -235,6 +205,4 @@
     CKey key2;
     key2.Set(key.begin(), key.end(), !key.IsCompressed());
     return store.HaveKey(key.GetPubKey().GetID()) || store.HaveKey(key2.GetPubKey().GetID());
-=======
->>>>>>> 07428419
 }