// Copyright (c) 2009-2010 Satoshi Nakamoto
// Copyright (c) 2009-2018 The Bitcoin Core developers
// Distributed under the MIT software license, see the accompanying
// file COPYING or http://www.opensource.org/licenses/mit-license.php.

#ifndef __cplusplus
#error This header can only be compiled as C++.
#endif

#ifndef UNITE_PROTOCOL_H
#define UNITE_PROTOCOL_H

#include <netaddress.h>
#include <serialize.h>
#include <uint256.h>
#include <version.h>

#include <atomic>
#include <stdint.h>
#include <string>

/** Message header.
 * (4) message start.
 * (12) command.
 * (4) size.
 * (4) checksum.
 */
class CMessageHeader
{
public:
    static constexpr size_t MESSAGE_START_SIZE = 4;
    static constexpr size_t COMMAND_SIZE = 12;
    static constexpr size_t MESSAGE_SIZE_SIZE = 4;
    static constexpr size_t CHECKSUM_SIZE = 4;
    static constexpr size_t MESSAGE_SIZE_OFFSET = MESSAGE_START_SIZE + COMMAND_SIZE;
    static constexpr size_t CHECKSUM_OFFSET = MESSAGE_SIZE_OFFSET + MESSAGE_SIZE_SIZE;
    static constexpr size_t HEADER_SIZE = MESSAGE_START_SIZE + COMMAND_SIZE + MESSAGE_SIZE_SIZE + CHECKSUM_SIZE;
    typedef unsigned char MessageStartChars[MESSAGE_START_SIZE];

    explicit CMessageHeader(const MessageStartChars& pchMessageStartIn);
    CMessageHeader(const MessageStartChars& pchMessageStartIn, const char* pszCommand, unsigned int nMessageSizeIn);

    std::string GetCommand() const;
    bool IsValid(const MessageStartChars& messageStart) const;

    ADD_SERIALIZE_METHODS;

    template <typename Stream, typename Operation>
    inline void SerializationOp(Stream& s, Operation ser_action)
    {
        READWRITE(pchMessageStart);
        READWRITE(pchCommand);
        READWRITE(nMessageSize);
        READWRITE(pchChecksum);
    }

    char pchMessageStart[MESSAGE_START_SIZE];
    char pchCommand[COMMAND_SIZE];
    uint32_t nMessageSize;
    uint8_t pchChecksum[CHECKSUM_SIZE];
};

/**
 * Unit-e protocol message types. When adding new message types, don't forget
 * to update allNetMessageTypes in protocol.cpp.
 */
namespace NetMsgType {

/**
 * The version message provides information about the transmitting node to the
 * receiving node at the beginning of a connection.
 * @see https://docs.unit-e.io/reference/p2p/version.html
 */
extern const char *VERSION;
/**
 * The verack message acknowledges a previously-received version message,
 * informing the connecting node that it can begin to send other messages.
 * @see https://docs.unit-e.io/reference/p2p/verack.html
 */
extern const char *VERACK;
/**
 * The addr (IP address) message relays connection information for peers on the
 * network.
 * @see https://docs.unit-e.io/reference/p2p/addr.html
 */
extern const char *ADDR;
/**
 * The inv message (inventory message) transmits one or more inventories of
 * objects known to the transmitting peer.
 * @see https://docs.unit-e.io/reference/p2p/inv.html
 */
extern const char *INV;
/**
 * The getdata message requests one or more data objects from another node.
 * @see https://docs.unit-e.io/reference/p2p/getdata.html
 */
extern const char *GETDATA;
/**
 * The merkleblock message is a reply to a getdata message which requested a
 * block using the inventory type MSG_MERKLEBLOCK.
 * @since protocol version 70001 as described by BIP37.
 * @see https://docs.unit-e.io/reference/p2p/merkleblock.html
 */
extern const char *MERKLEBLOCK;
/**
 * The getblocks message requests an inv message that provides block header
 * hashes starting from a particular point in the block chain.
 * @see https://docs.unit-e.io/reference/p2p/getblocks.html
 */
extern const char *GETBLOCKS;
/**
 * The getheaders message requests a headers message that provides block
 * headers starting from a particular point in the block chain.
 * @since protocol version 31800.
 * @see https://docs.unit-e.io/reference/p2p/getheaders.html
 */
extern const char *GETHEADERS;
/**
 * The tx message transmits a single transaction.
 * @see https://docs.unit-e.io/reference/p2p/tx.html
 */
extern const char *TX;
/**
 * The headers message sends one or more block headers to a node which
 * previously requested certain headers with a getheaders message.
 * @since protocol version 31800.
 * @see https://docs.unit-e.io/reference/p2p/headers.html
 */
extern const char *HEADERS;
/**
 * The block message transmits a single serialized block.
 * @see https://docs.unit-e.io/reference/p2p/block.html
 */
extern const char *BLOCK;
/**
 * The getaddr message requests an addr message from the receiving node,
 * preferably one with lots of IP addresses of other receiving nodes.
 * @see https://docs.unit-e.io/reference/p2p/getaddr.html
 */
extern const char *GETADDR;
/**
 * The mempool message requests the TXIDs of transactions that the receiving
 * node has verified as valid but which have not yet appeared in a block.
 * @since protocol version 60002.
 * @see https://docs.unit-e.io/reference/p2p/mempool.html
 */
extern const char *MEMPOOL;
/**
 * The ping message is sent periodically to help confirm that the receiving
 * peer is still connected.
 * @see https://docs.unit-e.io/reference/p2p/ping.html
 */
extern const char *PING;
/**
 * The pong message replies to a ping message, proving to the pinging node that
 * the ponging node is still alive.
 * @since protocol version 60001 as described by BIP31.
 * @see https://docs.unit-e.io/reference/p2p/pong.html
 */
extern const char *PONG;
/**
 * The notfound message is a reply to a getdata message which requested an
 * object the receiving node does not have available for relay.
 * @since protocol version 70001.
 * @see https://docs.unit-e.io/reference/p2p/notfound.html
 */
extern const char *NOTFOUND;
/**
 * The filterload message tells the receiving peer to filter all relayed
 * transactions and requested merkle blocks through the provided filter.
 * @since protocol version 70001 as described by BIP37.
 *   Only available with service bit NODE_BLOOM since protocol version
 *   70011 as described by BIP111.
 * @see https://docs.unit-e.io/reference/p2p/filterload.html
 */
extern const char *FILTERLOAD;
/**
 * The filteradd message tells the receiving peer to add a single element to a
 * previously-set bloom filter, such as a new public key.
 * @since protocol version 70001 as described by BIP37.
 *   Only available with service bit NODE_BLOOM since protocol version
 *   70011 as described by BIP111.
 * @see https://docs.unit-e.io/reference/p2p/filteradd.html
 */
extern const char *FILTERADD;
/**
 * The filterclear message tells the receiving peer to remove a previously-set
 * bloom filter.
 * @since protocol version 70001 as described by BIP37.
 *   Only available with service bit NODE_BLOOM since protocol version
 *   70011 as described by BIP111.
 * @see https://docs.unit-e.io/reference/p2p/filterclear.html
 */
extern const char *FILTERCLEAR;
/**
 * The reject message informs the receiving node that one of its previous
 * messages has been rejected.
 * @since protocol version 70002 as described by BIP61.
 * @see https://docs.unit-e.io/reference/p2p/reject.html
 */
extern const char *REJECT;
/**
 * Indicates that a node prefers to receive new block announcements via a
 * "headers" message rather than an "inv".
 * @since protocol version 70012 as described by BIP130.
 * @see https://docs.unit-e.io/reference/p2p/sendheaders.html
 */
extern const char *SENDHEADERS;
/**
 * The feefilter message tells the receiving peer not to inv us any txs
 * which do not meet the specified min fee rate.
 * @since protocol version 70013 as described by BIP133
 */
extern const char *FEEFILTER;
/**
 * Contains a 1-byte bool and 8-byte LE version number.
 * Indicates that a node is willing to provide blocks via "cmpctblock" messages.
 * May indicate that a node prefers to receive new block announcements via a
 * "cmpctblock" message rather than an "inv", depending on message contents.
 * @since protocol version 70014 as described by BIP 152
 */
extern const char *SENDCMPCT;
/**
 * Contains a CBlockHeaderAndShortTxIDs object - providing a header and
 * list of "short txids".
 * @since protocol version 70014 as described by BIP 152
 */
extern const char *CMPCTBLOCK;
/**
 * Contains a BlockTransactionsRequest
 * Peer should respond with "blocktxn" message.
 * @since protocol version 70014 as described by BIP 152
 */
extern const char *GETBLOCKTXN;
/**
 * Contains a BlockTransactions.
 * Sent in response to a "getblocktxn" message.
 * @since protocol version 70014 as described by BIP 152
 */
extern const char *BLOCKTXN;

/**
 * Contains the snapshot::GetSnapshotHeader message.
 * Peer should respond with the "snaphead" message.
 */
extern const char *GETSNAPSHOTHEADER;

/**
 * Contains the snapshot::SnapshotHeader message.
 * Sent in response to a "getsnaphead" message.
 */
extern const char *SNAPSHOTHEADER;

/**
 * Contains the snapshot::GetSnapshot message.
 * Peer should respond with the "snapshot" message.
 */
extern const char *GETSNAPSHOT;

/**
 * Contains the snapshot::Snapshot object
 * Sent in response to a "getsnapshot" message.
 */
extern const char *SNAPSHOT;
/**
 * Contains a getcommits request as described in UIP-21.
 * Peer should respond with the "commits" message.
 */
extern const char *GETCOMMITS;
/**
 * Contains commits message as described in UIP-21.
 * Sent in respose to a "getcommits" message.
 */
extern const char *COMMITS;

/**
 * Contains a p2p::GrapheneBlockRequest
 * Sent in response "headers" message
 */
extern const char *GETGRAPHENE;

/**
 * Contains a p2p::GrapheneBlock
 * Sent in response to "GETGRAPHENE" message
 */
extern const char *GRAPHENEBLOCK;

/**
 * Contains a p2p::GrapheneTxRequest
 * Sent in response to "GRAPHENEBLOCK" message
 */
extern const char *GETGRAPHENETX;

/**
 * Contains a p2p::GrapheneTx
 * Sent in response to "GETGRAPHENETX" message
 */
extern const char *GRAPHENETX;
};

/* Get a vector of all valid message types (see above) */
const std::vector<std::string> &getAllNetMessageTypes();

/** nServices flags */
enum ServiceFlags : uint64_t {
    // Nothing
    NODE_NONE = 0,
    // NODE_NETWORK means that the node is capable of serving the complete block chain. It is currently
    // set by all unit-e non pruned nodes, and is unset by SPV clients or other light clients.
    NODE_NETWORK = (1 << 0),
    // NODE_GETUTXO means the node is capable of responding to the getutxo protocol request.
    // unit-e does not support this but a patch set called Unit-e XT does.
    // See BIP 64 for details on how this is implemented.
    NODE_GETUTXO = (1 << 1),
    // NODE_BLOOM means the node is capable and willing to handle bloom-filtered connections.
    // unit-e nodes used to support this by default, without advertising this bit,
    // but no longer do as of protocol version 70011 (= NO_BLOOM_VERSION)
    NODE_BLOOM = (1 << 2),
    // NODE_WITNESS indicates that a node can be asked for blocks and transactions including
    // witness data.
    NODE_WITNESS = (1 << 3),
    // NODE_XTHIN means the node supports Xtreme Thinblocks
    // If this is turned off then the node will not service nor make xthin requests
    NODE_XTHIN = (1 << 4),
    // NODE_NETWORK_LIMITED means the same as NODE_NETWORK with the limitation of only
    // serving the last 288 (2 day) blocks
    // See BIP159 for details on how this is implemented.
    NODE_NETWORK_LIMITED = (1 << 10),

    // NODE_SNAPSHOT means that node generates periodically snapshots
    // and is capable of responding to the getsnapshot protocol request.
    // See UIP-11 for details
    NODE_SNAPSHOT = (1 << 15),

    // Bits 24-31 are reserved for temporary experiments. Just pick a bit that
<<<<<<< HEAD
    // isn't getting used, or one not being used much, and notify the
    // unite-development mailing list. Remember that service bits are just
=======
    // isn't getting used, or one not being used much, and notify the community
    // at https://github.com/dtr-org/unit-e. Remember that service bits are just
>>>>>>> 44cd02af
    // unauthenticated advertisements, so your code must be robust against
    // collisions and other cases where nodes may be advertising a service they
    // do not actually support. Other service bits should be allocated via the
    // BIP process.
};

/**
 * Gets the set of service flags which are "desirable" for a given peer.
 *
 * These are the flags which are required for a peer to support for them
 * to be "interesting" to us, ie for us to wish to use one of our few
 * outbound connection slots for or for us to wish to prioritize keeping
 * their connection around.
 *
 * Relevant service flags may be peer- and state-specific in that the
 * version of the peer may determine which flags are required (eg in the
 * case of NODE_NETWORK_LIMITED where we seek out NODE_NETWORK peers
 * unless they set NODE_NETWORK_LIMITED and we are out of IBD, in which
 * case NODE_NETWORK_LIMITED suffices).
 *
 * Thus, generally, avoid calling with peerServices == NODE_NONE, unless
 * state-specific flags must absolutely be avoided. When called with
 * peerServices == NODE_NONE, the returned desirable service flags are
 * guaranteed to not change dependent on state - ie they are suitable for
 * use when describing peers which we know to be desirable, but for which
 * we do not have a confirmed set of service flags.
 *
 * If the NODE_NONE return value is changed, contrib/seeds/makeseeds.py
 * should be updated appropriately to filter for the same nodes.
 */
ServiceFlags GetDesirableServiceFlags(ServiceFlags services);

/** Set the current IBD status in order to figure out the desirable service flags */
void SetServiceFlagsIBDCache(bool status);

/**
 * A shortcut for (services & GetDesirableServiceFlags(services))
 * == GetDesirableServiceFlags(services), ie determines whether the given
 * set of service flags are sufficient for a peer to be "relevant".
 */
static inline bool HasAllDesirableServiceFlags(ServiceFlags services) {
    return !(GetDesirableServiceFlags(services) & (~services));
}

/**
 * Checks if a peer with the given service flags may be capable of having a
 * robust address-storage DB.
 */
static inline bool MayHaveUsefulAddressDB(ServiceFlags services) {
    return (services & NODE_NETWORK) || (services & NODE_NETWORK_LIMITED);
}

/** A CService with information about it as peer */
class CAddress : public CService
{
public:
    CAddress();
    explicit CAddress(CService ipIn, ServiceFlags nServicesIn);

    void Init();

    ADD_SERIALIZE_METHODS;

    template <typename Stream, typename Operation>
    inline void SerializationOp(Stream& s, Operation ser_action)
    {
        if (ser_action.ForRead())
            Init();
        int nVersion = s.GetVersion();
        if (s.GetType() & SER_DISK)
            READWRITE(nVersion);
        if ((s.GetType() & SER_DISK) ||
            (nVersion >= CADDR_TIME_VERSION && !(s.GetType() & SER_GETHASH)))
            READWRITE(nTime);
        uint64_t nServicesInt = nServices;
        READWRITE(nServicesInt);
        nServices = static_cast<ServiceFlags>(nServicesInt);
        READWRITEAS(CService, *this);
    }

    // TODO: make private (improves encapsulation)
public:
    ServiceFlags nServices;

    // disk and network only
    unsigned int nTime;
};

/** getdata message type flags */
const uint32_t MSG_WITNESS_FLAG = 1 << 30;
const uint32_t MSG_TYPE_MASK    = 0xffffffff >> 2;

/** getdata / inv message types.
 * These numbers are defined by the protocol. When adding a new value, be sure
 * to mention it in the respective BIP.
 */
enum GetDataMsg
{
    UNDEFINED = 0,
    MSG_TX = 1,
    MSG_BLOCK = 2,
    // The following can only occur in getdata. Invs always use TX or BLOCK.
    MSG_FILTERED_BLOCK = 3,  //!< Defined in BIP37
    MSG_CMPCT_BLOCK = 4,     //!< Defined in BIP152
    MSG_WITNESS_BLOCK = MSG_BLOCK | MSG_WITNESS_FLAG, //!< Defined in BIP144
    MSG_WITNESS_TX = MSG_TX | MSG_WITNESS_FLAG,       //!< Defined in BIP144
    MSG_FILTERED_WITNESS_BLOCK = MSG_FILTERED_BLOCK | MSG_WITNESS_FLAG,

    MSG_GRAPHENE_BLOCK = 99, // Value used only in implementation, not part of the protocol
};

/** inv message data */
class CInv
{
public:
    CInv();
    CInv(int typeIn, const uint256& hashIn);

    ADD_SERIALIZE_METHODS;

    template <typename Stream, typename Operation>
    inline void SerializationOp(Stream& s, Operation ser_action)
    {
        READWRITE(type);
        READWRITE(hash);
    }

    friend bool operator<(const CInv& a, const CInv& b);

    std::string GetCommand() const;
    std::string ToString() const;

public:
    int type;
    uint256 hash;
};

#endif // UNITE_PROTOCOL_H<|MERGE_RESOLUTION|>--- conflicted
+++ resolved
@@ -333,13 +333,8 @@
     NODE_SNAPSHOT = (1 << 15),
 
     // Bits 24-31 are reserved for temporary experiments. Just pick a bit that
-<<<<<<< HEAD
-    // isn't getting used, or one not being used much, and notify the
-    // unite-development mailing list. Remember that service bits are just
-=======
     // isn't getting used, or one not being used much, and notify the community
     // at https://github.com/dtr-org/unit-e. Remember that service bits are just
->>>>>>> 44cd02af
     // unauthenticated advertisements, so your code must be robust against
     // collisions and other cases where nodes may be advertising a service they
     // do not actually support. Other service bits should be allocated via the
