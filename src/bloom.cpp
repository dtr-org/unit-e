// Copyright (c) 2012-2018 The Bitcoin Core developers
// Distributed under the MIT software license, see the accompanying
// file COPYING or http://www.opensource.org/licenses/mit-license.php.

#include <bloom.h>

#include <primitives/transaction.h>
#include <hash.h>
#include <script/script.h>
#include <script/standard.h>
#include <random.h>
#include <streams.h>

#include <math.h>
#include <stdlib.h>


#define LN2SQUARED 0.4804530139182014246671025263266649717305529515945455
#define LN2 0.6931471805599453094172321214581765680755001343602552

//! \brief Computes size of bloom filter entries in bytes
size_t CBloomFilter::ComputeEntriesSize(size_t n_elements, double fpr) {
    /**
     * The ideal size for a bloom filter with a given number of elements and false positive rate is:
     * - n_elements * log(fpr) / ln(2)^2
     */
    const auto n_entries = static_cast<size_t>(-1 / LN2SQUARED * n_elements * log(fpr));

    // Bloom filter packs 8 entries into 1 byte
    return n_entries / 8;
}

CBloomFilter::CBloomFilter(const size_t nElements, const double nFPRate, const uint32_t nTweakIn, const uint8_t nFlagsIn, size_t max_filter_size_bytes, size_t max_hash_funcs) :

    // We ignore filter parameters which will create a bloom filter larger than the protocol limits
    vData(std::min(ComputeEntriesSize(nElements, nFPRate), max_filter_size_bytes)),
    /**
     * The ideal number of hash functions is filter size * ln(2) / number of elements
     * Again, we ignore filter parameters which will create a bloom filter with more hash functions than the protocol limits
     * See https://en.wikipedia.org/wiki/Bloom_filter for an explanation of these formulas
     */
    isFull(false),
    isEmpty(true),
    nHashFuncs(std::min((size_t)(vData.size() * 8 / nElements * LN2), max_hash_funcs)),
    nTweak(nTweakIn),
    nFlags(nFlagsIn)
{
}

<<<<<<< HEAD
=======
// Private constructor used by CRollingBloomFilter
CBloomFilter::CBloomFilter(const size_t nElements, const double nFPRate, const uint32_t nTweakIn) :
    vData(static_cast<size_t>(-1  / LN2SQUARED * nElements * log(nFPRate)) / 8),
    isFull(false),
    isEmpty(true),
    nHashFuncs(static_cast<uint32_t>(vData.size() * 8 / nElements * LN2)),
    nTweak(nTweakIn),
    nFlags(BLOOM_UPDATE_NONE)
{
}

>>>>>>> 44cd02af
inline unsigned int CBloomFilter::Hash(unsigned int nHashNum, const std::vector<unsigned char>& vDataToHash) const
{
    // 0xFBA4C795 chosen as it guarantees a reasonable bit difference between nHashNum values.
    return MurmurHash3(nHashNum * 0xFBA4C795 + nTweak, vDataToHash) % (vData.size() * 8);
}

void CBloomFilter::insert(const std::vector<unsigned char>& vKey)
{
    if (isFull)
        return;
    for (unsigned int i = 0; i < nHashFuncs; i++)
    {
        unsigned int nIndex = Hash(i, vKey);
        // Sets bit nIndex of vData
        vData[nIndex >> 3] |= (1 << (7 & nIndex));
    }
    isEmpty = false;
}

void CBloomFilter::insert(const COutPoint& outpoint)
{
    CDataStream stream(SER_NETWORK, PROTOCOL_VERSION);
    stream << outpoint;
    std::vector<unsigned char> data(stream.begin(), stream.end());
    insert(data);
}

void CBloomFilter::insert(const uint256& hash)
{
    std::vector<unsigned char> data(hash.begin(), hash.end());
    insert(data);
}

bool CBloomFilter::contains(const std::vector<unsigned char>& vKey) const
{
    if (isFull)
        return true;
    if (isEmpty)
        return false;
    for (unsigned int i = 0; i < nHashFuncs; i++)
    {
        unsigned int nIndex = Hash(i, vKey);
        // Checks bit nIndex of vData
        if (!(vData[nIndex >> 3] & (1 << (7 & nIndex))))
            return false;
    }
    return true;
}

bool CBloomFilter::contains(const COutPoint& outpoint) const
{
    CDataStream stream(SER_NETWORK, PROTOCOL_VERSION);
    stream << outpoint;
    std::vector<unsigned char> data(stream.begin(), stream.end());
    return contains(data);
}

bool CBloomFilter::contains(const uint256& hash) const
{
    std::vector<unsigned char> data(hash.begin(), hash.end());
    return contains(data);
}

void CBloomFilter::clear()
{
    vData.assign(vData.size(),0);
    isFull = false;
    isEmpty = true;
}

void CBloomFilter::reset(const unsigned int nNewTweak)
{
    clear();
    nTweak = nNewTweak;
}

bool CBloomFilter::IsWithinSizeConstraints() const
{
    return vData.size() <= MAX_BLOOM_FILTER_SIZE && nHashFuncs <= MAX_HASH_FUNCS;
}

namespace {
bool IsFinalizationTransaction(const CTransaction &tx)
{
    switch (tx.GetType()) {
        case TxType::VOTE:
        case TxType::DEPOSIT:
        case TxType::LOGOUT:
        case TxType::SLASH:
        case TxType::ADMIN:
            return true;
        case TxType::REGULAR:
        case TxType::COINBASE:
        case TxType::WITHDRAW:
            return false;
    }
    return false;
}
} // annon ns

bool CBloomFilter::IsRelevantAndUpdate(const CTransaction& tx)
{
    bool matchFinalization = nFlags & MATCH_EPSPERANZA_FINALIZATION;

    bool fFound = false;
    // Match if the filter contains the hash of tx
    //  for finding tx when they appear in a block
    if (isFull) {
        return true;
    }
    if (isEmpty) {
        return matchFinalization && IsFinalizationTransaction(tx);
    }

    const uint256& hash = tx.GetHash();
    if (contains(hash))
        fFound = true;

    for (unsigned int i = 0; i < tx.vout.size(); i++)
    {
        const CTxOut& txout = tx.vout[i];
        // Match if the filter contains any arbitrary script data element in any scriptPubKey in tx
        // If this matches, also add the specific output that was matched.
        // This means clients don't have to update the filter themselves when a new relevant tx
        // is discovered in order to find spending transactions, which avoids round-tripping and race conditions.
        CScript::const_iterator pc = txout.scriptPubKey.begin();
        std::vector<unsigned char> data;
        while (pc < txout.scriptPubKey.end())
        {
            opcodetype opcode;
            if (!txout.scriptPubKey.GetOp(pc, opcode, data))
                break;
            if (data.size() != 0 && contains(data))
            {
                fFound = true;
                if ((nFlags & BLOOM_UPDATE_MASK) == BLOOM_UPDATE_ALL)
                    insert(COutPoint(hash, i));
                else if ((nFlags & BLOOM_UPDATE_MASK) == BLOOM_UPDATE_P2PUBKEY_ONLY)
                {
                    std::vector<std::vector<unsigned char> > vSolutions;
                    txnouttype type = Solver(txout.scriptPubKey, vSolutions);
                    if (type == TX_PUBKEY || type == TX_MULTISIG) {
                        insert(COutPoint(hash, i));
                    }
                }
                break;
            }
        }
    }

    if (fFound)
        return true;

    for (const CTxIn& txin : tx.vin)
    {
        // Match if the filter contains an outpoint tx spends
        if (contains(txin.prevout))
            return true;

        // Match if the filter contains any arbitrary script data element in any scriptSig in tx
        CScript::const_iterator pc = txin.scriptSig.begin();
        std::vector<unsigned char> data;
        while (pc < txin.scriptSig.end())
        {
            opcodetype opcode;
            if (!txin.scriptSig.GetOp(pc, opcode, data))
                break;
            if (data.size() != 0 && contains(data))
                return true;
        }
    }

    if (matchFinalization && IsFinalizationTransaction(tx)) {
        return true;
    }

    return false;
}

void CBloomFilter::UpdateEmptyFull()
{
    bool full = true;
    bool empty = true;
    for (unsigned int i = 0; i < vData.size(); i++)
    {
        full &= vData[i] == 0xff;
        empty &= vData[i] == 0;
    }
    isFull = full;
    isEmpty = empty;
}

CRollingBloomFilter::CRollingBloomFilter(const unsigned int nElements, const double fpRate)
{
    double logFpRate = log(fpRate);
    /* The optimal number of hash functions is log(fpRate) / log(0.5), but
     * restrict it to the range 1-50. */
    nHashFuncs = std::max(1, std::min((int)round(logFpRate / log(0.5)), 50));
    /* In this rolling bloom filter, we'll store between 2 and 3 generations of nElements / 2 entries. */
    nEntriesPerGeneration = (nElements + 1) / 2;
    uint32_t nMaxElements = nEntriesPerGeneration * 3;
    /* The maximum fpRate = pow(1.0 - exp(-nHashFuncs * nMaxElements / nFilterBits), nHashFuncs)
     * =>          pow(fpRate, 1.0 / nHashFuncs) = 1.0 - exp(-nHashFuncs * nMaxElements / nFilterBits)
     * =>          1.0 - pow(fpRate, 1.0 / nHashFuncs) = exp(-nHashFuncs * nMaxElements / nFilterBits)
     * =>          log(1.0 - pow(fpRate, 1.0 / nHashFuncs)) = -nHashFuncs * nMaxElements / nFilterBits
     * =>          nFilterBits = -nHashFuncs * nMaxElements / log(1.0 - pow(fpRate, 1.0 / nHashFuncs))
     * =>          nFilterBits = -nHashFuncs * nMaxElements / log(1.0 - exp(logFpRate / nHashFuncs))
     */
    uint32_t nFilterBits = (uint32_t)ceil(-1.0 * nHashFuncs * nMaxElements / log(1.0 - exp(logFpRate / nHashFuncs)));
    data.clear();
    /* For each data element we need to store 2 bits. If both bits are 0, the
     * bit is treated as unset. If the bits are (01), (10), or (11), the bit is
     * treated as set in generation 1, 2, or 3 respectively.
     * These bits are stored in separate integers: position P corresponds to bit
     * (P & 63) of the integers data[(P >> 6) * 2] and data[(P >> 6) * 2 + 1]. */
    data.resize(((nFilterBits + 63) / 64) << 1);
    reset();
}

/* Similar to CBloomFilter::Hash */
static inline uint32_t RollingBloomHash(unsigned int nHashNum, uint32_t nTweak, const std::vector<unsigned char>& vDataToHash) {
    return MurmurHash3(nHashNum * 0xFBA4C795 + nTweak, vDataToHash);
}


// A replacement for x % n. This assumes that x and n are 32bit integers, and x is a uniformly random distributed 32bit value
// which should be the case for a good hash.
// See https://lemire.me/blog/2016/06/27/a-fast-alternative-to-the-modulo-reduction/
static inline uint32_t FastMod(uint32_t x, size_t n) {
    return ((uint64_t)x * (uint64_t)n) >> 32;
}

void CRollingBloomFilter::insert(const std::vector<unsigned char>& vKey)
{
    if (nEntriesThisGeneration == nEntriesPerGeneration) {
        nEntriesThisGeneration = 0;
        nGeneration++;
        if (nGeneration == 4) {
            nGeneration = 1;
        }
        uint64_t nGenerationMask1 = 0 - (uint64_t)(nGeneration & 1);
        uint64_t nGenerationMask2 = 0 - (uint64_t)(nGeneration >> 1);
        /* Wipe old entries that used this generation number. */
        for (uint32_t p = 0; p < data.size(); p += 2) {
            uint64_t p1 = data[p], p2 = data[p + 1];
            uint64_t mask = (p1 ^ nGenerationMask1) | (p2 ^ nGenerationMask2);
            data[p] = p1 & mask;
            data[p + 1] = p2 & mask;
        }
    }
    nEntriesThisGeneration++;

    for (int n = 0; n < nHashFuncs; n++) {
        uint32_t h = RollingBloomHash(n, nTweak, vKey);
        int bit = h & 0x3F;
        /* FastMod works with the upper bits of h, so it is safe to ignore that the lower bits of h are already used for bit. */
        uint32_t pos = FastMod(h, data.size());
        /* The lowest bit of pos is ignored, and set to zero for the first bit, and to one for the second. */
        data[pos & ~1] = (data[pos & ~1] & ~(((uint64_t)1) << bit)) | ((uint64_t)(nGeneration & 1)) << bit;
        data[pos | 1] = (data[pos | 1] & ~(((uint64_t)1) << bit)) | ((uint64_t)(nGeneration >> 1)) << bit;
    }
}

void CRollingBloomFilter::insert(const uint256& hash)
{
    std::vector<unsigned char> vData(hash.begin(), hash.end());
    insert(vData);
}

bool CRollingBloomFilter::contains(const std::vector<unsigned char>& vKey) const
{
    for (int n = 0; n < nHashFuncs; n++) {
        uint32_t h = RollingBloomHash(n, nTweak, vKey);
        int bit = h & 0x3F;
        uint32_t pos = FastMod(h, data.size());
        /* If the relevant bit is not set in either data[pos & ~1] or data[pos | 1], the filter does not contain vKey */
        if (!(((data[pos & ~1] | data[pos | 1]) >> bit) & 1)) {
            return false;
        }
    }
    return true;
}

bool CRollingBloomFilter::contains(const uint256& hash) const
{
    std::vector<unsigned char> vData(hash.begin(), hash.end());
    return contains(vData);
}

void CRollingBloomFilter::reset()
{
    nTweak = GetRand(std::numeric_limits<unsigned int>::max());
    nEntriesThisGeneration = 0;
    nGeneration = 1;
    for (std::vector<uint64_t>::iterator it = data.begin(); it != data.end(); it++) {
        *it = 0;
    }
}<|MERGE_RESOLUTION|>--- conflicted
+++ resolved
@@ -47,20 +47,6 @@
 {
 }
 
-<<<<<<< HEAD
-=======
-// Private constructor used by CRollingBloomFilter
-CBloomFilter::CBloomFilter(const size_t nElements, const double nFPRate, const uint32_t nTweakIn) :
-    vData(static_cast<size_t>(-1  / LN2SQUARED * nElements * log(nFPRate)) / 8),
-    isFull(false),
-    isEmpty(true),
-    nHashFuncs(static_cast<uint32_t>(vData.size() * 8 / nElements * LN2)),
-    nTweak(nTweakIn),
-    nFlags(BLOOM_UPDATE_NONE)
-{
-}
-
->>>>>>> 44cd02af
 inline unsigned int CBloomFilter::Hash(unsigned int nHashNum, const std::vector<unsigned char>& vDataToHash) const
 {
     // 0xFBA4C795 chosen as it guarantees a reasonable bit difference between nHashNum values.
