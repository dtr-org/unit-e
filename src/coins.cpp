// Copyright (c) 2012-2018 The Bitcoin Core developers
// Distributed under the MIT software license, see the accompanying
// file COPYING or http://www.opensource.org/licenses/mit-license.php.

#include <coins.h>

#include <consensus/consensus.h>
#include <random.h>
<<<<<<< HEAD
#include <version.h>
=======
#include <snapshot/iterator.h>
#include <utilstrencodings.h>
>>>>>>> 44cd02af

bool CCoinsView::GetCoin(const COutPoint &outpoint, Coin &coin) const { return false; }
uint256 CCoinsView::GetBestBlock() const { return uint256(); }
snapshot::SnapshotHash CCoinsView::GetSnapshotHash() const { return {}; }
std::vector<uint256> CCoinsView::GetHeadBlocks() const { return std::vector<uint256>(); }
bool CCoinsView::BatchWrite(CCoinsMap &mapCoins, const uint256 &hashBlock, const snapshot::SnapshotHash &snapshot) { return false; }
CCoinsViewCursor *CCoinsView::Cursor() const { return nullptr; }
void CCoinsView::ClearCoins() {}
bool CCoinsView::HaveCoin(const COutPoint &outpoint) const
{
    Coin coin;
    return GetCoin(outpoint, coin);
}

CCoinsViewBacked::CCoinsViewBacked(CCoinsView *viewIn) : base(viewIn) { }
bool CCoinsViewBacked::GetCoin(const COutPoint &outpoint, Coin &coin) const { return base->GetCoin(outpoint, coin); }
bool CCoinsViewBacked::HaveCoin(const COutPoint &outpoint) const { return base->HaveCoin(outpoint); }
uint256 CCoinsViewBacked::GetBestBlock() const { return base->GetBestBlock(); }
snapshot::SnapshotHash CCoinsViewBacked::GetSnapshotHash() const { return base->GetSnapshotHash(); }
std::vector<uint256> CCoinsViewBacked::GetHeadBlocks() const { return base->GetHeadBlocks(); }
void CCoinsViewBacked::SetBackend(CCoinsView &viewIn) { base = &viewIn; }
bool CCoinsViewBacked::BatchWrite(CCoinsMap &mapCoins, const uint256 &hashBlock, const snapshot::SnapshotHash &snapshotHash) { return base->BatchWrite(mapCoins, hashBlock, snapshotHash); }
void CCoinsViewBacked::ClearCoins() { base->ClearCoins(); }
CCoinsViewCursor *CCoinsViewBacked::Cursor() const { return base->Cursor(); }
size_t CCoinsViewBacked::EstimateSize() const { return base->EstimateSize(); }

SaltedOutpointHasher::SaltedOutpointHasher() : k0(GetRand(std::numeric_limits<uint64_t>::max())), k1(GetRand(std::numeric_limits<uint64_t>::max())) {}

CCoinsViewCache::CCoinsViewCache(CCoinsView *baseIn) : CCoinsViewBacked(baseIn), snapshotHash(baseIn->GetSnapshotHash()), cachedCoinsUsage(0) {}

size_t CCoinsViewCache::DynamicMemoryUsage() const {
    return memusage::DynamicUsage(cacheCoins) + cachedCoinsUsage;
}

CCoinsMap::iterator CCoinsViewCache::FetchCoin(const COutPoint &outpoint) const {
    CCoinsMap::iterator it = cacheCoins.find(outpoint);
    if (it != cacheCoins.end())
        return it;
    Coin tmp;
    if (!base->GetCoin(outpoint, tmp))
        return cacheCoins.end();
    CCoinsMap::iterator ret = cacheCoins.emplace(std::piecewise_construct, std::forward_as_tuple(outpoint), std::forward_as_tuple(std::move(tmp))).first;
    if (ret->second.coin.IsSpent()) {
        // The parent only has an empty entry for this outpoint; we can consider our
        // version as fresh.
        ret->second.flags = CCoinsCacheEntry::FRESH;
    }
    cachedCoinsUsage += ret->second.coin.DynamicMemoryUsage();
    return ret;
}

bool CCoinsViewCache::GetCoin(const COutPoint &outpoint, Coin &coin) const {
    CCoinsMap::const_iterator it = FetchCoin(outpoint);
    if (it != cacheCoins.end()) {
        coin = it->second.coin;
        return !coin.IsSpent();
    }
    return false;
}

void CCoinsViewCache::AddCoin(const COutPoint &outpoint, Coin&& coin, bool possible_overwrite) {
    assert(!coin.IsSpent());
    if (coin.out.scriptPubKey.IsUnspendable()) return;
    CCoinsMap::iterator it;
    bool inserted;
    std::tie(it, inserted) = cacheCoins.emplace(std::piecewise_construct, std::forward_as_tuple(outpoint), std::tuple<>());
    bool fresh = false;
    if (!inserted) {
        cachedCoinsUsage -= it->second.coin.DynamicMemoryUsage();
    }
    if (!possible_overwrite) {
        if (!it->second.coin.IsSpent()) {
            throw std::logic_error("Adding new coin that replaces non-pruned entry");
        }
        fresh = !(it->second.flags & CCoinsCacheEntry::DIRTY);
    }

    if (!inserted) {
        if (!it->second.coin.IsSpent()) {
            // remove old UTXO before replacing it
            snapshotHash.SubtractUTXO(snapshot::UTXO(outpoint, it->second.coin));
        }
    }

    it->second.coin = std::move(coin);
    it->second.flags |= CCoinsCacheEntry::DIRTY | (fresh ? CCoinsCacheEntry::FRESH : 0);
    cachedCoinsUsage += it->second.coin.DynamicMemoryUsage();
    snapshotHash.AddUTXO(snapshot::UTXO(outpoint, it->second.coin));
}

void AddCoins(CCoinsViewCache& cache, const CTransaction &tx, int nHeight, bool check) {
    const uint256& txid = tx.GetHash();
    for (size_t i = 0; i < tx.vout.size(); ++i) {
        const bool overwrite = check ? cache.HaveCoin(COutPoint(txid, i)) : tx.IsCoinBase();
        // Always set the possible_overwrite flag to AddCoin for coinbase txn, in order to correctly
        // deal with the pre-BIP30 occurrences of duplicate coinbase transactions.
        cache.AddCoin(COutPoint(txid, i), Coin(tx.vout[i], nHeight, tx.GetType()), overwrite);
    }
}

bool CCoinsViewCache::SpendCoin(const COutPoint &outpoint, Coin* moveout) {
    CCoinsMap::iterator it = FetchCoin(outpoint);
    if (it == cacheCoins.end()) return false;
    cachedCoinsUsage -= it->second.coin.DynamicMemoryUsage();
    snapshotHash.SubtractUTXO(snapshot::UTXO(outpoint, it->second.coin));
    if (moveout) {
        *moveout = std::move(it->second.coin);
    }
    if (it->second.flags & CCoinsCacheEntry::FRESH) {
        cacheCoins.erase(it);
    } else {
        it->second.flags |= CCoinsCacheEntry::DIRTY;
        it->second.coin.Clear();
    }
    return true;
}

static const Coin coinEmpty;

const Coin& CCoinsViewCache::AccessCoin(const COutPoint &outpoint) const {
    CCoinsMap::const_iterator it = FetchCoin(outpoint);
    if (it == cacheCoins.end()) {
        return coinEmpty;
    } else {
        return it->second.coin;
    }
}

bool CCoinsViewCache::HaveCoin(const COutPoint &outpoint) const {
    CCoinsMap::const_iterator it = FetchCoin(outpoint);
    return (it != cacheCoins.end() && !it->second.coin.IsSpent());
}

bool CCoinsViewCache::HaveCoinInCache(const COutPoint &outpoint) const {
    CCoinsMap::const_iterator it = cacheCoins.find(outpoint);
    return (it != cacheCoins.end() && !it->second.coin.IsSpent());
}

uint256 CCoinsViewCache::GetBestBlock() const {
    if (hashBlock.IsNull())
        hashBlock = base->GetBestBlock();
    return hashBlock;
}

snapshot::SnapshotHash CCoinsViewCache::GetSnapshotHash() const {
    return snapshotHash;
}

void CCoinsViewCache::SetBestBlock(const uint256 &hashBlockIn) {
    hashBlock = hashBlockIn;
}

bool CCoinsViewCache::BatchWrite(CCoinsMap &mapCoins, const uint256 &hashBlockIn, const snapshot::SnapshotHash &snapshotHashIn) {
    for (CCoinsMap::iterator it = mapCoins.begin(); it != mapCoins.end(); it = mapCoins.erase(it)) {
        // Ignore non-dirty entries (optimization).
        if (!(it->second.flags & CCoinsCacheEntry::DIRTY)) {
            continue;
        }
        CCoinsMap::iterator itUs = cacheCoins.find(it->first);
        if (itUs == cacheCoins.end()) {
            // The parent cache does not have an entry, while the child does
            // We can ignore it if it's both FRESH and pruned in the child
            if (!(it->second.flags & CCoinsCacheEntry::FRESH && it->second.coin.IsSpent())) {
                // Otherwise we will need to create it in the parent
                // and move the data up and mark it as dirty
                CCoinsCacheEntry& entry = cacheCoins[it->first];
                entry.coin = std::move(it->second.coin);
                cachedCoinsUsage += entry.coin.DynamicMemoryUsage();
                entry.flags = CCoinsCacheEntry::DIRTY;
                // We can mark it FRESH in the parent if it was FRESH in the child
                // Otherwise it might have just been flushed from the parent's cache
                // and already exist in the grandparent
                if (it->second.flags & CCoinsCacheEntry::FRESH) {
                    entry.flags |= CCoinsCacheEntry::FRESH;
                }
            }
        } else {
            // Assert that the child cache entry was not marked FRESH if the
            // parent cache entry has unspent outputs. If this ever happens,
            // it means the FRESH flag was misapplied and there is a logic
            // error in the calling code.
            if ((it->second.flags & CCoinsCacheEntry::FRESH) && !itUs->second.coin.IsSpent()) {
                throw std::logic_error("FRESH flag misapplied to cache entry for base transaction with spendable outputs");
            }

            // Found the entry in the parent cache
            if ((itUs->second.flags & CCoinsCacheEntry::FRESH) && it->second.coin.IsSpent()) {
                // The grandparent does not have an entry, and the child is
                // modified and being pruned. This means we can just delete
                // it from the parent.
                cachedCoinsUsage -= itUs->second.coin.DynamicMemoryUsage();
                cacheCoins.erase(itUs);
            } else {
                // A normal modification.
                cachedCoinsUsage -= itUs->second.coin.DynamicMemoryUsage();
                itUs->second.coin = std::move(it->second.coin);
                cachedCoinsUsage += itUs->second.coin.DynamicMemoryUsage();
                itUs->second.flags |= CCoinsCacheEntry::DIRTY;
                // NOTE: It is possible the child has a FRESH flag here in
                // the event the entry we found in the parent is pruned. But
                // we must not copy that FRESH flag to the parent as that
                // pruned state likely still needs to be communicated to the
                // grandparent.
            }
        }
    }
    hashBlock = hashBlockIn;
    snapshotHash = snapshotHashIn;
    return true;
}

bool CCoinsViewCache::Flush() {
    bool fOk = base->BatchWrite(cacheCoins, hashBlock, snapshotHash);
    cacheCoins.clear();
    cachedCoinsUsage = 0;
    return fOk;
}

void CCoinsViewCache::Uncache(const COutPoint& hash)
{
    CCoinsMap::iterator it = cacheCoins.find(hash);
    if (it != cacheCoins.end() && it->second.flags == 0) {
        cachedCoinsUsage -= it->second.coin.DynamicMemoryUsage();
        cacheCoins.erase(it);
    }
}

void CCoinsViewCache::ClearCoins() {
    base->ClearCoins();
    cacheCoins.clear();
    snapshotHash.Clear();
    cachedCoinsUsage = 0;
}

bool CCoinsViewCache::ApplySnapshot(std::unique_ptr<snapshot::Indexer> &&indexer) {
    LogPrint(BCLog::COINDB, "%s: Apply snapshot hash=%s.\n",
             __func__, indexer->GetSnapshotHeader().snapshot_hash.GetHex());

    ClearCoins();

    snapshot::Iterator iter(std::move(indexer));
    const snapshot::SnapshotHeader &snapshot_header = iter.GetSnapshotHeader();
    LogPrint(BCLog::COINDB, "%s: 0/%i messages processed\n",
             __func__, snapshot_header.total_utxo_subsets);

    hashBlock = snapshot_header.block_hash;

    uint64_t writtenSubsets = 0;
    constexpr uint64_t batchSize = 100000;
    while (iter.Valid()) {
        snapshot::UTXOSubset &subset = iter.GetUTXOSubset();
        for (auto const &p : subset.outputs) {
            COutPoint out(subset.tx_id, p.first);
            Coin coin(p.second, subset.height, subset.tx_type);
            AddCoin(out, std::move(coin), true);
        }

        ++writtenSubsets;

        if (writtenSubsets % batchSize == 0) { // ~12 MB/batch
            if (!Flush()) {
                LogPrint(BCLog::COINDB, "%s: can't write batch\n", __func__);
                return false;
            }
        }

        // log every 5% of processed messages
        uint64_t chunk = snapshot_header.total_utxo_subsets / 20;
        if (chunk > 0 && writtenSubsets % chunk == 0) {
            LogPrint(BCLog::COINDB, "%s: %i/%i messages processed\n", __func__,
                     writtenSubsets, snapshot_header.total_utxo_subsets);
        }

        iter.Next();
    }

    if (!Flush()) {
        LogPrint(BCLog::COINDB, "%s: can't write batch\n", __func__);
        return false;
    }

    assert(snapshot_header.total_utxo_subsets == writtenSubsets);
    assert(snapshotHash.GetHash(snapshot_header.stake_modifier, snapshot_header.chain_work) == snapshot_header.snapshot_hash);
    LogPrint(BCLog::COINDB, "%s: finished snapshot loading. UTXO subsets=%i\n",
             __func__, writtenSubsets);

    return true;
}

unsigned int CCoinsViewCache::GetCacheSize() const {
    return cacheCoins.size();
}

CAmount CCoinsViewCache::GetValueIn(const CTransaction& tx) const
{
    CAmount nResult = 0;
    for (std::size_t i = (tx.IsCoinBase() ? 1 : 0); i < tx.vin.size(); ++i) {
        nResult += AccessCoin(tx.vin[i].prevout).out.nValue;
    }
    return nResult;
}

bool CCoinsViewCache::HaveInputs(const CTransaction& tx) const
{
    for (std::size_t i = tx.IsCoinBase() ? 1 : 0; i < tx.vin.size(); ++i) {
        if (!HaveCoin(tx.vin[i].prevout)) {
            return false;
        }
    }
    return true;
}

static const size_t MIN_TRANSACTION_OUTPUT_WEIGHT = WITNESS_SCALE_FACTOR * ::GetSerializeSize(CTxOut(), PROTOCOL_VERSION);
static const size_t MAX_OUTPUTS_PER_BLOCK = MAX_BLOCK_WEIGHT / MIN_TRANSACTION_OUTPUT_WEIGHT;

const Coin& AccessByTxid(const CCoinsViewCache& view, const uint256& txid)
{
    COutPoint iter(txid, 0);
    while (iter.n < MAX_OUTPUTS_PER_BLOCK) {
        const Coin& alternate = view.AccessCoin(iter);
        if (!alternate.IsSpent()) return alternate;
        ++iter.n;
    }
    return coinEmpty;
}<|MERGE_RESOLUTION|>--- conflicted
+++ resolved
@@ -6,12 +6,10 @@
 
 #include <consensus/consensus.h>
 #include <random.h>
-<<<<<<< HEAD
 #include <version.h>
-=======
+#include <logging.h>
 #include <snapshot/iterator.h>
-#include <utilstrencodings.h>
->>>>>>> 44cd02af
+#include <util/strencodings.h>
 
 bool CCoinsView::GetCoin(const COutPoint &outpoint, Coin &coin) const { return false; }
 uint256 CCoinsView::GetBestBlock() const { return uint256(); }
