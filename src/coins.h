--- conflicted
+++ resolved
@@ -1,9 +1,5 @@
 // Copyright (c) 2009-2010 Satoshi Nakamoto
-<<<<<<< HEAD
 // Copyright (c) 2009-2018 The Bitcoin Core developers
-=======
-// Copyright (c) 2009-2017 The Bitcoin Core developers
->>>>>>> 07428419
 // Distributed under the MIT software license, see the accompanying
 // file COPYING or http://www.opensource.org/licenses/mit-license.php.
 
@@ -345,11 +341,7 @@
     //! Calculate the size of the cache (in bytes)
     size_t DynamicMemoryUsage() const;
 
-<<<<<<< HEAD
-    /**
-=======
-    /** 
->>>>>>> 07428419
+    /**
      * Amount of unites coming in to a transaction
      * Note that lightweight clients may not know anything besides the hash of previous transactions,
      * so may not be able to calculate this.
