--- conflicted
+++ resolved
@@ -900,13 +900,8 @@
 bool CBlockPolicyEstimator::Write(CAutoFile& fileout) const
 {
     try {
-<<<<<<< HEAD
         LOCK(m_cs_fee_estimator);
-        fileout << 149900; // version required to read: 0.14.99 or later
-=======
-        LOCK(cs_feeEstimator);
         fileout << 10000; // version required to read: 0.1.0 or later
->>>>>>> 44cd02af
         fileout << CLIENT_VERSION; // version that wrote the file
         fileout << nBestSeenHeight;
         if (BlockSpan() > HistoricalBlockSpan()/2) {
