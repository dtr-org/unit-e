--- conflicted
+++ resolved
@@ -1,9 +1,5 @@
 // Copyright (c) 2009-2010 Satoshi Nakamoto
-<<<<<<< HEAD
 // Copyright (c) 2009-2018 The Bitcoin Core developers
-=======
-// Copyright (c) 2009-2017 The Bitcoin Core developers
->>>>>>> 07428419
 // Distributed under the MIT software license, see the accompanying
 // file COPYING or http://www.opensource.org/licenses/mit-license.php.
 
@@ -245,11 +241,7 @@
             return false;
 
         // Check P2WSH standard limits
-<<<<<<< HEAD
-        if (witnessversion == 0 && witnessprogram.size() == WITNESS_V0_SCRIPTHASH_SIZE) {
-=======
         if (witnessProgram.IsPayToScriptHash()) {
->>>>>>> 07428419
             if (tx.vin[i].scriptWitness.stack.back().size() > MAX_STANDARD_P2WSH_SCRIPT_SIZE)
                 return false;
             size_t sizeWitnessStack = tx.vin[i].scriptWitness.stack.size() - 1;
