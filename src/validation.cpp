--- conflicted
+++ resolved
@@ -2204,12 +2204,9 @@
     bool full_flush_completed = false;
     try {
     {
-<<<<<<< HEAD
         bool fFlushForPrune = false;
         bool fDoFullFlush = false;
-=======
         LOCK(GetComponent<finalization::StateRepository>()->GetLock());
->>>>>>> 7e67c75d
         LOCK(cs_LastBlockFile);
         if (fPruneMode && (fCheckForPruning || nManualPruneHeight > 0) && !fReindex) {
             if (nManualPruneHeight > 0) {
@@ -2346,14 +2343,9 @@
     mempool.AddTransactionsUpdated(1);
 
     {
-<<<<<<< HEAD
         WaitableLock lock(g_best_block_mutex);
         g_best_block = pindexNew->GetBlockHash();
         g_best_block_cv.notify_all();
-=======
-        WaitableLock lock(csBestBlock);
-        cvBlockChange.notify_all();
->>>>>>> 7e67c75d
     }
 
     std::string warningMessages;
