--- conflicted
+++ resolved
@@ -302,8 +302,6 @@
 libunite_wallet_a_CPPFLAGS = $(AM_CPPFLAGS) $(UNITE_INCLUDES)
 libunite_wallet_a_CXXFLAGS = $(AM_CXXFLAGS) $(PIE_FLAGS)
 libunite_wallet_a_SOURCES = \
-<<<<<<< HEAD
-=======
   address/address.cpp \
   esperanza/init.cpp \
   esperanza/kernel.cpp \
@@ -315,7 +313,6 @@
   key/mnemonic/mnemonic.cpp \
   unilib/uninorms.cpp \
   unilib/utf8.cpp \
->>>>>>> 2fbef654
   wallet/crypter.cpp \
   wallet/db.cpp \
   wallet/feebumper.cpp \
@@ -444,10 +441,7 @@
   utilmoneystr.cpp \
   utilstrencodings.cpp \
   utiltime.cpp \
-<<<<<<< HEAD
-=======
   waiter.cpp \
->>>>>>> 2fbef654
   $(UNITE_CORE_H)
 
 if GLIBC_BACK_COMPAT
@@ -480,10 +474,7 @@
   $(LIBUNIVALUE) \
   $(LIBUNITE_UTIL) \
   $(LIBUNITE_WALLET) \
-<<<<<<< HEAD
-=======
   $(LIBUNITE_UTIL) \
->>>>>>> 2fbef654
   $(LIBUNITE_ZMQ) \
   $(LIBUNITE_CONSENSUS) \
   $(LIBUNITE_CRYPTO) \
