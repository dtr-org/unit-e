// Copyright (c) 2009-2010 Satoshi Nakamoto
// Copyright (c) 2009-2017 The Bitcoin Core developers
// Distributed under the MIT software license, see the accompanying
// file COPYING or http://www.opensource.org/licenses/mit-license.php.

/**
 * Server/client environment: argument handling, config file parsing,
 * logging, thread wrappers, startup time
 */
#ifndef UNITE_UTIL_H
#define UNITE_UTIL_H

#if defined(HAVE_CONFIG_H)
#include <config/unite-config.h>
#endif

#include <compat.h>
#include <fs.h>
#include <sync.h>
#include <tinyformat.h>
#include <utiltime.h>

#include <atomic>
#include <exception>
#include <map>
#include <memory>
#include <stdint.h>
#include <string>
#include <vector>

#include <boost/signals2/signal.hpp>
#include <boost/thread/condition_variable.hpp> // for boost::thread_interrupted

// Application startup time (used for uptime calculation)
int64_t GetStartupTime();

static const bool DEFAULT_LOGTIMEMICROS = false;
static const bool DEFAULT_LOGIPS        = false;
static const bool DEFAULT_LOGTIMESTAMPS = true;
static const bool DEFAULT_LOGCATEGORIES = true;
extern const char * const DEFAULT_DEBUGLOGFILE;

/** Signals for translation. */
class CTranslationInterface
{
public:
    /** Translate a message to the native language of the user. */
    boost::signals2::signal<std::string (const char* psz)> Translate;
};

extern bool fPrintToConsole;
extern bool fPrintToDebugLog;

extern bool fLogTimestamps;
extern bool fLogTimeMicros;
extern bool fLogCategories;
extern bool fLogIPs;
extern std::atomic<bool> fReopenDebugLog;
extern CTranslationInterface translationInterface;

extern const char * const UNITE_CONF_FILENAME;
extern const char * const UNITE_PID_FILENAME;

extern std::atomic<uint32_t> logCategories;

/**
 * Translation function: Call Translate signal on UI interface, which returns a boost::optional result.
 * If no translation slot is registered, nothing is returned, and simply return the input.
 */
inline std::string _(const char* psz)
{
    boost::optional<std::string> rv = translationInterface.Translate(psz);
    return rv ? (*rv) : psz;
}

void SetupEnvironment();
bool SetupNetworking();

struct CLogCategoryActive
{
    std::string category;
    bool active;
};

namespace BCLog {
    enum LogFlags : uint32_t {
        NONE        = 0,
        NET         = (1 <<  0),
        TOR         = (1 <<  1),
        MEMPOOL     = (1 <<  2),
        HTTP        = (1 <<  3),
        BENCH       = (1 <<  4),
        ZMQ         = (1 <<  5),
        DB          = (1 <<  6),
        RPC         = (1 <<  7),
        ESTIMATEFEE = (1 <<  8),
        ADDRMAN     = (1 <<  9),
        SELECTCOINS = (1 << 10),
        REINDEX     = (1 << 11),
        CMPCTBLOCK  = (1 << 12),
        RAND        = (1 << 13),
        PRUNE       = (1 << 14),
        PROXY       = (1 << 15),
        MEMPOOLREJ  = (1 << 16),
        LIBEVENT    = (1 << 17),
        COINDB      = (1 << 18),
        QT          = (1 << 19),
        LEVELDB     = (1 << 20),
        ESPERANZA   = (1 << 26),
        SNAPSHOT    = (1 << 27),
        ALL         = ~(uint32_t)0,
    };
}
/** Return true if log accepts specified category */
static inline bool LogAcceptCategory(uint32_t category)
{
    return (logCategories.load(std::memory_order_relaxed) & category) != 0;
}

/** Returns a string with the log categories. */
std::string ListLogCategories();

/** Returns a vector of the active log categories. */
std::vector<CLogCategoryActive> ListActiveLogCategories();

/** Return true if str parses as a log category and set the flags in f */
bool GetLogCategory(uint32_t *f, const std::string *str);

/** Send a string to the log output */
int LogPrintStr(const std::string &str, BCLog::LogFlags category = BCLog::NONE);

/** Get format string from VA_ARGS for error reporting */
template<typename... Args> std::string FormatStringFromLogArgs(const char *fmt, const Args&... args) { return fmt; }

static inline void MarkUsed() {}
template<typename T, typename... Args> static inline void MarkUsed(const T& t, const Args&... args)
{
    (void)t;
    MarkUsed(args...);
}

// Be conservative when using LogPrintf/error or other things which
// unconditionally log to debug.log! It should not be the case that an inbound
// peer can fill up a users disk with debug.log entries.

#ifdef USE_COVERAGE
#define LogPrintf(...) do { MarkUsed(__VA_ARGS__); } while(0)
#define LogPrint(category, ...) do { MarkUsed(__VA_ARGS__); } while(0)
#else
#define LogPrintf(...) do { \
    std::string _log_msg_; /* Unlikely name to avoid shadowing variables */ \
    try { \
        _log_msg_ = tfm::format(__VA_ARGS__); \
    } catch (tinyformat::format_error &fmterr) { \
        /* Original format string will have newline so don't add one here */ \
        _log_msg_ = "Error \"" + std::string(fmterr.what()) + "\" while formatting log message: " + FormatStringFromLogArgs(__VA_ARGS__); \
    } \
    LogPrintStr(_log_msg_); \
} while(0)

#define LogPrint(category, ...) do { \
    if (LogAcceptCategory((category))) { \
            std::string _log_msg_; /* Unlikely name to avoid shadowing variables */ \
        try { \
            _log_msg_ = tfm::format(__VA_ARGS__); \
        } catch (tinyformat::format_error &fmterr) { \
            /* Original format string will have newline so don't add one here */ \
            _log_msg_ = "Error \"" + std::string(fmterr.what()) + "\" while formatting log message: " + FormatStringFromLogArgs(__VA_ARGS__); \
        } \
        LogPrintStr(_log_msg_, category); \
    } \
} while(0)
#endif

template<typename... Args>
bool error(const char* fmt, const Args&... args)
{
    LogPrintStr("ERROR: " + tfm::format(fmt, args...) + "\n");
    return false;
}

template<int errcode, typename... Args>
int error(const char *fmt, const Args&... args)
{
    LogPrintStr("ERROR: " + tfm::format(fmt, args...) + "\n");
    return errcode;
}

void PrintExceptionContinue(const std::exception *pex, const char* pszThread);
void FileCommit(FILE *file);
bool TruncateFile(FILE *file, unsigned int length);
int RaiseFileDescriptorLimit(int nMinFD);
void AllocateFileRange(FILE *file, unsigned int offset, unsigned int length);
bool RenameOver(fs::path src, fs::path dest);
bool LockDirectory(const fs::path& directory, const std::string lockfile_name, bool probe_only=false);

/** Release all directory locks. This is used for unit testing only, at runtime
 * the global destructor will take care of the locks.
 */
void ReleaseDirectoryLocks();

bool TryCreateDirectories(const fs::path& p);
fs::path GetDefaultDataDir();
const fs::path &GetDataDir(bool fNetSpecific = true);
void ClearDatadirCache();
fs::path GetConfigFile(const std::string& confPath);
#ifndef WIN32
fs::path GetPidFile();
void CreatePidFile(const fs::path &path, pid_t pid);
#endif
#ifdef WIN32
fs::path GetSpecialFolderPath(int nFolder, bool fCreate = true);
#endif
fs::path GetDebugLogPath();
bool OpenDebugLog();
void ShrinkDebugFile();
void runCommand(const std::string& strCommand);

inline bool IsSwitchChar(char c)
{
#ifdef WIN32
    return c == '-' || c == '/';
#else
    return c == '-';
#endif
}

class ArgsManager
{
protected:
    mutable CCriticalSection cs_args;
    std::map<std::string, std::string> mapArgs;
    std::map<std::string, std::vector<std::string>> mapMultiArgs;
public:
    void ParseParameters(int argc, const char*const argv[]);
    void ReadConfigFile(const std::string& confPath);

    /**
     * Return a vector of strings of the given argument
     *
     * @param strArg Argument to get (e.g. "-foo")
     * @return command-line arguments
     */
    std::vector<std::string> GetArgs(const std::string& strArg) const;

    /**
     * Return true if the given argument has been manually set
     *
     * @param strArg Argument to get (e.g. "-foo")
     * @return true if the argument has been set
     */
    bool IsArgSet(const std::string& strArg) const;

    /**
     * Return string argument or default value
     *
     * @param strArg Argument to get (e.g. "-foo")
     * @param strDefault (e.g. "1")
     * @return command-line argument or default value
     */
    std::string GetArg(const std::string& strArg, const std::string& strDefault) const;

    /**
     * Return integer argument or default value
     *
     * @param strArg Argument to get (e.g. "-foo")
     * @param nDefault (e.g. 1)
     * @return command-line argument (0 if invalid number) or default value
     */
    int64_t GetArg(const std::string& strArg, int64_t nDefault) const;

    /**
     * Return boolean argument or default value
     *
     * @param strArg Argument to get (e.g. "-foo")
     * @param fDefault (true or false)
     * @return command-line argument or default value
     */
    bool GetBoolArg(const std::string& strArg, bool fDefault) const;

    /**
     * Set an argument if it doesn't already have a value
     *
     * @param strArg Argument to set (e.g. "-foo")
     * @param strValue Value (e.g. "1")
     * @return true if argument gets set, false if it already had a value
     */
    bool SoftSetArg(const std::string& strArg, const std::string& strValue);

    /**
     * Set a boolean argument if it doesn't already have a value
     *
     * @param strArg Argument to set (e.g. "-foo")
     * @param fValue Value (e.g. false)
     * @return true if argument gets set, false if it already had a value
     */
    bool SoftSetBoolArg(const std::string& strArg, bool fValue);

    // Forces an arg setting. Called by SoftSetArg() if the arg hasn't already
    // been set. Also called directly in testing.
    void ForceSetArg(const std::string& strArg, const std::string& strValue);
};

extern ArgsManager gArgs;

/**
 * Format a string to be used as group of options in help messages
 *
 * @param message Group name (e.g. "RPC server options:")
 * @return the formatted string
 */
std::string HelpMessageGroup(const std::string& message);

/**
 * Format a string to be used as option description in help messages
 *
 * @param option Option message (e.g. "-rpcuser=<user>")
 * @param message Option description (e.g. "Username for JSON-RPC connections")
 * @return the formatted string
 */
std::string HelpMessageOpt(const std::string& option, const std::string& message);

/**
 * Return the number of physical cores available on the current system.
 * @note This does not count virtual cores, such as those provided by HyperThreading
 * when boost is newer than 1.56.
 */
int GetNumCores();

void RenameThread(const char* name);

/**
 * .. and a wrapper that just calls func once
 */
template <typename Callable> void TraceThread(const char* name,  Callable func)
{
    std::string s = strprintf("unite-%s", name);
    RenameThread(s.c_str());
    try
    {
        LogPrintf("%s thread start\n", name);
        func();
        LogPrintf("%s thread exit\n", name);
    }
    catch (const boost::thread_interrupted&)
    {
        LogPrintf("%s thread interrupt\n", name);
        throw;
    }
    catch (const std::exception& e) {
        PrintExceptionContinue(&e, name);
        throw;
    }
    catch (...) {
        PrintExceptionContinue(nullptr, name);
        throw;
    }
}

std::string CopyrightHolders(const std::string& strPrefix);

//! Substitute for C++14 std::make_unique.
template <typename T, typename... Args>
std::unique_ptr<T> MakeUnique(Args&&... args)
{
    return std::unique_ptr<T>(new T(std::forward<Args>(args)...));
}

<<<<<<< HEAD
=======
int64_t StrToEpoch(const std::string &input, bool fillMax = false);

>>>>>>> 2fbef654
#endif // UNITE_UTIL_H<|MERGE_RESOLUTION|>--- conflicted
+++ resolved
@@ -366,9 +366,6 @@
     return std::unique_ptr<T>(new T(std::forward<Args>(args)...));
 }
 
-<<<<<<< HEAD
-=======
 int64_t StrToEpoch(const std::string &input, bool fillMax = false);
 
->>>>>>> 2fbef654
 #endif // UNITE_UTIL_H