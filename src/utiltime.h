// Copyright (c) 2009-2010 Satoshi Nakamoto
<<<<<<< HEAD
// Copyright (c) 2009-2018 The Bitcoin Core developers
=======
// Copyright (c) 2009-2017 The Bitcoin Core developers
>>>>>>> 07428419
// Distributed under the MIT software license, see the accompanying
// file COPYING or http://www.opensource.org/licenses/mit-license.php.

#ifndef UNITE_UTILTIME_H
#define UNITE_UTILTIME_H

#include <stdint.h>
#include <string>

/**
 * GetTimeMicros() and GetTimeMillis() both return the system time, but in
 * different units. GetTime() returns the system time in seconds, but also
 * supports mocktime, where the time can be specified by the user, eg for
 * testing (eg with the setmocktime rpc, or -mocktime argument).
 *
 * TODO: Rework these functions to be type-safe (so that we don't inadvertently
 * compare numbers with different units, or compare a mocktime to system time).
 */

int64_t GetTime();
int64_t GetTimeMillis();
int64_t GetTimeMicros();
int64_t GetSystemTimeInSeconds(); // Like GetTime(), but not mockable
void SetMockTime(int64_t nMockTimeIn);
int64_t GetMockTime();
void MilliSleep(int64_t n);

<<<<<<< HEAD
/**
 * ISO 8601 formatting is preferred. Use the FormatISO8601{DateTime,Date,Time}
 * helper functions if possible.
 */
std::string FormatISO8601DateTime(int64_t nTime);
std::string FormatISO8601Date(int64_t nTime);
std::string FormatISO8601Time(int64_t nTime);

=======
std::string DateTimeStrFormat(const char* pszFormat, int64_t nTime);
std::string DateTimeToString(const int64_t time, const char* pszFormat = "%Y-%m-%d %H:%M:%S");

class RAIIMockTime {
private:
  int64_t m_prev_mock_time;

public:
  RAIIMockTime(int64_t mock_time, bool set_time) {
    m_prev_mock_time = GetMockTime();
    if (set_time) {
      SetMockTime(mock_time);
    }
  }

  ~RAIIMockTime() {
    SetMockTime(m_prev_mock_time);
  }
};

>>>>>>> 07428419
#endif // UNITE_UTILTIME_H<|MERGE_RESOLUTION|>--- conflicted
+++ resolved
@@ -1,9 +1,5 @@
 // Copyright (c) 2009-2010 Satoshi Nakamoto
-<<<<<<< HEAD
 // Copyright (c) 2009-2018 The Bitcoin Core developers
-=======
-// Copyright (c) 2009-2017 The Bitcoin Core developers
->>>>>>> 07428419
 // Distributed under the MIT software license, see the accompanying
 // file COPYING or http://www.opensource.org/licenses/mit-license.php.
 
@@ -31,7 +27,6 @@
 int64_t GetMockTime();
 void MilliSleep(int64_t n);
 
-<<<<<<< HEAD
 /**
  * ISO 8601 formatting is preferred. Use the FormatISO8601{DateTime,Date,Time}
  * helper functions if possible.
@@ -39,10 +34,6 @@
 std::string FormatISO8601DateTime(int64_t nTime);
 std::string FormatISO8601Date(int64_t nTime);
 std::string FormatISO8601Time(int64_t nTime);
-
-=======
-std::string DateTimeStrFormat(const char* pszFormat, int64_t nTime);
-std::string DateTimeToString(const int64_t time, const char* pszFormat = "%Y-%m-%d %H:%M:%S");
 
 class RAIIMockTime {
 private:
@@ -61,5 +52,4 @@
   }
 };
 
->>>>>>> 07428419
 #endif // UNITE_UTILTIME_H