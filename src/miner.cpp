// Copyright (c) 2009-2010 Satoshi Nakamoto
<<<<<<< HEAD
// Copyright (c) 2009-2019 The Bitcoin Core developers
=======
// Copyright (c) 2009-2018 The Bitcoin Core developers
// Copyright (c) 2018 The Bitcoin ABC developers
// Copyright (c) 2018-2019 The Unit-e developers
>>>>>>> 44cd02af
// Distributed under the MIT software license, see the accompanying
// file COPYING or http://www.opensource.org/licenses/mit-license.php.

#include <miner.h>

#include <amount.h>
#include <chain.h>
#include <chainparams.h>
#include <coins.h>
#include <consensus/consensus.h>
<<<<<<< HEAD
=======
#include <consensus/ltor.h>
>>>>>>> 44cd02af
#include <consensus/merkle.h>
#include <consensus/tx_verify.h>
#include <consensus/validation.h>
#include <esperanza/checks.h>
#include <esperanza/finalizationstate.h>
#include <injector.h>
#include <hash.h>
#include <net.h>
#include <policy/feerate.h>
#include <policy/policy.h>
#include <primitives/transaction.h>
#include <script/standard.h>
#include <timedata.h>
<<<<<<< HEAD
#include <util/moneystr.h>
#include <util/system.h>
=======
#include <txdb.h>
#include <util.h>
#include <utilmoneystr.h>
>>>>>>> 44cd02af
#include <validationinterface.h>
#include <wallet/wallet.h>

#include <algorithm>
#include <memory>
#include <queue>
#include <utility>

<<<<<<< HEAD
=======
// Unconfirmed transactions in the memory pool often depend on other
// transactions in the memory pool. When we select transactions from the
// pool, we select by highest fee rate of a transaction combined with all
// its ancestors.

>>>>>>> 44cd02af
int64_t UpdateTime(CBlockHeader* pblock, const Consensus::Params& consensusParams, const CBlockIndex* pindexPrev)
{
    int64_t nOldTime = pblock->nTime;
    int64_t nNewTime = std::max(pindexPrev->GetMedianTimePast()+1, GetAdjustedTime());

    if (nOldTime < nNewTime)
        pblock->nTime = nNewTime;

    return nNewTime - nOldTime;
}

BlockAssembler::Options::Options() {
    blockMinFeeRate = CFeeRate(DEFAULT_BLOCK_MIN_TX_FEE);
    nBlockMaxWeight = DEFAULT_BLOCK_MAX_WEIGHT;
}

BlockAssembler::BlockAssembler(const CChainParams& params, const Options& options) : chainparams(params)
{
    blockMinFeeRate = options.blockMinFeeRate;
    // Limit weight to between 4K and MAX_BLOCK_WEIGHT-4K for sanity:
    nBlockMaxWeight = std::max<size_t>(4000, std::min<size_t>(MAX_BLOCK_WEIGHT - 4000, options.nBlockMaxWeight));
}

static BlockAssembler::Options DefaultOptions()
{
    // Block resource limits
    // If -blockmaxweight is not given, limit to DEFAULT_BLOCK_MAX_WEIGHT
    BlockAssembler::Options options;
    options.nBlockMaxWeight = gArgs.GetArg("-blockmaxweight", DEFAULT_BLOCK_MAX_WEIGHT);
    CAmount n = 0;
    if (gArgs.IsArgSet("-blockmintxfee") && ParseMoney(gArgs.GetArg("-blockmintxfee", ""), n)) {
        options.blockMinFeeRate = CFeeRate(n);
    } else {
        options.blockMinFeeRate = CFeeRate(DEFAULT_BLOCK_MIN_TX_FEE);
    }
    return options;
}

BlockAssembler::BlockAssembler(const CChainParams& params) : BlockAssembler(params, DefaultOptions()) {}

void BlockAssembler::resetBlock()
{
    inBlock.clear();

    // Reserve space for coinbase tx
    nBlockWeight = 4000;
    nBlockSigOpsCost = 400;

    // These counters do not include coinbase tx
    nBlockTx = 0;
    nFees = 0;
}

<<<<<<< HEAD
Optional<int64_t> BlockAssembler::m_last_block_num_txs{nullopt};
Optional<int64_t> BlockAssembler::m_last_block_weight{nullopt};

std::unique_ptr<CBlockTemplate> BlockAssembler::CreateNewBlock(const CScript& scriptPubKeyIn)
=======
std::unique_ptr<CBlockTemplate> BlockAssembler::CreateNewBlock(const CScript& scriptPubKeyIn, CWallet *pwallet)
>>>>>>> 44cd02af
{
    //TODO UNIT-E: Remove this as soon as we move to the new proposing logic
    // Get the wallet that is used to retrieve the stakable coins.
    // If a wallet is not explicitly provided, stake on the first one available.
    std::shared_ptr<CWallet> wallet;
    if (!pwallet) {
        std::vector<std::shared_ptr<CWallet>> wallets = GetComponent<proposer::MultiWallet>()->GetWallets();
        assert(!wallets.empty());
        wallet = wallets[0];
        pwallet = wallet.get();
    }

    int64_t nTimeStart = GetTimeMicros();

    resetBlock();

    pblocktemplate.reset(new CBlockTemplate());

    if(!pblocktemplate.get())
        return nullptr;
    pblock = &pblocktemplate->block; // pointer for convenience

    // Add dummy coinbase tx as first transaction
    pblock->vtx.emplace_back();
    pblocktemplate->vTxFees.push_back(-1); // updated at end
    pblocktemplate->vTxSigOpsCost.push_back(-1); // updated at end

    LOCK(cs_main);
    LOCK(pwallet->cs_wallet);
    LOCK(GetComponent<finalization::StateRepository>()->GetLock());
    LOCK(mempool.cs);
    CBlockIndex* pindexPrev = chainActive.Tip();
    assert(pindexPrev != nullptr);
    nHeight = pindexPrev->nHeight + 1;

    pblock->nVersion = ComputeBlockVersion(pindexPrev, chainparams.GetConsensus());
    // -regtest only: allow overriding block.nVersion with
    // -blockversion=N to test forking scenarios
    if (chainparams.MineBlocksOnDemand())
        pblock->nVersion = gArgs.GetArg("-blockversion", pblock->nVersion);

    pblock->nTime = GetAdjustedTime();
    const int64_t nMedianTimePast = pindexPrev->GetMedianTimePast();

    nLockTimeCutoff = (STANDARD_LOCKTIME_VERIFY_FLAGS & LOCKTIME_MEDIAN_TIME_PAST)
                       ? nMedianTimePast
                       : pblock->GetBlockTime();

<<<<<<< HEAD
    // Decide whether to include witness transactions
    // This is only needed in case the witness softfork activation is reverted
    // (which would require a very deep reorganization).
    // Note that the mempool would accept transactions with witness data before
    // IsWitnessEnabled, but we would only ever mine blocks after IsWitnessEnabled
    // unless there is a massive block reorganization with the witness softfork
    // not activated.
    // TODO: replace this with a call to main to assess validity of a mempool
    // transaction (which in most cases can be a no-op).
    fIncludeWitness = IsWitnessEnabled(pindexPrev, chainparams.GetConsensus());
=======
    AddMandatoryTxs();
>>>>>>> 44cd02af

    int nPackagesSelected = 0;
    int nDescendantsUpdated = 0;
    addPackageTxs(nPackagesSelected, nDescendantsUpdated);

    ltor::SortTransactions(pblock->vtx);

    int64_t nTime1 = GetTimeMicros();

<<<<<<< HEAD
    m_last_block_num_txs = nBlockTx;
    m_last_block_weight = nBlockWeight;
=======
    std::vector<uint8_t> snapshot_hash = pcoinsTip->GetSnapshotHash().GetHashVector(*chainActive.Tip());
>>>>>>> 44cd02af

    // Create coinbase transaction.
    const staking::CoinSet &stakeable_coins = pwallet->GetWalletExtension().GetStakeableCoins();
    if (stakeable_coins.empty()) {
      throw std::runtime_error(strprintf("%s: no stakeable coins.", __func__));
    }

    // TODO UNIT-E: We can completely remove the whole `CreateNewBlock` once we
    // migrated all the functional tests. At the moment this is a workaround to
    // make them still work.
    bool success = false;
    CValidationState state;
    const staking::ActiveChain *active_chain = GetComponent<staking::ActiveChain>();
    for (const staking::Coin &coin : stakeable_coins) {
      proposer::EligibleCoin eligible_coin = {
          staking::Coin(active_chain->GetBlockIndex(coin.GetTransactionId()),
              COutPoint(coin.GetTransactionId(), coin.GetOutputIndex()),
              CTxOut(coin.GetAmount(), scriptPubKeyIn)),
          GetRandHash(), //TODO UNIT-E: At the moment is not used, since we still have PoW here
          GetComponent<blockchain::Behavior>()->CalculateBlockReward(nHeight),
          0, //TODO UNIT-E: At the moment is not used, since we still have PoW here
          0, //TODO UNIT-E: At the moment is not used, since we still have PoW here
          0 //TODO UNIT-E: At the moment is not used, since we still have PoW here
      };

      const CTransactionRef coinbase = GetComponent<proposer::BlockBuilder>()->BuildCoinbaseTransaction(uint256(snapshot_hash), eligible_coin, staking::CoinSet(), nFees, scriptPubKeyIn, pwallet->GetWalletExtension());
      pblocktemplate->block.vtx[0] = coinbase;

      LogPrintf("%s: block weight=%u txs=%u fees=%ld sigops=%d\n", __func__, GetBlockWeight(*pblock), nBlockTx, nFees, nBlockSigOpsCost);

      // Fill in header
      pblock->hashPrevBlock  = pindexPrev->GetBlockHash();
      UpdateTime(pblock, chainparams.GetConsensus(), pindexPrev);
      pblock->nBits          = GetComponent<blockchain::Behavior>()->GetGenesisBlock().nBits;
      pblocktemplate->vTxSigOpsCost[0] = WITNESS_SCALE_FACTOR * GetLegacySigOpCount(*pblock->vtx[0]);

      state = CValidationState();
      // The Block created here is not a proper block and will be fully checked later
      // when invoking ProcessNewBlock. Here we do not have a proper coinbase, no
      // stake, and the merkle tree is not computed yet - thus these checks are
      // skipped. The merkle tree computation was bypassed in bitcoin using a
      // boolean flag fCheckMerkleTree too.
      const TestBlockValidityFlags::Type flags =
          TestBlockValidityFlags::SKIP_MERKLE_TREE_CHECK |
          TestBlockValidityFlags::SKIP_ELIGIBILITY_CHECK;
      if (TestBlockValidity(state, chainparams, *pblock, pindexPrev, flags)) {
        success = true;
        break;
      }
    }

    if (!success) {
        throw std::runtime_error(strprintf("%s: TestBlockValidity failed: %s", __func__, FormatStateMessage(state)));
    }
    int64_t nTime2 = GetTimeMicros();

    LogPrint(BCLog::BENCH, "CreateNewBlock() packages: %.2fms (%d packages, %d updated descendants), validity: %.2fms (total %.2fms)\n", 0.001 * (nTime1 - nTimeStart), nPackagesSelected, nDescendantsUpdated, 0.001 * (nTime2 - nTime1), 0.001 * (nTime2 - nTimeStart));

    return std::move(pblocktemplate);
}

std::unique_ptr<CBlockTemplate> BlockAssembler::PickTransactions()
{
    LOCK(GetComponent<finalization::StateRepository>()->GetLock());
    LOCK(mempool.cs);

    resetBlock();

    pblocktemplate.reset(new CBlockTemplate());
    pblock = &pblocktemplate->block; // pointer for convenience

    // Add dummy coinbase tx as first transaction
    pblock->vtx.emplace_back();

    AddMandatoryTxs();

    int nPackagesSelected = 0;
    int nDescendantsUpdated = 0;
    addPackageTxs(nPackagesSelected, nDescendantsUpdated);

    ltor::SortTransactions(pblock->vtx);
    pblock->vtx.erase(pblock->vtx.begin());

    return std::move(pblocktemplate);
}

void BlockAssembler::AddMandatoryTxs()
{
    const finalization::FinalizationState *fin_state =
        GetComponent<finalization::StateRepository>()->GetTipState();
    assert(fin_state !=nullptr);

    auto mi = mempool.mapTx.get<ancestor_score>().begin();
    for (;mi != mempool.mapTx.get<ancestor_score>().end(); ++mi) {

        if (mi->GetTx().IsVote()) {
            CValidationState state;
            //Check again in case the vote became invalid in the meanwhile (different target now)
            if (esperanza::ContextualCheckVoteTx(mi->GetTx(), state, *fin_state, *pcoinsTip)) {
                AddToBlock(mempool.mapTx.project<0>(mi));
                LogPrint(BCLog::FINALIZATION, /* Continued */
                         "%s: Add vote with id %s to a new block.\n",
                         __func__,
                         mi->GetTx().GetHash().GetHex());
            }
            continue;
        }
        if (mi->GetTx().IsSlash()) {

            AddToBlock(mempool.mapTx.project<0>(mi));
            LogPrint(BCLog::FINALIZATION, "%s: Add slash with id %s to a new block.\n",
                     __func__,
                     mi->GetTx().GetHash().GetHex());
            continue;
        }
    }
}

void BlockAssembler::onlyUnconfirmed(CTxMemPool::setEntries& testSet)
{
    for (CTxMemPool::setEntries::iterator iit = testSet.begin(); iit != testSet.end(); ) {
        // Only test txs not already in the block
        if (inBlock.count(*iit)) {
            testSet.erase(iit++);
        }
        else {
            iit++;
        }
    }
}

bool BlockAssembler::TestPackage(uint64_t packageSize, int64_t packageSigOpsCost) const
{
    // TODO: switch to weight-based accounting for packages instead of vsize-based accounting.
    if (nBlockWeight + WITNESS_SCALE_FACTOR * packageSize >= nBlockMaxWeight)
        return false;
    if (nBlockSigOpsCost + packageSigOpsCost >= MAX_BLOCK_SIGOPS_COST)
        return false;
    return true;
}

// Perform transaction-level checks before adding to block:
// - transaction finality (locktime)
bool BlockAssembler::TestPackageTransactions(const CTxMemPool::setEntries& package)
{
    for (CTxMemPool::txiter it : package) {
        if (!IsFinalTx(it->GetTx(), nHeight, nLockTimeCutoff))
            return false;
    }
    return true;
}

void BlockAssembler::AddToBlock(CTxMemPool::txiter iter)
{
    pblock->vtx.emplace_back(iter->GetSharedTx());
    pblocktemplate->vTxFees.push_back(iter->GetFee());
    pblocktemplate->vTxSigOpsCost.push_back(iter->GetSigOpCost());
    nBlockWeight += iter->GetTxWeight();
    ++nBlockTx;
    nBlockSigOpsCost += iter->GetSigOpCost();
    nFees += iter->GetFee();
    inBlock.insert(iter);

    bool fPrintPriority = gArgs.GetBoolArg("-printpriority", DEFAULT_PRINTPRIORITY);
    if (fPrintPriority) {
        LogPrintf("fee %s txid %s\n",
                  CFeeRate(iter->GetModifiedFee(), iter->GetTxSize()).ToString(),
                  iter->GetTx().GetHash().ToString());
    }
}

int BlockAssembler::UpdatePackagesForAdded(const CTxMemPool::setEntries& alreadyAdded,
        indexed_modified_transaction_set &mapModifiedTx)
{
    int nDescendantsUpdated = 0;
    for (CTxMemPool::txiter it : alreadyAdded) {
        CTxMemPool::setEntries descendants;
        mempool.CalculateDescendants(it, descendants);
        // Insert all descendants (not yet in block) into the modified set
        for (CTxMemPool::txiter desc : descendants) {
            if (alreadyAdded.count(desc))
                continue;
            ++nDescendantsUpdated;
            modtxiter mit = mapModifiedTx.find(desc);
            if (mit == mapModifiedTx.end()) {
                CTxMemPoolModifiedEntry modEntry(desc);
                modEntry.nSizeWithAncestors -= it->GetTxSize();
                modEntry.nModFeesWithAncestors -= it->GetModifiedFee();
                modEntry.nSigOpCostWithAncestors -= it->GetSigOpCost();
                mapModifiedTx.insert(modEntry);
            } else {
                mapModifiedTx.modify(mit, update_for_parent_inclusion(it));
            }
        }
    }
    return nDescendantsUpdated;
}

// Skip entries in mapTx that are already in a block or are present
// in mapModifiedTx (which implies that the mapTx ancestor state is
// stale due to ancestor inclusion in the block)
// Also skip transactions that we've already failed to add. This can happen if
// we consider a transaction in mapModifiedTx and it fails: we can then
// potentially consider it again while walking mapTx.  It's currently
// guaranteed to fail again, but as a belt-and-suspenders check we put it in
// failedTx and avoid re-evaluation, since the re-evaluation would be using
// cached size/sigops/fee values that are not actually correct.
bool BlockAssembler::SkipMapTxEntry(CTxMemPool::txiter it, indexed_modified_transaction_set &mapModifiedTx, CTxMemPool::setEntries &failedTx)
{
    assert (it != mempool.mapTx.end());
    return mapModifiedTx.count(it) || inBlock.count(it) || failedTx.count(it);
}

void BlockAssembler::SortForBlock(const CTxMemPool::setEntries& package, std::vector<CTxMemPool::txiter>& sortedEntries)
{
    // Sort package by ancestor count
    // If a transaction A depends on transaction B, then A's ancestor count
    // must be greater than B's.  So this is sufficient to validly order the
    // transactions for block inclusion.
    sortedEntries.clear();
    sortedEntries.insert(sortedEntries.begin(), package.begin(), package.end());
    std::sort(sortedEntries.begin(), sortedEntries.end(), CompareTxIterByAncestorCount());
}

// This transaction selection algorithm orders the mempool based
// on feerate of a transaction including all unconfirmed ancestors.
// Since we don't remove transactions from the mempool as we select them
// for block inclusion, we need an alternate method of updating the feerate
// of a transaction with its not-yet-selected ancestors as we go.
// This is accomplished by walking the in-mempool descendants of selected
// transactions and storing a temporary modified state in mapModifiedTxs.
// Each time through the loop, we compare the best transaction in
// mapModifiedTxs with the next transaction in the mempool to decide what
// transaction package to work on next.
void BlockAssembler::addPackageTxs(int &nPackagesSelected, int &nDescendantsUpdated)
{
    // mapModifiedTx will store sorted packages after they are modified
    // because some of their txs are already in the block
    indexed_modified_transaction_set mapModifiedTx;
    // Keep track of entries that failed inclusion, to avoid duplicate work
    CTxMemPool::setEntries failedTx;

    // Start by adding all descendants of previously added txs to mapModifiedTx
    // and modifying them for their already included ancestors
    UpdatePackagesForAdded(inBlock, mapModifiedTx);

    CTxMemPool::indexed_transaction_set::index<ancestor_score>::type::iterator mi = mempool.mapTx.get<ancestor_score>().begin();
    CTxMemPool::txiter iter;

    // Limit the number of attempts to add transactions to the block when it is
    // close to full; this is just a simple heuristic to finish quickly if the
    // mempool has a lot of entries.
    const int64_t MAX_CONSECUTIVE_FAILURES = 1000;
    int64_t nConsecutiveFailed = 0;

    while (mi != mempool.mapTx.get<ancestor_score>().end() || !mapModifiedTx.empty())
    {
        // First try to find a new transaction in mapTx to evaluate.
        if (mi != mempool.mapTx.get<ancestor_score>().end() &&
                SkipMapTxEntry(mempool.mapTx.project<0>(mi), mapModifiedTx, failedTx)) {
            ++mi;
            continue;
        }

        // Now that mi is not stale, determine which transaction to evaluate:
        // the next entry from mapTx, or the best from mapModifiedTx?
        bool fUsingModified = false;

        modtxscoreiter modit = mapModifiedTx.get<ancestor_score>().begin();
        if (mi == mempool.mapTx.get<ancestor_score>().end()) {
            // We're out of entries in mapTx; use the entry from mapModifiedTx
            iter = modit->iter;
            fUsingModified = true;
        } else {
            // Try to compare the mapTx entry to the mapModifiedTx entry
            iter = mempool.mapTx.project<0>(mi);
            if (modit != mapModifiedTx.get<ancestor_score>().end() &&
                    CompareTxMemPoolEntryByAncestorFee()(*modit, CTxMemPoolModifiedEntry(iter))) {
                // The best entry in mapModifiedTx has higher score
                // than the one from mapTx.
                // Switch which transaction (package) to consider
                iter = modit->iter;
                fUsingModified = true;
            } else {
                // Either no entry in mapModifiedTx, or it's worse than mapTx.
                // Increment mi for the next loop iteration.
                ++mi;
            }
        }

        // We skip mapTx entries that are inBlock, and mapModifiedTx shouldn't
        // contain anything that is inBlock.
        assert(!inBlock.count(iter));

        uint64_t packageSize = iter->GetSizeWithAncestors();
        CAmount packageFees = iter->GetModFeesWithAncestors();
        int64_t packageSigOpsCost = iter->GetSigOpCostWithAncestors();
        if (fUsingModified) {
            packageSize = modit->nSizeWithAncestors;
            packageFees = modit->nModFeesWithAncestors;
            packageSigOpsCost = modit->nSigOpCostWithAncestors;
        }

        if (packageFees < blockMinFeeRate.GetFee(packageSize)) {
            // Everything else we might consider has a lower fee rate
            return;
        }

        if (!TestPackage(packageSize, packageSigOpsCost)) {
            if (fUsingModified) {
                // Since we always look at the best entry in mapModifiedTx,
                // we must erase failed entries so that we can consider the
                // next best entry on the next loop iteration
                mapModifiedTx.get<ancestor_score>().erase(modit);
                failedTx.insert(iter);
            }

            ++nConsecutiveFailed;

            if (nConsecutiveFailed > MAX_CONSECUTIVE_FAILURES && nBlockWeight >
                    nBlockMaxWeight - 4000) {
                // Give up if we're close to full and haven't succeeded in a while
                break;
            }
            continue;
        }

        CTxMemPool::setEntries ancestors;
        uint64_t nNoLimit = std::numeric_limits<uint64_t>::max();
        std::string dummy;
        mempool.CalculateMemPoolAncestors(*iter, ancestors, nNoLimit, nNoLimit, nNoLimit, nNoLimit, dummy, false);

        onlyUnconfirmed(ancestors);
        ancestors.insert(iter);

        // Test if all tx's are Final
        if (!TestPackageTransactions(ancestors)) {
            if (fUsingModified) {
                mapModifiedTx.get<ancestor_score>().erase(modit);
                failedTx.insert(iter);
            }
            continue;
        }

        // This transaction will make it in; reset the failed counter.
        nConsecutiveFailed = 0;

        // Package can be added. Sort the entries in a valid order.
        std::vector<CTxMemPool::txiter> sortedEntries;
        SortForBlock(ancestors, sortedEntries);

        for (size_t i=0; i<sortedEntries.size(); ++i) {
            AddToBlock(sortedEntries[i]);
            // Erase from the modified set, if present
            mapModifiedTx.erase(sortedEntries[i]);
        }

        ++nPackagesSelected;

        // Update transactions that depend on each of these
        nDescendantsUpdated += UpdatePackagesForAdded(ancestors, mapModifiedTx);
    }
}

void IncrementExtraNonce(CBlock* pblock, const CBlockIndex* pindexPrev, unsigned int& nExtraNonce)
{
    // Update nExtraNonce
    static uint256 hashPrevBlock;
    if (hashPrevBlock != pblock->hashPrevBlock)
    {
        nExtraNonce = 0;
        hashPrevBlock = pblock->hashPrevBlock;
    }
    ++nExtraNonce;
    unsigned int nHeight = pindexPrev->nHeight+1; // Height first in coinbase required for block.version=2

    const std::vector<uint8_t> snapshot_hash = pcoinsTip->GetSnapshotHash().GetHashVector(*pindexPrev);
    CMutableTransaction txCoinbase(*pblock->vtx[0]);
    txCoinbase.vin[0].scriptSig = (CScript() << CScriptNum::serialize(nHeight) << snapshot_hash << CScriptNum(nExtraNonce)) + COINBASE_FLAGS;
    assert(txCoinbase.vin[0].scriptSig.size() <= 100);

    pblock->vtx[0] = MakeTransactionRef(std::move(txCoinbase));
    pblock->ComputeMerkleTrees();
}<|MERGE_RESOLUTION|>--- conflicted
+++ resolved
@@ -1,11 +1,6 @@
 // Copyright (c) 2009-2010 Satoshi Nakamoto
-<<<<<<< HEAD
 // Copyright (c) 2009-2019 The Bitcoin Core developers
-=======
-// Copyright (c) 2009-2018 The Bitcoin Core developers
-// Copyright (c) 2018 The Bitcoin ABC developers
 // Copyright (c) 2018-2019 The Unit-e developers
->>>>>>> 44cd02af
 // Distributed under the MIT software license, see the accompanying
 // file COPYING or http://www.opensource.org/licenses/mit-license.php.
 
@@ -16,10 +11,7 @@
 #include <chainparams.h>
 #include <coins.h>
 #include <consensus/consensus.h>
-<<<<<<< HEAD
-=======
 #include <consensus/ltor.h>
->>>>>>> 44cd02af
 #include <consensus/merkle.h>
 #include <consensus/tx_verify.h>
 #include <consensus/validation.h>
@@ -33,14 +25,9 @@
 #include <primitives/transaction.h>
 #include <script/standard.h>
 #include <timedata.h>
-<<<<<<< HEAD
+#include <txdb.h>
 #include <util/moneystr.h>
 #include <util/system.h>
-=======
-#include <txdb.h>
-#include <util.h>
-#include <utilmoneystr.h>
->>>>>>> 44cd02af
 #include <validationinterface.h>
 #include <wallet/wallet.h>
 
@@ -49,14 +36,11 @@
 #include <queue>
 #include <utility>
 
-<<<<<<< HEAD
-=======
 // Unconfirmed transactions in the memory pool often depend on other
 // transactions in the memory pool. When we select transactions from the
 // pool, we select by highest fee rate of a transaction combined with all
 // its ancestors.
 
->>>>>>> 44cd02af
 int64_t UpdateTime(CBlockHeader* pblock, const Consensus::Params& consensusParams, const CBlockIndex* pindexPrev)
 {
     int64_t nOldTime = pblock->nTime;
@@ -110,14 +94,7 @@
     nFees = 0;
 }
 
-<<<<<<< HEAD
-Optional<int64_t> BlockAssembler::m_last_block_num_txs{nullopt};
-Optional<int64_t> BlockAssembler::m_last_block_weight{nullopt};
-
-std::unique_ptr<CBlockTemplate> BlockAssembler::CreateNewBlock(const CScript& scriptPubKeyIn)
-=======
 std::unique_ptr<CBlockTemplate> BlockAssembler::CreateNewBlock(const CScript& scriptPubKeyIn, CWallet *pwallet)
->>>>>>> 44cd02af
 {
     //TODO UNIT-E: Remove this as soon as we move to the new proposing logic
     // Get the wallet that is used to retrieve the stakable coins.
@@ -166,20 +143,7 @@
                        ? nMedianTimePast
                        : pblock->GetBlockTime();
 
-<<<<<<< HEAD
-    // Decide whether to include witness transactions
-    // This is only needed in case the witness softfork activation is reverted
-    // (which would require a very deep reorganization).
-    // Note that the mempool would accept transactions with witness data before
-    // IsWitnessEnabled, but we would only ever mine blocks after IsWitnessEnabled
-    // unless there is a massive block reorganization with the witness softfork
-    // not activated.
-    // TODO: replace this with a call to main to assess validity of a mempool
-    // transaction (which in most cases can be a no-op).
-    fIncludeWitness = IsWitnessEnabled(pindexPrev, chainparams.GetConsensus());
-=======
     AddMandatoryTxs();
->>>>>>> 44cd02af
 
     int nPackagesSelected = 0;
     int nDescendantsUpdated = 0;
@@ -189,12 +153,7 @@
 
     int64_t nTime1 = GetTimeMicros();
 
-<<<<<<< HEAD
-    m_last_block_num_txs = nBlockTx;
-    m_last_block_weight = nBlockWeight;
-=======
     std::vector<uint8_t> snapshot_hash = pcoinsTip->GetSnapshotHash().GetHashVector(*chainActive.Tip());
->>>>>>> 44cd02af
 
     // Create coinbase transaction.
     const staking::CoinSet &stakeable_coins = pwallet->GetWalletExtension().GetStakeableCoins();
