--- conflicted
+++ resolved
@@ -1,11 +1,6 @@
 // Copyright (c) 2009-2010 Satoshi Nakamoto
-<<<<<<< HEAD
-// Copyright (c) 2009-2018 The Bitcoin Core developers
-=======
-// Copyright (c) 2009-2017 The Bitcoin Core developers
 // Copyright (c) 2018 The Bitcoin ABC developers
 // Copyright (c) 2018-2019 The Unit-e developers
->>>>>>> 07428419
 // Distributed under the MIT software license, see the accompanying
 // file COPYING or http://www.opensource.org/licenses/mit-license.php.
 
@@ -31,10 +26,7 @@
 #include <primitives/transaction.h>
 #include <script/standard.h>
 #include <timedata.h>
-<<<<<<< HEAD
-=======
 #include <txdb.h>
->>>>>>> 07428419
 #include <util.h>
 #include <utilmoneystr.h>
 #include <validationinterface.h>
@@ -45,15 +37,6 @@
 #include <queue>
 #include <utility>
 
-<<<<<<< HEAD
-=======
-//////////////////////////////////////////////////////////////////////////////
-//
-// UnitEMiner
-//
-
-//
->>>>>>> 07428419
 // Unconfirmed transactions in the memory pool often depend on other
 // transactions in the memory pool. When we select transactions from the
 // pool, we select by highest fee rate of a transaction combined with all
@@ -120,13 +103,14 @@
     nFees = 0;
 }
 
-std::unique_ptr<CBlockTemplate> BlockAssembler::CreateNewBlock(const CScript& scriptPubKeyIn, bool fMineWitnessTx, CWallet *wallet)
+std::unique_ptr<CBlockTemplate> BlockAssembler::CreateNewBlock(const CScript& scriptPubKeyIn, bool fMineWitnessTx, CWallet *pwallet)
 {
     //TODO UNIT-E: Remove this as soon as we move to the new proposing logic
     // Get the wallet that is used to retrieve the stakable coins.
     // If a wallet is not explicitly provided, stake on the first one available.
+    std::shared_ptr<CWallet> wallet(pwallet);
     if (!wallet) {
-        auto wallets = GetComponent<proposer::MultiWallet>()->GetWallets();
+        std::vector<std::shared_ptr<CWallet>> wallets = GetComponent<proposer::MultiWallet>()->GetWallets();
         assert(!wallets.empty());
         wallet = wallets[0];
     }
@@ -166,20 +150,7 @@
                        ? nMedianTimePast
                        : pblock->GetBlockTime();
 
-<<<<<<< HEAD
-    // Decide whether to include witness transactions
-    // This is only needed in case the witness softfork activation is reverted
-    // (which would require a very deep reorganization).
-    // Note that the mempool would accept transactions with witness data before
-    // IsWitnessEnabled, but we would only ever mine blocks after IsWitnessEnabled
-    // unless there is a massive block reorganization with the witness softfork
-    // not activated.
-    // TODO: replace this with a call to main to assess validity of a mempool
-    // transaction (which in most cases can be a no-op).
-    fIncludeWitness = IsWitnessEnabled(pindexPrev, chainparams.GetConsensus()) && fMineWitnessTx;
-=======
     AddMandatoryTxs();
->>>>>>> 07428419
 
     int nPackagesSelected = 0;
     int nDescendantsUpdated = 0;
