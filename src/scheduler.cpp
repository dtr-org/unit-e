<<<<<<< HEAD
// Copyright (c) 2015-2018 The Bitcoin Core developers
=======
// Copyright (c) 2015-2017 The Bitcoin Core developers
>>>>>>> 07428419
// Distributed under the MIT software license, see the accompanying
// file COPYING or http://www.opensource.org/licenses/mit-license.php.

#include <scheduler.h>

#include <random.h>
#include <reverselock.h>

#include <assert.h>
#include <boost/bind.hpp>
#include <utility>

CScheduler::CScheduler() : nThreadsServicingQueue(0), stopRequested(false), stopWhenEmpty(false)
{
}

CScheduler::~CScheduler()
{
    assert(nThreadsServicingQueue == 0);
}


#if BOOST_VERSION < 105000
static boost::system_time toPosixTime(const boost::chrono::system_clock::time_point& t)
{
    // Creating the posix_time using from_time_t loses sub-second precision. So rather than exporting the time_point to time_t,
    // start with a posix_time at the epoch (0) and add the milliseconds that have passed since then.
    return boost::posix_time::from_time_t(0) + boost::posix_time::milliseconds(boost::chrono::duration_cast<boost::chrono::milliseconds>(t.time_since_epoch()).count());
}
#endif

void CScheduler::serviceQueue()
{
    boost::unique_lock<boost::mutex> lock(newTaskMutex);
    ++nThreadsServicingQueue;

    // newTaskMutex is locked throughout this loop EXCEPT
    // when the thread is waiting or when the user's function
    // is called.
    while (!shouldStop()) {
        try {
            if (!shouldStop() && taskQueue.empty()) {
                reverse_lock<boost::unique_lock<boost::mutex> > rlock(lock);
                // Use this chance to get a tiny bit more entropy
                RandAddSeedSleep();
            }
            while (!shouldStop() && taskQueue.empty()) {
                // Wait until there is something to do.
                newTaskScheduled.wait(lock);
            }

            // Wait until either there is a new task, or until
            // the time of the first item on the queue:

// wait_until needs boost 1.50 or later; older versions have timed_wait:
#if BOOST_VERSION < 105000
            while (!shouldStop() && !taskQueue.empty() &&
                   newTaskScheduled.timed_wait(lock, toPosixTime(taskQueue.begin()->first))) {
                // Keep waiting until timeout
            }
#else
            // Some boost versions have a conflicting overload of wait_until that returns void.
            // Explicitly use a template here to avoid hitting that overload.
            while (!shouldStop() && !taskQueue.empty()) {
                boost::chrono::system_clock::time_point timeToWaitFor = taskQueue.begin()->first;
                if (newTaskScheduled.wait_until<>(lock, timeToWaitFor) == boost::cv_status::timeout)
                    break; // Exit loop after timeout, it means we reached the time of the event
            }
#endif
            // If there are multiple threads, the queue can empty while we're waiting (another
            // thread may service the task we were waiting on).
            if (shouldStop() || taskQueue.empty())
                continue;

            Function f = taskQueue.begin()->second;
            taskQueue.erase(taskQueue.begin());

            {
                // Unlock before calling f, so it can reschedule itself or another task
                // without deadlocking:
                reverse_lock<boost::unique_lock<boost::mutex> > rlock(lock);
                f();
            }
        } catch (...) {
            --nThreadsServicingQueue;
            throw;
        }
    }
    --nThreadsServicingQueue;
    newTaskScheduled.notify_one();
}

void CScheduler::stop(bool drain)
{
    {
        boost::unique_lock<boost::mutex> lock(newTaskMutex);
        if (drain)
            stopWhenEmpty = true;
        else
            stopRequested = true;
    }
    newTaskScheduled.notify_all();
}

void CScheduler::schedule(CScheduler::Function f, boost::chrono::system_clock::time_point t)
{
    {
        boost::unique_lock<boost::mutex> lock(newTaskMutex);
        taskQueue.insert(std::make_pair(t, f));
    }
    newTaskScheduled.notify_one();
}

void CScheduler::scheduleFromNow(CScheduler::Function f, int64_t deltaMilliSeconds)
{
    schedule(f, boost::chrono::system_clock::now() + boost::chrono::milliseconds(deltaMilliSeconds));
}

static void Repeat(CScheduler* s, CScheduler::Function f, int64_t deltaMilliSeconds)
{
    f();
    s->scheduleFromNow(boost::bind(&Repeat, s, f, deltaMilliSeconds), deltaMilliSeconds);
}

void CScheduler::scheduleEvery(CScheduler::Function f, int64_t deltaMilliSeconds)
{
    scheduleFromNow(boost::bind(&Repeat, this, f, deltaMilliSeconds), deltaMilliSeconds);
}

size_t CScheduler::getQueueInfo(boost::chrono::system_clock::time_point &first,
                             boost::chrono::system_clock::time_point &last) const
{
    boost::unique_lock<boost::mutex> lock(newTaskMutex);
    size_t result = taskQueue.size();
    if (!taskQueue.empty()) {
        first = taskQueue.begin()->first;
        last = taskQueue.rbegin()->first;
    }
    return result;
}

bool CScheduler::AreThreadsServicingQueue() const {
    boost::unique_lock<boost::mutex> lock(newTaskMutex);
    return nThreadsServicingQueue;
}


void SingleThreadedSchedulerClient::MaybeScheduleProcessQueue() {
    {
        LOCK(m_cs_callbacks_pending);
        // Try to avoid scheduling too many copies here, but if we
        // accidentally have two ProcessQueue's scheduled at once its
        // not a big deal.
        if (m_are_callbacks_running) return;
        if (m_callbacks_pending.empty()) return;
    }
    m_pscheduler->schedule(std::bind(&SingleThreadedSchedulerClient::ProcessQueue, this));
}

void SingleThreadedSchedulerClient::ProcessQueue() {
    std::function<void (void)> callback;
    {
        LOCK(m_cs_callbacks_pending);
        if (m_are_callbacks_running) return;
        if (m_callbacks_pending.empty()) return;
        m_are_callbacks_running = true;

        callback = std::move(m_callbacks_pending.front());
        m_callbacks_pending.pop_front();
    }

    // RAII the setting of fCallbacksRunning and calling MaybeScheduleProcessQueue
    // to ensure both happen safely even if callback() throws.
    struct RAIICallbacksRunning {
        SingleThreadedSchedulerClient* instance;
        explicit RAIICallbacksRunning(SingleThreadedSchedulerClient* _instance) : instance(_instance) {}
        ~RAIICallbacksRunning() {
            {
                LOCK(instance->m_cs_callbacks_pending);
                instance->m_are_callbacks_running = false;
            }
            instance->MaybeScheduleProcessQueue();
        }
    } raiicallbacksrunning(this);

    callback();
}

void SingleThreadedSchedulerClient::AddToProcessQueue(std::function<void (void)> func) {
    assert(m_pscheduler);

    {
        LOCK(m_cs_callbacks_pending);
        m_callbacks_pending.emplace_back(std::move(func));
    }
    MaybeScheduleProcessQueue();
}

void SingleThreadedSchedulerClient::EmptyQueue() {
    assert(!m_pscheduler->AreThreadsServicingQueue());
    bool should_continue = true;
    while (should_continue) {
        ProcessQueue();
        LOCK(m_cs_callbacks_pending);
        should_continue = !m_callbacks_pending.empty();
    }
}

size_t SingleThreadedSchedulerClient::CallbacksPending() {
    LOCK(m_cs_callbacks_pending);
    return m_callbacks_pending.size();
}<|MERGE_RESOLUTION|>--- conflicted
+++ resolved
@@ -1,8 +1,4 @@
-<<<<<<< HEAD
 // Copyright (c) 2015-2018 The Bitcoin Core developers
-=======
-// Copyright (c) 2015-2017 The Bitcoin Core developers
->>>>>>> 07428419
 // Distributed under the MIT software license, see the accompanying
 // file COPYING or http://www.opensource.org/licenses/mit-license.php.
 
@@ -86,6 +82,8 @@
                 reverse_lock<boost::unique_lock<boost::mutex> > rlock(lock);
                 f();
             }
+        } catch (const task_unscheduled& ) {
+            // Do nothing
         } catch (...) {
             --nThreadsServicingQueue;
             throw;
