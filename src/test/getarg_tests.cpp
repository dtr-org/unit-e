<<<<<<< HEAD
// Copyright (c) 2012-2018 The Bitcoin Core developers
=======
// Copyright (c) 2012-2017 The Bitcoin Core developers
>>>>>>> 07428419
// Distributed under the MIT software license, see the accompanying
// file COPYING or http://www.opensource.org/licenses/mit-license.php.

#include <util.h>
#include <test/test_unite.h>

#include <string>
#include <vector>

#include <boost/algorithm/string.hpp>
#include <boost/test/unit_test.hpp>

namespace {
struct Fixture {
  ::ArgsManager args;
  void ResetArgs(const std::string& strArg)
  {
    std::vector<std::string> vecArg;
    if (strArg.size())
      boost::split(vecArg, strArg, boost::is_space(), boost::token_compress_on);

    // Insert dummy executable name:
    vecArg.insert(vecArg.begin(), "testunite");

    // Convert to char*:
    std::vector<const char*> vecChar;
    for (std::string& s : vecArg)
      vecChar.push_back(s.c_str());

<<<<<<< HEAD
    std::string error;
    gArgs.ParseParameters(vecChar.size(), vecChar.data(), error);
}

static void SetupArgs(const std::vector<std::string>& args)
{
    gArgs.ClearArgs();
    for (const std::string& arg : args) {
        gArgs.AddArg(arg, "", false, OptionsCategory::OPTIONS);
    }
=======
    args.ParseParameters(vecChar.size(), vecChar.data());
  }
};
>>>>>>> 07428419
}

BOOST_FIXTURE_TEST_SUITE(getarg_tests, Fixture)

BOOST_AUTO_TEST_CASE(boolarg)
{
    SetupArgs({"-foo"});
    ResetArgs("-foo");
    BOOST_CHECK(args.GetBoolArg("-foo", false));
    BOOST_CHECK(args.GetBoolArg("-foo", true));

    BOOST_CHECK(!args.GetBoolArg("-fo", false));
    BOOST_CHECK(args.GetBoolArg("-fo", true));

    BOOST_CHECK(!args.GetBoolArg("-fooo", false));
    BOOST_CHECK(args.GetBoolArg("-fooo", true));

    ResetArgs("-foo=0");
    BOOST_CHECK(!args.GetBoolArg("-foo", false));
    BOOST_CHECK(!args.GetBoolArg("-foo", true));

    ResetArgs("-foo=1");
    BOOST_CHECK(args.GetBoolArg("-foo", false));
    BOOST_CHECK(args.GetBoolArg("-foo", true));

    // New 0.6 feature: auto-map -nosomething to !-something:
    ResetArgs("-nofoo");
    BOOST_CHECK(!args.GetBoolArg("-foo", false));
    BOOST_CHECK(!args.GetBoolArg("-foo", true));

    ResetArgs("-nofoo=1");
    BOOST_CHECK(!args.GetBoolArg("-foo", false));
    BOOST_CHECK(!args.GetBoolArg("-foo", true));

    ResetArgs("-foo -nofoo");  // -nofoo should win
    BOOST_CHECK(!args.GetBoolArg("-foo", false));
    BOOST_CHECK(!args.GetBoolArg("-foo", true));

    ResetArgs("-foo=1 -nofoo=1");  // -nofoo should win
    BOOST_CHECK(!args.GetBoolArg("-foo", false));
    BOOST_CHECK(!args.GetBoolArg("-foo", true));

    ResetArgs("-foo=0 -nofoo=0");  // -nofoo=0 should win
    BOOST_CHECK(args.GetBoolArg("-foo", false));
    BOOST_CHECK(args.GetBoolArg("-foo", true));

    // New 0.6 feature: treat -- same as -:
    ResetArgs("--foo=1");
    BOOST_CHECK(args.GetBoolArg("-foo", false));
    BOOST_CHECK(args.GetBoolArg("-foo", true));

    ResetArgs("--nofoo=1");
    BOOST_CHECK(!args.GetBoolArg("-foo", false));
    BOOST_CHECK(!args.GetBoolArg("-foo", true));

}

BOOST_AUTO_TEST_CASE(stringarg)
{
    SetupArgs({"-foo", "-bar"});
    ResetArgs("");
    BOOST_CHECK_EQUAL(args.GetArg("-foo", ""), "");
    BOOST_CHECK_EQUAL(args.GetArg("-foo", "eleven"), "eleven");

    ResetArgs("-foo -bar");
    BOOST_CHECK_EQUAL(args.GetArg("-foo", ""), "");
    BOOST_CHECK_EQUAL(args.GetArg("-foo", "eleven"), "");

    ResetArgs("-foo=");
    BOOST_CHECK_EQUAL(args.GetArg("-foo", ""), "");
    BOOST_CHECK_EQUAL(args.GetArg("-foo", "eleven"), "");

    ResetArgs("-foo=11");
    BOOST_CHECK_EQUAL(args.GetArg("-foo", ""), "11");
    BOOST_CHECK_EQUAL(args.GetArg("-foo", "eleven"), "11");

    ResetArgs("-foo=eleven");
    BOOST_CHECK_EQUAL(args.GetArg("-foo", ""), "eleven");
    BOOST_CHECK_EQUAL(args.GetArg("-foo", "eleven"), "eleven");

}

BOOST_AUTO_TEST_CASE(intarg)
{
    SetupArgs({"-foo", "-bar"});
    ResetArgs("");
    BOOST_CHECK_EQUAL(args.GetArg("-foo", 11), 11);
    BOOST_CHECK_EQUAL(args.GetArg("-foo", 0), 0);

    ResetArgs("-foo -bar");
    BOOST_CHECK_EQUAL(args.GetArg("-foo", 11), 0);
    BOOST_CHECK_EQUAL(args.GetArg("-bar", 11), 0);

    ResetArgs("-foo=11 -bar=12");
    BOOST_CHECK_EQUAL(args.GetArg("-foo", 0), 11);
    BOOST_CHECK_EQUAL(args.GetArg("-bar", 11), 12);

    ResetArgs("-foo=NaN -bar=NotANumber");
    BOOST_CHECK_EQUAL(args.GetArg("-foo", 1), 0);
    BOOST_CHECK_EQUAL(args.GetArg("-bar", 11), 0);
}

BOOST_AUTO_TEST_CASE(doubledash)
{
    SetupArgs({"-foo", "-bar"});
    ResetArgs("--foo");
    BOOST_CHECK_EQUAL(args.GetBoolArg("-foo", false), true);

    ResetArgs("--foo=verbose --bar=1");
    BOOST_CHECK_EQUAL(args.GetArg("-foo", ""), "verbose");
    BOOST_CHECK_EQUAL(args.GetArg("-bar", 0), 1);
}

BOOST_AUTO_TEST_CASE(boolargno)
{
    SetupArgs({"-foo", "-bar"});
    ResetArgs("-nofoo");
    BOOST_CHECK(!args.GetBoolArg("-foo", true));
    BOOST_CHECK(!args.GetBoolArg("-foo", false));

    ResetArgs("-nofoo=1");
    BOOST_CHECK(!args.GetBoolArg("-foo", true));
    BOOST_CHECK(!args.GetBoolArg("-foo", false));

    ResetArgs("-nofoo=0");
    BOOST_CHECK(args.GetBoolArg("-foo", true));
    BOOST_CHECK(args.GetBoolArg("-foo", false));

    ResetArgs("-foo --nofoo"); // --nofoo should win
    BOOST_CHECK(!args.GetBoolArg("-foo", true));
    BOOST_CHECK(!args.GetBoolArg("-foo", false));

    ResetArgs("-nofoo -foo"); // foo always wins:
    BOOST_CHECK(args.GetBoolArg("-foo", true));
    BOOST_CHECK(args.GetBoolArg("-foo", false));
}

BOOST_AUTO_TEST_SUITE_END()<|MERGE_RESOLUTION|>--- conflicted
+++ resolved
@@ -1,8 +1,4 @@
-<<<<<<< HEAD
 // Copyright (c) 2012-2018 The Bitcoin Core developers
-=======
-// Copyright (c) 2012-2017 The Bitcoin Core developers
->>>>>>> 07428419
 // Distributed under the MIT software license, see the accompanying
 // file COPYING or http://www.opensource.org/licenses/mit-license.php.
 
@@ -32,26 +28,22 @@
     for (std::string& s : vecArg)
       vecChar.push_back(s.c_str());
 
-<<<<<<< HEAD
     std::string error;
-    gArgs.ParseParameters(vecChar.size(), vecChar.data(), error);
+    args.ParseParameters(vecChar.size(), vecChar.data(), error);
+  }
+
+  void SetupArgs(const std::vector<std::string>& arg_names)
+  {
+    args.ClearArgs();
+    for (const std::string& arg : arg_names) {
+      args.AddArg(arg, "", false, OptionsCategory::OPTIONS);
+    }
+  }
+};
 }
 
-static void SetupArgs(const std::vector<std::string>& args)
-{
-    gArgs.ClearArgs();
-    for (const std::string& arg : args) {
-        gArgs.AddArg(arg, "", false, OptionsCategory::OPTIONS);
-    }
-=======
-    args.ParseParameters(vecChar.size(), vecChar.data());
-  }
-};
->>>>>>> 07428419
-}
 
 BOOST_FIXTURE_TEST_SUITE(getarg_tests, Fixture)
-
 BOOST_AUTO_TEST_CASE(boolarg)
 {
     SetupArgs({"-foo"});
