--- conflicted
+++ resolved
@@ -2,12 +2,8 @@
 // Distributed under the MIT software license, see the accompanying
 // file COPYING or http://www.opensource.org/licenses/mit-license.php.
 
-<<<<<<< HEAD
 #include <util/strencodings.h>
 #include <util/system.h>
-=======
-#include <util.h>
->>>>>>> 44cd02af
 #include <test/test_unite.h>
 
 #include <string>
@@ -30,33 +26,18 @@
 
     // Convert to char*:
     std::vector<const char*> vecChar;
-<<<<<<< HEAD
     for (const std::string& s : vecArg)
-        vecChar.push_back(s.c_str());
-
-    std::string error;
-    BOOST_CHECK(gArgs.ParseParameters(vecChar.size(), vecChar.data(), error));
-}
-
-static void SetupArgs(const std::vector<std::string>& args)
-{
-    gArgs.ClearArgs();
-    for (const std::string& arg : args) {
-        gArgs.AddArg(arg, "", false, OptionsCategory::OPTIONS);
-=======
-    for (std::string& s : vecArg)
       vecChar.push_back(s.c_str());
 
     std::string error;
-    args.ParseParameters(vecChar.size(), vecChar.data(), error);
-  }
+    BOOST_CHECK(args.ParseParameters(vecChar.size(), vecChar.data(), error));
+}
 
   void SetupArgs(const std::vector<std::string>& arg_names)
   {
     args.ClearArgs();
     for (const std::string& arg : arg_names) {
       args.AddArg(arg, "", false, OptionsCategory::OPTIONS);
->>>>>>> 44cd02af
     }
   }
 };
