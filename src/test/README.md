### Compiling/running unit tests

Unit tests will be automatically compiled if dependencies were met in `./configure`
and tests weren't explicitly disabled.

After configuring, they can be run with `make check`.

To run the united tests manually, launch `src/test/test_unite`. To recompile
after a test file was modified, run `make` and then run the test again. If you
modify a non-test file, use `make -C src/test` to recompile only what's needed
to run the united tests.

To add more united tests, add `BOOST_AUTO_TEST_CASE` functions to the existing
.cpp files in the `test/` directory or add new .cpp files that
implement new BOOST_AUTO_TEST_SUITE sections.

<<<<<<< HEAD
To run the unite-qt tests manually, launch `src/qt/test/test_unite-qt`

To add more unite-qt tests, add them to the `src/qt/test/` directory and
the `src/qt/test/test_main.cpp` file.

=======
>>>>>>> 07428419
### Running individual tests

test_unite has some built-in command-line arguments; for
example, to run just the getarg_tests verbosely:

    test_unite --log_level=all --run_test=getarg_tests

... or to run just the doubledash test:

    test_unite --run_test=getarg_tests/doubledash

Run `test_unite --help` for the full list.

### Note on adding test cases

The sources in this directory are unit test cases.  Boost includes a
unit testing framework, and since unite already uses boost, it makes
sense to simply use this framework rather than require developers to
configure some other framework (we want as few impediments to creating
unit tests as possible).

The build system is setup to compile an executable called `test_unite`
that runs all of the unit tests.  The main source file is called
test_unite.cpp. To add a new unit test file to our test suite you need
to add the file to `src/Makefile.test.include`. The pattern is to create
one test file for each class or source file for which you want to create
unit tests.  The file naming convention is `<source_filename>_tests.cpp`
and such files should wrap their tests in a test suite
called `<source_filename>_tests`. For an example of this pattern,
examine `uint256_tests.cpp`.

For further reading, I found the following website to be helpful in
explaining how the boost unit test framework works:
[http://www.alittlemadness.com/2009/03/31/c-unit-testing-with-boosttest/](http://archive.is/dRBGf).<|MERGE_RESOLUTION|>--- conflicted
+++ resolved
@@ -14,14 +14,6 @@
 .cpp files in the `test/` directory or add new .cpp files that
 implement new BOOST_AUTO_TEST_SUITE sections.
 
-<<<<<<< HEAD
-To run the unite-qt tests manually, launch `src/qt/test/test_unite-qt`
-
-To add more unite-qt tests, add them to the `src/qt/test/` directory and
-the `src/qt/test/test_main.cpp` file.
-
-=======
->>>>>>> 07428419
 ### Running individual tests
 
 test_unite has some built-in command-line arguments; for
