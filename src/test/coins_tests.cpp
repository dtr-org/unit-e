--- conflicted
+++ resolved
@@ -9,12 +9,7 @@
 #include <test/test_unite.h>
 #include <uint256.h>
 #include <undo.h>
-<<<<<<< HEAD
 #include <util/strencodings.h>
-=======
-#include <utilstrencodings.h>
-#include <test/test_unite.h>
->>>>>>> 44cd02af
 #include <validation.h>
 
 #include <map>
@@ -609,11 +604,7 @@
 {
     CCoinsMap map;
     InsertCoinsMapEntry(map, value, flags);
-<<<<<<< HEAD
-    BOOST_CHECK(view.BatchWrite(map, {}));
-=======
-    view.BatchWrite(map, {}, {});
->>>>>>> 44cd02af
+    BOOST_CHECK(view.BatchWrite(map, {}, {}));
 }
 
 class SingleEntryCacheTest
