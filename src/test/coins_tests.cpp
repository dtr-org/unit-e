// Copyright (c) 2014-2018 The Bitcoin Core developers
// Distributed under the MIT software license, see the accompanying
// file COPYING or http://www.opensource.org/licenses/mit-license.php.

#include <coins.h>
#include <script/standard.h>
#include <uint256.h>
#include <undo.h>
#include <utilstrencodings.h>
#include <test/test_unite.h>
#include <validation.h>
#include <consensus/validation.h>

#include <vector>
#include <map>

#include <boost/test/unit_test.hpp>

int ApplyTxInUndo(Coin&& undo, CCoinsViewCache& view, const COutPoint& out);
void UpdateCoins(const CTransaction& tx, CCoinsViewCache& inputs, CTxUndo &txundo, int nHeight);

namespace
{
//! equality test
bool operator==(const Coin &a, const Coin &b) {
    // Empty Coin objects are always equal.
    if (a.IsSpent() && b.IsSpent()) return true;
    return a.tx_type == b.tx_type &&
           a.nHeight == b.nHeight &&
           a.out == b.out;
}

class CCoinsViewTest : public CCoinsView
{
    uint256 hashBestBlock_;
    std::map<COutPoint, Coin> map_;

public:
    bool GetCoin(const COutPoint& outpoint, Coin& coin) const override
    {
        std::map<COutPoint, Coin>::const_iterator it = map_.find(outpoint);
        if (it == map_.end()) {
            return false;
        }
        coin = it->second;
        if (coin.IsSpent() && InsecureRandBool() == 0) {
            // Randomly return false in case of an empty entry.
            return false;
        }
        return true;
    }

    uint256 GetBestBlock() const override { return hashBestBlock_; }

    bool BatchWrite(CCoinsMap& mapCoins, const uint256& hashBlock, const snapshot::SnapshotHash &snapshotHash) override
    {
        for (CCoinsMap::iterator it = mapCoins.begin(); it != mapCoins.end(); ) {
            if (it->second.flags & CCoinsCacheEntry::DIRTY) {
                // Same optimization used in CCoinsViewDB is to only write dirty entries.
                map_[it->first] = it->second.coin;
                if (it->second.coin.IsSpent() && InsecureRandRange(3) == 0) {
                    // Randomly delete empty entries on write.
                    map_.erase(it->first);
                }
            }
            mapCoins.erase(it++);
        }
        if (!hashBlock.IsNull())
            hashBestBlock_ = hashBlock;
        return true;
    }

    bool clear_coins_called = false;

    void ClearCoins() override {
      clear_coins_called = true;
    }
};

class CCoinsViewCacheTest : public CCoinsViewCache
{
public:
    explicit CCoinsViewCacheTest(CCoinsView* _base) : CCoinsViewCache(_base) {}

    void SelfTest() const
    {
        // Manually recompute the dynamic usage of the whole data, and compare it.
        size_t ret = memusage::DynamicUsage(cacheCoins);
        size_t count = 0;
        for (const auto& entry : cacheCoins) {
            ret += entry.second.coin.DynamicMemoryUsage();
            ++count;
        }
        BOOST_CHECK_EQUAL(GetCacheSize(), count);
        BOOST_CHECK_EQUAL(DynamicMemoryUsage(), ret);
    }

    CCoinsMap& map() const { return cacheCoins; }
    size_t& usage() const { return cachedCoinsUsage; }
};

} // namespace

BOOST_FIXTURE_TEST_SUITE(coins_tests, ReducedTestingSetup)

static const unsigned int NUM_SIMULATION_ITERATIONS = 40000;

// This is a large randomized insert/remove simulation test on a variable-size
// stack of caches on top of CCoinsViewTest.
//
// It will randomly create/update/delete Coin entries to a tip of caches, with
// txids picked from a limited list of random 256-bit hashes. Occasionally, a
// new tip is added to the stack of caches, or the tip is flushed and removed.
//
// During the process, booleans are kept to make sure that the randomized
// operation hits all branches.
BOOST_AUTO_TEST_CASE(coins_cache_simulation_test)
{
    // Various coverage trackers.
    bool removed_all_caches = false;
    bool reached_4_caches = false;
    bool added_an_entry = false;
    bool added_an_unspendable_entry = false;
    bool removed_an_entry = false;
    bool updated_an_entry = false;
    bool found_an_entry = false;
    bool missed_an_entry = false;
    bool uncached_an_entry = false;

    // A simple map to track what we expect the cache stack to represent.
    std::map<COutPoint, Coin> result;

    // The cache stack.
    CCoinsViewTest base; // A CCoinsViewTest at the bottom.
    std::vector<CCoinsViewCacheTest*> stack; // A stack of CCoinsViewCaches on top.
    stack.push_back(new CCoinsViewCacheTest(&base)); // Start with one cache.

    // Use a limited set of random transaction ids, so we do test overwriting entries.
    std::vector<uint256> txids;
    txids.resize(NUM_SIMULATION_ITERATIONS / 8);
    for (unsigned int i = 0; i < txids.size(); i++) {
        txids[i] = InsecureRand256();
    }

    for (unsigned int i = 0; i < NUM_SIMULATION_ITERATIONS; i++) {
        // Do a random modification.
        {
            uint256 txid = txids[InsecureRandRange(txids.size())]; // txid we're going to modify in this iteration.
            Coin& coin = result[COutPoint(txid, 0)];

            // Determine whether to test HaveCoin before or after Access* (or both). As these functions
            // can influence each other's behaviour by pulling things into the cache, all combinations
            // are tested.
            bool test_havecoin_before = InsecureRandBits(2) == 0;
            bool test_havecoin_after = InsecureRandBits(2) == 0;

            bool result_havecoin = test_havecoin_before ? stack.back()->HaveCoin(COutPoint(txid, 0)) : false;
            const Coin& entry = (InsecureRandRange(500) == 0) ? AccessByTxid(*stack.back(), txid) : stack.back()->AccessCoin(COutPoint(txid, 0));
            BOOST_CHECK(coin == entry);
            BOOST_CHECK(!test_havecoin_before || result_havecoin == !entry.IsSpent());

            if (test_havecoin_after) {
                bool ret = stack.back()->HaveCoin(COutPoint(txid, 0));
                BOOST_CHECK(ret == !entry.IsSpent());
            }

            if (InsecureRandRange(5) == 0 || coin.IsSpent()) {
                Coin newcoin;
                newcoin.out.nValue = InsecureRand32();
                newcoin.nHeight = 1;
                if (InsecureRandRange(16) == 0 && coin.IsSpent()) {
                    newcoin.out.scriptPubKey.assign(1 + InsecureRandBits(6), OP_RETURN);
                    BOOST_CHECK(newcoin.out.scriptPubKey.IsUnspendable());
                    added_an_unspendable_entry = true;
                } else {
                    newcoin.out.scriptPubKey.assign(InsecureRandBits(6), 0); // Random sizes so we can test memory usage accounting
                    (coin.IsSpent() ? added_an_entry : updated_an_entry) = true;
                    coin = newcoin;
                }
                stack.back()->AddCoin(COutPoint(txid, 0), std::move(newcoin), !coin.IsSpent() || InsecureRand32() & 1);
            } else {
                removed_an_entry = true;
                coin.Clear();
                stack.back()->SpendCoin(COutPoint(txid, 0));
            }
        }

        // One every 10 iterations, remove a random entry from the cache
        if (InsecureRandRange(10) == 0) {
            COutPoint out(txids[InsecureRand32() % txids.size()], 0);
            int cacheid = InsecureRand32() % stack.size();
            stack[cacheid]->Uncache(out);
            uncached_an_entry |= !stack[cacheid]->HaveCoinInCache(out);
        }

        // Once every 1000 iterations and at the end, verify the full cache.
        if (InsecureRandRange(1000) == 1 || i == NUM_SIMULATION_ITERATIONS - 1) {
            for (const auto& entry : result) {
                bool have = stack.back()->HaveCoin(entry.first);
                const Coin& coin = stack.back()->AccessCoin(entry.first);
                BOOST_CHECK(have == !coin.IsSpent());
                BOOST_CHECK(coin == entry.second);
                if (coin.IsSpent()) {
                    missed_an_entry = true;
                } else {
                    BOOST_CHECK(stack.back()->HaveCoinInCache(entry.first));
                    found_an_entry = true;
                }
            }
            for (const CCoinsViewCacheTest *test : stack) {
                test->SelfTest();
            }
        }

        if (InsecureRandRange(100) == 0) {
            // Every 100 iterations, flush an intermediate cache
            if (stack.size() > 1 && InsecureRandBool() == 0) {
                unsigned int flushIndex = InsecureRandRange(stack.size() - 1);
                stack[flushIndex]->Flush();
            }
        }
        if (InsecureRandRange(100) == 0) {
            // Every 100 iterations, change the cache stack.
            if (stack.size() > 0 && InsecureRandBool() == 0) {
                //Remove the top cache
                stack.back()->Flush();
                delete stack.back();
                stack.pop_back();
            }
            if (stack.size() == 0 || (stack.size() < 4 && InsecureRandBool())) {
                //Add a new cache
                CCoinsView* tip = &base;
                if (stack.size() > 0) {
                    tip = stack.back();
                } else {
                    removed_all_caches = true;
                }
                stack.push_back(new CCoinsViewCacheTest(tip));
                if (stack.size() == 4) {
                    reached_4_caches = true;
                }
            }
        }
    }

    // Clean up the stack.
    while (stack.size() > 0) {
        delete stack.back();
        stack.pop_back();
    }

    // Verify coverage.
    BOOST_CHECK(removed_all_caches);
    BOOST_CHECK(reached_4_caches);
    BOOST_CHECK(added_an_entry);
    BOOST_CHECK(added_an_unspendable_entry);
    BOOST_CHECK(removed_an_entry);
    BOOST_CHECK(updated_an_entry);
    BOOST_CHECK(found_an_entry);
    BOOST_CHECK(missed_an_entry);
    BOOST_CHECK(uncached_an_entry);
}

// Store of all necessary tx and undo data for next test
typedef std::map<COutPoint, std::tuple<CTransaction,CTxUndo,Coin>> UtxoData;
UtxoData utxoData;

UtxoData::iterator FindRandomFrom(const std::set<COutPoint> &utxoSet) {
    assert(utxoSet.size());
    auto utxoSetIt = utxoSet.lower_bound(COutPoint(InsecureRand256(), 0));
    if (utxoSetIt == utxoSet.end()) {
        utxoSetIt = utxoSet.begin();
    }
    auto utxoDataIt = utxoData.find(*utxoSetIt);
    assert(utxoDataIt != utxoData.end());
    return utxoDataIt;
}


// This test is similar to the previous test
// except the emphasis is on testing the functionality of UpdateCoins
// random txs are created and UpdateCoins is used to update the cache stack
// In particular it is tested that spending a duplicate coinbase tx
// has the expected effect (the other duplicate is overwritten at all cache levels)
BOOST_AUTO_TEST_CASE(updatecoins_simulation_test)
{
    bool spent_a_duplicate_coinbase = false;
    // A simple map to track what we expect the cache stack to represent.
    std::map<COutPoint, Coin> result;

    // The cache stack.
    CCoinsViewTest base; // A CCoinsViewTest at the bottom.
    std::vector<CCoinsViewCacheTest*> stack; // A stack of CCoinsViewCaches on top.
    stack.push_back(new CCoinsViewCacheTest(&base)); // Start with one cache.

    // Track the txids we've used in various sets
    std::set<COutPoint> coinbase_coins;
    std::set<COutPoint> disconnected_coins;
    std::set<COutPoint> duplicate_coins;
    std::set<COutPoint> utxoset;

    for (unsigned int i = 0; i < NUM_SIMULATION_ITERATIONS; i++) {
        uint32_t randiter = InsecureRand32();

        // 19/20 txs add a new transaction
        if (randiter % 20 < 19) {
            CMutableTransaction tx;
            tx.SetType(TxType::REGULAR);
            tx.vin.resize(1);
            tx.vout.resize(1);
            tx.vout[0].nValue = i; //Keep txs unique unless intended to duplicate
            tx.vout[0].scriptPubKey.assign(InsecureRand32() & 0x3F, 0); // Random sizes so we can test memory usage accounting
            unsigned int height = InsecureRand32();
            Coin old_coin;

            // 2/20 times create a new coinbase
            if (randiter % 20 < 2 || coinbase_coins.size() < 10) {
                tx.SetType(TxType::COINBASE);
                // 1/10 of those times create a duplicate coinbase
                if (InsecureRandRange(10) == 0 && coinbase_coins.size()) {
                    auto utxod = FindRandomFrom(coinbase_coins);
                    // Reuse the exact same coinbase
                    tx = CMutableTransaction{std::get<0>(utxod->second)};
                    // shouldn't be available for reconnection if it's been duplicated
                    disconnected_coins.erase(utxod->first);

                    duplicate_coins.insert(utxod->first);
                }
                else {
                    coinbase_coins.insert(COutPoint(tx.GetHash(), 0));
                }
                assert(CTransaction(tx).IsCoinBase());
            }

            // 17/20 times reconnect previous or add a regular tx
            else {

                COutPoint prevout;
                // 1/20 times reconnect a previously disconnected tx
                if (randiter % 20 == 2 && disconnected_coins.size()) {
                    auto utxod = FindRandomFrom(disconnected_coins);
                    tx = CMutableTransaction{std::get<0>(utxod->second)};
                    prevout = tx.vin[0].prevout;
                    if (!CTransaction(tx).IsCoinBase() && !utxoset.count(prevout)) {
                        disconnected_coins.erase(utxod->first);
                        continue;
                    }

                    // If this tx is already IN the UTXO, then it must be a coinbase, and it must be a duplicate
                    if (utxoset.count(utxod->first)) {
                        assert(CTransaction(tx).IsCoinBase());
                        assert(duplicate_coins.count(utxod->first));
                    }
                    disconnected_coins.erase(utxod->first);
                }

                // 16/20 times create a regular tx
                else {
                    auto utxod = FindRandomFrom(utxoset);
                    prevout = utxod->first;

                    // Construct the tx to spend the coins of prevouthash
                    tx.vin[0].prevout = prevout;
                    assert(!CTransaction(tx).IsCoinBase());
                }
                // In this simple test coins only have two states, spent or unspent, save the unspent state to restore
                old_coin = result[prevout];
                // Update the expected result of prevouthash to know these coins are spent
                result[prevout].Clear();

                utxoset.erase(prevout);

                // The test is designed to ensure spending a duplicate coinbase will work properly
                // if that ever happens and not resurrect the previously overwritten coinbase
                if (duplicate_coins.count(prevout)) {
                    spent_a_duplicate_coinbase = true;
                }

            }
            // Update the expected result to know about the new output coins
            assert(tx.vout.size() == 1);
            const COutPoint outpoint(tx.GetHash(), 0);
            result[outpoint] = Coin(tx.vout[0], height, tx.GetType());

            // Call UpdateCoins on the top cache
            CTxUndo undo;
            UpdateCoins(tx, *(stack.back()), undo, height);

            // Update the utxo set for future spends
            utxoset.insert(outpoint);

            // Track this tx and undo info to use later
            utxoData.emplace(outpoint, std::make_tuple(tx,undo,old_coin));
        } else if (utxoset.size()) {
            //1/20 times undo a previous transaction
            auto utxod = FindRandomFrom(utxoset);

            CTransaction &tx = std::get<0>(utxod->second);
            CTxUndo &undo = std::get<1>(utxod->second);
            Coin &orig_coin = std::get<2>(utxod->second);

            // Update the expected result
            // Remove new outputs
            result[utxod->first].Clear();
            // If not coinbase restore prevout
            if (!tx.IsCoinBase()) {
                result[tx.vin[0].prevout] = orig_coin;
            }

            // Disconnect the tx from the current UTXO
            // See code in DisconnectBlock
            // remove outputs
            stack.back()->SpendCoin(utxod->first);
            // restore inputs
            if (!tx.IsCoinBase()) {
                const COutPoint &out = tx.vin[0].prevout;
                Coin coin = undo.vprevout[0];
                ApplyTxInUndo(std::move(coin), *(stack.back()), out);
            }
            // Store as a candidate for reconnection
            disconnected_coins.insert(utxod->first);

            // Update the utxoset
            utxoset.erase(utxod->first);
            if (!tx.IsCoinBase())
                utxoset.insert(tx.vin[0].prevout);
        }

        // Once every 1000 iterations and at the end, verify the full cache.
        if (InsecureRandRange(1000) == 1 || i == NUM_SIMULATION_ITERATIONS - 1) {
            for (const auto& entry : result) {
                bool have = stack.back()->HaveCoin(entry.first);
                const Coin& coin = stack.back()->AccessCoin(entry.first);
                BOOST_CHECK(have == !coin.IsSpent());
                BOOST_CHECK(coin == entry.second);
            }
        }

        // One every 10 iterations, remove a random entry from the cache
        if (utxoset.size() > 1 && InsecureRandRange(30) == 0) {
            stack[InsecureRand32() % stack.size()]->Uncache(FindRandomFrom(utxoset)->first);
        }
        if (disconnected_coins.size() > 1 && InsecureRandRange(30) == 0) {
            stack[InsecureRand32() % stack.size()]->Uncache(FindRandomFrom(disconnected_coins)->first);
        }
        if (duplicate_coins.size() > 1 && InsecureRandRange(30) == 0) {
            stack[InsecureRand32() % stack.size()]->Uncache(FindRandomFrom(duplicate_coins)->first);
        }

        if (InsecureRandRange(100) == 0) {
            // Every 100 iterations, flush an intermediate cache
            if (stack.size() > 1 && InsecureRandBool() == 0) {
                unsigned int flushIndex = InsecureRandRange(stack.size() - 1);
                stack[flushIndex]->Flush();
            }
        }
        if (InsecureRandRange(100) == 0) {
            // Every 100 iterations, change the cache stack.
            if (stack.size() > 0 && InsecureRandBool() == 0) {
                stack.back()->Flush();
                delete stack.back();
                stack.pop_back();
            }
            if (stack.size() == 0 || (stack.size() < 4 && InsecureRandBool())) {
                CCoinsView* tip = &base;
                if (stack.size() > 0) {
                    tip = stack.back();
                }
                stack.push_back(new CCoinsViewCacheTest(tip));
            }
        }
    }

    // Clean up the stack.
    while (stack.size() > 0) {
        delete stack.back();
        stack.pop_back();
    }

    // Verify coverage.
    BOOST_CHECK(spent_a_duplicate_coinbase);
}

BOOST_AUTO_TEST_CASE(ccoins_serialization)
{
    // Good example
    CDataStream ss1(ParseHex("00de1c0300835800816115944e077fe7c803cfa57f29b36bf87c1d35"), SER_DISK, CLIENT_VERSION);
    Coin cc1;
    ss1 >> cc1;
<<<<<<< HEAD
    BOOST_CHECK_EQUAL(cc1.fCoinBase, false);
    BOOST_CHECK_EQUAL(cc1.nHeight, 203998U);
    BOOST_CHECK_EQUAL(cc1.out.nValue, CAmount{60000000000});
=======
    BOOST_CHECK_EQUAL(cc1.tx_type, +TxType::REGULAR);
    BOOST_CHECK_EQUAL(cc1.nHeight, 203998);
    BOOST_CHECK_EQUAL(cc1.out.nValue, 60000000000ULL);
>>>>>>> 7e67c75d
    BOOST_CHECK_EQUAL(HexStr(cc1.out.scriptPubKey), HexStr(GetScriptForDestination(CKeyID(uint160(ParseHex("816115944e077fe7c803cfa57f29b36bf87c1d35"))))));

    // Good example
    CDataStream ss2(ParseHex("033bd80100bbd123008c988f1a4a4de2161e0f50aac7f17e7f9555caa4"), SER_DISK, CLIENT_VERSION);
    Coin cc2;
    ss2 >> cc2;
<<<<<<< HEAD
    BOOST_CHECK_EQUAL(cc2.fCoinBase, true);
    BOOST_CHECK_EQUAL(cc2.nHeight, 120891U);
=======
    BOOST_CHECK_EQUAL(cc2.tx_type, +TxType::VOTE);
    BOOST_CHECK_EQUAL(cc2.nHeight, 120891);
>>>>>>> 7e67c75d
    BOOST_CHECK_EQUAL(cc2.out.nValue, 110397);
    BOOST_CHECK_EQUAL(HexStr(cc2.out.scriptPubKey), HexStr(GetScriptForDestination(CKeyID(uint160(ParseHex("8c988f1a4a4de2161e0f50aac7f17e7f9555caa4"))))));

    // Smallest possible example
    CDataStream ss3(ParseHex("01000000000006"), SER_DISK, CLIENT_VERSION);
    Coin cc3;
    ss3 >> cc3;
<<<<<<< HEAD
    BOOST_CHECK_EQUAL(cc3.fCoinBase, false);
    BOOST_CHECK_EQUAL(cc3.nHeight, 0U);
=======
    BOOST_CHECK_EQUAL(cc3.tx_type, +TxType::COINBASE);
    BOOST_CHECK_EQUAL(cc3.nHeight, 0);
>>>>>>> 7e67c75d
    BOOST_CHECK_EQUAL(cc3.out.nValue, 0);
    BOOST_CHECK_EQUAL(cc3.out.scriptPubKey.size(), 0U);

    // scriptPubKey that ends beyond the end of the stream
    CDataStream ss4(ParseHex("000007"), SER_DISK, CLIENT_VERSION);
    try {
        Coin cc4;
        ss4 >> cc4;
        BOOST_CHECK_MESSAGE(false, "We should have thrown");
    } catch (const std::ios_base::failure& e) {
    }

    // Very large scriptPubKey (3*10^9 bytes) past the end of the stream
    CDataStream tmp(SER_DISK, CLIENT_VERSION);
    uint64_t x = 3000000000ULL;
    tmp << VARINT(x);
    BOOST_CHECK_EQUAL(HexStr(tmp.begin(), tmp.end()), "8a95c0bb00");
    CDataStream ss5(ParseHex("00008a95c0bb00"), SER_DISK, CLIENT_VERSION);
    try {
        Coin cc5;
        ss5 >> cc5;
        BOOST_CHECK_MESSAGE(false, "We should have thrown");
    } catch (const std::ios_base::failure& e) {
    }

    // Wrong tx_type
    CDataStream ss6(ParseHex("093bd80100bbd123008c988f1a4a4de2161e0f50aac7f17e7f9555caa4"), SER_DISK, CLIENT_VERSION);
    Coin cc6;
    BOOST_CHECK_THROW(ss6 >> cc6, std::runtime_error);
}

const static COutPoint OUTPOINT;
const static CAmount PRUNED = -1;
const static CAmount ABSENT = -2;
const static CAmount FAIL = -3;
const static CAmount VALUE1 = 100;
const static CAmount VALUE2 = 200;
const static CAmount VALUE3 = 300;
const static char DIRTY = CCoinsCacheEntry::DIRTY;
const static char FRESH = CCoinsCacheEntry::FRESH;
const static char NO_ENTRY = -1;

const static auto FLAGS = {char(0), FRESH, DIRTY, char(DIRTY | FRESH)};
const static auto CLEAN_FLAGS = {char(0), FRESH};
const static auto ABSENT_FLAGS = {NO_ENTRY};

static void SetCoinsValue(CAmount value, Coin& coin)
{
    assert(value != ABSENT);
    coin.Clear();
    assert(coin.IsSpent());
    if (value != PRUNED) {
        coin.out.nValue = value;
        coin.nHeight = 1;
        assert(!coin.IsSpent());
    }
}

static size_t InsertCoinsMapEntry(CCoinsMap& map, CAmount value, char flags)
{
    if (value == ABSENT) {
        assert(flags == NO_ENTRY);
        return 0;
    }
    assert(flags != NO_ENTRY);
    CCoinsCacheEntry entry;
    entry.flags = flags;
    SetCoinsValue(value, entry.coin);
    auto inserted = map.emplace(OUTPOINT, std::move(entry));
    assert(inserted.second);
    return inserted.first->second.coin.DynamicMemoryUsage();
}

void GetCoinsMapEntry(const CCoinsMap& map, CAmount& value, char& flags)
{
    auto it = map.find(OUTPOINT);
    if (it == map.end()) {
        value = ABSENT;
        flags = NO_ENTRY;
    } else {
        if (it->second.coin.IsSpent()) {
            value = PRUNED;
        } else {
            value = it->second.coin.out.nValue;
        }
        flags = it->second.flags;
        assert(flags != NO_ENTRY);
    }
}

void WriteCoinsViewEntry(CCoinsView& view, CAmount value, char flags)
{
    CCoinsMap map;
    InsertCoinsMapEntry(map, value, flags);
    view.BatchWrite(map, {}, {});
}

class SingleEntryCacheTest
{
public:
    SingleEntryCacheTest(CAmount base_value, CAmount cache_value, char cache_flags)
    {
        WriteCoinsViewEntry(base, base_value, base_value == ABSENT ? NO_ENTRY : DIRTY);
        cache.usage() += InsertCoinsMapEntry(cache.map(), cache_value, cache_flags);
    }

    CCoinsView root;
    CCoinsViewCacheTest base{&root};
    CCoinsViewCacheTest cache{&base};
};

static void CheckAccessCoin(CAmount base_value, CAmount cache_value, CAmount expected_value, char cache_flags, char expected_flags)
{
    SingleEntryCacheTest test(base_value, cache_value, cache_flags);
    test.cache.AccessCoin(OUTPOINT);
    test.cache.SelfTest();

    CAmount result_value;
    char result_flags;
    GetCoinsMapEntry(test.cache.map(), result_value, result_flags);
    BOOST_CHECK_EQUAL(result_value, expected_value);
    BOOST_CHECK_EQUAL(result_flags, expected_flags);
}

BOOST_AUTO_TEST_CASE(ccoins_access)
{
    /* Check AccessCoin behavior, requesting a coin from a cache view layered on
     * top of a base view, and checking the resulting entry in the cache after
     * the access.
     *
     *               Base    Cache   Result  Cache        Result
     *               Value   Value   Value   Flags        Flags
     */
    CheckAccessCoin(ABSENT, ABSENT, ABSENT, NO_ENTRY   , NO_ENTRY   );
    CheckAccessCoin(ABSENT, PRUNED, PRUNED, 0          , 0          );
    CheckAccessCoin(ABSENT, PRUNED, PRUNED, FRESH      , FRESH      );
    CheckAccessCoin(ABSENT, PRUNED, PRUNED, DIRTY      , DIRTY      );
    CheckAccessCoin(ABSENT, PRUNED, PRUNED, DIRTY|FRESH, DIRTY|FRESH);
    CheckAccessCoin(ABSENT, VALUE2, VALUE2, 0          , 0          );
    CheckAccessCoin(ABSENT, VALUE2, VALUE2, FRESH      , FRESH      );
    CheckAccessCoin(ABSENT, VALUE2, VALUE2, DIRTY      , DIRTY      );
    CheckAccessCoin(ABSENT, VALUE2, VALUE2, DIRTY|FRESH, DIRTY|FRESH);
    CheckAccessCoin(PRUNED, ABSENT, ABSENT, NO_ENTRY   , NO_ENTRY   );
    CheckAccessCoin(PRUNED, PRUNED, PRUNED, 0          , 0          );
    CheckAccessCoin(PRUNED, PRUNED, PRUNED, FRESH      , FRESH      );
    CheckAccessCoin(PRUNED, PRUNED, PRUNED, DIRTY      , DIRTY      );
    CheckAccessCoin(PRUNED, PRUNED, PRUNED, DIRTY|FRESH, DIRTY|FRESH);
    CheckAccessCoin(PRUNED, VALUE2, VALUE2, 0          , 0          );
    CheckAccessCoin(PRUNED, VALUE2, VALUE2, FRESH      , FRESH      );
    CheckAccessCoin(PRUNED, VALUE2, VALUE2, DIRTY      , DIRTY      );
    CheckAccessCoin(PRUNED, VALUE2, VALUE2, DIRTY|FRESH, DIRTY|FRESH);
    CheckAccessCoin(VALUE1, ABSENT, VALUE1, NO_ENTRY   , 0          );
    CheckAccessCoin(VALUE1, PRUNED, PRUNED, 0          , 0          );
    CheckAccessCoin(VALUE1, PRUNED, PRUNED, FRESH      , FRESH      );
    CheckAccessCoin(VALUE1, PRUNED, PRUNED, DIRTY      , DIRTY      );
    CheckAccessCoin(VALUE1, PRUNED, PRUNED, DIRTY|FRESH, DIRTY|FRESH);
    CheckAccessCoin(VALUE1, VALUE2, VALUE2, 0          , 0          );
    CheckAccessCoin(VALUE1, VALUE2, VALUE2, FRESH      , FRESH      );
    CheckAccessCoin(VALUE1, VALUE2, VALUE2, DIRTY      , DIRTY      );
    CheckAccessCoin(VALUE1, VALUE2, VALUE2, DIRTY|FRESH, DIRTY|FRESH);
}

static void CheckSpendCoins(CAmount base_value, CAmount cache_value, CAmount expected_value, char cache_flags, char expected_flags)
{
    SingleEntryCacheTest test(base_value, cache_value, cache_flags);
    test.cache.SpendCoin(OUTPOINT);
    test.cache.SelfTest();

    CAmount result_value;
    char result_flags;
    GetCoinsMapEntry(test.cache.map(), result_value, result_flags);
    BOOST_CHECK_EQUAL(result_value, expected_value);
    BOOST_CHECK_EQUAL(result_flags, expected_flags);
};

BOOST_AUTO_TEST_CASE(ccoins_spend)
{
    /* Check SpendCoin behavior, requesting a coin from a cache view layered on
     * top of a base view, spending, and then checking
     * the resulting entry in the cache after the modification.
     *
     *              Base    Cache   Result  Cache        Result
     *              Value   Value   Value   Flags        Flags
     */
    CheckSpendCoins(ABSENT, ABSENT, ABSENT, NO_ENTRY   , NO_ENTRY   );
    CheckSpendCoins(ABSENT, PRUNED, PRUNED, 0          , DIRTY      );
    CheckSpendCoins(ABSENT, PRUNED, ABSENT, FRESH      , NO_ENTRY   );
    CheckSpendCoins(ABSENT, PRUNED, PRUNED, DIRTY      , DIRTY      );
    CheckSpendCoins(ABSENT, PRUNED, ABSENT, DIRTY|FRESH, NO_ENTRY   );
    CheckSpendCoins(ABSENT, VALUE2, PRUNED, 0          , DIRTY      );
    CheckSpendCoins(ABSENT, VALUE2, ABSENT, FRESH      , NO_ENTRY   );
    CheckSpendCoins(ABSENT, VALUE2, PRUNED, DIRTY      , DIRTY      );
    CheckSpendCoins(ABSENT, VALUE2, ABSENT, DIRTY|FRESH, NO_ENTRY   );
    CheckSpendCoins(PRUNED, ABSENT, ABSENT, NO_ENTRY   , NO_ENTRY   );
    CheckSpendCoins(PRUNED, PRUNED, PRUNED, 0          , DIRTY      );
    CheckSpendCoins(PRUNED, PRUNED, ABSENT, FRESH      , NO_ENTRY   );
    CheckSpendCoins(PRUNED, PRUNED, PRUNED, DIRTY      , DIRTY      );
    CheckSpendCoins(PRUNED, PRUNED, ABSENT, DIRTY|FRESH, NO_ENTRY   );
    CheckSpendCoins(PRUNED, VALUE2, PRUNED, 0          , DIRTY      );
    CheckSpendCoins(PRUNED, VALUE2, ABSENT, FRESH      , NO_ENTRY   );
    CheckSpendCoins(PRUNED, VALUE2, PRUNED, DIRTY      , DIRTY      );
    CheckSpendCoins(PRUNED, VALUE2, ABSENT, DIRTY|FRESH, NO_ENTRY   );
    CheckSpendCoins(VALUE1, ABSENT, PRUNED, NO_ENTRY   , DIRTY      );
    CheckSpendCoins(VALUE1, PRUNED, PRUNED, 0          , DIRTY      );
    CheckSpendCoins(VALUE1, PRUNED, ABSENT, FRESH      , NO_ENTRY   );
    CheckSpendCoins(VALUE1, PRUNED, PRUNED, DIRTY      , DIRTY      );
    CheckSpendCoins(VALUE1, PRUNED, ABSENT, DIRTY|FRESH, NO_ENTRY   );
    CheckSpendCoins(VALUE1, VALUE2, PRUNED, 0          , DIRTY      );
    CheckSpendCoins(VALUE1, VALUE2, ABSENT, FRESH      , NO_ENTRY   );
    CheckSpendCoins(VALUE1, VALUE2, PRUNED, DIRTY      , DIRTY      );
    CheckSpendCoins(VALUE1, VALUE2, ABSENT, DIRTY|FRESH, NO_ENTRY   );
}

static void CheckAddCoinBase(CAmount base_value, CAmount cache_value, CAmount modify_value, CAmount expected_value, char cache_flags, char expected_flags, bool coinbase)
{
    SingleEntryCacheTest test(base_value, cache_value, cache_flags);

    CAmount result_value;
    char result_flags;
    try {
        CTxOut output;
        output.nValue = modify_value;
        test.cache.AddCoin(OUTPOINT, Coin(std::move(output), 1, coinbase ? TxType::COINBASE : TxType::REGULAR), coinbase);
        test.cache.SelfTest();
        GetCoinsMapEntry(test.cache.map(), result_value, result_flags);
    } catch (std::logic_error& e) {
        result_value = FAIL;
        result_flags = NO_ENTRY;
    }

    BOOST_CHECK_EQUAL(result_value, expected_value);
    BOOST_CHECK_EQUAL(result_flags, expected_flags);
}

// Simple wrapper for CheckAddCoinBase function above that loops through
// different possible base_values, making sure each one gives the same results.
// This wrapper lets the coins_add test below be shorter and less repetitive,
// while still verifying that the CoinsViewCache::AddCoin implementation
// ignores base values.
template <typename... Args>
static void CheckAddCoin(Args&&... args)
{
    for (CAmount base_value : {ABSENT, PRUNED, VALUE1})
        CheckAddCoinBase(base_value, std::forward<Args>(args)...);
}

BOOST_AUTO_TEST_CASE(ccoins_add)
{
    /* Check AddCoin behavior, requesting a new coin from a cache view,
     * writing a modification to the coin, and then checking the resulting
     * entry in the cache after the modification. Verify behavior with the
     * with the AddCoin potential_overwrite argument set to false, and to true.
     *
     *           Cache   Write   Result  Cache        Result       potential_overwrite
     *           Value   Value   Value   Flags        Flags
     */
    CheckAddCoin(ABSENT, VALUE3, VALUE3, NO_ENTRY   , DIRTY|FRESH, false);
    CheckAddCoin(ABSENT, VALUE3, VALUE3, NO_ENTRY   , DIRTY      , true );
    CheckAddCoin(PRUNED, VALUE3, VALUE3, 0          , DIRTY|FRESH, false);
    CheckAddCoin(PRUNED, VALUE3, VALUE3, 0          , DIRTY      , true );
    CheckAddCoin(PRUNED, VALUE3, VALUE3, FRESH      , DIRTY|FRESH, false);
    CheckAddCoin(PRUNED, VALUE3, VALUE3, FRESH      , DIRTY|FRESH, true );
    CheckAddCoin(PRUNED, VALUE3, VALUE3, DIRTY      , DIRTY      , false);
    CheckAddCoin(PRUNED, VALUE3, VALUE3, DIRTY      , DIRTY      , true );
    CheckAddCoin(PRUNED, VALUE3, VALUE3, DIRTY|FRESH, DIRTY|FRESH, false);
    CheckAddCoin(PRUNED, VALUE3, VALUE3, DIRTY|FRESH, DIRTY|FRESH, true );
    CheckAddCoin(VALUE2, VALUE3, FAIL  , 0          , NO_ENTRY   , false);
    CheckAddCoin(VALUE2, VALUE3, VALUE3, 0          , DIRTY      , true );
    CheckAddCoin(VALUE2, VALUE3, FAIL  , FRESH      , NO_ENTRY   , false);
    CheckAddCoin(VALUE2, VALUE3, VALUE3, FRESH      , DIRTY|FRESH, true );
    CheckAddCoin(VALUE2, VALUE3, FAIL  , DIRTY      , NO_ENTRY   , false);
    CheckAddCoin(VALUE2, VALUE3, VALUE3, DIRTY      , DIRTY      , true );
    CheckAddCoin(VALUE2, VALUE3, FAIL  , DIRTY|FRESH, NO_ENTRY   , false);
    CheckAddCoin(VALUE2, VALUE3, VALUE3, DIRTY|FRESH, DIRTY|FRESH, true );
}

void CheckWriteCoins(CAmount parent_value, CAmount child_value, CAmount expected_value, char parent_flags, char child_flags, char expected_flags)
{
    SingleEntryCacheTest test(ABSENT, parent_value, parent_flags);

    CAmount result_value;
    char result_flags;
    try {
        WriteCoinsViewEntry(test.cache, child_value, child_flags);
        test.cache.SelfTest();
        GetCoinsMapEntry(test.cache.map(), result_value, result_flags);
    } catch (std::logic_error& e) {
        result_value = FAIL;
        result_flags = NO_ENTRY;
    }

    BOOST_CHECK_EQUAL(result_value, expected_value);
    BOOST_CHECK_EQUAL(result_flags, expected_flags);
}

BOOST_AUTO_TEST_CASE(ccoins_write)
{
    /* Check BatchWrite behavior, flushing one entry from a child cache to a
     * parent cache, and checking the resulting entry in the parent cache
     * after the write.
     *
     *              Parent  Child   Result  Parent       Child        Result
     *              Value   Value   Value   Flags        Flags        Flags
     */
    CheckWriteCoins(ABSENT, ABSENT, ABSENT, NO_ENTRY   , NO_ENTRY   , NO_ENTRY   );
    CheckWriteCoins(ABSENT, PRUNED, PRUNED, NO_ENTRY   , DIRTY      , DIRTY      );
    CheckWriteCoins(ABSENT, PRUNED, ABSENT, NO_ENTRY   , DIRTY|FRESH, NO_ENTRY   );
    CheckWriteCoins(ABSENT, VALUE2, VALUE2, NO_ENTRY   , DIRTY      , DIRTY      );
    CheckWriteCoins(ABSENT, VALUE2, VALUE2, NO_ENTRY   , DIRTY|FRESH, DIRTY|FRESH);
    CheckWriteCoins(PRUNED, ABSENT, PRUNED, 0          , NO_ENTRY   , 0          );
    CheckWriteCoins(PRUNED, ABSENT, PRUNED, FRESH      , NO_ENTRY   , FRESH      );
    CheckWriteCoins(PRUNED, ABSENT, PRUNED, DIRTY      , NO_ENTRY   , DIRTY      );
    CheckWriteCoins(PRUNED, ABSENT, PRUNED, DIRTY|FRESH, NO_ENTRY   , DIRTY|FRESH);
    CheckWriteCoins(PRUNED, PRUNED, PRUNED, 0          , DIRTY      , DIRTY      );
    CheckWriteCoins(PRUNED, PRUNED, PRUNED, 0          , DIRTY|FRESH, DIRTY      );
    CheckWriteCoins(PRUNED, PRUNED, ABSENT, FRESH      , DIRTY      , NO_ENTRY   );
    CheckWriteCoins(PRUNED, PRUNED, ABSENT, FRESH      , DIRTY|FRESH, NO_ENTRY   );
    CheckWriteCoins(PRUNED, PRUNED, PRUNED, DIRTY      , DIRTY      , DIRTY      );
    CheckWriteCoins(PRUNED, PRUNED, PRUNED, DIRTY      , DIRTY|FRESH, DIRTY      );
    CheckWriteCoins(PRUNED, PRUNED, ABSENT, DIRTY|FRESH, DIRTY      , NO_ENTRY   );
    CheckWriteCoins(PRUNED, PRUNED, ABSENT, DIRTY|FRESH, DIRTY|FRESH, NO_ENTRY   );
    CheckWriteCoins(PRUNED, VALUE2, VALUE2, 0          , DIRTY      , DIRTY      );
    CheckWriteCoins(PRUNED, VALUE2, VALUE2, 0          , DIRTY|FRESH, DIRTY      );
    CheckWriteCoins(PRUNED, VALUE2, VALUE2, FRESH      , DIRTY      , DIRTY|FRESH);
    CheckWriteCoins(PRUNED, VALUE2, VALUE2, FRESH      , DIRTY|FRESH, DIRTY|FRESH);
    CheckWriteCoins(PRUNED, VALUE2, VALUE2, DIRTY      , DIRTY      , DIRTY      );
    CheckWriteCoins(PRUNED, VALUE2, VALUE2, DIRTY      , DIRTY|FRESH, DIRTY      );
    CheckWriteCoins(PRUNED, VALUE2, VALUE2, DIRTY|FRESH, DIRTY      , DIRTY|FRESH);
    CheckWriteCoins(PRUNED, VALUE2, VALUE2, DIRTY|FRESH, DIRTY|FRESH, DIRTY|FRESH);
    CheckWriteCoins(VALUE1, ABSENT, VALUE1, 0          , NO_ENTRY   , 0          );
    CheckWriteCoins(VALUE1, ABSENT, VALUE1, FRESH      , NO_ENTRY   , FRESH      );
    CheckWriteCoins(VALUE1, ABSENT, VALUE1, DIRTY      , NO_ENTRY   , DIRTY      );
    CheckWriteCoins(VALUE1, ABSENT, VALUE1, DIRTY|FRESH, NO_ENTRY   , DIRTY|FRESH);
    CheckWriteCoins(VALUE1, PRUNED, PRUNED, 0          , DIRTY      , DIRTY      );
    CheckWriteCoins(VALUE1, PRUNED, FAIL  , 0          , DIRTY|FRESH, NO_ENTRY   );
    CheckWriteCoins(VALUE1, PRUNED, ABSENT, FRESH      , DIRTY      , NO_ENTRY   );
    CheckWriteCoins(VALUE1, PRUNED, FAIL  , FRESH      , DIRTY|FRESH, NO_ENTRY   );
    CheckWriteCoins(VALUE1, PRUNED, PRUNED, DIRTY      , DIRTY      , DIRTY      );
    CheckWriteCoins(VALUE1, PRUNED, FAIL  , DIRTY      , DIRTY|FRESH, NO_ENTRY   );
    CheckWriteCoins(VALUE1, PRUNED, ABSENT, DIRTY|FRESH, DIRTY      , NO_ENTRY   );
    CheckWriteCoins(VALUE1, PRUNED, FAIL  , DIRTY|FRESH, DIRTY|FRESH, NO_ENTRY   );
    CheckWriteCoins(VALUE1, VALUE2, VALUE2, 0          , DIRTY      , DIRTY      );
    CheckWriteCoins(VALUE1, VALUE2, FAIL  , 0          , DIRTY|FRESH, NO_ENTRY   );
    CheckWriteCoins(VALUE1, VALUE2, VALUE2, FRESH      , DIRTY      , DIRTY|FRESH);
    CheckWriteCoins(VALUE1, VALUE2, FAIL  , FRESH      , DIRTY|FRESH, NO_ENTRY   );
    CheckWriteCoins(VALUE1, VALUE2, VALUE2, DIRTY      , DIRTY      , DIRTY      );
    CheckWriteCoins(VALUE1, VALUE2, FAIL  , DIRTY      , DIRTY|FRESH, NO_ENTRY   );
    CheckWriteCoins(VALUE1, VALUE2, VALUE2, DIRTY|FRESH, DIRTY      , DIRTY|FRESH);
    CheckWriteCoins(VALUE1, VALUE2, FAIL  , DIRTY|FRESH, DIRTY|FRESH, NO_ENTRY   );

    // The checks above omit cases where the child flags are not DIRTY, since
    // they would be too repetitive (the parent cache is never updated in these
    // cases). The loop below covers these cases and makes sure the parent cache
    // is always left unchanged.
    for (CAmount parent_value : {ABSENT, PRUNED, VALUE1})
        for (CAmount child_value : {ABSENT, PRUNED, VALUE2})
            for (char parent_flags : parent_value == ABSENT ? ABSENT_FLAGS : FLAGS)
                for (char child_flags : child_value == ABSENT ? ABSENT_FLAGS : CLEAN_FLAGS)
                    CheckWriteCoins(parent_value, child_value, parent_value, parent_flags, child_flags, parent_flags);
}

BOOST_AUTO_TEST_CASE(ccoins_clear) {
  CCoinsViewTest base;
  CCoinsViewCache cache1(&base);
  CCoinsViewCache cache2(&cache1);
  cache2.ClearCoins();
  BOOST_CHECK(base.clear_coins_called);
}

BOOST_AUTO_TEST_SUITE_END()<|MERGE_RESOLUTION|>--- conflicted
+++ resolved
@@ -487,28 +487,17 @@
     CDataStream ss1(ParseHex("00de1c0300835800816115944e077fe7c803cfa57f29b36bf87c1d35"), SER_DISK, CLIENT_VERSION);
     Coin cc1;
     ss1 >> cc1;
-<<<<<<< HEAD
-    BOOST_CHECK_EQUAL(cc1.fCoinBase, false);
+    BOOST_CHECK_EQUAL(cc1.tx_type, +TxType::REGULAR);
     BOOST_CHECK_EQUAL(cc1.nHeight, 203998U);
     BOOST_CHECK_EQUAL(cc1.out.nValue, CAmount{60000000000});
-=======
-    BOOST_CHECK_EQUAL(cc1.tx_type, +TxType::REGULAR);
-    BOOST_CHECK_EQUAL(cc1.nHeight, 203998);
-    BOOST_CHECK_EQUAL(cc1.out.nValue, 60000000000ULL);
->>>>>>> 7e67c75d
     BOOST_CHECK_EQUAL(HexStr(cc1.out.scriptPubKey), HexStr(GetScriptForDestination(CKeyID(uint160(ParseHex("816115944e077fe7c803cfa57f29b36bf87c1d35"))))));
 
     // Good example
     CDataStream ss2(ParseHex("033bd80100bbd123008c988f1a4a4de2161e0f50aac7f17e7f9555caa4"), SER_DISK, CLIENT_VERSION);
     Coin cc2;
     ss2 >> cc2;
-<<<<<<< HEAD
-    BOOST_CHECK_EQUAL(cc2.fCoinBase, true);
+    BOOST_CHECK_EQUAL(cc2.tx_type, +TxType::VOTE);
     BOOST_CHECK_EQUAL(cc2.nHeight, 120891U);
-=======
-    BOOST_CHECK_EQUAL(cc2.tx_type, +TxType::VOTE);
-    BOOST_CHECK_EQUAL(cc2.nHeight, 120891);
->>>>>>> 7e67c75d
     BOOST_CHECK_EQUAL(cc2.out.nValue, 110397);
     BOOST_CHECK_EQUAL(HexStr(cc2.out.scriptPubKey), HexStr(GetScriptForDestination(CKeyID(uint160(ParseHex("8c988f1a4a4de2161e0f50aac7f17e7f9555caa4"))))));
 
@@ -516,13 +505,8 @@
     CDataStream ss3(ParseHex("01000000000006"), SER_DISK, CLIENT_VERSION);
     Coin cc3;
     ss3 >> cc3;
-<<<<<<< HEAD
-    BOOST_CHECK_EQUAL(cc3.fCoinBase, false);
+    BOOST_CHECK_EQUAL(cc3.tx_type, +TxType::COINBASE);
     BOOST_CHECK_EQUAL(cc3.nHeight, 0U);
-=======
-    BOOST_CHECK_EQUAL(cc3.tx_type, +TxType::COINBASE);
-    BOOST_CHECK_EQUAL(cc3.nHeight, 0);
->>>>>>> 7e67c75d
     BOOST_CHECK_EQUAL(cc3.out.nValue, 0);
     BOOST_CHECK_EQUAL(cc3.out.scriptPubKey.size(), 0U);
 
