// Copyright (c) 2017-2018 The Bitcoin Core developers
// Distributed under the MIT software license, see the accompanying
// file COPYING or http://www.opensource.org/licenses/mit-license.php.

#include <chainparams.h>
#include <index/txindex.h>
#include <script/standard.h>
#include <test/test_unite.h>
<<<<<<< HEAD
#include <util/system.h>
#include <util/time.h>
=======
#include <util.h>
#include <utiltime.h>
>>>>>>> 44cd02af
#include <validation.h>
#include <wallet/test/wallet_test_fixture.h>

#include <boost/test/unit_test.hpp>

BOOST_AUTO_TEST_SUITE(txindex_tests)

BOOST_FIXTURE_TEST_CASE(txindex_initial_sync, TestChain100Setup)
{
    TxIndex txindex(1 << 20, true);

    CTransactionRef tx_disk;
    uint256 block_hash;

    // Transaction should not be found in the index before it is started.
    for (const auto& txn : m_coinbase_txns) {
        BOOST_CHECK(!txindex.FindTx(txn.GetHash(), block_hash, tx_disk));
    }

    // BlockUntilSyncedToCurrentChain should return false before txindex is started.
    BOOST_CHECK(!txindex.BlockUntilSyncedToCurrentChain());

    txindex.Start();

    // Allow tx index to catch up with the block index.
    constexpr int64_t timeout_ms = 10 * 1000;
    int64_t time_start = GetTimeMillis();
    while (!txindex.BlockUntilSyncedToCurrentChain()) {
        BOOST_REQUIRE(time_start + timeout_ms > GetTimeMillis());
        MilliSleep(100);
    }

    // Check that txindex excludes genesis block transactions.
    const CBlock& genesis_block = Params().GenesisBlock();
    for (const auto& txn : genesis_block.vtx) {
        BOOST_CHECK(!txindex.FindTx(txn->GetHash(), block_hash, tx_disk));
    }

    // Check that txindex has all txs that were in the chain before it started.
    for (const auto& txn : m_coinbase_txns) {
        if (!txindex.FindTx(txn.GetHash(), block_hash, tx_disk)) {
            BOOST_ERROR("FindTx failed");
        } else if (tx_disk->GetHash() != txn.GetHash()) {
            BOOST_ERROR("Read incorrect tx");
        }
    }

    // Check that new transactions in new blocks make it into the index.
    for (int i = 0; i < 10; i++) {
        CScript coinbase_script_pub_key = GetScriptForDestination(coinbaseKey.GetPubKey().GetID());
        std::vector<CMutableTransaction> no_txns;
        const CBlock& block = CreateAndProcessBlock(no_txns, coinbase_script_pub_key);
        const CTransaction& txn = *block.vtx[0];

        BOOST_CHECK(txindex.BlockUntilSyncedToCurrentChain());
        if (!txindex.FindTx(txn.GetHash(), block_hash, tx_disk)) {
            BOOST_ERROR("FindTx failed");
        } else if (tx_disk->GetHash() != txn.GetHash()) {
            BOOST_ERROR("Read incorrect tx");
        }
    }

<<<<<<< HEAD
    // shutdown sequence (c.f. Shutdown() in init.cpp)
    txindex.Stop();

    threadGroup.interrupt_all();
    threadGroup.join_all();

    // Rest of shutdown sequence and destructors happen in ~TestingSetup()
=======
    txindex.Stop(); // Stop thread before calling destructor
>>>>>>> 44cd02af
}

BOOST_AUTO_TEST_SUITE_END()<|MERGE_RESOLUTION|>--- conflicted
+++ resolved
@@ -6,13 +6,8 @@
 #include <index/txindex.h>
 #include <script/standard.h>
 #include <test/test_unite.h>
-<<<<<<< HEAD
 #include <util/system.h>
 #include <util/time.h>
-=======
-#include <util.h>
-#include <utiltime.h>
->>>>>>> 44cd02af
 #include <validation.h>
 #include <wallet/test/wallet_test_fixture.h>
 
@@ -75,7 +70,6 @@
         }
     }
 
-<<<<<<< HEAD
     // shutdown sequence (c.f. Shutdown() in init.cpp)
     txindex.Stop();
 
@@ -83,9 +77,6 @@
     threadGroup.join_all();
 
     // Rest of shutdown sequence and destructors happen in ~TestingSetup()
-=======
-    txindex.Stop(); // Stop thread before calling destructor
->>>>>>> 44cd02af
 }
 
 BOOST_AUTO_TEST_SUITE_END()