<<<<<<< HEAD
// Copyright (c) 2015-2018 The Bitcoin Core developers
=======
// Copyright (c) 2015-2017 The Bitcoin Core developers
>>>>>>> 07428419
// Distributed under the MIT software license, see the accompanying
// file COPYING or http://www.opensource.org/licenses/mit-license.php.

#include <vector>
#include <prevector.h>

#include <reverse_iterator.h>
#include <serialize.h>
#include <streams.h>

#include <test/test_unite.h>

#include <boost/test/unit_test.hpp>

<<<<<<< HEAD
BOOST_FIXTURE_TEST_SUITE(prevector_tests, TestingSetup)
=======
BOOST_AUTO_TEST_SUITE(PrevectorTests)
>>>>>>> 07428419

template<unsigned int N, typename T>
class prevector_tester {
    typedef std::vector<T> realtype;
    realtype real_vector;
    realtype real_vector_alt;

    typedef prevector<N, T> pretype;
    pretype pre_vector;
    pretype pre_vector_alt;

    typedef typename pretype::size_type Size;
    bool passed = true;
    FastRandomContext rand_cache;
    uint256 rand_seed;


    template <typename A, typename B>
        void local_check_equal(A a, B b)
        {
            local_check(a == b);
        }
    void local_check(bool b)
    {
        passed &= b;
    }
    void test() {
        const pretype& const_pre_vector = pre_vector;
        local_check_equal(real_vector.size(), pre_vector.size());
        local_check_equal(real_vector.empty(), pre_vector.empty());
        for (Size s = 0; s < real_vector.size(); s++) {
             local_check(real_vector[s] == pre_vector[s]);
             local_check(&(pre_vector[s]) == &(pre_vector.begin()[s]));
             local_check(&(pre_vector[s]) == &*(pre_vector.begin() + s));
             local_check(&(pre_vector[s]) == &*((pre_vector.end() + s) - real_vector.size()));
        }
        // local_check(realtype(pre_vector) == real_vector);
        local_check(pretype(real_vector.begin(), real_vector.end()) == pre_vector);
        local_check(pretype(pre_vector.begin(), pre_vector.end()) == pre_vector);
        size_t pos = 0;
        for (const T& v : pre_vector) {
             local_check(v == real_vector[pos++]);
        }
        for (const T& v : reverse_iterate(pre_vector)) {
             local_check(v == real_vector[--pos]);
        }
        for (const T& v : const_pre_vector) {
             local_check(v == real_vector[pos++]);
        }
        for (const T& v : reverse_iterate(const_pre_vector)) {
             local_check(v == real_vector[--pos]);
        }
        CDataStream ss1(SER_DISK, 0);
        CDataStream ss2(SER_DISK, 0);
        ss1 << real_vector;
        ss2 << pre_vector;
        local_check_equal(ss1.size(), ss2.size());
        for (Size s = 0; s < ss1.size(); s++) {
            local_check_equal(ss1[s], ss2[s]);
        }
    }

public:
    void resize(Size s) {
        real_vector.resize(s);
        local_check_equal(real_vector.size(), s);
        pre_vector.resize(s);
        local_check_equal(pre_vector.size(), s);
        test();
    }

    void reserve(Size s) {
        real_vector.reserve(s);
        local_check(real_vector.capacity() >= s);
        pre_vector.reserve(s);
        local_check(pre_vector.capacity() >= s);
        test();
    }

    void insert(Size position, const T& value) {
        real_vector.insert(real_vector.begin() + position, value);
        pre_vector.insert(pre_vector.begin() + position, value);
        test();
    }

    void insert(Size position, Size count, const T& value) {
        real_vector.insert(real_vector.begin() + position, count, value);
        pre_vector.insert(pre_vector.begin() + position, count, value);
        test();
    }

    template<typename I>
    void insert_range(Size position, I first, I last) {
        real_vector.insert(real_vector.begin() + position, first, last);
        pre_vector.insert(pre_vector.begin() + position, first, last);
        test();
    }

    void erase(Size position) {
        real_vector.erase(real_vector.begin() + position);
        pre_vector.erase(pre_vector.begin() + position);
        test();
    }

    void erase(Size first, Size last) {
        real_vector.erase(real_vector.begin() + first, real_vector.begin() + last);
        pre_vector.erase(pre_vector.begin() + first, pre_vector.begin() + last);
        test();
    }

    void update(Size pos, const T& value) {
        real_vector[pos] = value;
        pre_vector[pos] = value;
        test();
    }

    void push_back(const T& value) {
        real_vector.push_back(value);
        pre_vector.push_back(value);
        test();
    }

    void pop_back() {
        real_vector.pop_back();
        pre_vector.pop_back();
        test();
    }

    void clear() {
        real_vector.clear();
        pre_vector.clear();
    }

    void assign(Size n, const T& value) {
        real_vector.assign(n, value);
        pre_vector.assign(n, value);
    }

    Size size() const {
        return real_vector.size();
    }

    Size capacity() const {
        return pre_vector.capacity();
    }

    void shrink_to_fit() {
        pre_vector.shrink_to_fit();
        test();
    }

    void swap() {
        real_vector.swap(real_vector_alt);
        pre_vector.swap(pre_vector_alt);
        test();
    }

    void move() {
        real_vector = std::move(real_vector_alt);
        real_vector_alt.clear();
        pre_vector = std::move(pre_vector_alt);
        pre_vector_alt.clear();
    }

    void copy() {
        real_vector = real_vector_alt;
        pre_vector = pre_vector_alt;
    }

    ~prevector_tester() {
        BOOST_CHECK_MESSAGE(passed, "insecure_rand: " + rand_seed.ToString());
    }

    prevector_tester() {
        SeedInsecureRand();
        rand_seed = insecure_rand_seed;
        rand_cache = insecure_rand_ctx;
    }
};

BOOST_AUTO_TEST_CASE(PrevectorTestInt)
{
    for (int j = 0; j < 64; j++) {
        prevector_tester<8, int> test;
        for (int i = 0; i < 2048; i++) {
            if (InsecureRandBits(2) == 0) {
                test.insert(InsecureRandRange(test.size() + 1), InsecureRand32());
            }
            if (test.size() > 0 && InsecureRandBits(2) == 1) {
                test.erase(InsecureRandRange(test.size()));
            }
            if (InsecureRandBits(3) == 2) {
                int new_size = std::max(0, std::min(30, (int)test.size() + (int)InsecureRandRange(5) - 2));
                test.resize(new_size);
            }
            if (InsecureRandBits(3) == 3) {
                test.insert(InsecureRandRange(test.size() + 1), 1 + InsecureRandBool(), InsecureRand32());
            }
            if (InsecureRandBits(3) == 4) {
                int del = std::min<int>(test.size(), 1 + (InsecureRandBool()));
                int beg = InsecureRandRange(test.size() + 1 - del);
                test.erase(beg, beg + del);
            }
            if (InsecureRandBits(4) == 5) {
                test.push_back(InsecureRand32());
            }
            if (test.size() > 0 && InsecureRandBits(4) == 6) {
                test.pop_back();
            }
            if (InsecureRandBits(5) == 7) {
                int values[4];
                int num = 1 + (InsecureRandBits(2));
                for (int k = 0; k < num; k++) {
                    values[k] = InsecureRand32();
                }
                test.insert_range(InsecureRandRange(test.size() + 1), values, values + num);
            }
            if (InsecureRandBits(5) == 8) {
                int del = std::min<int>(test.size(), 1 + (InsecureRandBits(2)));
                int beg = InsecureRandRange(test.size() + 1 - del);
                test.erase(beg, beg + del);
            }
            if (InsecureRandBits(5) == 9) {
                test.reserve(InsecureRandBits(5));
            }
            if (InsecureRandBits(6) == 10) {
                test.shrink_to_fit();
            }
            if (test.size() > 0) {
                test.update(InsecureRandRange(test.size()), InsecureRand32());
            }
            if (InsecureRandBits(10) == 11) {
                test.clear();
            }
            if (InsecureRandBits(9) == 12) {
                test.assign(InsecureRandBits(5), InsecureRand32());
            }
            if (InsecureRandBits(3) == 3) {
                test.swap();
            }
            if (InsecureRandBits(4) == 8) {
                test.copy();
            }
            if (InsecureRandBits(5) == 18) {
                test.move();
            }
        }
    }
}

BOOST_AUTO_TEST_SUITE_END()<|MERGE_RESOLUTION|>--- conflicted
+++ resolved
@@ -1,8 +1,4 @@
-<<<<<<< HEAD
 // Copyright (c) 2015-2018 The Bitcoin Core developers
-=======
-// Copyright (c) 2015-2017 The Bitcoin Core developers
->>>>>>> 07428419
 // Distributed under the MIT software license, see the accompanying
 // file COPYING or http://www.opensource.org/licenses/mit-license.php.
 
@@ -17,11 +13,7 @@
 
 #include <boost/test/unit_test.hpp>
 
-<<<<<<< HEAD
-BOOST_FIXTURE_TEST_SUITE(prevector_tests, TestingSetup)
-=======
 BOOST_AUTO_TEST_SUITE(PrevectorTests)
->>>>>>> 07428419
 
 template<unsigned int N, typename T>
 class prevector_tester {
