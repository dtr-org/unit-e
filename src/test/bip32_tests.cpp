--- conflicted
+++ resolved
@@ -1,8 +1,4 @@
-<<<<<<< HEAD
 // Copyright (c) 2013-2018 The Bitcoin Core developers
-=======
-// Copyright (c) 2013-2017 The Bitcoin Core developers
->>>>>>> 07428419
 // Distributed under the MIT software license, see the accompanying
 // file COPYING or http://www.opensource.org/licenses/mit-license.php.
 
@@ -103,29 +99,12 @@
         pubkey.Encode(data);
 
         // Test private key
-<<<<<<< HEAD
         BOOST_CHECK(EncodeExtKey(key) == derive.prv);
         BOOST_CHECK(DecodeExtKey(derive.prv) == key); //ensure a base58 decoded key also matches
 
         // Test public key
         BOOST_CHECK(EncodeExtPubKey(pubkey) == derive.pub);
         BOOST_CHECK(DecodeExtPubKey(derive.pub) == pubkey); //ensure a base58 decoded pubkey also matches
-=======
-        CUnitEExtKey b58key; b58key.SetKey(key);
-        BOOST_CHECK(b58key.ToString() == derive.prv);
-
-        CUnitEExtKey b58keyDecodeCheck(derive.prv);
-        CExtKey checkKey = b58keyDecodeCheck.GetKey();
-        assert(checkKey == key); //ensure a base58 decoded key also matches
-
-        // Test public key
-        CUnitEExtPubKey b58pubkey; b58pubkey.SetKey(pubkey);
-        BOOST_CHECK(b58pubkey.ToString() == derive.pub);
-
-        CUnitEExtPubKey b58PubkeyDecodeCheck(derive.pub);
-        CExtPubKey checkPubKey = b58PubkeyDecodeCheck.GetKey();
-        assert(checkPubKey == pubkey); //ensure a base58 decoded pubkey also matches
->>>>>>> 07428419
 
         // Derive new keys
         CExtKey keyNew;
