--- conflicted
+++ resolved
@@ -55,14 +55,8 @@
           return argsman;
         }()),
         settings(Settings::New(args_manager.get(), behavior.get())),
-<<<<<<< HEAD
         wallet(new CWallet("mock", WalletDatabase::CreateMock(), [&] {
-          esperanza::WalletExtensionDeps deps;
-          deps.settings = settings.get();
-=======
-        wallet([&] {
           esperanza::WalletExtensionDeps deps(settings.get());
->>>>>>> c270eea7
           return deps;
         }())),
         multi_wallet_mock([&] {
