<<<<<<< HEAD
// Copyright (c) 2012-2018 The Bitcoin Core developers
=======
// Copyright (c) 2012-2017 The Bitcoin Core developers
>>>>>>> 07428419
// Distributed under the MIT software license, see the accompanying
// file COPYING or http://www.opensource.org/licenses/mit-license.php.

#include <netbase.h>
#include <test/test_unite.h>
#include <utilstrencodings.h>

#include <string>

#include <boost/test/unit_test.hpp>

BOOST_FIXTURE_TEST_SUITE(netbase_tests, ReducedTestingSetup)

static CNetAddr ResolveIP(const char* ip)
{
    CNetAddr addr;
    LookupHost(ip, addr, false);
    return addr;
}

static CSubNet ResolveSubNet(const char* subnet)
{
    CSubNet ret;
    LookupSubNet(subnet, ret);
    return ret;
}

static CNetAddr CreateInternal(const char* host)
{
    CNetAddr addr;
    addr.SetInternal(host);
    return addr;
}

BOOST_AUTO_TEST_CASE(netbase_networks)
{
    BOOST_CHECK(ResolveIP("127.0.0.1").GetNetwork()                              == NET_UNROUTABLE);
    BOOST_CHECK(ResolveIP("::1").GetNetwork()                                    == NET_UNROUTABLE);
    BOOST_CHECK(ResolveIP("8.8.8.8").GetNetwork()                                == NET_IPV4);
    BOOST_CHECK(ResolveIP("2001::8888").GetNetwork()                             == NET_IPV6);
    BOOST_CHECK(ResolveIP("FD87:D87E:EB43:edb1:8e4:3588:e546:35ca").GetNetwork() == NET_ONION);
    BOOST_CHECK(CreateInternal("foo.com").GetNetwork()                           == NET_INTERNAL);

}

BOOST_AUTO_TEST_CASE(netbase_properties)
{

    BOOST_CHECK(ResolveIP("127.0.0.1").IsIPv4());
    BOOST_CHECK(ResolveIP("::FFFF:192.168.1.1").IsIPv4());
    BOOST_CHECK(ResolveIP("::1").IsIPv6());
    BOOST_CHECK(ResolveIP("10.0.0.1").IsRFC1918());
    BOOST_CHECK(ResolveIP("192.168.1.1").IsRFC1918());
    BOOST_CHECK(ResolveIP("172.31.255.255").IsRFC1918());
    BOOST_CHECK(ResolveIP("2001:0DB8::").IsRFC3849());
    BOOST_CHECK(ResolveIP("169.254.1.1").IsRFC3927());
    BOOST_CHECK(ResolveIP("2002::1").IsRFC3964());
    BOOST_CHECK(ResolveIP("FC00::").IsRFC4193());
    BOOST_CHECK(ResolveIP("2001::2").IsRFC4380());
    BOOST_CHECK(ResolveIP("2001:10::").IsRFC4843());
    BOOST_CHECK(ResolveIP("FE80::").IsRFC4862());
    BOOST_CHECK(ResolveIP("64:FF9B::").IsRFC6052());
    BOOST_CHECK(ResolveIP("FD87:D87E:EB43:edb1:8e4:3588:e546:35ca").IsTor());
    BOOST_CHECK(ResolveIP("127.0.0.1").IsLocal());
    BOOST_CHECK(ResolveIP("::1").IsLocal());
    BOOST_CHECK(ResolveIP("8.8.8.8").IsRoutable());
    BOOST_CHECK(ResolveIP("2001::1").IsRoutable());
    BOOST_CHECK(ResolveIP("127.0.0.1").IsValid());
    BOOST_CHECK(CreateInternal("FD6B:88C0:8724:edb1:8e4:3588:e546:35ca").IsInternal());
    BOOST_CHECK(CreateInternal("bar.com").IsInternal());

}

bool static TestSplitHost(std::string test, std::string host, int port)
{
    std::string hostOut;
    int portOut = -1;
    SplitHostPort(test, portOut, hostOut);
    return hostOut == host && port == portOut;
}

BOOST_AUTO_TEST_CASE(netbase_splithost)
{
<<<<<<< HEAD
    BOOST_CHECK(TestSplitHost("www.bitcoincore.org", "www.bitcoincore.org", -1));
    BOOST_CHECK(TestSplitHost("[www.bitcoincore.org]", "www.bitcoincore.org", -1));
    BOOST_CHECK(TestSplitHost("www.bitcoincore.org:80", "www.bitcoincore.org", 80));
    BOOST_CHECK(TestSplitHost("[www.bitcoincore.org]:80", "www.bitcoincore.org", 80));
=======
    BOOST_CHECK(TestSplitHost("www.unite.org", "www.unite.org", -1));
    BOOST_CHECK(TestSplitHost("[www.unite.org]", "www.unite.org", -1));
    BOOST_CHECK(TestSplitHost("www.unite.org:80", "www.unite.org", 80));
    BOOST_CHECK(TestSplitHost("[www.unite.org]:80", "www.unite.org", 80));
>>>>>>> 07428419
    BOOST_CHECK(TestSplitHost("127.0.0.1", "127.0.0.1", -1));
    BOOST_CHECK(TestSplitHost("127.0.0.1:7182", "127.0.0.1", 7182));
    BOOST_CHECK(TestSplitHost("[127.0.0.1]", "127.0.0.1", -1));
    BOOST_CHECK(TestSplitHost("[127.0.0.1]:7182", "127.0.0.1", 7182));
    BOOST_CHECK(TestSplitHost("::ffff:127.0.0.1", "::ffff:127.0.0.1", -1));
    BOOST_CHECK(TestSplitHost("[::ffff:127.0.0.1]:7182", "::ffff:127.0.0.1", 7182));
    BOOST_CHECK(TestSplitHost("[::]:7182", "::", 7182));
    BOOST_CHECK(TestSplitHost("::7182", "::7182", -1));
    BOOST_CHECK(TestSplitHost(":7182", "", 7182));
    BOOST_CHECK(TestSplitHost("[]:7182", "", 7182));
    BOOST_CHECK(TestSplitHost("", "", -1));
}

bool static TestParse(std::string src, std::string canon)
{
    CService addr(LookupNumeric(src.c_str(), 65535));
    return canon == addr.ToString();
}

BOOST_AUTO_TEST_CASE(netbase_lookupnumeric)
{
    BOOST_CHECK(TestParse("127.0.0.1", "127.0.0.1:65535"));
    BOOST_CHECK(TestParse("127.0.0.1:7182", "127.0.0.1:7182"));
    BOOST_CHECK(TestParse("::ffff:127.0.0.1", "127.0.0.1:65535"));
    BOOST_CHECK(TestParse("::", "[::]:65535"));
    BOOST_CHECK(TestParse("[::]:7182", "[::]:7182"));
    BOOST_CHECK(TestParse("[127.0.0.1]", "127.0.0.1:65535"));
    BOOST_CHECK(TestParse(":::", "[::]:0"));

    // verify that an internal address fails to resolve
    BOOST_CHECK(TestParse("[fd6b:88c0:8724:1:2:3:4:5]", "[::]:0"));
    // and that a one-off resolves correctly
    BOOST_CHECK(TestParse("[fd6c:88c0:8724:1:2:3:4:5]", "[fd6c:88c0:8724:1:2:3:4:5]:65535"));
}

BOOST_AUTO_TEST_CASE(onioncat_test)
{

    // values from https://web.archive.org/web/20121122003543/http://www.cypherpunk.at/onioncat/wiki/OnionCat
    CNetAddr addr1(ResolveIP("5wyqrzbvrdsumnok.onion"));
    CNetAddr addr2(ResolveIP("FD87:D87E:EB43:edb1:8e4:3588:e546:35ca"));
    BOOST_CHECK(addr1 == addr2);
    BOOST_CHECK(addr1.IsTor());
    BOOST_CHECK(addr1.ToStringIP() == "5wyqrzbvrdsumnok.onion");
    BOOST_CHECK(addr1.IsRoutable());

}

BOOST_AUTO_TEST_CASE(subnet_test)
{

    BOOST_CHECK(ResolveSubNet("1.2.3.0/24") == ResolveSubNet("1.2.3.0/255.255.255.0"));
    BOOST_CHECK(ResolveSubNet("1.2.3.0/24") != ResolveSubNet("1.2.4.0/255.255.255.0"));
    BOOST_CHECK(ResolveSubNet("1.2.3.0/24").Match(ResolveIP("1.2.3.4")));
    BOOST_CHECK(!ResolveSubNet("1.2.2.0/24").Match(ResolveIP("1.2.3.4")));
    BOOST_CHECK(ResolveSubNet("1.2.3.4").Match(ResolveIP("1.2.3.4")));
    BOOST_CHECK(ResolveSubNet("1.2.3.4/32").Match(ResolveIP("1.2.3.4")));
    BOOST_CHECK(!ResolveSubNet("1.2.3.4").Match(ResolveIP("5.6.7.8")));
    BOOST_CHECK(!ResolveSubNet("1.2.3.4/32").Match(ResolveIP("5.6.7.8")));
    BOOST_CHECK(ResolveSubNet("::ffff:127.0.0.1").Match(ResolveIP("127.0.0.1")));
    BOOST_CHECK(ResolveSubNet("1:2:3:4:5:6:7:8").Match(ResolveIP("1:2:3:4:5:6:7:8")));
    BOOST_CHECK(!ResolveSubNet("1:2:3:4:5:6:7:8").Match(ResolveIP("1:2:3:4:5:6:7:9")));
    BOOST_CHECK(ResolveSubNet("1:2:3:4:5:6:7:0/112").Match(ResolveIP("1:2:3:4:5:6:7:1234")));
    BOOST_CHECK(ResolveSubNet("192.168.0.1/24").Match(ResolveIP("192.168.0.2")));
    BOOST_CHECK(ResolveSubNet("192.168.0.20/29").Match(ResolveIP("192.168.0.18")));
    BOOST_CHECK(ResolveSubNet("1.2.2.1/24").Match(ResolveIP("1.2.2.4")));
    BOOST_CHECK(ResolveSubNet("1.2.2.110/31").Match(ResolveIP("1.2.2.111")));
    BOOST_CHECK(ResolveSubNet("1.2.2.20/26").Match(ResolveIP("1.2.2.63")));
    // All-Matching IPv6 Matches arbitrary IPv4 and IPv6
    BOOST_CHECK(ResolveSubNet("::/0").Match(ResolveIP("1:2:3:4:5:6:7:1234")));
    BOOST_CHECK(ResolveSubNet("::/0").Match(ResolveIP("1.2.3.4")));
    // All-Matching IPv4 does not Match IPv6
    BOOST_CHECK(!ResolveSubNet("0.0.0.0/0").Match(ResolveIP("1:2:3:4:5:6:7:1234")));
    // Invalid subnets Match nothing (not even invalid addresses)
    BOOST_CHECK(!CSubNet().Match(ResolveIP("1.2.3.4")));
    BOOST_CHECK(!ResolveSubNet("").Match(ResolveIP("4.5.6.7")));
    BOOST_CHECK(!ResolveSubNet("bloop").Match(ResolveIP("0.0.0.0")));
    BOOST_CHECK(!ResolveSubNet("bloop").Match(ResolveIP("hab")));
    // Check valid/invalid
    BOOST_CHECK(ResolveSubNet("1.2.3.0/0").IsValid());
    BOOST_CHECK(!ResolveSubNet("1.2.3.0/-1").IsValid());
    BOOST_CHECK(ResolveSubNet("1.2.3.0/32").IsValid());
    BOOST_CHECK(!ResolveSubNet("1.2.3.0/33").IsValid());
    BOOST_CHECK(ResolveSubNet("1:2:3:4:5:6:7:8/0").IsValid());
    BOOST_CHECK(ResolveSubNet("1:2:3:4:5:6:7:8/33").IsValid());
    BOOST_CHECK(!ResolveSubNet("1:2:3:4:5:6:7:8/-1").IsValid());
    BOOST_CHECK(ResolveSubNet("1:2:3:4:5:6:7:8/128").IsValid());
    BOOST_CHECK(!ResolveSubNet("1:2:3:4:5:6:7:8/129").IsValid());
    BOOST_CHECK(!ResolveSubNet("fuzzy").IsValid());

    //CNetAddr constructor test
    BOOST_CHECK(CSubNet(ResolveIP("127.0.0.1")).IsValid());
    BOOST_CHECK(CSubNet(ResolveIP("127.0.0.1")).Match(ResolveIP("127.0.0.1")));
    BOOST_CHECK(!CSubNet(ResolveIP("127.0.0.1")).Match(ResolveIP("127.0.0.2")));
    BOOST_CHECK(CSubNet(ResolveIP("127.0.0.1")).ToString() == "127.0.0.1/32");

    CSubNet subnet = CSubNet(ResolveIP("1.2.3.4"), 32);
    BOOST_CHECK_EQUAL(subnet.ToString(), "1.2.3.4/32");
    subnet = CSubNet(ResolveIP("1.2.3.4"), 8);
    BOOST_CHECK_EQUAL(subnet.ToString(), "1.0.0.0/8");
    subnet = CSubNet(ResolveIP("1.2.3.4"), 0);
    BOOST_CHECK_EQUAL(subnet.ToString(), "0.0.0.0/0");

    subnet = CSubNet(ResolveIP("1.2.3.4"), ResolveIP("255.255.255.255"));
    BOOST_CHECK_EQUAL(subnet.ToString(), "1.2.3.4/32");
    subnet = CSubNet(ResolveIP("1.2.3.4"), ResolveIP("255.0.0.0"));
    BOOST_CHECK_EQUAL(subnet.ToString(), "1.0.0.0/8");
    subnet = CSubNet(ResolveIP("1.2.3.4"), ResolveIP("0.0.0.0"));
    BOOST_CHECK_EQUAL(subnet.ToString(), "0.0.0.0/0");

    BOOST_CHECK(CSubNet(ResolveIP("1:2:3:4:5:6:7:8")).IsValid());
    BOOST_CHECK(CSubNet(ResolveIP("1:2:3:4:5:6:7:8")).Match(ResolveIP("1:2:3:4:5:6:7:8")));
    BOOST_CHECK(!CSubNet(ResolveIP("1:2:3:4:5:6:7:8")).Match(ResolveIP("1:2:3:4:5:6:7:9")));
    BOOST_CHECK(CSubNet(ResolveIP("1:2:3:4:5:6:7:8")).ToString() == "1:2:3:4:5:6:7:8/128");

    subnet = ResolveSubNet("1.2.3.4/255.255.255.255");
    BOOST_CHECK_EQUAL(subnet.ToString(), "1.2.3.4/32");
    subnet = ResolveSubNet("1.2.3.4/255.255.255.254");
    BOOST_CHECK_EQUAL(subnet.ToString(), "1.2.3.4/31");
    subnet = ResolveSubNet("1.2.3.4/255.255.255.252");
    BOOST_CHECK_EQUAL(subnet.ToString(), "1.2.3.4/30");
    subnet = ResolveSubNet("1.2.3.4/255.255.255.248");
    BOOST_CHECK_EQUAL(subnet.ToString(), "1.2.3.0/29");
    subnet = ResolveSubNet("1.2.3.4/255.255.255.240");
    BOOST_CHECK_EQUAL(subnet.ToString(), "1.2.3.0/28");
    subnet = ResolveSubNet("1.2.3.4/255.255.255.224");
    BOOST_CHECK_EQUAL(subnet.ToString(), "1.2.3.0/27");
    subnet = ResolveSubNet("1.2.3.4/255.255.255.192");
    BOOST_CHECK_EQUAL(subnet.ToString(), "1.2.3.0/26");
    subnet = ResolveSubNet("1.2.3.4/255.255.255.128");
    BOOST_CHECK_EQUAL(subnet.ToString(), "1.2.3.0/25");
    subnet = ResolveSubNet("1.2.3.4/255.255.255.0");
    BOOST_CHECK_EQUAL(subnet.ToString(), "1.2.3.0/24");
    subnet = ResolveSubNet("1.2.3.4/255.255.254.0");
    BOOST_CHECK_EQUAL(subnet.ToString(), "1.2.2.0/23");
    subnet = ResolveSubNet("1.2.3.4/255.255.252.0");
    BOOST_CHECK_EQUAL(subnet.ToString(), "1.2.0.0/22");
    subnet = ResolveSubNet("1.2.3.4/255.255.248.0");
    BOOST_CHECK_EQUAL(subnet.ToString(), "1.2.0.0/21");
    subnet = ResolveSubNet("1.2.3.4/255.255.240.0");
    BOOST_CHECK_EQUAL(subnet.ToString(), "1.2.0.0/20");
    subnet = ResolveSubNet("1.2.3.4/255.255.224.0");
    BOOST_CHECK_EQUAL(subnet.ToString(), "1.2.0.0/19");
    subnet = ResolveSubNet("1.2.3.4/255.255.192.0");
    BOOST_CHECK_EQUAL(subnet.ToString(), "1.2.0.0/18");
    subnet = ResolveSubNet("1.2.3.4/255.255.128.0");
    BOOST_CHECK_EQUAL(subnet.ToString(), "1.2.0.0/17");
    subnet = ResolveSubNet("1.2.3.4/255.255.0.0");
    BOOST_CHECK_EQUAL(subnet.ToString(), "1.2.0.0/16");
    subnet = ResolveSubNet("1.2.3.4/255.254.0.0");
    BOOST_CHECK_EQUAL(subnet.ToString(), "1.2.0.0/15");
    subnet = ResolveSubNet("1.2.3.4/255.252.0.0");
    BOOST_CHECK_EQUAL(subnet.ToString(), "1.0.0.0/14");
    subnet = ResolveSubNet("1.2.3.4/255.248.0.0");
    BOOST_CHECK_EQUAL(subnet.ToString(), "1.0.0.0/13");
    subnet = ResolveSubNet("1.2.3.4/255.240.0.0");
    BOOST_CHECK_EQUAL(subnet.ToString(), "1.0.0.0/12");
    subnet = ResolveSubNet("1.2.3.4/255.224.0.0");
    BOOST_CHECK_EQUAL(subnet.ToString(), "1.0.0.0/11");
    subnet = ResolveSubNet("1.2.3.4/255.192.0.0");
    BOOST_CHECK_EQUAL(subnet.ToString(), "1.0.0.0/10");
    subnet = ResolveSubNet("1.2.3.4/255.128.0.0");
    BOOST_CHECK_EQUAL(subnet.ToString(), "1.0.0.0/9");
    subnet = ResolveSubNet("1.2.3.4/255.0.0.0");
    BOOST_CHECK_EQUAL(subnet.ToString(), "1.0.0.0/8");
    subnet = ResolveSubNet("1.2.3.4/254.0.0.0");
    BOOST_CHECK_EQUAL(subnet.ToString(), "0.0.0.0/7");
    subnet = ResolveSubNet("1.2.3.4/252.0.0.0");
    BOOST_CHECK_EQUAL(subnet.ToString(), "0.0.0.0/6");
    subnet = ResolveSubNet("1.2.3.4/248.0.0.0");
    BOOST_CHECK_EQUAL(subnet.ToString(), "0.0.0.0/5");
    subnet = ResolveSubNet("1.2.3.4/240.0.0.0");
    BOOST_CHECK_EQUAL(subnet.ToString(), "0.0.0.0/4");
    subnet = ResolveSubNet("1.2.3.4/224.0.0.0");
    BOOST_CHECK_EQUAL(subnet.ToString(), "0.0.0.0/3");
    subnet = ResolveSubNet("1.2.3.4/192.0.0.0");
    BOOST_CHECK_EQUAL(subnet.ToString(), "0.0.0.0/2");
    subnet = ResolveSubNet("1.2.3.4/128.0.0.0");
    BOOST_CHECK_EQUAL(subnet.ToString(), "0.0.0.0/1");
    subnet = ResolveSubNet("1.2.3.4/0.0.0.0");
    BOOST_CHECK_EQUAL(subnet.ToString(), "0.0.0.0/0");

    subnet = ResolveSubNet("1:2:3:4:5:6:7:8/ffff:ffff:ffff:ffff:ffff:ffff:ffff:ffff");
    BOOST_CHECK_EQUAL(subnet.ToString(), "1:2:3:4:5:6:7:8/128");
    subnet = ResolveSubNet("1:2:3:4:5:6:7:8/ffff:0000:0000:0000:0000:0000:0000:0000");
    BOOST_CHECK_EQUAL(subnet.ToString(), "1::/16");
    subnet = ResolveSubNet("1:2:3:4:5:6:7:8/0000:0000:0000:0000:0000:0000:0000:0000");
    BOOST_CHECK_EQUAL(subnet.ToString(), "::/0");
    subnet = ResolveSubNet("1.2.3.4/255.255.232.0");
    BOOST_CHECK_EQUAL(subnet.ToString(), "1.2.0.0/255.255.232.0");
    subnet = ResolveSubNet("1:2:3:4:5:6:7:8/ffff:ffff:ffff:fffe:ffff:ffff:ffff:ff0f");
    BOOST_CHECK_EQUAL(subnet.ToString(), "1:2:3:4:5:6:7:8/ffff:ffff:ffff:fffe:ffff:ffff:ffff:ff0f");

}

BOOST_AUTO_TEST_CASE(netbase_getgroup)
{

    BOOST_CHECK(ResolveIP("127.0.0.1").GetGroup() == std::vector<unsigned char>({0})); // Local -> !Routable()
    BOOST_CHECK(ResolveIP("257.0.0.1").GetGroup() == std::vector<unsigned char>({0})); // !Valid -> !Routable()
    BOOST_CHECK(ResolveIP("10.0.0.1").GetGroup() == std::vector<unsigned char>({0})); // RFC1918 -> !Routable()
    BOOST_CHECK(ResolveIP("169.254.1.1").GetGroup() == std::vector<unsigned char>({0})); // RFC3927 -> !Routable()
    BOOST_CHECK(ResolveIP("1.2.3.4").GetGroup() == std::vector<unsigned char>({(unsigned char)NET_IPV4, 1, 2})); // IPv4
    BOOST_CHECK(ResolveIP("::FFFF:0:102:304").GetGroup() == std::vector<unsigned char>({(unsigned char)NET_IPV4, 1, 2})); // RFC6145
    BOOST_CHECK(ResolveIP("64:FF9B::102:304").GetGroup() == std::vector<unsigned char>({(unsigned char)NET_IPV4, 1, 2})); // RFC6052
    BOOST_CHECK(ResolveIP("2002:102:304:9999:9999:9999:9999:9999").GetGroup() == std::vector<unsigned char>({(unsigned char)NET_IPV4, 1, 2})); // RFC3964
    BOOST_CHECK(ResolveIP("2001:0:9999:9999:9999:9999:FEFD:FCFB").GetGroup() == std::vector<unsigned char>({(unsigned char)NET_IPV4, 1, 2})); // RFC4380
    BOOST_CHECK(ResolveIP("FD87:D87E:EB43:edb1:8e4:3588:e546:35ca").GetGroup() == std::vector<unsigned char>({(unsigned char)NET_ONION, 239})); // Tor
    BOOST_CHECK(ResolveIP("2001:470:abcd:9999:9999:9999:9999:9999").GetGroup() == std::vector<unsigned char>({(unsigned char)NET_IPV6, 32, 1, 4, 112, 175})); //he.net
    BOOST_CHECK(ResolveIP("2001:2001:9999:9999:9999:9999:9999:9999").GetGroup() == std::vector<unsigned char>({(unsigned char)NET_IPV6, 32, 1, 32, 1})); //IPv6

    // baz.net sha256 hash: 12929400eb4607c4ac075f087167e75286b179c693eb059a01774b864e8fe505
    std::vector<unsigned char> internal_group = {NET_INTERNAL, 0x12, 0x92, 0x94, 0x00, 0xeb, 0x46, 0x07, 0xc4, 0xac, 0x07};
    BOOST_CHECK(CreateInternal("baz.net").GetGroup() == internal_group);
}

BOOST_AUTO_TEST_SUITE_END()<|MERGE_RESOLUTION|>--- conflicted
+++ resolved
@@ -1,8 +1,4 @@
-<<<<<<< HEAD
 // Copyright (c) 2012-2018 The Bitcoin Core developers
-=======
-// Copyright (c) 2012-2017 The Bitcoin Core developers
->>>>>>> 07428419
 // Distributed under the MIT software license, see the accompanying
 // file COPYING or http://www.opensource.org/licenses/mit-license.php.
 
@@ -86,17 +82,10 @@
 
 BOOST_AUTO_TEST_CASE(netbase_splithost)
 {
-<<<<<<< HEAD
-    BOOST_CHECK(TestSplitHost("www.bitcoincore.org", "www.bitcoincore.org", -1));
-    BOOST_CHECK(TestSplitHost("[www.bitcoincore.org]", "www.bitcoincore.org", -1));
-    BOOST_CHECK(TestSplitHost("www.bitcoincore.org:80", "www.bitcoincore.org", 80));
-    BOOST_CHECK(TestSplitHost("[www.bitcoincore.org]:80", "www.bitcoincore.org", 80));
-=======
     BOOST_CHECK(TestSplitHost("www.unite.org", "www.unite.org", -1));
     BOOST_CHECK(TestSplitHost("[www.unite.org]", "www.unite.org", -1));
     BOOST_CHECK(TestSplitHost("www.unite.org:80", "www.unite.org", 80));
     BOOST_CHECK(TestSplitHost("[www.unite.org]:80", "www.unite.org", 80));
->>>>>>> 07428419
     BOOST_CHECK(TestSplitHost("127.0.0.1", "127.0.0.1", -1));
     BOOST_CHECK(TestSplitHost("127.0.0.1:7182", "127.0.0.1", 7182));
     BOOST_CHECK(TestSplitHost("[127.0.0.1]", "127.0.0.1", -1));
