<<<<<<< HEAD
// Copyright (c) 2012-2018 The Bitcoin Core developers
=======
// Copyright (c) 2012-2017 The Bitcoin Core developers
>>>>>>> 07428419
// Distributed under the MIT software license, see the accompanying
// file COPYING or http://www.opensource.org/licenses/mit-license.php.

#include <streams.h>
#include <support/allocators/zeroafterfree.h>
#include <test/test_unite.h>

#include <boost/test/unit_test.hpp>

<<<<<<< HEAD
BOOST_FIXTURE_TEST_SUITE(streams_tests, BasicTestingSetup)
=======
BOOST_FIXTURE_TEST_SUITE(streams_tests, ReducedTestingSetup)
>>>>>>> 07428419

BOOST_AUTO_TEST_CASE(streams_vector_writer)
{
    unsigned char a(1);
    unsigned char b(2);
    unsigned char bytes[] = { 3, 4, 5, 6 };
    std::vector<unsigned char> vch;

    // Each test runs twice. Serializing a second time at the same starting
    // point should yield the same results, even if the first test grew the
    // vector.

    CVectorWriter(SER_NETWORK, INIT_PROTO_VERSION, vch, 0, a, b);
    BOOST_CHECK((vch == std::vector<unsigned char>{{1, 2}}));
    CVectorWriter(SER_NETWORK, INIT_PROTO_VERSION, vch, 0, a, b);
    BOOST_CHECK((vch == std::vector<unsigned char>{{1, 2}}));
    vch.clear();

    CVectorWriter(SER_NETWORK, INIT_PROTO_VERSION, vch, 2, a, b);
    BOOST_CHECK((vch == std::vector<unsigned char>{{0, 0, 1, 2}}));
    CVectorWriter(SER_NETWORK, INIT_PROTO_VERSION, vch, 2, a, b);
    BOOST_CHECK((vch == std::vector<unsigned char>{{0, 0, 1, 2}}));
    vch.clear();

    vch.resize(5, 0);
    CVectorWriter(SER_NETWORK, INIT_PROTO_VERSION, vch, 2, a, b);
    BOOST_CHECK((vch == std::vector<unsigned char>{{0, 0, 1, 2, 0}}));
    CVectorWriter(SER_NETWORK, INIT_PROTO_VERSION, vch, 2, a, b);
    BOOST_CHECK((vch == std::vector<unsigned char>{{0, 0, 1, 2, 0}}));
    vch.clear();

    vch.resize(4, 0);
    CVectorWriter(SER_NETWORK, INIT_PROTO_VERSION, vch, 3, a, b);
    BOOST_CHECK((vch == std::vector<unsigned char>{{0, 0, 0, 1, 2}}));
    CVectorWriter(SER_NETWORK, INIT_PROTO_VERSION, vch, 3, a, b);
    BOOST_CHECK((vch == std::vector<unsigned char>{{0, 0, 0, 1, 2}}));
    vch.clear();

    vch.resize(4, 0);
    CVectorWriter(SER_NETWORK, INIT_PROTO_VERSION, vch, 4, a, b);
    BOOST_CHECK((vch == std::vector<unsigned char>{{0, 0, 0, 0, 1, 2}}));
    CVectorWriter(SER_NETWORK, INIT_PROTO_VERSION, vch, 4, a, b);
    BOOST_CHECK((vch == std::vector<unsigned char>{{0, 0, 0, 0, 1, 2}}));
    vch.clear();

    CVectorWriter(SER_NETWORK, INIT_PROTO_VERSION, vch, 0, bytes);
    BOOST_CHECK((vch == std::vector<unsigned char>{{3, 4, 5, 6}}));
    CVectorWriter(SER_NETWORK, INIT_PROTO_VERSION, vch, 0, bytes);
    BOOST_CHECK((vch == std::vector<unsigned char>{{3, 4, 5, 6}}));
    vch.clear();

    vch.resize(4, 8);
    CVectorWriter(SER_NETWORK, INIT_PROTO_VERSION, vch, 2, a, bytes, b);
    BOOST_CHECK((vch == std::vector<unsigned char>{{8, 8, 1, 3, 4, 5, 6, 2}}));
    CVectorWriter(SER_NETWORK, INIT_PROTO_VERSION, vch, 2, a, bytes, b);
    BOOST_CHECK((vch == std::vector<unsigned char>{{8, 8, 1, 3, 4, 5, 6, 2}}));
    vch.clear();
}

BOOST_AUTO_TEST_CASE(streams_serializedata_xor)
{
    std::vector<char> in;
    std::vector<char> expected_xor;
    std::vector<unsigned char> key;
    CDataStream ds(in, 0, 0);

    // Degenerate case
<<<<<<< HEAD

=======
    
>>>>>>> 07428419
    key.push_back('\x00');
    key.push_back('\x00');
    ds.Xor(key);
    BOOST_CHECK_EQUAL(
            std::string(expected_xor.begin(), expected_xor.end()),
            std::string(ds.begin(), ds.end()));

    in.push_back('\x0f');
    in.push_back('\xf0');
    expected_xor.push_back('\xf0');
    expected_xor.push_back('\x0f');
<<<<<<< HEAD

=======
    
>>>>>>> 07428419
    // Single character key

    ds.clear();
    ds.insert(ds.begin(), in.begin(), in.end());
    key.clear();

    key.push_back('\xff');
    ds.Xor(key);
    BOOST_CHECK_EQUAL(
            std::string(expected_xor.begin(), expected_xor.end()),
            std::string(ds.begin(), ds.end()));

    // Multi character key

    in.clear();
    expected_xor.clear();
    in.push_back('\xf0');
    in.push_back('\x0f');
    expected_xor.push_back('\x0f');
    expected_xor.push_back('\x00');
<<<<<<< HEAD

=======
                        
>>>>>>> 07428419
    ds.clear();
    ds.insert(ds.begin(), in.begin(), in.end());

    key.clear();
    key.push_back('\xff');
    key.push_back('\x0f');

    ds.Xor(key);
    BOOST_CHECK_EQUAL(
            std::string(expected_xor.begin(), expected_xor.end()),
            std::string(ds.begin(), ds.end()));
}

BOOST_AUTO_TEST_SUITE_END()<|MERGE_RESOLUTION|>--- conflicted
+++ resolved
@@ -1,8 +1,4 @@
-<<<<<<< HEAD
 // Copyright (c) 2012-2018 The Bitcoin Core developers
-=======
-// Copyright (c) 2012-2017 The Bitcoin Core developers
->>>>>>> 07428419
 // Distributed under the MIT software license, see the accompanying
 // file COPYING or http://www.opensource.org/licenses/mit-license.php.
 
@@ -12,11 +8,7 @@
 
 #include <boost/test/unit_test.hpp>
 
-<<<<<<< HEAD
-BOOST_FIXTURE_TEST_SUITE(streams_tests, BasicTestingSetup)
-=======
 BOOST_FIXTURE_TEST_SUITE(streams_tests, ReducedTestingSetup)
->>>>>>> 07428419
 
 BOOST_AUTO_TEST_CASE(streams_vector_writer)
 {
@@ -84,11 +76,7 @@
     CDataStream ds(in, 0, 0);
 
     // Degenerate case
-<<<<<<< HEAD
-
-=======
     
->>>>>>> 07428419
     key.push_back('\x00');
     key.push_back('\x00');
     ds.Xor(key);
@@ -100,11 +88,6 @@
     in.push_back('\xf0');
     expected_xor.push_back('\xf0');
     expected_xor.push_back('\x0f');
-<<<<<<< HEAD
-
-=======
-    
->>>>>>> 07428419
     // Single character key
 
     ds.clear();
@@ -125,11 +108,6 @@
     in.push_back('\x0f');
     expected_xor.push_back('\x0f');
     expected_xor.push_back('\x00');
-<<<<<<< HEAD
-
-=======
-                        
->>>>>>> 07428419
     ds.clear();
     ds.insert(ds.begin(), in.begin(), in.end());
 
