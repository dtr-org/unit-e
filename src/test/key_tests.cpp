--- conflicted
+++ resolved
@@ -1,8 +1,4 @@
-<<<<<<< HEAD
 // Copyright (c) 2012-2018 The Bitcoin Core developers
-=======
-// Copyright (c) 2012-2017 The Bitcoin Core developers
->>>>>>> 07428419
 // Distributed under the MIT software license, see the accompanying
 // file COPYING or http://www.opensource.org/licenses/mit-license.php.
 
@@ -36,7 +32,6 @@
 
 BOOST_AUTO_TEST_CASE(key_test1)
 {
-<<<<<<< HEAD
     CKey key1  = DecodeSecret(strSecret1);
     BOOST_CHECK(key1.IsValid() && !key1.IsCompressed());
     CKey key2  = DecodeSecret(strSecret2);
@@ -47,23 +42,6 @@
     BOOST_CHECK(key2C.IsValid() && key2C.IsCompressed());
     CKey bad_key = DecodeSecret(strAddressBad);
     BOOST_CHECK(!bad_key.IsValid());
-=======
-    CUnitESecret bsecret1, bsecret2, bsecret1C, bsecret2C, baddress1;
-    BOOST_CHECK( bsecret1.SetString (strSecret1));
-    BOOST_CHECK( bsecret2.SetString (strSecret2));
-    BOOST_CHECK( bsecret1C.SetString(strSecret1C));
-    BOOST_CHECK( bsecret2C.SetString(strSecret2C));
-    BOOST_CHECK(!baddress1.SetString(strAddressBad));
-
-    CKey key1  = bsecret1.GetKey();
-    BOOST_CHECK(key1.IsCompressed() == false);
-    CKey key2  = bsecret2.GetKey();
-    BOOST_CHECK(key2.IsCompressed() == false);
-    CKey key1C = bsecret1C.GetKey();
-    BOOST_CHECK(key1C.IsCompressed() == true);
-    CKey key2C = bsecret2C.GetKey();
-    BOOST_CHECK(key2C.IsCompressed() == true);
->>>>>>> 07428419
 
     CPubKey pubkey1  = key1. GetPubKey();
     CPubKey pubkey2  = key2. GetPubKey();
