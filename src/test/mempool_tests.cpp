--- conflicted
+++ resolved
@@ -128,44 +128,28 @@
     tx1.vout.resize(1);
     tx1.vout[0].scriptPubKey = CScript() << OP_11 << OP_EQUAL;
     tx1.vout[0].nValue = 10 * UNIT;
-<<<<<<< HEAD
     pool.addUnchecked(entry.Fee(10000LL).FromTx(tx1));
-=======
-    pool.addUnchecked(tx1.GetHash(), entry.Fee(10000LL).FromTx(tx1));
->>>>>>> 44cd02af
 
     /* highest fee */
     CMutableTransaction tx2 = CMutableTransaction();
     tx2.vout.resize(1);
     tx2.vout[0].scriptPubKey = CScript() << OP_11 << OP_EQUAL;
     tx2.vout[0].nValue = 2 * UNIT;
-<<<<<<< HEAD
     pool.addUnchecked(entry.Fee(20000LL).FromTx(tx2));
-=======
-    pool.addUnchecked(tx2.GetHash(), entry.Fee(20000LL).FromTx(tx2));
->>>>>>> 44cd02af
 
     /* lowest fee */
     CMutableTransaction tx3 = CMutableTransaction();
     tx3.vout.resize(1);
     tx3.vout[0].scriptPubKey = CScript() << OP_11 << OP_EQUAL;
     tx3.vout[0].nValue = 5 * UNIT;
-<<<<<<< HEAD
     pool.addUnchecked(entry.Fee(0LL).FromTx(tx3));
-=======
-    pool.addUnchecked(tx3.GetHash(), entry.Fee(0LL).FromTx(tx3));
->>>>>>> 44cd02af
 
     /* 2nd highest fee */
     CMutableTransaction tx4 = CMutableTransaction();
     tx4.vout.resize(1);
     tx4.vout[0].scriptPubKey = CScript() << OP_11 << OP_EQUAL;
     tx4.vout[0].nValue = 6 * UNIT;
-<<<<<<< HEAD
     pool.addUnchecked(entry.Fee(15000LL).FromTx(tx4));
-=======
-    pool.addUnchecked(tx4.GetHash(), entry.Fee(15000LL).FromTx(tx4));
->>>>>>> 44cd02af
 
     /* equal fee rate to tx1, but newer */
     CMutableTransaction tx5 = CMutableTransaction();
@@ -191,11 +175,7 @@
     tx6.vout.resize(1);
     tx6.vout[0].scriptPubKey = CScript() << OP_11 << OP_EQUAL;
     tx6.vout[0].nValue = 20 * UNIT;
-<<<<<<< HEAD
     pool.addUnchecked(entry.Fee(0LL).FromTx(tx6));
-=======
-    pool.addUnchecked(tx6.GetHash(), entry.Fee(0LL).FromTx(tx6));
->>>>>>> 44cd02af
     BOOST_CHECK_EQUAL(pool.size(), 6U);
     // Check that at this point, tx6 is sorted low
     sortedOrder.insert(sortedOrder.begin(), tx6.GetHash().ToString());
@@ -250,11 +230,7 @@
     tx9.vout.resize(1);
     tx9.vout[0].scriptPubKey = CScript() << OP_11 << OP_EQUAL;
     tx9.vout[0].nValue = 1 * UNIT;
-<<<<<<< HEAD
     pool.addUnchecked(entry.Fee(0LL).Time(3).FromTx(tx9), setAncestors);
-=======
-    pool.addUnchecked(tx9.GetHash(), entry.Fee(0LL).Time(3).FromTx(tx9), setAncestors);
->>>>>>> 44cd02af
 
     // tx9 should be sorted low
     BOOST_CHECK_EQUAL(pool.size(), 9U);
@@ -325,57 +301,36 @@
     tx1.vout.resize(1);
     tx1.vout[0].scriptPubKey = CScript() << OP_11 << OP_EQUAL;
     tx1.vout[0].nValue = 10 * UNIT;
-<<<<<<< HEAD
     pool.addUnchecked(entry.Fee(10000LL).FromTx(tx1));
-=======
-    pool.addUnchecked(tx1.GetHash(), entry.Fee(10000LL).FromTx(tx1));
->>>>>>> 44cd02af
 
     /* highest fee */
     CMutableTransaction tx2 = CMutableTransaction();
     tx2.vout.resize(1);
     tx2.vout[0].scriptPubKey = CScript() << OP_11 << OP_EQUAL;
     tx2.vout[0].nValue = 2 * UNIT;
-<<<<<<< HEAD
     pool.addUnchecked(entry.Fee(20000LL).FromTx(tx2));
     uint64_t tx2Size = GetVirtualTransactionSize(CTransaction(tx2));
-=======
-    pool.addUnchecked(tx2.GetHash(), entry.Fee(20000LL).FromTx(tx2));
-    uint64_t tx2Size = GetVirtualTransactionSize(tx2, entry.sigOpCost);
->>>>>>> 44cd02af
 
     /* lowest fee */
     CMutableTransaction tx3 = CMutableTransaction();
     tx3.vout.resize(1);
     tx3.vout[0].scriptPubKey = CScript() << OP_11 << OP_EQUAL;
     tx3.vout[0].nValue = 5 * UNIT;
-<<<<<<< HEAD
     pool.addUnchecked(entry.Fee(0LL).FromTx(tx3));
-=======
-    pool.addUnchecked(tx3.GetHash(), entry.Fee(0LL).FromTx(tx3));
->>>>>>> 44cd02af
 
     /* 2nd highest fee */
     CMutableTransaction tx4 = CMutableTransaction();
     tx4.vout.resize(1);
     tx4.vout[0].scriptPubKey = CScript() << OP_11 << OP_EQUAL;
     tx4.vout[0].nValue = 6 * UNIT;
-<<<<<<< HEAD
     pool.addUnchecked(entry.Fee(15000LL).FromTx(tx4));
-=======
-    pool.addUnchecked(tx4.GetHash(), entry.Fee(15000LL).FromTx(tx4));
->>>>>>> 44cd02af
 
     /* equal fee rate to tx1, but newer */
     CMutableTransaction tx5 = CMutableTransaction();
     tx5.vout.resize(1);
     tx5.vout[0].scriptPubKey = CScript() << OP_11 << OP_EQUAL;
     tx5.vout[0].nValue = 11 * UNIT;
-<<<<<<< HEAD
     pool.addUnchecked(entry.Fee(10000LL).FromTx(tx5));
-=======
-    pool.addUnchecked(tx5.GetHash(), entry.Fee(10000LL).FromTx(tx5));
->>>>>>> 44cd02af
     BOOST_CHECK_EQUAL(pool.size(), 5U);
 
     std::vector<std::string> sortedOrder;
@@ -402,11 +357,7 @@
     tx6.vout.resize(1);
     tx6.vout[0].scriptPubKey = CScript() << OP_11 << OP_EQUAL;
     tx6.vout[0].nValue = 20 * UNIT;
-<<<<<<< HEAD
     uint64_t tx6Size = GetVirtualTransactionSize(CTransaction(tx6));
-=======
-    uint64_t tx6Size = GetVirtualTransactionSize(tx6, entry.sigOpCost);
->>>>>>> 44cd02af
 
     pool.addUnchecked(entry.Fee(0LL).FromTx(tx6));
     BOOST_CHECK_EQUAL(pool.size(), 6U);
@@ -425,11 +376,7 @@
     tx7.vout.resize(1);
     tx7.vout[0].scriptPubKey = CScript() << OP_11 << OP_EQUAL;
     tx7.vout[0].nValue = 10 * UNIT;
-<<<<<<< HEAD
     uint64_t tx7Size = GetVirtualTransactionSize(CTransaction(tx7));
-=======
-    uint64_t tx7Size = GetVirtualTransactionSize(tx7, entry.sigOpCost);
->>>>>>> 44cd02af
 
     /* set the fee to just below tx2's feerate when including ancestor */
     CAmount fee = (20000/tx2Size)*(tx7Size + tx6Size) - 1;
@@ -484,11 +431,7 @@
     tx1.vout.resize(1);
     tx1.vout[0].scriptPubKey = CScript() << OP_1 << OP_EQUAL;
     tx1.vout[0].nValue = 10 * UNIT;
-<<<<<<< HEAD
     pool.addUnchecked(entry.Fee(10000LL).FromTx(tx1));
-=======
-    pool.addUnchecked(tx1.GetHash(), entry.Fee(10000LL).FromTx(tx1));
->>>>>>> 44cd02af
 
     CMutableTransaction tx2 = CMutableTransaction();
     tx2.vin.resize(1);
@@ -496,11 +439,7 @@
     tx2.vout.resize(1);
     tx2.vout[0].scriptPubKey = CScript() << OP_2 << OP_EQUAL;
     tx2.vout[0].nValue = 10 * UNIT;
-<<<<<<< HEAD
     pool.addUnchecked(entry.Fee(5000LL).FromTx(tx2));
-=======
-    pool.addUnchecked(tx2.GetHash(), entry.Fee(5000LL).FromTx(tx2));
->>>>>>> 44cd02af
 
     pool.TrimToSize(pool.DynamicMemoryUsage()); // should do nothing
     BOOST_CHECK(pool.exists(tx1.GetHash()));
@@ -518,31 +457,19 @@
     tx3.vout.resize(1);
     tx3.vout[0].scriptPubKey = CScript() << OP_3 << OP_EQUAL;
     tx3.vout[0].nValue = 10 * UNIT;
-<<<<<<< HEAD
     pool.addUnchecked(entry.Fee(20000LL).FromTx(tx3));
-=======
-    pool.addUnchecked(tx3.GetHash(), entry.Fee(20000LL).FromTx(tx3));
->>>>>>> 44cd02af
 
     pool.TrimToSize(pool.DynamicMemoryUsage() * 3 / 4); // tx3 should pay for tx2 (CPFP)
     BOOST_CHECK(!pool.exists(tx1.GetHash()));
     BOOST_CHECK(pool.exists(tx2.GetHash()));
     BOOST_CHECK(pool.exists(tx3.GetHash()));
 
-<<<<<<< HEAD
     pool.TrimToSize(GetVirtualTransactionSize(CTransaction(tx1))); // mempool is limited to tx1's size in memory usage, so nothing fits
-=======
-    pool.TrimToSize(GetVirtualTransactionSize(tx1, entry.sigOpCost)); // mempool is limited to tx1's size in memory usage, so nothing fits
->>>>>>> 44cd02af
     BOOST_CHECK(!pool.exists(tx1.GetHash()));
     BOOST_CHECK(!pool.exists(tx2.GetHash()));
     BOOST_CHECK(!pool.exists(tx3.GetHash()));
 
-<<<<<<< HEAD
     CFeeRate maxFeeRateRemoved(25000, GetVirtualTransactionSize(CTransaction(tx3)) + GetVirtualTransactionSize(CTransaction(tx2)));
-=======
-    CFeeRate maxFeeRateRemoved(25000, GetVirtualTransactionSize(tx3, entry.sigOpCost) + GetVirtualTransactionSize(tx2, entry.sigOpCost));
->>>>>>> 44cd02af
     BOOST_CHECK_EQUAL(pool.GetMinFee(1).GetFeePerK(), maxFeeRateRemoved.GetFeePerK() + 1000);
 
     CMutableTransaction tx4 = CMutableTransaction();
@@ -676,11 +603,7 @@
     // [tx1]
     //
     CTransactionRef tx1 = make_tx(/* output_values */ {10 * UNIT});
-<<<<<<< HEAD
     pool.addUnchecked(entry.Fee(10000LL).FromTx(tx1));
-=======
-    pool.addUnchecked(tx1->GetHash(), entry.Fee(10000LL).FromTx(tx1));
->>>>>>> 44cd02af
 
     // Ancestors / descendants should be 1 / 1 (itself / itself)
     pool.GetTransactionAncestry(tx1->GetHash(), ancestors, descendants);
@@ -692,11 +615,7 @@
     // [tx1].0 <- [tx2]
     //
     CTransactionRef tx2 = make_tx(/* output_values */ {495 * EEES, 5 * UNIT}, /* inputs */ {tx1});
-<<<<<<< HEAD
     pool.addUnchecked(entry.Fee(10000LL).FromTx(tx2));
-=======
-    pool.addUnchecked(tx2->GetHash(), entry.Fee(10000LL).FromTx(tx2));
->>>>>>> 44cd02af
 
     // Ancestors / descendants should be:
     // transaction  ancestors   descendants
@@ -715,11 +634,7 @@
     // [tx1].0 <- [tx2].0 <- [tx3]
     //
     CTransactionRef tx3 = make_tx(/* output_values */ {290 * EEES, 200 * EEES}, /* inputs */ {tx2});
-<<<<<<< HEAD
     pool.addUnchecked(entry.Fee(10000LL).FromTx(tx3));
-=======
-    pool.addUnchecked(tx3->GetHash(), entry.Fee(10000LL).FromTx(tx3));
->>>>>>> 44cd02af
 
     // Ancestors / descendants should be:
     // transaction  ancestors   descendants
@@ -744,11 +659,7 @@
     //              \---1 <- [tx4]
     //
     CTransactionRef tx4 = make_tx(/* output_values */ {290 * EEES, 250 * EEES}, /* inputs */ {tx2}, /* input_indices */ {1});
-<<<<<<< HEAD
     pool.addUnchecked(entry.Fee(10000LL).FromTx(tx4));
-=======
-    pool.addUnchecked(tx4->GetHash(), entry.Fee(10000LL).FromTx(tx4));
->>>>>>> 44cd02af
 
     // Ancestors / descendants should be:
     // transaction  ancestors   descendants
@@ -785,21 +696,13 @@
         CTransactionRef& tyi = *ty[i];
         tyi = make_tx(/* output_values */ {v}, /* inputs */ i > 0 ? std::vector<CTransactionRef>{*ty[i - 1]} : std::vector<CTransactionRef>{});
         v -= 50 * EEES;
-<<<<<<< HEAD
         pool.addUnchecked(entry.Fee(10000LL).FromTx(tyi));
-=======
-        pool.addUnchecked(tyi->GetHash(), entry.Fee(10000LL).FromTx(tyi));
->>>>>>> 44cd02af
         pool.GetTransactionAncestry(tyi->GetHash(), ancestors, descendants);
         BOOST_CHECK_EQUAL(ancestors, i+1);
         BOOST_CHECK_EQUAL(descendants, i+1);
     }
     CTransactionRef ty6 = make_tx(/* output_values */ {5 * UNIT}, /* inputs */ {tx3, ty5});
-<<<<<<< HEAD
     pool.addUnchecked(entry.Fee(10000LL).FromTx(ty6));
-=======
-    pool.addUnchecked(ty6->GetHash(), entry.Fee(10000LL).FromTx(ty6));
->>>>>>> 44cd02af
 
     // Ancestors / descendants should be:
     // transaction  ancestors           descendants
