// Copyright (c) 2011-2018 The Bitcoin Core developers
// Distributed under the MIT software license, see the accompanying
// file COPYING or http://www.opensource.org/licenses/mit-license.php.

#include <test/data/key_io_invalid.json.h>
#include <test/data/key_io_valid.json.h>

#include <injector.h>
#include <key.h>
#include <key_io.h>
#include <script/script.h>
<<<<<<< HEAD
#include <util/strencodings.h>
=======
#include <utilstrencodings.h>
>>>>>>> 44cd02af
#include <test/test_unite.h>

#include <boost/test/unit_test.hpp>

#include <univalue.h>

extern UniValue read_json(const std::string& jsondata);

BOOST_FIXTURE_TEST_SUITE(key_io_tests, BasicTestingSetup)

// Goal: check that parsed keys match test payload
BOOST_AUTO_TEST_CASE(key_io_valid_parse)
{
    UniValue tests = read_json(std::string(json_tests::key_io_valid, json_tests::key_io_valid + sizeof(json_tests::key_io_valid)));
    CKey privkey;
    CTxDestination destination;
    SelectParams(GetComponent<blockchain::Behavior>(), CBaseChainParams::REGTEST);

    for (unsigned int idx = 0; idx < tests.size(); idx++) {
        UniValue test = tests[idx];
        std::string strTest = test.write();
        if (test.size() < 3) { // Allow for extra stuff (useful for comments)
            BOOST_ERROR("Bad test: " << strTest);
            continue;
        }
        std::string exp_base58string = test[0].get_str();
        std::vector<unsigned char> exp_payload = ParseHex(test[1].get_str());
        const UniValue &metadata = test[2].get_obj();
        bool isPrivkey = find_value(metadata, "isPrivkey").get_bool();
        SelectParams(find_value(metadata, "chain").get_str());
        bool try_case_flip = find_value(metadata, "tryCaseFlip").isNull() ? false : find_value(metadata, "tryCaseFlip").get_bool();
        if (isPrivkey) {
            bool isCompressed = find_value(metadata, "isCompressed").get_bool();
            // Must be valid private key
            privkey = DecodeSecret(exp_base58string);
            BOOST_CHECK_MESSAGE(privkey.IsValid(), "!IsValid:" + strTest);
            BOOST_CHECK_MESSAGE(privkey.IsCompressed() == isCompressed, "compressed mismatch:" + strTest);
            BOOST_CHECK_MESSAGE(privkey.size() == exp_payload.size() && std::equal(privkey.begin(), privkey.end(), exp_payload.begin()), "key mismatch:" + strTest);

            // Private key must be invalid public key
            destination = DecodeDestination(exp_base58string);
            BOOST_CHECK_MESSAGE(!IsValidDestination(destination), "IsValid privkey as pubkey:" + strTest);
        } else {
            // Must be valid public key
            destination = DecodeDestination(exp_base58string);
            CScript script = GetScriptForDestination(destination);
            BOOST_CHECK_MESSAGE(IsValidDestination(destination), "!IsValid:" + strTest);
            BOOST_CHECK_EQUAL(HexStr(script), HexStr(exp_payload));

            // Try flipped case version
            for (char& c : exp_base58string) {
                if (c >= 'a' && c <= 'z') {
                    c = (c - 'a') + 'A';
                } else if (c >= 'A' && c <= 'Z') {
                    c = (c - 'A') + 'a';
                }
            }
            destination = DecodeDestination(exp_base58string);
            BOOST_CHECK_MESSAGE(IsValidDestination(destination) == try_case_flip, "!IsValid case flipped:" + strTest);
            if (IsValidDestination(destination)) {
                script = GetScriptForDestination(destination);
                BOOST_CHECK_EQUAL(HexStr(script), HexStr(exp_payload));
            }

            // Public key must be invalid private key
            privkey = DecodeSecret(exp_base58string);
            BOOST_CHECK_MESSAGE(!privkey.IsValid(), "IsValid pubkey as privkey:" + strTest);
        }
    }
}

// Goal: check that generated keys match test vectors
BOOST_AUTO_TEST_CASE(key_io_valid_gen)
{
    UniValue tests = read_json(std::string(json_tests::key_io_valid, json_tests::key_io_valid + sizeof(json_tests::key_io_valid)));

    for (unsigned int idx = 0; idx < tests.size(); idx++) {
        UniValue test = tests[idx];
        std::string strTest = test.write();
        if (test.size() < 3) // Allow for extra stuff (useful for comments)
        {
            BOOST_ERROR("Bad test: " << strTest);
            continue;
        }
        std::string exp_base58string = test[0].get_str();
        std::vector<unsigned char> exp_payload = ParseHex(test[1].get_str());
        const UniValue &metadata = test[2].get_obj();
        bool isPrivkey = find_value(metadata, "isPrivkey").get_bool();
        SelectParams(find_value(metadata, "chain").get_str());
        if (isPrivkey) {
            bool isCompressed = find_value(metadata, "isCompressed").get_bool();
            CKey key;
            key.Set(exp_payload.begin(), exp_payload.end(), isCompressed);
            assert(key.IsValid());
            BOOST_CHECK_MESSAGE(EncodeSecret(key) == exp_base58string, "result mismatch: " + strTest);
        } else {
            CTxDestination dest;
            CScript exp_script(exp_payload.begin(), exp_payload.end());
            BOOST_CHECK(ExtractDestination(exp_script, dest));
            std::string address = EncodeDestination(dest);

            BOOST_CHECK_EQUAL(address, exp_base58string);
        }
    }

    SelectParams(GetComponent<blockchain::Behavior>(), CBaseChainParams::REGTEST);
}


// Goal: check that base58 parsing code is robust against a variety of corrupted data
BOOST_AUTO_TEST_CASE(key_io_invalid)
{
    UniValue tests = read_json(std::string(json_tests::key_io_invalid, json_tests::key_io_invalid + sizeof(json_tests::key_io_invalid))); // Negative testcases
    CKey privkey;
    CTxDestination destination;

    for (unsigned int idx = 0; idx < tests.size(); idx++) {
        UniValue test = tests[idx];
        std::string strTest = test.write();
        if (test.size() < 1) // Allow for extra stuff (useful for comments)
        {
            BOOST_ERROR("Bad test: " << strTest);
            continue;
        }
        std::string exp_base58string = test[0].get_str();

        // must be invalid as public and as private key
<<<<<<< HEAD
        for (const auto& chain : { CBaseChainParams::MAIN, CBaseChainParams::TESTNET, CBaseChainParams::REGTEST }) {
            SelectParams(chain);
=======
        for (auto chain : { CBaseChainParams::TESTNET, CBaseChainParams::REGTEST }) {
            SelectParams(GetComponent<blockchain::Behavior>(), chain);
>>>>>>> 44cd02af
            destination = DecodeDestination(exp_base58string);
            BOOST_CHECK_MESSAGE(!IsValidDestination(destination), "IsValid pubkey in mainnet:" + strTest);
            privkey = DecodeSecret(exp_base58string);
            BOOST_CHECK_MESSAGE(!privkey.IsValid(), "IsValid privkey in mainnet:" + strTest);
        }
    }
}

BOOST_AUTO_TEST_SUITE_END()<|MERGE_RESOLUTION|>--- conflicted
+++ resolved
@@ -9,11 +9,7 @@
 #include <key.h>
 #include <key_io.h>
 #include <script/script.h>
-<<<<<<< HEAD
 #include <util/strencodings.h>
-=======
-#include <utilstrencodings.h>
->>>>>>> 44cd02af
 #include <test/test_unite.h>
 
 #include <boost/test/unit_test.hpp>
@@ -141,13 +137,8 @@
         std::string exp_base58string = test[0].get_str();
 
         // must be invalid as public and as private key
-<<<<<<< HEAD
-        for (const auto& chain : { CBaseChainParams::MAIN, CBaseChainParams::TESTNET, CBaseChainParams::REGTEST }) {
-            SelectParams(chain);
-=======
-        for (auto chain : { CBaseChainParams::TESTNET, CBaseChainParams::REGTEST }) {
+        for (const auto& chain : { CBaseChainParams::TESTNET, CBaseChainParams::REGTEST }) {
             SelectParams(GetComponent<blockchain::Behavior>(), chain);
->>>>>>> 44cd02af
             destination = DecodeDestination(exp_base58string);
             BOOST_CHECK_MESSAGE(!IsValidDestination(destination), "IsValid pubkey in mainnet:" + strTest);
             privkey = DecodeSecret(exp_base58string);
