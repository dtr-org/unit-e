--- conflicted
+++ resolved
@@ -208,12 +208,7 @@
     // create a bunch of threads that repeatedly process a block generated above at random
     // this will create parallelism and randomness inside validation - the ValidationInterface
     // will subscribe to events generated during block validation and assert on ordering invariance
-<<<<<<< HEAD
     std::vector<std::thread> threads;
-    for (int i = 0; i < 10; i++) {
-        threads.emplace_back([&blocks]() {
-=======
-    boost::thread_group threads;
     // boost unit test is not thread safe as the checks record the results in some shared memory
     // which is not synchronized / does not happen under mutual exclusion.
     std::mutex cs;
@@ -222,19 +217,13 @@
       BOOST_CHECK(condition);
     };
     for (int i = 0; i < 10; i++) {
-        threads.create_thread([&]() {
->>>>>>> 44cd02af
+        threads.emplace_back([&]() {
             bool ignored;
             FastRandomContext insecure;
             for (int i = 0; i < 1000; i++) {
-<<<<<<< HEAD
                 auto block = blocks[insecure.randrange(blocks.size() - 1)];
-                ProcessNewBlock(Params(), block, true, &ignored);
-=======
-                auto block = blocks[GetRand(blocks.size() - 1)];
                 bool processed = ProcessNewBlock(Params(), block, true, &ignored);
                 check(processed);
->>>>>>> 44cd02af
             }
 
             // to make sure that eventually we process the full chain - do it here
