// Copyright (c) 2009-2010 Satoshi Nakamoto
<<<<<<< HEAD
// Copyright (c) 2009-2018 The Bitcoin Core developers
=======
// Copyright (c) 2009-2017 The Bitcoin Core developers
>>>>>>> 07428419
// Distributed under the MIT software license, see the accompanying
// file COPYING or http://www.opensource.org/licenses/mit-license.php.

#ifndef UNITE_PRIMITIVES_TRANSACTION_H
#define UNITE_PRIMITIVES_TRANSACTION_H

#include <stdint.h>
#include <amount.h>
#include <primitives/txtype.h>
#include <script/script.h>
#include <serialize.h>
#include <uint256.h>

static const int SERIALIZE_TRANSACTION_NO_WITNESS = 0x40000000;

/** An outpoint - a combination of a transaction hash and an index n into its vout */
class COutPoint
{
public:
    uint256 hash;
    uint32_t n;

    COutPoint(): n((uint32_t) -1) { }
    COutPoint(const uint256& hashIn, uint32_t nIn): hash(hashIn), n(nIn) { }

    ADD_SERIALIZE_METHODS;

    template <typename Stream, typename Operation>
    inline void SerializationOp(Stream& s, Operation ser_action) {
        READWRITE(hash);
        READWRITE(n);
    }

    void SetNull() { hash.SetNull(); n = (uint32_t) -1; }
    bool IsNull() const { return (hash.IsNull() && n == (uint32_t) -1); }

    friend bool operator<(const COutPoint& a, const COutPoint& b)
    {
        int cmp = a.hash.Compare(b.hash);
        return cmp < 0 || (cmp == 0 && a.n < b.n);
    }

    friend bool operator==(const COutPoint& a, const COutPoint& b)
    {
        return (a.hash == b.hash && a.n == b.n);
    }

    friend bool operator!=(const COutPoint& a, const COutPoint& b)
    {
        return !(a == b);
    }

    std::string ToString() const;
};

/** An input of a transaction.  It contains the location of the previous
 * transaction's output that it claims and a signature that matches the
 * output's public key.
 */
class CTxIn
{
public:
    COutPoint prevout;
    CScript scriptSig;
    uint32_t nSequence;
    CScriptWitness scriptWitness; //! Only serialized through CTransaction

    /* Setting nSequence to this value for every input in a transaction
     * disables nLockTime. */
    static const uint32_t SEQUENCE_FINAL = 0xffffffff;

    /* Below flags apply in the context of BIP 68*/
    /* If this flag set, CTxIn::nSequence is NOT interpreted as a
     * relative lock-time. */
    static const uint32_t SEQUENCE_LOCKTIME_DISABLE_FLAG = (1 << 31);

    /* If CTxIn::nSequence encodes a relative lock-time and this flag
     * is set, the relative lock-time has units of 512 seconds,
     * otherwise it specifies blocks with a granularity of 1. */
    static const uint32_t SEQUENCE_LOCKTIME_TYPE_FLAG = (1 << 22);

    /* If CTxIn::nSequence encodes a relative lock-time, this mask is
     * applied to extract that lock-time from the sequence field. */
    static const uint32_t SEQUENCE_LOCKTIME_MASK = 0x0000ffff;

    /* In order to use the same number of bits to encode roughly the
     * same wall-clock duration, and because blocks are naturally
     * limited to occur every 600s on average, the minimum granularity
     * for time-based relative lock-time is fixed at 512 seconds.
     * Converting from CTxIn::nSequence to seconds is performed by
     * multiplying by 512 = 2^9, or equivalently shifting up by
     * 9 bits. */
    static const int SEQUENCE_LOCKTIME_GRANULARITY = 9;

    CTxIn()
    {
        nSequence = SEQUENCE_FINAL;
    }

    explicit CTxIn(COutPoint prevoutIn, CScript scriptSigIn=CScript(), uint32_t nSequenceIn=SEQUENCE_FINAL);
    CTxIn(uint256 hashPrevTx, uint32_t nOut, CScript scriptSigIn=CScript(), uint32_t nSequenceIn=SEQUENCE_FINAL);

    ADD_SERIALIZE_METHODS;

    template <typename Stream, typename Operation>
    inline void SerializationOp(Stream& s, Operation ser_action) {
        READWRITE(prevout);
        READWRITE(scriptSig);
        READWRITE(nSequence);
    }

    friend bool operator==(const CTxIn& a, const CTxIn& b)
    {
        return (a.prevout   == b.prevout &&
                a.scriptSig == b.scriptSig &&
                a.nSequence == b.nSequence);
    }

    friend bool operator!=(const CTxIn& a, const CTxIn& b)
    {
        return !(a == b);
    }

    std::string ToString() const;
};

/** An output of a transaction.  It contains the public key that the next input
 * must be able to sign with to claim it.
 */
class CTxOut
{
public:
    CAmount nValue;
    CScript scriptPubKey;

    CTxOut()
    {
        SetNull();
    }

    CTxOut(const CAmount& nValueIn, CScript scriptPubKeyIn);

    ADD_SERIALIZE_METHODS;

    template <typename Stream, typename Operation>
    inline void SerializationOp(Stream& s, Operation ser_action) {
        READWRITE(nValue);
        READWRITE(scriptPubKey);
    }

    void SetNull()
    {
        nValue = -1;
        scriptPubKey.clear();
    }

    bool IsNull() const
    {
        return (nValue == -1);
    }

    friend bool operator==(const CTxOut& a, const CTxOut& b)
    {
        return (a.nValue       == b.nValue &&
                a.scriptPubKey == b.scriptPubKey);
    }

    friend bool operator!=(const CTxOut& a, const CTxOut& b)
    {
        return !(a == b);
    }

    std::string ToString() const;
};

struct CMutableTransaction;

/**
 * Basic transaction serialization format:
 * - int32_t nVersion
 * - std::vector<CTxIn> vin
 * - std::vector<CTxOut> vout
 * - uint32_t nLockTime
 *
 * Extended transaction serialization format:
 * - int32_t nVersion
 * - unsigned char dummy = 0x00
 * - unsigned char flags (!= 0)
 * - std::vector<CTxIn> vin
 * - std::vector<CTxOut> vout
 * - if (flags & 1):
 *   - CTxWitness wit;
 * - uint32_t nLockTime
 */
template<typename Stream, typename TxType>
inline void UnserializeTransaction(TxType& tx, Stream& s) {
    const bool fAllowWitness = !(s.GetVersion() & SERIALIZE_TRANSACTION_NO_WITNESS);

    s >> tx.nVersion;
    unsigned char flags = 0;
    tx.vin.clear();
    tx.vout.clear();
    /* Try to read the vin. In case the dummy is there, this will be read as an empty vector. */
    s >> tx.vin;
    if (tx.vin.size() == 0 && fAllowWitness) {
        /* We read a dummy or an empty vin. */
        s >> flags;
        if (flags != 0) {
            s >> tx.vin;
            s >> tx.vout;
        }
    } else {
        /* We read a non-empty vin. Assume a normal vout follows. */
        s >> tx.vout;
    }
    if ((flags & 1) && fAllowWitness) {
        /* The witness flag is present, and we support witnesses. */
        flags ^= 1;
        for (size_t i = 0; i < tx.vin.size(); i++) {
            s >> tx.vin[i].scriptWitness.stack;
        }
    }
    if (flags) {
        /* Unknown flag in the serialization */
        throw std::ios_base::failure("Unknown transaction optional data");
    }
    s >> tx.nLockTime;
}

template<typename Stream, typename TxType>
inline void SerializeTransaction(const TxType& tx, Stream& s) {
    const bool fAllowWitness = !(s.GetVersion() & SERIALIZE_TRANSACTION_NO_WITNESS);

    s << tx.nVersion;
    unsigned char flags = 0;
    // Consistency check
    if (fAllowWitness) {
        /* Check whether witnesses need to be serialized. */
        if (tx.HasWitness()) {
            flags |= 1;
        }
    }
    if (flags) {
        /* Use extended format in case witnesses are to be serialized. */
        std::vector<CTxIn> vinDummy;
        s << vinDummy;
        s << flags;
    }
    s << tx.vin;
    s << tx.vout;
    if (flags & 1) {
        for (size_t i = 0; i < tx.vin.size(); i++) {
            s << tx.vin[i].scriptWitness.stack;
        }
    }
    s << tx.nLockTime;
}

template <typename T>
class TransactionBase
{
public:

    //! Returns the version of this transaction (considers only the two lower bytes of nVersion).
    uint16_t GetVersion() const {
        return static_cast<uint16_t>(GetDerived()->nVersion);
    }

    //! Returns the transaction type (TxType) of this transaction (stored in the two upper bytes of the nVersion field).
    TxType GetType() const {
        return TxType::_from_index_unchecked(GetDerived()->nVersion >> 16);
    }

    bool IsRegular() const {
        return GetType() == +TxType::REGULAR;
    }

    bool IsCoinBase() const {
        return GetType() == +TxType::COINBASE;
    }

    bool IsDeposit() const {
        return GetType() == +TxType::DEPOSIT;
    }

    bool IsVote() const {
        return GetType() == +TxType::VOTE;
    }

    bool IsLogout() const {
        return GetType() == +TxType::LOGOUT;
    }

    bool IsSlash() const {
        return GetType() == +TxType::SLASH;
    }

    bool IsWithdraw() const {
        return GetType() == +TxType::WITHDRAW;
    }

    bool IsAdmin() const {
        return GetType() == +TxType::ADMIN;
    }

    bool IsFinalizationTransaction() const {
        switch (+GetType()) {
            case TxType::DEPOSIT:
            case TxType::VOTE:
            case TxType::LOGOUT:
            case TxType::SLASH:
            case TxType::WITHDRAW:
            case TxType::ADMIN:
                return true;
            case TxType::REGULAR:
            case TxType::COINBASE:
                return false;
        }
        assert(!"silence gcc warnings");
    }

    bool HasWitness() const {
        for (size_t i = 0; i < GetDerived()->vin.size(); i++) {
            if (!GetDerived()->vin[i].scriptWitness.IsNull()) {
                return true;
            }
        }
        return false;
    }

private:
    inline const T *GetDerived() const {
        return static_cast<const T *>(this);
    }

};

/** The basic transaction that is broadcasted on the network and contained in
 * blocks.  A transaction can contain multiple inputs and outputs.
 */
class CTransaction : public TransactionBase<CTransaction>
{
public:
    // Default transaction version.
    static const int32_t CURRENT_VERSION=2;

    // Changing the default transaction version requires a two step process: first
    // adapting relay policy by bumping MAX_STANDARD_VERSION, and then later date
    // bumping the default CURRENT_VERSION at which point both CURRENT_VERSION and
    // MAX_STANDARD_VERSION will be equal.
    static const int32_t MAX_STANDARD_VERSION=2;

    // The local variables are made const to prevent unintended modification
    // without updating the cached hash value. However, CTransaction is not
    // actually immutable; deserialization and assignment are implemented,
    // and bypass the constness. This is safe, as they update the entire
    // structure, including the hash.
    const std::vector<CTxIn> vin;
    const std::vector<CTxOut> vout;

    /*! \brief The 4-byte version field of transactions.
     *
     * Change from bitcoin: The version field of transactions is unsigned in Unit-e.
     * This is intentional. The actual version of a transaction are the two lower
     * bytes of the version field. Unit-e distinguishes different types of transactions.
     * Thus the upper two bytes are used to piggy back that type (also uint16_t) onto
     * the version field.
     */
    const uint32_t nVersion;
    const uint32_t nLockTime;

private:
    /** Memory only. */
    const uint256 hash;
    const uint256 m_witness_hash;

    uint256 ComputeHash() const;
    uint256 ComputeWitnessHash() const;

public:
    /** Construct a CTransaction that qualifies as IsNull() */
    CTransaction();

    /** Convert a CMutableTransaction into a CTransaction. */
    CTransaction(const CMutableTransaction &tx);
    CTransaction(CMutableTransaction &&tx);

    template <typename Stream>
    inline void Serialize(Stream& s) const {
        SerializeTransaction(*this, s);
    }

    /** This deserializing constructor is provided instead of an Unserialize method.
     *  Unserialize is not possible, since it would require overwriting const fields. */
    template <typename Stream>
    CTransaction(deserialize_type, Stream& s) : CTransaction(CMutableTransaction(deserialize, s)) {}

    bool IsNull() const {
        return vin.empty() && vout.empty();
    }

    const uint256& GetHash() const { return hash; }
    const uint256& GetWitnessHash() const { return m_witness_hash; };

    // Return sum of txouts.
    CAmount GetValueOut() const;
    // GetValueIn() is a method on CCoinsViewCache, because
    // inputs must be known to compute value in.

    /**
     * Get the total transaction size in bytes, including witness data.
     * "Total Size" defined in BIP141 and BIP144.
     * @return Total transaction size in bytes
     */
    unsigned int GetTotalSize() const;

    friend bool operator==(const CTransaction& a, const CTransaction& b)
    {
        return a.hash == b.hash;
    }

    friend bool operator!=(const CTransaction& a, const CTransaction& b)
    {
        return a.hash != b.hash;
    }

    std::string ToString() const;
};

/** A mutable version of CTransaction. */
struct CMutableTransaction : public TransactionBase<CMutableTransaction>
{
    std::vector<CTxIn> vin;
    std::vector<CTxOut> vout;
    uint32_t nVersion;
    uint32_t nLockTime;

    CMutableTransaction();
    explicit CMutableTransaction(const CTransaction& tx);

    template <typename Stream>
    inline void Serialize(Stream& s) const {
        SerializeTransaction(*this, s);
    }


    template <typename Stream>
    inline void Unserialize(Stream& s) {
        UnserializeTransaction(*this, s);
    }

    template <typename Stream>
    CMutableTransaction(deserialize_type, Stream& s) {
        Unserialize(s);
    }

    void SetVersion(uint16_t version);

    void SetType(TxType type);

    /** Compute the hash of this CMutableTransaction. This is computed on the
     * fly, as opposed to GetHash() in CTransaction, which uses a cached result.
     */
    uint256 GetHash() const;

<<<<<<< HEAD
    bool HasWitness() const
    {
        for (size_t i = 0; i < vin.size(); i++) {
            if (!vin[i].scriptWitness.IsNull()) {
                return true;
            }
        }
        return false;
=======
    friend bool operator==(const CMutableTransaction& a, const CMutableTransaction& b)
    {
        return a.GetHash() == b.GetHash();
>>>>>>> 07428419
    }
};

typedef std::shared_ptr<const CTransaction> CTransactionRef;
static inline CTransactionRef MakeTransactionRef() { return std::make_shared<const CTransaction>(); }
template <typename Tx> static inline CTransactionRef MakeTransactionRef(Tx&& txIn) { return std::make_shared<const CTransaction>(std::forward<Tx>(txIn)); }

#endif // UNITE_PRIMITIVES_TRANSACTION_H<|MERGE_RESOLUTION|>--- conflicted
+++ resolved
@@ -1,9 +1,5 @@
 // Copyright (c) 2009-2010 Satoshi Nakamoto
-<<<<<<< HEAD
 // Copyright (c) 2009-2018 The Bitcoin Core developers
-=======
-// Copyright (c) 2009-2017 The Bitcoin Core developers
->>>>>>> 07428419
 // Distributed under the MIT software license, see the accompanying
 // file COPYING or http://www.opensource.org/licenses/mit-license.php.
 
@@ -469,20 +465,9 @@
      */
     uint256 GetHash() const;
 
-<<<<<<< HEAD
-    bool HasWitness() const
-    {
-        for (size_t i = 0; i < vin.size(); i++) {
-            if (!vin[i].scriptWitness.IsNull()) {
-                return true;
-            }
-        }
-        return false;
-=======
     friend bool operator==(const CMutableTransaction& a, const CMutableTransaction& b)
     {
         return a.GetHash() == b.GetHash();
->>>>>>> 07428419
     }
 };
 
