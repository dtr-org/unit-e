--- conflicted
+++ resolved
@@ -335,12 +335,7 @@
   return true;
 }
 
-<<<<<<< HEAD
 bool WalletExtension::SendLogout(CTransactionRef &wtxNewOut) {
-
-=======
-bool WalletExtension::SendLogout(CWalletTx &wtxNewOut) {
->>>>>>> 0a01bc10
   assert(validatorState);
 
   LOCK2(cs_main, m_enclosing_wallet.cs_wallet);
@@ -410,39 +405,20 @@
 
   wtxNewOut = MakeTransactionRef(std::move(txNew));
 
-<<<<<<< HEAD
-  {
-    LOCK2(cs_main, m_enclosing_wallet.cs_wallet);
-    m_enclosing_wallet.CommitTransaction(wtxNewOut, {}, {}, {}, reservekey, g_connman.get(),
-                                         state);
-    if (state.IsInvalid()) {
-      LogPrint(BCLog::FINALIZATION,
-               "%s: Cannot commit logout transaction: %s.\n", __func__,
-               state.GetRejectReason());
-      return false;
-    }
-=======
   CValidationState validation_state;
-  m_enclosing_wallet.CommitTransaction(wtxNewOut, reservekey, g_connman.get(),
+  m_enclosing_wallet.CommitTransaction(wtxNewOut, {}, {}, {}, reservekey, g_connman.get(),
                                        validation_state);
   if (validation_state.IsInvalid()) {
     LogPrint(BCLog::FINALIZATION,
              "%s: Cannot commit logout transaction: %s.\n", __func__,
              validation_state.GetRejectReason());
     return false;
->>>>>>> 0a01bc10
   }
 
   return true;
 }
 
-<<<<<<< HEAD
-bool WalletExtension::SendWithdraw(const CTxDestination &address,
-                                   CTransactionRef &wtxNewOut) {
-
-=======
-bool WalletExtension::SendWithdraw(const CTxDestination &address, CWalletTx &wtxNewOut) {
->>>>>>> 0a01bc10
+bool WalletExtension::SendWithdraw(const CTxDestination &address, CTransactionRef &wtxNewOut) {
   assert(validatorState);
 
   LOCK2(cs_main, m_enclosing_wallet.cs_wallet);
@@ -606,15 +582,11 @@
     return;
   }
 
-<<<<<<< HEAD
-  CTransactionRef createdTx;
-  CTransactionRef &prevRef = validator.m_last_esperanza_tx;
-=======
+
   const CWalletTx *prev_tx = m_enclosing_wallet.GetWalletTx(validator->m_last_transaction_hash);
   assert(prev_tx);
->>>>>>> 0a01bc10
-
-  CWalletTx createdTx;
+
+  CTransactionRef createdTx;
   if (SendVote(prev_tx->tx, vote, createdTx)) {
 
     LogPrint(BCLog::FINALIZATION, "%s: Casted vote with id %s.\n", __func__,
