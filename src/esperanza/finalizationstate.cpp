// Copyright (c) 2018-2019 The Unit-e developers
// Distributed under the MIT software license, see the accompanying
// file COPYING or http://www.opensource.org/licenses/mit-license.php.

#include <esperanza/finalizationstate.h>

#include <chainparams.h>
#include <esperanza/script.h>
#include <esperanza/vote.h>
#include <script/ismine.h>
#include <tinyformat.h>
#include <ufp64.h>
#include <util.h>

#include <stdint.h>
#include <algorithm>
#include <cassert>
#include <memory>
#include <string>
#include <utility>
#include <vector>

namespace esperanza {

namespace {
const ufp64::ufp64_t BASE_DEPOSIT_SCALE_FACTOR = ufp64::to_ufp64(1);
}  // namespace

template <typename... Args>
inline Result fail(const Result error,
                   const bool log_errors,
                   const char *fmt, const Args &... args) {
  if (log_errors) {
    std::string reason = tfm::format(fmt, args...);
    LogPrint(BCLog::FINALIZATION, "ERROR: %s.\n", reason);
  }
  return error;
}

inline Result success() { return Result::SUCCESS; }

FinalizationState::FinalizationState(const finalization::Params &params)
    : FinalizationStateData(params.admin_params), m_settings(params) {
  m_deposit_scale_factor[0] = BASE_DEPOSIT_SCALE_FACTOR;
  m_total_slashed[0] = 0;
  m_dynasty_deltas[0] = 0;

  Checkpoint cp = Checkpoint();
  cp.m_is_justified = true;
  cp.m_is_finalized = true;
  m_checkpoints[0] = cp;
}

FinalizationState::FinalizationState(const FinalizationState &parent, InitStatus status)
    : FinalizationStateData(parent),
      m_settings(parent.m_settings),
      m_status(status) {}

FinalizationState::FinalizationState(FinalizationState &&parent)
    : FinalizationStateData(std::move(parent)),
      m_settings(parent.m_settings),
      m_status(parent.m_status) {}

bool FinalizationState::operator==(const FinalizationState &other) const {
  return static_cast<const FinalizationStateData &>(*this) ==
         static_cast<const FinalizationStateData &>(other);
}

bool FinalizationState::operator!=(const FinalizationState &other) const {
  return not(*this == other);
}

Result FinalizationState::InitializeEpoch(blockchain::Height blockHeight) {
  LOCK(cs_esperanza);

  assert(IsEpochStart(blockHeight) &&
         "provided blockHeight is not the first block of a new epoch");

  IncrementDynasty();

  const uint32_t new_epoch = GetEpoch(blockHeight);

  if (new_epoch != m_current_epoch + 1) {
    return fail(Result::INIT_WRONG_EPOCH,
                /*log_errors=*/true,
                "%s: new_epoch must be %d but %d was passed\n",
                __func__, m_current_epoch + 1, new_epoch);
  }

  LogPrint(BCLog::FINALIZATION, "%s: new_epoch=%d starts at height=%d\n",
           __func__, new_epoch, blockHeight);

  Checkpoint cp = Checkpoint();
  cp.m_cur_dynasty_deposits = GetTotalCurDynDeposits();
  cp.m_prev_dynasty_deposits = GetTotalPrevDynDeposits();
  m_checkpoints[new_epoch] = cp;

  m_current_epoch = new_epoch;

  m_last_voter_rescale = ufp64::add_uint(GetCollectiveRewardFactor(), 1);

  m_last_non_voter_rescale = ufp64::div(m_last_voter_rescale, (ufp64::add_uint(m_reward_factor, 1)));

  m_deposit_scale_factor[new_epoch] = ufp64::mul(m_last_non_voter_rescale, GetDepositScaleFactor(new_epoch - 1));

  m_total_slashed[new_epoch] = GetTotalSlashed(new_epoch - 1);

  if (DepositExists()) {
    ufp64::ufp64_t interestBase = ufp64::div(m_settings.base_interest_factor, GetSqrtOfTotalDeposits());

    m_reward_factor = ufp64::add(interestBase, ufp64::mul_by_uint(m_settings.base_penalty_factor,
                                                                  GetEpochsSinceFinalization()));

    if (m_reward_factor <= 0) {
      return fail(Result::INIT_INVALID_REWARD,
                  /*log_errors=*/true,
                  "Invalid reward factor %d",
                  m_reward_factor);
    }

  } else {
    InstaJustify();
    m_reward_factor = 0;
  }

  std::string log_msg;
  if (m_current_epoch >= 2 && m_last_justified_epoch != m_current_epoch - 2) {
    log_msg = " epoch=" + std::to_string(m_current_epoch - 2) + " was not justified.";
  }

  LogPrint(BCLog::FINALIZATION,
           "%s:%s new_epoch=%d current_dynasty=%d last_justified_epoch=%d last_finalized_epoch=%d\n",
           __func__,
           log_msg,
           new_epoch,
           m_current_dynasty,
           m_last_justified_epoch,
           m_last_finalized_epoch);

  return success();
}

void FinalizationState::InstaJustify() {
  Checkpoint &cp = GetCheckpoint(m_current_epoch - 1);
  cp.m_is_justified = true;
  m_last_justified_epoch = m_current_epoch - 1;

  if (m_current_epoch > 1) {
    uint32_t expected_finalized = m_current_epoch - 2;
    if (GetCheckpoint(expected_finalized).m_is_justified) {
      GetCheckpoint(expected_finalized).m_is_finalized = true;
      m_last_finalized_epoch = expected_finalized;
    }
  }

  LogPrint(BCLog::FINALIZATION, "%s: Justified epoch=%d.\n", __func__,
           m_last_justified_epoch);
}

void FinalizationState::IncrementDynasty() {
  // finalized epoch is m_current_epoch - 2 because:
  // finalized (0) - justified (1) - votes to justify (2)

  // skip dynasty increment for the hardcoded finalized epoch=0
  // as it's already "considered" incremented from -1 to 0.
  if (m_current_epoch > 2 && GetCheckpoint(m_current_epoch - 2).m_is_finalized) {

    m_current_dynasty += 1;
    m_prev_dyn_deposits = m_cur_dyn_deposits;
    m_cur_dyn_deposits += GetDynastyDelta(m_current_dynasty);
    m_dynasty_start_epoch[m_current_dynasty] = m_current_epoch;

    LogPrint(BCLog::FINALIZATION, "%s: New current dynasty=%d\n", __func__,
             m_current_dynasty);
    // UNIT-E: we can clear old checkpoints (up to m_last_finalized_epoch - 1)
  }
  m_epoch_to_dynasty[m_current_epoch] = m_current_dynasty;
}

ufp64::ufp64_t FinalizationState::GetCollectiveRewardFactor() {
  uint32_t epoch = m_current_epoch;
  bool isLive = GetEpochsSinceFinalization() <= 2;

  if (!DepositExists() || !isLive) {
    return 0;
  }

  ufp64::ufp64_t curVoteFraction = ufp64::div_2uint(
      GetCheckpoint(epoch - 1).GetCurDynastyVotes(m_expected_source_epoch),
      m_cur_dyn_deposits);

  ufp64::ufp64_t prevVoteFraction = ufp64::div_2uint(
      GetCheckpoint(epoch - 1).GetPrevDynastyVotes(m_expected_source_epoch),
      m_prev_dyn_deposits);

  ufp64::ufp64_t voteFraction = ufp64::min(curVoteFraction, prevVoteFraction);

  return ufp64::div_by_uint(ufp64::mul(voteFraction, m_reward_factor), 2);
}

bool FinalizationState::DepositExists() const {
  return m_cur_dyn_deposits > 0;
}

ufp64::ufp64_t FinalizationState::GetSqrtOfTotalDeposits() const {
  uint64_t totalDeposits = 1 + ufp64::mul_to_uint(GetDepositScaleFactor(m_current_epoch - 1),
                                                  std::max(m_prev_dyn_deposits, m_cur_dyn_deposits));

  return ufp64::sqrt_uint(totalDeposits);
}

uint32_t FinalizationState::GetEpochsSinceFinalization() const {
  return m_current_epoch - m_last_finalized_epoch;
}

void FinalizationState::DeleteValidator(const uint160 &validatorAddress) {
  LOCK(cs_esperanza);

  m_validators.erase(validatorAddress);
}

uint64_t FinalizationState::GetDepositSize(const uint160 &validatorAddress) const {
  LOCK(cs_esperanza);

  auto validatorIt = m_validators.find(validatorAddress);
  auto depositScaleIt = m_deposit_scale_factor.find(m_current_epoch);

  if (validatorIt != m_validators.end() &&
      !validatorIt->second.m_is_slashed &&
      depositScaleIt != m_deposit_scale_factor.end()) {

    return ufp64::mul_to_uint(depositScaleIt->second, validatorIt->second.m_deposit);
  } else {
    return 0;
  }
}

uint32_t FinalizationState::GetRecommendedTargetEpoch() const {
  return m_recommended_target_epoch;
}

Vote FinalizationState::GetRecommendedVote(const uint160 &validatorAddress) const {
  LOCK(cs_esperanza);

  Vote vote;
  vote.m_validator_address = validatorAddress;
  vote.m_target_hash = m_recommended_target_hash;
  vote.m_target_epoch = m_recommended_target_epoch;
  vote.m_source_epoch = m_expected_source_epoch;

  LogPrint(BCLog::FINALIZATION,
           "%s: source_epoch=%d target_epoch=%d dynasty=%d target_hash=%s.\n",
           __func__,
           vote.m_source_epoch,
           vote.m_target_epoch,
           m_current_dynasty,
           vote.m_target_hash.GetHex());

  return vote;
}

bool FinalizationState::IsInDynasty(const Validator &validator, uint32_t dynasty) const {

  uint32_t startDynasty = validator.m_start_dynasty;
  uint32_t endDynasty = validator.m_end_dynasty;
  return (startDynasty <= dynasty) && (dynasty < endDynasty);
}

uint64_t FinalizationState::GetTotalCurDynDeposits() const {

  return ufp64::mul_to_uint(GetDepositScaleFactor(m_current_epoch),
                            m_cur_dyn_deposits);
}

uint64_t FinalizationState::GetTotalPrevDynDeposits() const {

  if (m_current_epoch == 0) {
    return 0;
  }

  return ufp64::mul_to_uint(GetDepositScaleFactor(m_current_epoch - 1), m_prev_dyn_deposits);
}

CAmount FinalizationState::ProcessReward(const uint160 &validatorAddress, uint64_t reward) {

  Validator &validator = m_validators.at(validatorAddress);
  validator.m_deposit = validator.m_deposit + reward;
  uint32_t startDynasty = validator.m_start_dynasty;
  uint32_t endDynasty = validator.m_end_dynasty;

  if ((startDynasty <= m_current_dynasty) && (m_current_dynasty < endDynasty)) {
    m_cur_dyn_deposits += reward;
  }

  if ((startDynasty <= m_current_dynasty - 1) && (m_current_dynasty - 1 < endDynasty)) {
    m_prev_dyn_deposits += reward;
  }

  if (endDynasty < MAX_END_DYNASTY) {
    m_dynasty_deltas[endDynasty] = GetDynastyDelta(endDynasty) - reward;
  }

  return ufp64::mul_to_uint(GetDepositScaleFactor(m_current_epoch),
                            validator.m_deposit);

  // UNIT-E: Here is where we should reward proposers if we want
}

Result FinalizationState::IsVotable(const Validator &validator,
                                    const uint256 &targetHash,
                                    const uint32_t targetEpoch,
                                    const uint32_t sourceEpoch,
                                    const bool log_errors) const {

  auto validatorAddress = validator.m_validator_address;

  auto it = m_checkpoints.find(targetEpoch);
  if (it == m_checkpoints.end()) {
    return fail(Result::VOTE_MALFORMED,
                log_errors,
                "%s: target_epoch=%d is in the future.\n", __func__,
                targetEpoch);
  }

  auto &targetCheckpoint = it->second;
  bool alreadyVoted = targetCheckpoint.m_vote_set.find(validatorAddress) !=
                      targetCheckpoint.m_vote_set.end();

  if (alreadyVoted) {
    return fail(Result::VOTE_ALREADY_VOTED,
                log_errors,
                "%s: validator=%s has already voted for target_epoch=%d.\n",
                __func__, validatorAddress.GetHex(), targetEpoch);
  }

  if (targetHash != m_recommended_target_hash) {
    return fail(Result::VOTE_WRONG_TARGET_HASH,
                log_errors,
                "%s: validator=%s is voting for target=%s instead of the "
                "recommended_target=%s.\n",
                __func__, validatorAddress.GetHex(), targetHash.GetHex(),
                m_recommended_target_hash.GetHex());
  }

  if (targetEpoch != m_current_epoch - 1) {
    return fail(
        Result::VOTE_WRONG_TARGET_EPOCH,
        log_errors,
        "%s: vote for wrong target_epoch=%d. validator=%s current_epoch=%d\n",
        __func__, targetEpoch, validatorAddress.GetHex(), m_current_epoch);
  }

  it = m_checkpoints.find(sourceEpoch);
  if (it == m_checkpoints.end()) {
    return fail(Result::VOTE_MALFORMED,
                log_errors,
                "%s: source_epoch=%d is in the future. current_epoch=%d\n", __func__,
                sourceEpoch, m_current_epoch);
  }

  auto &sourceCheckpoint = it->second;
  if (!sourceCheckpoint.m_is_justified) {
    return fail(
        Result::VOTE_SRC_EPOCH_NOT_JUSTIFIED,
        log_errors,
        "%s: validator=%s is voting for a non justified source epoch=%d.\n",
        __func__, validatorAddress.GetHex(), targetEpoch);
  }

  if (IsFinalizerVoting(validator)) {
    return success();
  }

  return fail(Result::VOTE_NOT_VOTABLE,
              log_errors,
              "%s: validator=%s is not in dynasty=%d nor the previous.\n",
              __func__, validatorAddress.GetHex(), m_current_dynasty);
}

Result FinalizationState::ValidateDeposit(const uint160 &validatorAddress,
                                          CAmount depositValue) const {
  LOCK(cs_esperanza);

  if (!m_admin_state.IsValidatorAuthorized(validatorAddress)) {
    return fail(esperanza::Result::ADMIN_BLACKLISTED,
                /*log_errors=*/true,
                "%s: validator=%s is blacklisted.\n", __func__,
                validatorAddress.GetHex());
  }

  if (m_validators.find(validatorAddress) != m_validators.end()) {
    return fail(Result::DEPOSIT_DUPLICATE,
                /*log_errors=*/true,
                "%s: validator=%s with the deposit already exists.\n",
                __func__, validatorAddress.GetHex());
  }

  if (depositValue < m_settings.min_deposit_size) {
    return fail(Result::DEPOSIT_INSUFFICIENT,
                /*log_errors=*/true,
                "%s: The deposit value must be %d > %d.\n", __func__,
                depositValue, m_settings.min_deposit_size);
  }

  return success();
}

void FinalizationState::ProcessDeposit(const uint160 &validatorAddress,
                                       CAmount depositValue) {
  LOCK(cs_esperanza);

  uint32_t startDynasty = m_current_dynasty + 3;
  uint64_t scaledDeposit = ufp64::div_to_uint(static_cast<uint64_t>(depositValue),
                                              GetDepositScaleFactor(m_current_epoch));

  m_validators.insert(std::pair<uint160, Validator>(
      validatorAddress,
      Validator(scaledDeposit, startDynasty, validatorAddress)));

  m_dynasty_deltas[startDynasty] = GetDynastyDelta(startDynasty) + scaledDeposit;

  LogPrint(BCLog::FINALIZATION,
           "%s: Add deposit %s for validator in dynasty %d.\n", __func__,
           validatorAddress.GetHex(), startDynasty);
}

uint64_t FinalizationState::CalculateVoteReward(const Validator &validator) const {
  return ufp64::mul_to_uint(m_reward_factor, validator.m_deposit);
}

Result FinalizationState::ValidateVote(const Vote &vote, const bool log_errors) const {
  LOCK(cs_esperanza);

  if (!m_admin_state.IsValidatorAuthorized(vote.m_validator_address)) {
    return fail(esperanza::Result::ADMIN_BLACKLISTED,
                log_errors,
                "%s: validator=%s is blacklisted\n", __func__,
                vote.m_validator_address.GetHex());
  }

  auto it = m_validators.find(vote.m_validator_address);
  if (it == m_validators.end()) {
    return fail(Result::VOTE_NOT_BY_VALIDATOR,
                log_errors,
                "%s: No validator with index %s found.\n", __func__,
                vote.m_validator_address.GetHex());
  }

  Result isVotable = IsVotable(it->second, vote.m_target_hash,
                               vote.m_target_epoch, vote.m_source_epoch,
                               log_errors);

  if (isVotable != +Result::SUCCESS) {
    return fail(isVotable,
                log_errors,
                "%s: not votable. validator=%s target=%s source_epoch=%d target_epoch=%d\n",
                __func__,
                vote.m_validator_address.GetHex(),
                vote.m_target_hash.GetHex(),
                vote.m_source_epoch,
                vote.m_target_epoch);
  }

  LogPrint(BCLog::FINALIZATION,
           "%s: valid. validator=%s target=%s source_epoch=%d target_epoch=%d\n",
           __func__,
           vote.m_validator_address.GetHex(),
           vote.m_target_hash.GetHex(),
           vote.m_source_epoch,
           vote.m_target_epoch);

  return success();
}

void FinalizationState::ProcessVote(const Vote &vote) {
  LOCK(cs_esperanza);

  GetCheckpoint(vote.m_target_epoch).m_vote_set.insert(vote.m_validator_address);

  LogPrint(BCLog::FINALIZATION,
           "%s: validator=%s voted successfully. target=%s source_epoch=%d target_epoch=%d.\n",
           __func__,
           vote.m_validator_address.GetHex(),
           vote.m_target_hash.GetHex(),
           vote.m_source_epoch,
           vote.m_target_epoch);

  const uint160 &validatorAddress = vote.m_validator_address;
  uint32_t sourceEpoch = vote.m_source_epoch;
  uint32_t targetEpoch = vote.m_target_epoch;
  const Validator &validator = m_validators.at(validatorAddress);

  bool inCurDynasty = IsInDynasty(validator, m_current_dynasty);
  bool inPrevDynasty = IsInDynasty(validator, m_current_dynasty - 1);

  uint64_t curDynastyVotes = GetCheckpoint(targetEpoch).GetCurDynastyVotes(sourceEpoch);

  uint64_t prevDynastyVotes = GetCheckpoint(targetEpoch).GetPrevDynastyVotes(sourceEpoch);

  if (inCurDynasty) {
    curDynastyVotes += validator.m_deposit;
    GetCheckpoint(targetEpoch).m_cur_dynasty_votes[sourceEpoch] = curDynastyVotes;
  }

  if (inPrevDynasty) {
    prevDynastyVotes += validator.m_deposit;
    GetCheckpoint(targetEpoch).m_prev_dynasty_votes[sourceEpoch] = prevDynastyVotes;
  }

  if (m_expected_source_epoch == sourceEpoch) {
    uint64_t reward = CalculateVoteReward(validator);
    ProcessReward(validatorAddress, reward);
  }

  bool isTwoThirdsCurDyn =
      curDynastyVotes >= ufp64::div_to_uint(m_cur_dyn_deposits * 2, ufp64::to_ufp64(3));

  bool isTwoThirdsPrevDyn =
      prevDynastyVotes >= ufp64::div_to_uint(m_prev_dyn_deposits * 2, ufp64::to_ufp64(3));

  bool enoughVotes = isTwoThirdsCurDyn && isTwoThirdsPrevDyn;

  if (enoughVotes && !GetCheckpoint(targetEpoch).m_is_justified) {

    GetCheckpoint(targetEpoch).m_is_justified = true;
    m_last_justified_epoch = targetEpoch;

    LogPrint(BCLog::FINALIZATION, "%s: epoch=%d justified.\n", __func__,
             targetEpoch);

    if (targetEpoch == sourceEpoch + 1) {
      GetCheckpoint(sourceEpoch).m_is_finalized = true;
      m_last_finalized_epoch = sourceEpoch;
      LogPrint(BCLog::FINALIZATION, "%s: epoch=%d finalized.\n", __func__,
               sourceEpoch);
    }
  }
  LogPrint(BCLog::FINALIZATION, "%s: vote from validator=%s processed.\n",
           __func__, validatorAddress.GetHex());
}

uint32_t FinalizationState::GetEndDynasty() const {
  return m_current_dynasty + m_settings.dynasty_logout_delay;
}

Result FinalizationState::ValidateLogout(const uint160 &validatorAddress) const {
  LOCK(cs_esperanza);

  auto it = m_validators.find(validatorAddress);
  if (it == m_validators.end()) {
    return fail(Result::LOGOUT_NOT_A_VALIDATOR,
                /*log_errors=*/true,
                "%s: No validator with index %s found.\n", __func__,
                validatorAddress.GetHex());
  }

  uint32_t endDynasty = GetEndDynasty();
  const Validator &validator = it->second;

  if (validator.m_start_dynasty > m_current_dynasty) {
    return fail(Result::LOGOUT_NOT_YET_A_VALIDATOR,
                /*log_errors=*/true,
                "%s: the validator with address %s is logging out before the "
                "start dynasty.\n",
                __func__, validator.m_validator_address.GetHex());
  }

  if (validator.m_end_dynasty <= endDynasty) {
    return fail(Result::LOGOUT_ALREADY_DONE,
                /*log_errors=*/true,
                "%s: validator=%s already logged out.\n",
                __func__, validator.m_validator_address.GetHex());
  }

  return success();
}

void FinalizationState::ProcessLogout(const uint160 &validatorAddress) {
  LOCK(cs_esperanza);

  Validator &validator = m_validators.at(validatorAddress);

  uint32_t endDyn = GetEndDynasty();
  validator.m_end_dynasty = endDyn;
  validator.m_deposits_at_logout = m_cur_dyn_deposits;
  m_dynasty_deltas[endDyn] = GetDynastyDelta(endDyn) - validator.m_deposit;

  LogPrint(BCLog::FINALIZATION,
           "%s: validator=%s logging out at dynasty=%d.\n", __func__,
           validatorAddress.GetHex(), endDyn);
}

Result FinalizationState::ValidateWithdraw(const uint160 &validatorAddress,
                                           CAmount requestedWithdraw) const {
  LOCK(cs_esperanza);

  CAmount withdrawableAmount = 0;

  Result res = CalculateWithdrawAmount(validatorAddress, withdrawableAmount);

  if (res != +Result::SUCCESS) {
    return res;
  }

  if (withdrawableAmount < requestedWithdraw) {
    fail(Result::WITHDRAW_WRONG_AMOUNT,
         /*log_errors=*/true,
         "%s: Trying to withdraw %d, but max is %d.\n", __func__,
         requestedWithdraw, withdrawableAmount);
  }

  return success();
}

Result FinalizationState::CalculateWithdrawAmount(const uint160 &validatorAddress,
                                                  CAmount &withdrawAmountOut) const {
  LOCK(cs_esperanza);

  withdrawAmountOut = 0;

  auto it = m_validators.find(validatorAddress);
  if (it == m_validators.end()) {
    return fail(Result::WITHDRAW_NOT_A_VALIDATOR,
                /*log_errors=*/true,
                "%s: No validator with index %s found.\n", __func__,
                validatorAddress.GetHex());
  }

  const Validator &validator = it->second;
  const uint32_t withdrawalEpoch = CalculateWithdrawEpoch(validator);
  if (m_current_epoch < withdrawalEpoch) {
    return fail(Result::WITHDRAW_TOO_EARLY,
                /*log_errors=*/true,
                "%s: Too early to withdraw, minimum expected epoch for "
                "withdraw is %d.\n",
                __func__, withdrawalEpoch);
  }

  const uint32_t endEpoch = withdrawalEpoch - m_settings.withdrawal_epoch_delay;

  if (!validator.m_is_slashed) {
    withdrawAmountOut = ufp64::mul_to_uint(GetDepositScaleFactor(endEpoch),
                                           validator.m_deposit);

  } else {
    uint32_t baseEpoch;
    if (2 * m_settings.withdrawal_epoch_delay > withdrawalEpoch) {
      baseEpoch = 0;
    } else {
      baseEpoch = withdrawalEpoch - 2 * m_settings.withdrawal_epoch_delay;
    }

    uint64_t recentlySlashed = GetTotalSlashed(withdrawalEpoch) - GetTotalSlashed(baseEpoch);

    ufp64::ufp64_t fractionToSlash = ufp64::div_2uint(recentlySlashed * m_settings.slash_fraction_multiplier,
                                                      validator.m_deposits_at_logout);

    uint64_t depositSize = ufp64::mul_to_uint(GetDepositScaleFactor(withdrawalEpoch), validator.m_deposit);

    if (fractionToSlash >= ufp64::to_ufp64(1)) {
      withdrawAmountOut = 0;
    } else {
      withdrawAmountOut = ufp64::mul_to_uint(ufp64::sub(ufp64::to_ufp64(1), fractionToSlash), depositSize);
    }

    LogPrint(BCLog::FINALIZATION,
             "%s: Withdraw from validator %s of %d units.\n", __func__,
<<<<<<< HEAD
             validatorAddress.GetHex(), withdrawAmountOut);
=======
             validatorAddress.GetHex(), validator.m_end_dynasty, withdrawAmountOut);
>>>>>>> bf0c23e4
  }

  return success();
}

void FinalizationState::ProcessWithdraw(const uint160 &validatorAddress) {
  LOCK(cs_esperanza);

  DeleteValidator(validatorAddress);
}

bool FinalizationState::IsPermissioningActive() const {
  return m_admin_state.IsPermissioningActive();
}

Result FinalizationState::ValidateAdminKeys(const AdminKeySet &adminKeys) const {
  LOCK(cs_esperanza);

  if (m_admin_state.IsAdminAuthorized(adminKeys)) {
    return esperanza::Result::SUCCESS;
  }

  return fail(esperanza::Result::ADMIN_NOT_AUTHORIZED,
              /*log_errors=*/true,
              "Provided pubkeys do not belong to admin");
}

void FinalizationState::ProcessAdminCommands(
    const std::vector<AdminCommand> &commands) {
  LOCK(cs_esperanza);

  for (const auto &command : commands) {
    switch (command.GetCommandType()) {
      case AdminCommandType::ADD_TO_WHITELIST: {
        for (const auto &pubkey : command.GetPayload()) {
          m_admin_state.AddValidator(pubkey.GetID());
        }
        break;
      }
      case AdminCommandType::REMOVE_FROM_WHITELIST: {
        for (const auto &pubkey : command.GetPayload()) {
          m_admin_state.RemoveValidator(pubkey.GetID());
        }
        break;
      }
      case AdminCommandType::RESET_ADMINS: {
        const auto &pubkeys = command.GetPayload();
        AdminKeySet set;
        std::copy_n(pubkeys.begin(), ADMIN_MULTISIG_KEYS, set.begin());
        m_admin_state.ResetAdmin(set);
        break;
      }
      case AdminCommandType::END_PERMISSIONING: {
        m_admin_state.EndPermissioning();
        break;
      }
    }
  }
}

Result FinalizationState::IsSlashable(const Vote &vote1,
                                      const Vote &vote2,
                                      bool log_errors) const {
  LOCK(cs_esperanza);

  auto it = m_validators.find(vote1.m_validator_address);
  if (it == m_validators.end()) {
    return fail(Result::SLASH_NOT_A_VALIDATOR,
                log_errors,
                "%s: No validator with index %s found.\n", __func__,
                vote1.m_validator_address.GetHex());
  }
  const Validator &validator1 = it->second;

  it = m_validators.find(vote2.m_validator_address);
  if (it == m_validators.end()) {
    return fail(Result::SLASH_NOT_A_VALIDATOR,
                log_errors,
                "%s: No validator with index %s found.\n", __func__,
                vote2.m_validator_address.GetHex());
  }
  const Validator &validator2 = it->second;

  uint160 validatorAddress1 = validator1.m_validator_address;
  uint160 validatorAddress2 = validator2.m_validator_address;

  uint32_t sourceEpoch1 = vote1.m_source_epoch;
  uint32_t targetEpoch1 = vote1.m_target_epoch;

  uint32_t sourceEpoch2 = vote2.m_source_epoch;
  uint32_t targetEpoch2 = vote2.m_target_epoch;

  if (validatorAddress1 != validatorAddress2) {
    return fail(Result::SLASH_NOT_SAME_VALIDATOR,
                log_errors,
                "%s: votes have not be casted by the same validator.\n",
                __func__);
  }

  if (validator1.m_start_dynasty > m_current_dynasty) {
    return fail(Result::SLASH_TOO_EARLY,
                log_errors,
                "%s: validator with deposit hash %s is not yet voting.\n",
                __func__, vote1.m_validator_address.GetHex());
  }

  if (validator1.m_is_slashed) {
    return fail(
        Result::SLASH_ALREADY_SLASHED,
        log_errors,
        "%s: validator with deposit hash %s has been already slashed.\n",
        __func__, vote1.m_validator_address.GetHex());
  }

  if (vote1.m_target_hash == vote2.m_target_hash) {
    return fail(Result::SLASH_SAME_VOTE,
                log_errors,
                "%s: Not slashable cause the two votes are the same.\n",
                __func__);
  }

  bool isDoubleVote = targetEpoch1 == targetEpoch2;
  bool isSurroundVote =
      (targetEpoch1 > targetEpoch2 && sourceEpoch1 < sourceEpoch2) ||
      (targetEpoch2 > targetEpoch1 && sourceEpoch2 < sourceEpoch1);

  if (isDoubleVote || isSurroundVote) {
    return success();
  }

  return fail(Result::SLASH_NOT_VALID,
              log_errors,
              "%s: Slashing failed", __func__);
}

void FinalizationState::ProcessSlash(const Vote &vote1, const Vote &vote2) {
  LOCK(cs_esperanza);

  const uint160 &validatorAddress = vote1.m_validator_address;

  const CAmount validatorDeposit = GetDepositSize(validatorAddress);

  m_total_slashed[m_current_epoch] =
      GetTotalSlashed(m_current_epoch) + validatorDeposit;

  m_validators.at(validatorAddress).m_is_slashed = true;

  LogPrint(BCLog::FINALIZATION,
           "%s: Slashing validator with deposit hash %s of %d units.\n",
           __func__, validatorAddress.GetHex(), validatorDeposit);

  const uint32_t endDynasty = m_validators.at(validatorAddress).m_end_dynasty;

  // if validator not logged out yet, remove total from next dynasty
  // and forcibly logout next dynasty
  if (m_current_dynasty < endDynasty) {
    const CAmount deposit = m_validators.at(validatorAddress).m_deposit;
    m_dynasty_deltas[m_current_dynasty + 1] =
        GetDynastyDelta(m_current_dynasty + 1) - deposit;
    m_validators.at(validatorAddress).m_end_dynasty = m_current_dynasty + 1;

    // if validator was already staged for logout at end_dynasty,
    // ensure that we don't doubly remove from total
    if (endDynasty < MAX_END_DYNASTY) {
      m_dynasty_deltas[endDynasty] = GetDynastyDelta(endDynasty) + deposit;
    } else {
      // if no previously logged out, remember the total deposits at logout
      m_validators.at(validatorAddress).m_deposits_at_logout =
          GetTotalCurDynDeposits();
    }
  }
}

uint32_t FinalizationState::GetCurrentEpoch() const { return m_current_epoch; }

uint32_t FinalizationState::GetLastJustifiedEpoch() const {
  return m_last_justified_epoch;
}

uint32_t FinalizationState::GetLastFinalizedEpoch() const {
  return m_last_finalized_epoch;
}

uint32_t FinalizationState::GetCurrentDynasty() const {
  return m_current_dynasty;
}

uint32_t FinalizationState::GetCheckpointHeightAfterFinalizedEpoch() const {
  const uint32_t epoch = m_last_finalized_epoch + 1;
  if (m_last_finalized_epoch != 0) {
    // epoch=0 is self-finalized and doesn't require
    // parent epoch to justify it but for other epochs
    // this rule must hold
    assert(GetCheckpoint(epoch).m_is_justified);
  }
  return GetEpochCheckpointHeight(epoch);
}

uint32_t FinalizationState::GetEpochLength() const {
  return m_settings.epoch_length;
}

uint32_t FinalizationState::GetEpoch(const CBlockIndex &blockIndex) const {
  return GetEpoch(blockIndex.nHeight);
}

uint32_t FinalizationState::GetEpoch(const blockchain::Height block_height) const {
  uint32_t epoch = block_height / m_settings.epoch_length;
  if (block_height % m_settings.epoch_length != 0) {
    ++epoch;
  }
  return epoch;
}

blockchain::Height FinalizationState::GetEpochStartHeight(const uint32_t epoch) const {
  return m_settings.GetEpochStartHeight(epoch);
}

blockchain::Height FinalizationState::GetEpochCheckpointHeight(const uint32_t epoch) const {
  return m_settings.GetEpochCheckpointHeight(epoch);
}

std::vector<Validator> FinalizationState::GetActiveFinalizers() const {
  std::vector<Validator> res;
  for (const auto &it : m_validators) {
    if (IsFinalizerVoting(it.second)) {
      res.push_back(it.second);
    }
  }
  return res;
}

const Validator *FinalizationState::GetValidator(const uint160 &validatorAddress) const {

  auto it = m_validators.find(validatorAddress);

  if (it != m_validators.end()) {
    return &it->second;
  } else {
    return nullptr;
  }
}

bool FinalizationState::ValidateDepositAmount(CAmount amount) const {
  return amount >= m_settings.min_deposit_size;
}

void FinalizationState::ProcessNewCommit(const CTransactionRef &tx) {
  AssertLockHeld(cs_esperanza);
  switch (tx->GetType()) {
    case TxType::VOTE: {
      Vote vote;
      std::vector<unsigned char> voteSig;
      const bool ok = CScript::ExtractVoteFromVoteSignature(tx->vin[0].scriptSig, vote, voteSig);
      assert(ok);
      ProcessVote(vote);
      RegisterLastTx(vote.m_validator_address, tx);
      break;
    }

    case TxType::DEPOSIT: {
      uint160 validatorAddress = uint160();

      const bool ok = ExtractValidatorAddress(*tx, validatorAddress);
      assert(ok);
      ProcessDeposit(validatorAddress, tx->vout[0].nValue);
      RegisterLastTx(validatorAddress, tx);
      break;
    }

    case TxType::LOGOUT: {
      uint160 validatorAddress = uint160();

      const bool ok = ExtractValidatorAddress(*tx, validatorAddress);
      assert(ok);
      ProcessLogout(validatorAddress);
      RegisterLastTx(validatorAddress, tx);
      break;
    }

    case TxType::WITHDRAW: {
      uint160 validatorAddress = uint160();

      const bool ok = ExtractValidatorAddress(*tx, validatorAddress);
      assert(ok);
      ProcessWithdraw(validatorAddress);
      break;
    }

    case TxType::SLASH: {

      esperanza::Vote vote1;
      esperanza::Vote vote2;
      std::vector<unsigned char> voteSig1;
      std::vector<unsigned char> voteSig2;
      const bool ok = CScript::ExtractVotesFromSlashSignature(
          tx->vin[0].scriptSig, vote1, vote2, voteSig1, voteSig2);
      assert(ok);

      ProcessSlash(vote1, vote2);
      break;
    }

    case TxType::ADMIN: {
      std::vector<AdminCommand> commands;
      for (const auto &output : tx->vout) {
        AdminCommand command;
        if (!MatchAdminCommand(output.scriptPubKey)) {
          continue;
        }
        const bool ok = DecodeAdminCommand(output.scriptPubKey, command);
        assert(ok);

        commands.emplace_back(std::move(command));
      }

      ProcessAdminCommands(commands);
      break;
    }

    case TxType::COINBASE:
    case TxType::REGULAR:
      break;
  }
}

void FinalizationState::ProcessNewTip(const CBlockIndex &block_index,
                                      const CBlock &block) {
  LOCK(cs_esperanza);
  assert(m_status == NEW);
  ProcessNewCommits(block_index, block.vtx);
  m_status = COMPLETED;
}

void FinalizationState::ProcessNewCommits(const CBlockIndex &block_index,
                                          const std::vector<CTransactionRef> &txes) {
  LOCK(cs_esperanza);
  assert(m_status == NEW);
  uint256 block_hash = block_index.GetBlockHash();

  if (IsEpochStart(block_index.nHeight)) {
    InitializeEpoch(block_index.nHeight);
  }

  for (const auto &tx : txes) {
    ProcessNewCommit(tx);
  }

  if (IsCheckpoint(block_index.nHeight)) {
    LogPrint(BCLog::FINALIZATION,
             "%s: Last block of the epoch, new m_recommended_target_hash=%s\n",
             __func__, block_hash.GetHex());

    m_recommended_target_hash = block_index.GetBlockHash();
    m_recommended_target_epoch = GetEpoch(block_index);
    m_expected_source_epoch = m_last_justified_epoch;
  }
  m_status = FROM_COMMITS;
}

// Private accessors used to avoid map's operator[] potential side effects.
ufp64::ufp64_t FinalizationState::GetDepositScaleFactor(uint32_t epoch) const {
  const auto it = m_deposit_scale_factor.find(epoch);
  assert(it != m_deposit_scale_factor.end());
  return it->second;
}

uint64_t FinalizationState::GetTotalSlashed(uint32_t epoch) const {
  const auto it = m_total_slashed.find(epoch);
  assert(it != m_total_slashed.end());
  return it->second;
}

CAmount FinalizationState::GetDynastyDelta(uint32_t dynasty) {
  const auto pair = m_dynasty_deltas.emplace(dynasty, 0);
  return pair.first->second;
}

Checkpoint &FinalizationState::GetCheckpoint(uint32_t epoch) {
  const auto it = m_checkpoints.find(epoch);
  assert(it != m_checkpoints.end());
  return it->second;
}

const Checkpoint &FinalizationState::GetCheckpoint(const uint32_t epoch) const {
  const auto it = m_checkpoints.find(epoch);
  assert(it != m_checkpoints.end());
  return it->second;
}

void FinalizationState::RegisterLastTx(uint160 &validatorAddress,
                                       CTransactionRef tx) {

  Validator &validator = m_validators.at(validatorAddress);
  validator.m_last_transaction_hash = tx->GetHash();
}

uint256 FinalizationState::GetLastTxHash(const uint160 &validatorAddress) const {
  const Validator &validator = m_validators.at(validatorAddress);
  return validator.m_last_transaction_hash;
}

bool FinalizationState::IsEpochStart(blockchain::Height block_height) const {
  return block_height % m_settings.epoch_length == 1;
}

bool FinalizationState::IsCheckpoint(blockchain::Height blockHeight) const {
  return blockHeight % m_settings.epoch_length == 0;
}

bool FinalizationState::IsJustifiedCheckpoint(blockchain::Height blockHeight) const {
  if (!IsCheckpoint(blockHeight)) {
    return false;
  }
  auto const it = m_checkpoints.find(GetEpoch(blockHeight));
  return it != m_checkpoints.end() && it->second.m_is_justified;
}

bool FinalizationState::IsFinalizedCheckpoint(blockchain::Height blockHeight) const {
  if (!IsCheckpoint(blockHeight)) {
    return false;
  }
  auto const it = m_checkpoints.find(GetEpoch(blockHeight));
  return it != m_checkpoints.end() && it->second.m_is_finalized;
}

FinalizationState::InitStatus FinalizationState::GetInitStatus() const {
  return m_status;
}

bool FinalizationState::IsFinalizerVoting(const uint160 &finalizer_address) const {
  const esperanza::Validator *finalizer = GetValidator(finalizer_address);
  if (!finalizer) {
    return false;
  }

  return IsFinalizerVoting(*finalizer);
}

bool FinalizationState::IsFinalizerVoting(const Validator &finalizer) const {
  return IsInDynasty(finalizer, m_current_dynasty) || IsInDynasty(finalizer, m_current_dynasty - 1);
}

uint32_t FinalizationState::CalculateWithdrawEpoch(const Validator &finalizer) const {

  // m_end_dynasty is not set
  if (finalizer.m_end_dynasty == MAX_END_DYNASTY) {
    return std::numeric_limits<uint32_t>::max();
  }

  if (m_current_dynasty <= finalizer.m_end_dynasty) {
    return std::numeric_limits<uint32_t>::max();
  }

  const auto it = m_dynasty_start_epoch.find(finalizer.m_end_dynasty + 1);
  assert(it != m_dynasty_start_epoch.end() && "incorrect m_dynasty_start_epoch mapping");
  const uint32_t end_epoch = it->second;
  const uint32_t withdraw_epoch = end_epoch + m_settings.withdrawal_epoch_delay;
  return withdraw_epoch;
}

}  // namespace esperanza<|MERGE_RESOLUTION|>--- conflicted
+++ resolved
@@ -665,11 +665,7 @@
 
     LogPrint(BCLog::FINALIZATION,
              "%s: Withdraw from validator %s of %d units.\n", __func__,
-<<<<<<< HEAD
-             validatorAddress.GetHex(), withdrawAmountOut);
-=======
              validatorAddress.GetHex(), validator.m_end_dynasty, withdrawAmountOut);
->>>>>>> bf0c23e4
   }
 
   return success();
