// Copyright (c) 2010 Satoshi Nakamoto
// Copyright (c) 2009-2019 The Bitcoin Core developers
// Distributed under the MIT software license, see the accompanying
// file COPYING or http://www.opensource.org/licenses/mit-license.php.

#include <chain.h>
#include <chainparams.h>
#include <coins.h>
#include <compat/byteswap.h>
#include <consensus/tx_verify.h>
#include <consensus/validation.h>
#include <core_io.h>
#include <index/txindex.h>
#include <init.h>
#include <key_io.h>
#include <keystore.h>
#include <merkleblock.h>
#include <node/transaction.h>
#include <policy/policy.h>
#include <policy/rbf.h>
#include <primitives/transaction.h>
#include <psbt.h>
#include <rpc/rawtransaction.h>
#include <rpc/server.h>
#include <rpc/util.h>
#include <script/script.h>
#include <script/script_error.h>
#include <script/sign.h>
#include <script/standard.h>
#include <uint256.h>
<<<<<<< HEAD
#include <util/bip32.h>
#include <util/strencodings.h>
#include <validation.h>
#include <validationinterface.h>
=======
#include <utilstrencodings.h>
#ifdef ENABLE_WALLET
#include <wallet/wallet.h>
#include <wallet/rpcwallet.h>
#endif
>>>>>>> 44cd02af


#include <numeric>
#include <stdint.h>

#include <univalue.h>


static void TxToJSON(const CTransaction& tx, const uint256 hashBlock, UniValue& entry)
{
    // Call into TxToUniv() in unite-common to decode the transaction hex.
    //
    // Blockchain contextual information (confirmations and blocktime) is not
    // available to code in unite-common, so we query them here and push the
    // data into the returned UniValue.
    TxToUniv(tx, uint256(), entry, true, RPCSerializationFlags());

    if (!hashBlock.IsNull()) {
        LOCK(cs_main);

        entry.pushKV("blockhash", hashBlock.GetHex());
        CBlockIndex* pindex = LookupBlockIndex(hashBlock);
        if (pindex) {
            if (chainActive.Contains(pindex)) {
                entry.pushKV("confirmations", 1 + chainActive.Height() - pindex->nHeight);
                entry.pushKV("time", pindex->GetBlockTime());
                entry.pushKV("blocktime", pindex->GetBlockTime());
            }
            else
                entry.pushKV("confirmations", 0);
        }
    }
}

static UniValue getrawtransaction(const JSONRPCRequest& request)
{
    const RPCHelpMan help{
                "getrawtransaction",
                "\nReturn the raw transaction data.\n"

                "\nBy default this function only works for mempool transactions. When called with a blockhash\n"
                "argument, getrawtransaction will return the transaction if the specified block is available and\n"
                "the transaction is found in that block. When called without a blockhash argument, getrawtransaction\n"
                "will return the transaction if it is in the mempool, or if -txindex is enabled and the transaction\n"
                "is in a block in the blockchain.\n"

                "\nHint: Use gettransaction for wallet transactions.\n"

                "\nIf verbose is 'true', returns an Object with information about 'txid'.\n"
                "If verbose is 'false' or omitted, returns a string that is serialized, hex-encoded data for 'txid'.\n",
                {
                    {"txid", RPCArg::Type::STR_HEX, RPCArg::Optional::NO, "The transaction id"},
                    {"verbose", RPCArg::Type::BOOL, /* default */ "false", "If false, return a string, otherwise return a json object"},
                    {"blockhash", RPCArg::Type::STR_HEX, RPCArg::Optional::OMITTED_NAMED_ARG, "The block in which to look for the transaction"},
                },
                {
                    RPCResult{"if verbose is not set or set to false",
            "\"data\"      (string) The serialized, hex-encoded data for 'txid'\n"
                     },
                     RPCResult{"if verbose is set to true",
            "{\n"
            "  \"in_active_chain\": b, (bool) Whether specified block is in the active chain or not (only present with explicit \"blockhash\" argument)\n"
            "  \"hex\" : \"data\",       (string) The serialized, hex-encoded data for 'txid'\n"
            "  \"txid\" : \"id\",        (string) The transaction id (same as provided)\n"
            "  \"hash\" : \"id\",        (string) The transaction hash (differs from txid for witness transactions)\n"
            "  \"size\" : n,             (numeric) The serialized transaction size\n"
            "  \"vsize\" : n,            (numeric) The virtual transaction size (differs from size for witness transactions)\n"
            "  \"weight\" : n,           (numeric) The transaction's weight (between vsize*4-3 and vsize*4)\n"
            "  \"version\" : n,          (numeric) The version\n"
            "  \"locktime\" : ttt,       (numeric) The lock time\n"
            "  \"vin\" : [               (array of json objects)\n"
            "     {\n"
            "       \"txid\": \"id\",    (string) The transaction id\n"
            "       \"vout\": n,         (numeric) \n"
            "       \"scriptSig\": {     (json object) The script\n"
            "         \"asm\": \"asm\",  (string) asm\n"
            "         \"hex\": \"hex\"   (string) hex\n"
            "       },\n"
            "       \"sequence\": n      (numeric) The script sequence number\n"
            "       \"txinwitness\": [\"hex\", ...] (array of string) hex-encoded witness data (if any)\n"
            "     }\n"
            "     ,...\n"
            "  ],\n"
            "  \"vout\" : [              (array of json objects)\n"
            "     {\n"
            "       \"value\" : x.xxx,            (numeric) The value in " + CURRENCY_UNIT + "\n"
            "       \"n\" : n,                    (numeric) index\n"
            "       \"scriptPubKey\" : {          (json object)\n"
            "         \"asm\" : \"asm\",          (string) the asm\n"
            "         \"hex\" : \"hex\",          (string) the hex\n"
            "         \"reqSigs\" : n,            (numeric) The required sigs\n"
            "         \"type\" : \"pubkeyhash\",  (string) The type, eg 'pubkeyhash'\n"
            "         \"addresses\" : [           (json array of string)\n"
            "           \"address\"        (string) Unit-e address\n"
            "           ,...\n"
            "         ]\n"
            "       }\n"
            "     }\n"
            "     ,...\n"
            "  ],\n"
            "  \"blockhash\" : \"hash\",   (string) the block hash\n"
            "  \"confirmations\" : n,      (numeric) The confirmations\n"
            "  \"blocktime\" : ttt         (numeric) The block time in seconds since epoch (Jan 1 1970 GMT)\n"
            "  \"time\" : ttt,             (numeric) Same as \"blocktime\"\n"
            "}\n"
                    },
                },
                RPCExamples{
                    HelpExampleCli("getrawtransaction", "\"mytxid\"")
            + HelpExampleCli("getrawtransaction", "\"mytxid\" true")
            + HelpExampleRpc("getrawtransaction", "\"mytxid\", true")
            + HelpExampleCli("getrawtransaction", "\"mytxid\" false \"myblockhash\"")
            + HelpExampleCli("getrawtransaction", "\"mytxid\" true \"myblockhash\"")
                },
    };

    if (request.fHelp || !help.IsValidNumArgs(request.params.size())) {
        throw std::runtime_error(help.ToString());
    }

    bool in_active_chain = true;
    uint256 hash = ParseHashV(request.params[0], "parameter 1");
    CBlockIndex* blockindex = nullptr;

    // Accept either a bool (true) or a num (>=1) to indicate verbose output.
    bool fVerbose = false;
    if (!request.params[1].isNull()) {
        fVerbose = request.params[1].isNum() ? (request.params[1].get_int() != 0) : request.params[1].get_bool();
    }

    if (!request.params[2].isNull()) {
        LOCK(cs_main);

        uint256 blockhash = ParseHashV(request.params[2], "parameter 3");
        blockindex = LookupBlockIndex(blockhash);
        if (!blockindex) {
            throw JSONRPCError(RPC_INVALID_ADDRESS_OR_KEY, "Block hash not found");
        }
        in_active_chain = chainActive.Contains(blockindex);
    }

    bool f_txindex_ready = false;
    if (g_txindex && !blockindex) {
        f_txindex_ready = g_txindex->BlockUntilSyncedToCurrentChain();
    }

    CTransactionRef tx;
    uint256 hash_block;
    if (!GetTransaction(hash, tx, Params().GetConsensus(), hash_block, blockindex)) {
        std::string errmsg;
        if (blockindex) {
            if (!(blockindex->nStatus & BLOCK_HAVE_DATA)) {
                throw JSONRPCError(RPC_MISC_ERROR, "Block not available");
            }
            errmsg = "No such transaction found in the provided block";
        } else if (!g_txindex) {
            errmsg = "No such mempool transaction. Use -txindex to enable blockchain transaction queries";
        } else if (!f_txindex_ready) {
            errmsg = "No such mempool transaction. Blockchain transactions are still in the process of being indexed";
        } else {
            errmsg = "No such mempool or blockchain transaction";
        }
        throw JSONRPCError(RPC_INVALID_ADDRESS_OR_KEY, errmsg + ". Use gettransaction for wallet transactions.");
    }

    if (!fVerbose) {
        return EncodeHexTx(*tx, RPCSerializationFlags());
    }

    UniValue result(UniValue::VOBJ);
    if (blockindex) result.pushKV("in_active_chain", in_active_chain);
    TxToJSON(*tx, hash_block, result);
    return result;
}

static UniValue gettxoutproof(const JSONRPCRequest& request)
{
    if (request.fHelp || (request.params.size() != 1 && request.params.size() != 2))
        throw std::runtime_error(
            RPCHelpMan{"gettxoutproof",
                "\nReturns a hex-encoded proof that \"txid\" was included in a block.\n"
                "\nNOTE: By default this function only works sometimes. This is when there is an\n"
                "unspent output in the utxo for this transaction. To make it always work,\n"
                "you need to maintain a transaction index, using the -txindex command line option or\n"
                "specify the block in which the transaction is included manually (by blockhash).\n",
                {
                    {"txids", RPCArg::Type::ARR, RPCArg::Optional::NO, "A json array of txids to filter",
                        {
                            {"txid", RPCArg::Type::STR_HEX, RPCArg::Optional::OMITTED, "A transaction hash"},
                        },
                        },
                    {"blockhash", RPCArg::Type::STR_HEX, RPCArg::Optional::OMITTED_NAMED_ARG, "If specified, looks for txid in the block with this hash"},
                },
                RPCResult{
            "\"data\"           (string) A string that is a serialized, hex-encoded data for the proof.\n"
                },
                RPCExamples{""},
            }.ToString()
        );

    std::set<uint256> setTxids;
    uint256 oneTxid;
    UniValue txids = request.params[0].get_array();
    for (unsigned int idx = 0; idx < txids.size(); idx++) {
        const UniValue& txid = txids[idx];
        uint256 hash(ParseHashV(txid, "txid"));
        if (setTxids.count(hash))
            throw JSONRPCError(RPC_INVALID_PARAMETER, std::string("Invalid parameter, duplicated txid: ")+txid.get_str());
       setTxids.insert(hash);
       oneTxid = hash;
    }

    CBlockIndex* pblockindex = nullptr;
    uint256 hashBlock;
    if (!request.params[1].isNull()) {
        LOCK(cs_main);
        hashBlock = ParseHashV(request.params[1], "blockhash");
        pblockindex = LookupBlockIndex(hashBlock);
        if (!pblockindex) {
            throw JSONRPCError(RPC_INVALID_ADDRESS_OR_KEY, "Block not found");
        }
    } else {
        LOCK(cs_main);

        // Loop through txids and try to find which block they're in. Exit loop once a block is found.
        for (const auto& tx : setTxids) {
            const Coin& coin = AccessByTxid(*pcoinsTip, tx);
            if (!coin.IsSpent()) {
                pblockindex = chainActive[coin.nHeight];
                break;
            }
        }
    }


    // Allow txindex to catch up if we need to query it and before we acquire cs_main.
    if (g_txindex && !pblockindex) {
        g_txindex->BlockUntilSyncedToCurrentChain();
    }

    LOCK(cs_main);

    if (pblockindex == nullptr)
    {
        CTransactionRef tx;
        if (!GetTransaction(oneTxid, tx, Params().GetConsensus(), hashBlock) || hashBlock.IsNull())
            throw JSONRPCError(RPC_INVALID_ADDRESS_OR_KEY, "Transaction not yet in block");
        pblockindex = LookupBlockIndex(hashBlock);
        if (!pblockindex) {
            throw JSONRPCError(RPC_INTERNAL_ERROR, "Transaction index corrupt");
        }
    }

    CBlock block;
    if(!ReadBlockFromDisk(block, pblockindex, Params().GetConsensus()))
        throw JSONRPCError(RPC_INTERNAL_ERROR, "Can't read block from disk");

    unsigned int ntxFound = 0;
    for (const auto& tx : block.vtx)
        if (setTxids.count(tx->GetHash()))
            ntxFound++;
    if (ntxFound != setTxids.size())
        throw JSONRPCError(RPC_INVALID_ADDRESS_OR_KEY, "Not all transactions found in specified or retrieved block");

    CDataStream ssMB(SER_NETWORK, PROTOCOL_VERSION | SERIALIZE_TRANSACTION_NO_WITNESS);
    CMerkleBlock mb(block, setTxids);
    ssMB << mb;
    std::string strHex = HexStr(ssMB.begin(), ssMB.end());
    return strHex;
}

static UniValue verifytxoutproof(const JSONRPCRequest& request)
{
    if (request.fHelp || request.params.size() != 1)
        throw std::runtime_error(
            RPCHelpMan{"verifytxoutproof",
                "\nVerifies that a proof points to a transaction in a block, returning the transaction it commits to\n"
                "and throwing an RPC error if the block is not in our best chain\n",
                {
                    {"proof", RPCArg::Type::STR_HEX, RPCArg::Optional::NO, "The hex-encoded proof generated by gettxoutproof"},
                },
                RPCResult{
            "[\"txid\"]      (array, strings) The txid(s) which the proof commits to, or empty array if the proof can not be validated.\n"
                },
                RPCExamples{""},
            }.ToString()
        );

    CDataStream ssMB(ParseHexV(request.params[0], "proof"), SER_NETWORK, PROTOCOL_VERSION | SERIALIZE_TRANSACTION_NO_WITNESS);
    CMerkleBlock merkleBlock;
    ssMB >> merkleBlock;

    UniValue res(UniValue::VARR);

    std::vector<uint256> vMatch;
    std::vector<unsigned int> vIndex;
    if (merkleBlock.txn.ExtractMatches(vMatch, vIndex) != merkleBlock.header.hashMerkleRoot)
        return res;

    LOCK(cs_main);

    const CBlockIndex* pindex = LookupBlockIndex(merkleBlock.header.GetHash());
    if (!pindex || !chainActive.Contains(pindex) || pindex->nTx == 0) {
        throw JSONRPCError(RPC_INVALID_ADDRESS_OR_KEY, "Block not found in chain");
    }

    // Check if proof is valid, only add results if so
    if (pindex->nTx == merkleBlock.txn.GetNumTransactions()) {
        for (const uint256& hash : vMatch) {
            res.push_back(hash.GetHex());
        }
    }

    return res;
}

CMutableTransaction ConstructTransaction(const UniValue& inputs_in, const UniValue& outputs_in, const UniValue& locktime, const UniValue& rbf)
{
    if (inputs_in.isNull() || outputs_in.isNull())
        throw JSONRPCError(RPC_INVALID_PARAMETER, "Invalid parameter, arguments 1 and 2 must be non-null");

    UniValue inputs = inputs_in.get_array();
    const bool outputs_is_obj = outputs_in.isObject();
    UniValue outputs = outputs_is_obj ? outputs_in.get_obj() : outputs_in.get_array();

    CMutableTransaction rawTx;

    if (!locktime.isNull()) {
        int64_t nLockTime = locktime.get_int64();
        if (nLockTime < 0 || nLockTime > LOCKTIME_MAX)
            throw JSONRPCError(RPC_INVALID_PARAMETER, "Invalid parameter, locktime out of range");
        rawTx.nLockTime = nLockTime;
    }

    bool rbfOptIn = rbf.isTrue();

    for (unsigned int idx = 0; idx < inputs.size(); idx++) {
        const UniValue& input = inputs[idx];
        const UniValue& o = input.get_obj();

        uint256 txid = ParseHashO(o, "txid");

        const UniValue& vout_v = find_value(o, "vout");
        if (!vout_v.isNum())
            throw JSONRPCError(RPC_INVALID_PARAMETER, "Invalid parameter, missing vout key");
        int nOutput = vout_v.get_int();
        if (nOutput < 0)
            throw JSONRPCError(RPC_INVALID_PARAMETER, "Invalid parameter, vout must be positive");

        uint32_t nSequence;
        if (rbfOptIn) {
            nSequence = MAX_BIP125_RBF_SEQUENCE; /* CTxIn::SEQUENCE_FINAL - 2 */
        } else if (rawTx.nLockTime) {
            nSequence = CTxIn::SEQUENCE_FINAL - 1;
        } else {
            nSequence = CTxIn::SEQUENCE_FINAL;
        }

        // set the sequence number if passed in the parameters object
        const UniValue& sequenceObj = find_value(o, "sequence");
        if (sequenceObj.isNum()) {
            int64_t seqNr64 = sequenceObj.get_int64();
            if (seqNr64 < 0 || seqNr64 > CTxIn::SEQUENCE_FINAL) {
                throw JSONRPCError(RPC_INVALID_PARAMETER, "Invalid parameter, sequence number is out of range");
            } else {
                nSequence = (uint32_t)seqNr64;
            }
        }

        CTxIn in(COutPoint(txid, nOutput), CScript(), nSequence);

        rawTx.vin.push_back(in);
    }

    if (!outputs_is_obj) {
        // Translate array of key-value pairs into dict
        UniValue outputs_dict = UniValue(UniValue::VOBJ);
        for (size_t i = 0; i < outputs.size(); ++i) {
            const UniValue& output = outputs[i];
            if (!output.isObject()) {
                throw JSONRPCError(RPC_INVALID_PARAMETER, "Invalid parameter, key-value pair not an object as expected");
            }
            if (output.size() != 1) {
                throw JSONRPCError(RPC_INVALID_PARAMETER, "Invalid parameter, key-value pair must contain exactly one key");
            }
            outputs_dict.pushKVs(output);
        }
        outputs = std::move(outputs_dict);
    }

    // Duplicate checking
    std::set<CTxDestination> destinations;
    bool has_data{false};

    for (const std::string& name_ : outputs.getKeys()) {
<<<<<<< HEAD
        if (name_ == "data") {
            if (has_data) {
                throw JSONRPCError(RPC_INVALID_PARAMETER, "Invalid parameter, duplicate key: data");
            }
            has_data = true;
=======
        if (name_.compare(0, 4, "data") == 0) {
            if (name_.size() == 4) {
                if (has_data) {
                    throw JSONRPCError(RPC_INVALID_PARAMETER, "Invalid parameter, duplicate key: data");
                }
                has_data = true;
            }
>>>>>>> 44cd02af
            std::vector<unsigned char> data = ParseHexV(outputs[name_].getValStr(), "Data");

            CTxOut out(0, CScript() << OP_RETURN << data);
            rawTx.vout.push_back(out);
        } else {
            CTxDestination destination = DecodeDestination(name_);
            if (!IsValidDestination(destination)) {
                throw JSONRPCError(RPC_INVALID_ADDRESS_OR_KEY, std::string("Invalid Unit-e address: ") + name_);
            }

            if (!destinations.insert(destination).second) {
                throw JSONRPCError(RPC_INVALID_PARAMETER, std::string("Invalid parameter, duplicated address: ") + name_);
            }

            CScript scriptPubKey = GetScriptForDestination(destination);
            CAmount nAmount = AmountFromValue(outputs[name_]);

            CTxOut out(nAmount, scriptPubKey);
            rawTx.vout.push_back(out);
        }
    }

<<<<<<< HEAD
    if (!rbf.isNull() && rawTx.vin.size() > 0 && rbfOptIn != SignalsOptInRBF(CTransaction(rawTx))) {
=======
    if (!rbf.isNull() && rawTx.vin.size() > 0 && rbfOptIn != SignalsOptInRBF(rawTx)) {
>>>>>>> 44cd02af
        throw JSONRPCError(RPC_INVALID_PARAMETER, "Invalid parameter combination: Sequence number(s) contradict replaceable option");
    }

    return rawTx;
}

static UniValue createrawtransaction(const JSONRPCRequest& request)
{
    if (request.fHelp || request.params.size() < 2 || request.params.size() > 4) {
        throw std::runtime_error(
<<<<<<< HEAD
            RPCHelpMan{"createrawtransaction",
                "\nCreate a transaction spending the given inputs and creating new outputs.\n"
                "Outputs can be addresses or data.\n"
                "Returns hex-encoded raw transaction.\n"
                "Note that the transaction's inputs are not signed, and\n"
                "it is not stored in the wallet or transmitted to the network.\n",
                {
                    {"inputs", RPCArg::Type::ARR, RPCArg::Optional::NO, "A json array of json objects",
                        {
                            {"", RPCArg::Type::OBJ, RPCArg::Optional::OMITTED, "",
                                {
                                    {"txid", RPCArg::Type::STR_HEX, RPCArg::Optional::NO, "The transaction id"},
                                    {"vout", RPCArg::Type::NUM, RPCArg::Optional::NO, "The output number"},
                                    {"sequence", RPCArg::Type::NUM, /* default */ "depends on the value of the 'replaceable' and 'locktime' arguments", "The sequence number"},
                                },
                                },
                        },
                        },
                    {"outputs", RPCArg::Type::ARR, RPCArg::Optional::NO, "a json array with outputs (key-value pairs), where none of the keys are duplicated.\n"
                            "That is, each address can only appear once and there can only be one 'data' object.\n"
                            "For compatibility reasons, a dictionary, which holds the key-value pairs directly, is also\n"
                            "                             accepted as second parameter.",
                        {
                            {"", RPCArg::Type::OBJ, RPCArg::Optional::OMITTED, "",
                                {
                                    {"address", RPCArg::Type::AMOUNT, RPCArg::Optional::NO, "A key-value pair. The key (string) is the Unit-e address, the value (float or string) is the amount in " + CURRENCY_UNIT},
                                },
                                },
                            {"", RPCArg::Type::OBJ, RPCArg::Optional::OMITTED, "",
                                {
                                    {"data", RPCArg::Type::STR_HEX, RPCArg::Optional::NO, "A key-value pair. The key must be \"data\", the value is hex-encoded data"},
                                },
                                },
                        },
                        },
                    {"locktime", RPCArg::Type::NUM, /* default */ "0", "Raw locktime. Non-0 value also locktime-activates inputs"},
                    {"replaceable", RPCArg::Type::BOOL, /* default */ "false", "Marks this transaction as BIP125-replaceable.\n"
            "                             Allows this transaction to be replaced by a transaction with higher fees. If provided, it is an error if explicit sequence numbers are incompatible."},
                },
                RPCResult{
=======
            // clang-format off
            "createrawtransaction [{\"txid\":\"id\",\"vout\":n},...] [{\"address\":amount},{\"data\":\"hex\"},...] ( locktime ) ( replaceable )\n"
            "\nCreate a transaction spending the given inputs and creating new outputs.\n"
            "Outputs can be addresses or data.\n"
            "Returns hex-encoded raw transaction.\n"
            "Note that the transaction's inputs are not signed, and\n"
            "it is not stored in the wallet or transmitted to the network.\n"

            "\nArguments:\n"
            "1. \"inputs\"                (array, required) A json array of json objects\n"
            "     [\n"
            "       {\n"
            "         \"txid\":\"id\",      (string, required) The transaction id\n"
            "         \"vout\":n,         (numeric, required) The output number\n"
            "         \"sequence\":n      (numeric, optional) The sequence number\n"
            "       } \n"
            "       ,...\n"
            "     ]\n"
            "2. \"outputs\"               (array, required) a json array with outputs (key-value pairs), where none of the keys are duplicated.\n"
            "That is, each address can only appear once and there can only be one 'data' object.\n"
            "   [\n"
            "    {\n"
            "      \"address\": x.xxx,    (obj, optional) A key-value pair. The key (string) is the Unit-e address, the value (float or string) is the amount in " + CURRENCY_UNIT + "\n"
            "    },\n"
            "    {\n"
            "      \"data\": \"hex\"        (obj, optional) A key-value pair. The key must be \"data\", the value is hex encoded data\n"
            "    }\n"
            "    ,...                     More key-value pairs of the above form. For compatibility reasons, a dictionary, which holds the key-value pairs directly, is also\n"
            "                             accepted as second parameter.\n"
            "   ]\n"
            "3. locktime                  (numeric, optional, default=0) Raw locktime. Non-0 value also locktime-activates inputs\n"
            "4. replaceable               (boolean, optional, default=false) Marks this transaction as BIP125 replaceable.\n"
            "                             Allows this transaction to be replaced by a transaction with higher fees. If provided, it is an error if explicit sequence numbers are incompatible.\n"
            "\nResult:\n"
>>>>>>> 44cd02af
            "\"transaction\"              (string) hex string of the transaction\n"
                },
                RPCExamples{
                    HelpExampleCli("createrawtransaction", "\"[{\\\"txid\\\":\\\"myid\\\",\\\"vout\\\":0}]\" \"[{\\\"address\\\":0.01}]\"")
            + HelpExampleCli("createrawtransaction", "\"[{\\\"txid\\\":\\\"myid\\\",\\\"vout\\\":0}]\" \"[{\\\"data\\\":\\\"00010203\\\"}]\"")
            + HelpExampleRpc("createrawtransaction", "\"[{\\\"txid\\\":\\\"myid\\\",\\\"vout\\\":0}]\", \"[{\\\"address\\\":0.01}]\"")
            + HelpExampleRpc("createrawtransaction", "\"[{\\\"txid\\\":\\\"myid\\\",\\\"vout\\\":0}]\", \"[{\\\"data\\\":\\\"00010203\\\"}]\"")
                },
            }.ToString());
    }

    RPCTypeCheck(request.params, {
        UniValue::VARR,
        UniValueType(), // ARR or OBJ, checked later
        UniValue::VNUM,
        UniValue::VBOOL
        }, true
    );

    CMutableTransaction rawTx = ConstructTransaction(request.params[0], request.params[1], request.params[2], request.params[3]);

    return EncodeHexTx(CTransaction(rawTx));
}

static UniValue decoderawtransaction(const JSONRPCRequest& request)
{
    if (request.fHelp || request.params.size() < 1 || request.params.size() > 2)
        throw std::runtime_error(
            RPCHelpMan{"decoderawtransaction",
                "\nReturn a JSON object representing the serialized, hex-encoded transaction.\n",
                {
                    {"hexstring", RPCArg::Type::STR_HEX, RPCArg::Optional::NO, "The transaction hex string"},
                    {"iswitness", RPCArg::Type::BOOL, /* default */ "depends on heuristic tests", "Whether the transaction hex is a serialized witness transaction\n"
            "                         If iswitness is not present, heuristic tests will be used in decoding"},
                },
                RPCResult{
            "{\n"
            "  \"txid\" : \"id\",        (string) The transaction id\n"
            "  \"hash\" : \"id\",        (string) The transaction hash (differs from txid for witness transactions)\n"
            "  \"size\" : n,             (numeric) The transaction size\n"
            "  \"vsize\" : n,            (numeric) The virtual transaction size (differs from size for witness transactions)\n"
            "  \"weight\" : n,           (numeric) The transaction's weight (between vsize*4 - 3 and vsize*4)\n"
            "  \"version\" : n,          (numeric) The version\n"
            "  \"locktime\" : ttt,       (numeric) The lock time\n"
            "  \"vin\" : [               (array of json objects)\n"
            "     {\n"
            "       \"txid\": \"id\",    (string) The transaction id\n"
            "       \"vout\": n,         (numeric) The output number\n"
            "       \"scriptSig\": {     (json object) The script\n"
            "         \"asm\": \"asm\",  (string) asm\n"
            "         \"hex\": \"hex\"   (string) hex\n"
            "       },\n"
            "       \"txinwitness\": [\"hex\", ...] (array of string) hex-encoded witness data (if any)\n"
            "       \"sequence\": n     (numeric) The script sequence number\n"
            "     }\n"
            "     ,...\n"
            "  ],\n"
            "  \"vout\" : [             (array of json objects)\n"
            "     {\n"
            "       \"value\" : x.xxx,            (numeric) The value in " + CURRENCY_UNIT + "\n"
            "       \"n\" : n,                    (numeric) index\n"
            "       \"scriptPubKey\" : {          (json object)\n"
            "         \"asm\" : \"asm\",          (string) the asm\n"
            "         \"hex\" : \"hex\",          (string) the hex\n"
            "         \"reqSigs\" : n,            (numeric) The required sigs\n"
            "         \"type\" : \"pubkeyhash\",  (string) The type, eg 'pubkeyhash'\n"
            "         \"addresses\" : [           (json array of string)\n"
            "           \"12tvKAXCxZjSmdNbao16dKXC8tRWfcF5oc\"   (string) Unit-e address\n"
            "           ,...\n"
            "         ]\n"
            "       }\n"
            "     }\n"
            "     ,...\n"
            "  ],\n"
            "}\n"
                },
                RPCExamples{
                    HelpExampleCli("decoderawtransaction", "\"hexstring\"")
            + HelpExampleRpc("decoderawtransaction", "\"hexstring\"")
                },
            }.ToString());

    RPCTypeCheck(request.params, {UniValue::VSTR, UniValue::VBOOL});

    CMutableTransaction mtx;

    bool try_witness = request.params[1].isNull() ? true : request.params[1].get_bool();
    bool try_no_witness = request.params[1].isNull() ? true : !request.params[1].get_bool();

    if (!DecodeHexTx(mtx, request.params[0].get_str(), try_no_witness, try_witness)) {
        throw JSONRPCError(RPC_DESERIALIZATION_ERROR, "TX decode failed");
    }

    UniValue result(UniValue::VOBJ);
    TxToUniv(CTransaction(std::move(mtx)), uint256(), result, false);

    return result;
}

static UniValue decodescript(const JSONRPCRequest& request)
{
    if (request.fHelp || request.params.size() != 1)
        throw std::runtime_error(
            RPCHelpMan{"decodescript",
                "\nDecode a hex-encoded script.\n",
                {
                    {"hexstring", RPCArg::Type::STR_HEX, RPCArg::Optional::NO, "the hex-encoded script"},
                },
                RPCResult{
            "{\n"
            "  \"asm\":\"asm\",   (string) Script public key\n"
            "  \"hex\":\"hex\",   (string) hex-encoded public key\n"
            "  \"type\":\"type\", (string) The output type\n"
            "  \"reqSigs\": n,    (numeric) The required signatures\n"
            "  \"addresses\": [   (json array of string)\n"
            "     \"address\"     (string) Unit-e address\n"
            "     ,...\n"
            "  ],\n"
            "  \"p2sh\",\"address\" (string) address of P2SH script wrapping this redeem script (not returned if the script is already a P2SH).\n"
            "}\n"
                },
                RPCExamples{
                    HelpExampleCli("decodescript", "\"hexstring\"")
            + HelpExampleRpc("decodescript", "\"hexstring\"")
                },
            }.ToString());

    RPCTypeCheck(request.params, {UniValue::VSTR});

    UniValue r(UniValue::VOBJ);
    CScript script;
    if (request.params[0].get_str().size() > 0){
        std::vector<unsigned char> scriptData(ParseHexV(request.params[0], "argument"));
        script = CScript(scriptData.begin(), scriptData.end());
    } else {
        // Empty scripts are valid
    }
    ScriptPubKeyToUniv(script, r, false);

    UniValue type;
    type = find_value(r, "type");

    if (type.isStr() && type.get_str() != "scripthash") {
        // P2SH cannot be wrapped in a P2SH. If this script is already a P2SH,
        // don't return the address for a P2SH of the P2SH.
        r.pushKV("p2sh", EncodeDestination(CScriptID(script)));
        // P2SH and witness programs cannot be wrapped in P2WSH, if this script
        // is a witness program, don't return addresses for a segwit programs.
        if (type.get_str() == "pubkey" || type.get_str() == "pubkeyhash" || type.get_str() == "multisig" || type.get_str() == "nonstandard") {
            std::vector<std::vector<unsigned char>> solutions_data;
            txnouttype which_type = Solver(script, solutions_data);
            // Uncompressed pubkeys cannot be used with segwit checksigs.
            // If the script contains an uncompressed pubkey, skip encoding of a segwit program.
            if ((which_type == TX_PUBKEY) || (which_type == TX_MULTISIG)) {
                for (const auto& solution : solutions_data) {
                    if ((solution.size() != 1) && !CPubKey(solution).IsCompressed()) {
                        return r;
                    }
                }
            }
            UniValue sr(UniValue::VOBJ);
            CScript segwitScr;
            if (which_type == TX_PUBKEY) {
                segwitScr = GetScriptForDestination(WitnessV0KeyHash(Hash160(solutions_data[0].begin(), solutions_data[0].end())));
            } else if (which_type == TX_PUBKEYHASH) {
                segwitScr = GetScriptForDestination(WitnessV0KeyHash(solutions_data[0]));
            } else {
                // Scripts that are not fit for P2WPKH are encoded as P2WSH.
                // Newer segwit program versions should be considered when then become available.
                segwitScr = GetScriptForDestination(WitnessV0ScriptHash(script));
            }
            ScriptPubKeyToUniv(segwitScr, sr, true);
            sr.pushKV("p2sh-segwit", EncodeDestination(CScriptID(segwitScr)));
            r.pushKV("segwit", sr);
        }
    }

    return r;
}

/** Pushes a JSON object for script verification or signing errors to vErrorsRet. */
static void TxInErrorToJSON(const CTxIn& txin, UniValue& vErrorsRet, const std::string& strMessage)
{
    UniValue entry(UniValue::VOBJ);
    entry.pushKV("txid", txin.prevout.hash.ToString());
    entry.pushKV("vout", (uint64_t)txin.prevout.n);
    UniValue witness(UniValue::VARR);
    for (unsigned int i = 0; i < txin.scriptWitness.stack.size(); i++) {
        witness.push_back(HexStr(txin.scriptWitness.stack[i].begin(), txin.scriptWitness.stack[i].end()));
    }
    entry.pushKV("witness", witness);
    entry.pushKV("scriptSig", HexStr(txin.scriptSig.begin(), txin.scriptSig.end()));
    entry.pushKV("sequence", (uint64_t)txin.nSequence);
    entry.pushKV("error", strMessage);
    vErrorsRet.push_back(entry);
}

static UniValue combinerawtransaction(const JSONRPCRequest& request)
{
    if (request.fHelp || request.params.size() != 1)
        throw std::runtime_error(
            RPCHelpMan{"combinerawtransaction",
                "\nCombine multiple partially signed transactions into one transaction.\n"
                "The combined transaction may be another partially signed transaction or a \n"
                "fully signed transaction.",
                {
                    {"txs", RPCArg::Type::ARR, RPCArg::Optional::NO, "A json array of hex strings of partially signed transactions",
                        {
                            {"hexstring", RPCArg::Type::STR_HEX, RPCArg::Optional::OMITTED, "A transaction hash"},
                        },
                        },
                },
                RPCResult{
            "\"hex\"            (string) The hex-encoded raw transaction with signature(s)\n"
                },
                RPCExamples{
                    HelpExampleCli("combinerawtransaction", "[\"myhex1\", \"myhex2\", \"myhex3\"]")
                },
            }.ToString());


    UniValue txs = request.params[0].get_array();
    std::vector<CMutableTransaction> txVariants(txs.size());

    for (unsigned int idx = 0; idx < txs.size(); idx++) {
        if (!DecodeHexTx(txVariants[idx], txs[idx].get_str(), true)) {
            throw JSONRPCError(RPC_DESERIALIZATION_ERROR, strprintf("TX decode failed for tx %d", idx));
        }
    }

    if (txVariants.empty()) {
        throw JSONRPCError(RPC_DESERIALIZATION_ERROR, "Missing transactions");
    }

    // mergedTx will end up with all the signatures; it
    // starts as a clone of the rawtx:
    CMutableTransaction mergedTx(txVariants[0]);

    // Fetch previous transactions (inputs):
    CCoinsView viewDummy;
    CCoinsViewCache view(&viewDummy);
    {
        LOCK(cs_main);
        LOCK(mempool.cs);
        CCoinsViewCache &viewChain = *pcoinsTip;
        CCoinsViewMemPool viewMempool(&viewChain, mempool);
        view.SetBackend(viewMempool); // temporarily switch cache backend to db+mempool view

        for (const CTxIn& txin : mergedTx.vin) {
            view.AccessCoin(txin.prevout); // Load entries from viewChain into view; can fail.
        }

        view.SetBackend(viewDummy); // switch back to avoid locking mempool for too long
    }

    // Use CTransaction for the constant parts of the
    // transaction to avoid rehashing.
    const CTransaction txConst(mergedTx);
    // Sign what we can:
    for (unsigned int i = 0; i < mergedTx.vin.size(); i++) {
        CTxIn& txin = mergedTx.vin[i];
        const Coin& coin = view.AccessCoin(txin.prevout);
        if (coin.IsSpent()) {
            throw JSONRPCError(RPC_VERIFY_ERROR, "Input not found or already spent");
        }
        SignatureData sigdata;

        // ... and merge in other signatures:
        for (const CMutableTransaction& txv : txVariants) {
            if (txv.vin.size() > i) {
                sigdata.MergeSignatureData(DataFromTransaction(txv, i, coin.out));
            }
        }
        ProduceSignature(DUMMY_SIGNING_PROVIDER, MutableTransactionSignatureCreator(&mergedTx, i, coin.out.nValue, 1), coin.out.scriptPubKey, sigdata, &txConst);

        UpdateInput(txin, sigdata);
    }

    return EncodeHexTx(CTransaction(mergedTx));
}

UniValue SignTransaction(interfaces::Chain& chain, CMutableTransaction& mtx, const UniValue& prevTxsUnival, CBasicKeyStore *keystore, bool is_temp_keystore, const UniValue& hashType)
{
    // Fetch previous transactions (inputs):
    CCoinsView viewDummy;
    CCoinsViewCache view(&viewDummy);
    {
        LOCK2(cs_main, mempool.cs);
        CCoinsViewCache &viewChain = *pcoinsTip;
        CCoinsViewMemPool viewMempool(&viewChain, mempool);
        view.SetBackend(viewMempool); // temporarily switch cache backend to db+mempool view

        for (const CTxIn& txin : mtx.vin) {
            view.AccessCoin(txin.prevout); // Load entries from viewChain into view; can fail.
        }

        view.SetBackend(viewDummy); // switch back to avoid locking mempool for too long
    }

    // Add previous txouts given in the RPC call:
    if (!prevTxsUnival.isNull()) {
        UniValue prevTxs = prevTxsUnival.get_array();
        for (unsigned int idx = 0; idx < prevTxs.size(); ++idx) {
            const UniValue& p = prevTxs[idx];
            if (!p.isObject()) {
                throw JSONRPCError(RPC_DESERIALIZATION_ERROR, "expected object with {\"txid'\",\"vout\",\"scriptPubKey\"}");
            }

            UniValue prevOut = p.get_obj();

            RPCTypeCheckObj(prevOut,
                {
                    {"txid", UniValueType(UniValue::VSTR)},
                    {"vout", UniValueType(UniValue::VNUM)},
                    {"scriptPubKey", UniValueType(UniValue::VSTR)},
                });

            uint256 txid = ParseHashO(prevOut, "txid");

            int nOut = find_value(prevOut, "vout").get_int();
            if (nOut < 0) {
                throw JSONRPCError(RPC_DESERIALIZATION_ERROR, "vout must be positive");
            }

            COutPoint out(txid, nOut);
            std::vector<unsigned char> pkData(ParseHexO(prevOut, "scriptPubKey"));
            CScript scriptPubKey(pkData.begin(), pkData.end());

            {
                const Coin& coin = view.AccessCoin(out);
                if (!coin.IsSpent() && coin.out.scriptPubKey != scriptPubKey) {
                    std::string err("Previous output scriptPubKey mismatch:\n");
                    err = err + ScriptToAsmStr(coin.out.scriptPubKey) + "\nvs:\n"+
                        ScriptToAsmStr(scriptPubKey);
                    throw JSONRPCError(RPC_DESERIALIZATION_ERROR, err);
                }
                Coin newcoin;
                newcoin.out.scriptPubKey = scriptPubKey;
                newcoin.out.nValue = MAX_MONEY;
                if (prevOut.exists("amount")) {
                    newcoin.out.nValue = AmountFromValue(find_value(prevOut, "amount"));
                }
                newcoin.nHeight = 1;
                view.AddCoin(out, std::move(newcoin), true);
            }

            // if redeemScript and private keys were given, add redeemScript to the keystore so it can be signed
            if (is_temp_keystore && (scriptPubKey.IsPayToScriptHash() || scriptPubKey.IsPayToWitnessScriptHash())) {
                RPCTypeCheckObj(prevOut,
                    {
                        {"redeemScript", UniValueType(UniValue::VSTR)},
                        {"witnessScript", UniValueType(UniValue::VSTR)},
                    }, true);
                UniValue rs = find_value(prevOut, "redeemScript");
                if (!rs.isNull()) {
                    std::vector<unsigned char> rsData(ParseHexV(rs, "redeemScript"));
                    CScript redeemScript(rsData.begin(), rsData.end());
                    keystore->AddCScript(redeemScript);
                    // Automatically also add the P2WSH wrapped version of the script (to deal with P2SH-P2WSH).
                    // This is only for compatibility, it is encouraged to use the explicit witnessScript field instead.
                    keystore->AddCScript(GetScriptForWitness(redeemScript));
                }
                UniValue ws = find_value(prevOut, "witnessScript");
                if (!ws.isNull()) {
                    std::vector<unsigned char> wsData(ParseHexV(ws, "witnessScript"));
                    CScript witnessScript(wsData.begin(), wsData.end());
                    keystore->AddCScript(witnessScript);
                    // Automatically also add the P2WSH wrapped version of the script (to deal with P2SH-P2WSH).
                    keystore->AddCScript(GetScriptForWitness(witnessScript));
                }
            }
        }
    }

    int nHashType = ParseSighashString(hashType);

    bool fHashSingle = ((nHashType & ~SIGHASH_ANYONECANPAY) == SIGHASH_SINGLE);

    // Script verification errors
    UniValue vErrors(UniValue::VARR);

    // Use CTransaction for the constant parts of the
    // transaction to avoid rehashing.
    const CTransaction txConst(mtx);
    // Sign what we can:

    if (txConst.IsCoinBase()) {
#ifdef ENABLE_WALLET
        CWallet *pwallet = static_cast<CWallet*>(keystore);
        if (!pwallet->GetWalletExtension().SignCoinbaseTransaction(mtx)) {
            for (std::size_t i = 1; i < mtx.vin.size(); ++i) {
                TxInErrorToJSON(mtx.vin[i], vErrors, "Cannot sign the coinbase.");
            }
        }
#else
      throw JSONRPCError(RPC_INVALID_PARAMETER, "Signing coinbase is not supported without a wallet");
#endif
    } else {
      for (unsigned int i = 0; i < mtx.vin.size(); ++i) {
        CTxIn& txin = mtx.vin[i];
        const Coin& coin = view.AccessCoin(txin.prevout);
        if (coin.IsSpent()) {
            TxInErrorToJSON(txin, vErrors, "Input not found or already spent");
            continue;
        }
        const CScript& prevPubKey = coin.out.scriptPubKey;
        const CAmount& amount = coin.out.nValue;

        SignatureData sigdata = DataFromTransaction(mtx, i, coin.out);
        // Only sign SIGHASH_SINGLE if there's a corresponding output:
        if (!fHashSingle || (i < mtx.vout.size())) {
            ProduceSignature(*keystore, MutableTransactionSignatureCreator(&mtx, i, amount, nHashType), prevPubKey, sigdata, &txConst);
        }

        // Votes don't need to combine the sigdata and the scriptSig cause the
        // sigdata contains the vote already
        if (mtx.GetType() != +TxType::VOTE) {
            sigdata.MergeSignatureData(DataFromTransaction(mtx, i, coin.out));
        }

        UpdateInput(txin, sigdata);

        // amount must be specified for valid segwit signature
        if (amount == MAX_MONEY && !txin.scriptWitness.IsNull()) {
            throw JSONRPCError(RPC_TYPE_ERROR, strprintf("Missing amount for %s", coin.out.ToString()));
        }

        ScriptError serror = SCRIPT_ERR_OK;
        if (!VerifyScript(txin.scriptSig, prevPubKey, &txin.scriptWitness, STANDARD_SCRIPT_VERIFY_FLAGS, TransactionSignatureChecker(&txConst, i, amount), &serror)) {
            if (serror == SCRIPT_ERR_INVALID_STACK_OPERATION) {
                // Unable to sign input and verification failed (possible attempt to partially sign).
                TxInErrorToJSON(txin, vErrors, "Unable to sign input, invalid stack size (possibly missing key)");
            } else {
                TxInErrorToJSON(txin, vErrors, ScriptErrorString(serror));
            }
        }
      }
    }

    bool fComplete = vErrors.empty();

    UniValue result(UniValue::VOBJ);
    result.pushKV("hex", EncodeHexTx(CTransaction(mtx)));
    result.pushKV("complete", fComplete);
    if (!vErrors.empty()) {
        result.pushKV("errors", vErrors);
    }

    return result;
}

static UniValue signrawtransactionwithkey(const JSONRPCRequest& request)
{
    if (request.fHelp || request.params.size() < 2 || request.params.size() > 4)
        throw std::runtime_error(
            RPCHelpMan{"signrawtransactionwithkey",
                "\nSign inputs for raw transaction (serialized, hex-encoded).\n"
                "The second argument is an array of base58-encoded private\n"
                "keys that will be the only keys used to sign the transaction.\n"
                "The third optional argument (may be null) is an array of previous transaction outputs that\n"
                "this transaction depends on but may not yet be in the block chain.\n",
                {
                    {"hexstring", RPCArg::Type::STR, RPCArg::Optional::NO, "The transaction hex string"},
                    {"privkeys", RPCArg::Type::ARR, RPCArg::Optional::NO, "A json array of base58-encoded private keys for signing",
                        {
                            {"privatekey", RPCArg::Type::STR_HEX, RPCArg::Optional::OMITTED, "private key in base58-encoding"},
                        },
                        },
                    {"prevtxs", RPCArg::Type::ARR, RPCArg::Optional::OMITTED_NAMED_ARG, "A json array of previous dependent transaction outputs",
                        {
                            {"", RPCArg::Type::OBJ, RPCArg::Optional::OMITTED, "",
                                {
                                    {"txid", RPCArg::Type::STR_HEX, RPCArg::Optional::NO, "The transaction id"},
                                    {"vout", RPCArg::Type::NUM, RPCArg::Optional::NO, "The output number"},
                                    {"scriptPubKey", RPCArg::Type::STR_HEX, RPCArg::Optional::NO, "script key"},
                                    {"redeemScript", RPCArg::Type::STR_HEX, RPCArg::Optional::OMITTED, "(required for P2SH) redeem script"},
                                    {"witnessScript", RPCArg::Type::STR_HEX, RPCArg::Optional::OMITTED, "(required for P2WSH or P2SH-P2WSH) witness script"},
                                    {"amount", RPCArg::Type::AMOUNT, RPCArg::Optional::NO, "The amount spent"},
                                },
                                },
                        },
                        },
                    {"sighashtype", RPCArg::Type::STR, /* default */ "ALL", "The signature hash type. Must be one of:\n"
            "       \"ALL\"\n"
            "       \"NONE\"\n"
            "       \"SINGLE\"\n"
            "       \"ALL|ANYONECANPAY\"\n"
            "       \"NONE|ANYONECANPAY\"\n"
            "       \"SINGLE|ANYONECANPAY\"\n"
                    },
                },
                RPCResult{
            "{\n"
            "  \"hex\" : \"value\",                  (string) The hex-encoded raw transaction with signature(s)\n"
            "  \"complete\" : true|false,          (boolean) If the transaction has a complete set of signatures\n"
            "  \"errors\" : [                      (json array of objects) Script verification errors (if there are any)\n"
            "    {\n"
            "      \"txid\" : \"hash\",              (string) The hash of the referenced, previous transaction\n"
            "      \"vout\" : n,                   (numeric) The index of the output to spent and used as input\n"
            "      \"scriptSig\" : \"hex\",          (string) The hex-encoded signature script\n"
            "      \"sequence\" : n,               (numeric) Script sequence number\n"
            "      \"error\" : \"text\"              (string) Verification or signing error related to the input\n"
            "    }\n"
            "    ,...\n"
            "  ]\n"
            "}\n"
                },
                RPCExamples{
                    HelpExampleCli("signrawtransactionwithkey", "\"myhex\"")
            + HelpExampleRpc("signrawtransactionwithkey", "\"myhex\"")
                },
            }.ToString());

    RPCTypeCheck(request.params, {UniValue::VSTR, UniValue::VARR, UniValue::VARR, UniValue::VSTR}, true);

    CMutableTransaction mtx;
    if (!DecodeHexTx(mtx, request.params[0].get_str(), true)) {
        throw JSONRPCError(RPC_DESERIALIZATION_ERROR, "TX decode failed");
    }

    CBasicKeyStore keystore;
    const UniValue& keys = request.params[1].get_array();
    for (unsigned int idx = 0; idx < keys.size(); ++idx) {
        UniValue k = keys[idx];
        CKey key = DecodeSecret(k.get_str());
        if (!key.IsValid()) {
            throw JSONRPCError(RPC_INVALID_ADDRESS_OR_KEY, "Invalid private key");
        }
        keystore.AddKey(key);
    }

    return SignTransaction(*g_rpc_interfaces->chain, mtx, request.params[2], &keystore, true, request.params[3]);
}

UniValue signrawtransaction(const JSONRPCRequest& request)
{
<<<<<<< HEAD
    // This method should be removed entirely in V0.19, along with the entries in the
    // CRPCCommand table and rpc/client.cpp.
    throw JSONRPCError(RPC_METHOD_DEPRECATED, "signrawtransaction was removed in v0.18.\n"
        "Clients should transition to using signrawtransactionwithkey and signrawtransactionwithwallet");
=======
#ifdef ENABLE_WALLET
    std::shared_ptr<CWallet> const wallet = GetWalletForJSONRPCRequest(request);
    CWallet* const pwallet = wallet.get();
#endif

    if (request.fHelp || request.params.size() < 1 || request.params.size() > 4)
        throw std::runtime_error(
            "signrawtransaction \"hexstring\" ( [{\"txid\":\"id\",\"vout\":n,\"scriptPubKey\":\"hex\",\"redeemScript\":\"hex\"},...] [\"privatekey1\",...] sighashtype )\n"
            "\nDEPRECATED. Sign inputs for raw transaction (serialized, hex-encoded).\n"
            "The second optional argument (may be null) is an array of previous transaction outputs that\n"
            "this transaction depends on but may not yet be in the block chain.\n"
            "The third optional argument (may be null) is an array of base58-encoded private\n"
            "keys that, if given, will be the only keys used to sign the transaction.\n"
#ifdef ENABLE_WALLET
            + HelpRequiringPassphrase(pwallet) + "\n"
#endif
            "\nArguments:\n"
            "1. \"hexstring\"     (string, required) The transaction hex string\n"
            "2. \"prevtxs\"       (string, optional) An json array of previous dependent transaction outputs\n"
            "     [               (json array of json objects, or 'null' if none provided)\n"
            "       {\n"
            "         \"txid\":\"id\",             (string, required) The transaction id\n"
            "         \"vout\":n,                  (numeric, required) The output number\n"
            "         \"scriptPubKey\": \"hex\",   (string, required) script key\n"
            "         \"redeemScript\": \"hex\",   (string, required for P2SH or P2WSH) redeem script\n"
            "         \"amount\": value            (numeric, required) The amount spent\n"
            "       }\n"
            "       ,...\n"
            "    ]\n"
            "3. \"privkeys\"     (string, optional) A json array of base58-encoded private keys for signing\n"
            "    [                  (json array of strings, or 'null' if none provided)\n"
            "      \"privatekey\"   (string) private key in base58-encoding\n"
            "      ,...\n"
            "    ]\n"
            "4. \"sighashtype\"     (string, optional, default=ALL) The signature hash type. Must be one of\n"
            "       \"ALL\"\n"
            "       \"NONE\"\n"
            "       \"SINGLE\"\n"
            "       \"ALL|ANYONECANPAY\"\n"
            "       \"NONE|ANYONECANPAY\"\n"
            "       \"SINGLE|ANYONECANPAY\"\n"

            "\nResult:\n"
            "{\n"
            "  \"hex\" : \"value\",           (string) The hex-encoded raw transaction with signature(s)\n"
            "  \"complete\" : true|false,   (boolean) If the transaction has a complete set of signatures\n"
            "  \"errors\" : [                 (json array of objects) Script verification errors (if there are any)\n"
            "    {\n"
            "      \"txid\" : \"hash\",           (string) The hash of the referenced, previous transaction\n"
            "      \"vout\" : n,                (numeric) The index of the output to spent and used as input\n"
            "      \"scriptSig\" : \"hex\",       (string) The hex-encoded signature script\n"
            "      \"sequence\" : n,            (numeric) Script sequence number\n"
            "      \"error\" : \"text\"           (string) Verification or signing error related to the input\n"
            "    }\n"
            "    ,...\n"
            "  ]\n"
            "}\n"

            "\nExamples:\n"
            + HelpExampleCli("signrawtransaction", "\"myhex\"")
            + HelpExampleRpc("signrawtransaction", "\"myhex\"")
        );

    if (!IsDeprecatedRPCEnabled("signrawtransaction")) {
        throw JSONRPCError(RPC_METHOD_DEPRECATED, "signrawtransaction is deprecated and will be fully removed in v0.18. "
            "To use signrawtransaction in v0.17, restart united with -deprecatedrpc=signrawtransaction.\n"
            "Projects should transition to using signrawtransactionwithkey and signrawtransactionwithwallet before upgrading to v0.18");
    }

    RPCTypeCheck(request.params, {UniValue::VSTR, UniValue::VARR, UniValue::VARR, UniValue::VSTR}, true);

    // Make a JSONRPCRequest to pass on to the right signrawtransaction* command
    JSONRPCRequest new_request;
    new_request.id = request.id;
    new_request.params.setArray();

    // For signing with private keys
    if (!request.params[2].isNull()) {
        new_request.params.push_back(request.params[0]);
        // Note: the prevtxs and privkeys are reversed for signrawtransactionwithkey
        new_request.params.push_back(request.params[2]);
        new_request.params.push_back(request.params[1]);
        new_request.params.push_back(request.params[3]);
        return signrawtransactionwithkey(new_request);
    } else {
#ifdef ENABLE_WALLET
        // Otherwise sign with the wallet which does not take a privkeys parameter
        new_request.params.push_back(request.params[0]);
        new_request.params.push_back(request.params[1]);
        new_request.params.push_back(request.params[3]);
        return signrawtransactionwithwallet(new_request);
#else
        // If we have made it this far, then wallet is disabled and no private keys were given, so fail here.
        throw JSONRPCError(RPC_INVALID_PARAMETER, "No private keys available.");
#endif
    }
>>>>>>> 44cd02af
}

static UniValue sendrawtransaction(const JSONRPCRequest& request)
{
    if (request.fHelp || request.params.size() < 1 || request.params.size() > 2)
        throw std::runtime_error(
            RPCHelpMan{"sendrawtransaction",
                "\nSubmits raw transaction (serialized, hex-encoded) to local node and network.\n"
                "\nAlso see createrawtransaction and signrawtransactionwithkey calls.\n",
                {
                    {"hexstring", RPCArg::Type::STR_HEX, RPCArg::Optional::NO, "The hex string of the raw transaction"},
                    {"allowhighfees", RPCArg::Type::BOOL, /* default */ "false", "Allow high fees"},
                },
                RPCResult{
            "\"hex\"             (string) The transaction hash in hex\n"
                },
                RPCExamples{
            "\nCreate a transaction\n"
            + HelpExampleCli("createrawtransaction", "\"[{\\\"txid\\\" : \\\"mytxid\\\",\\\"vout\\\":0}]\" \"{\\\"myaddress\\\":0.01}\"") +
            "Sign the transaction, and get back the hex\n"
            + HelpExampleCli("signrawtransactionwithwallet", "\"myhex\"") +
            "\nSend the transaction (signed hex)\n"
            + HelpExampleCli("sendrawtransaction", "\"signedhex\"") +
            "\nAs a JSON-RPC call\n"
            + HelpExampleRpc("sendrawtransaction", "\"signedhex\"")
                },
            }.ToString());

    RPCTypeCheck(request.params, {UniValue::VSTR, UniValue::VBOOL});

    // parse hex string from parameter
    CMutableTransaction mtx;
    if (!DecodeHexTx(mtx, request.params[0].get_str()))
        throw JSONRPCError(RPC_DESERIALIZATION_ERROR, "TX decode failed");
    CTransactionRef tx(MakeTransactionRef(std::move(mtx)));

    bool allowhighfees = false;
    if (!request.params[1].isNull()) allowhighfees = request.params[1].get_bool();
    const CAmount highfee{allowhighfees ? 0 : ::maxTxFee};
    uint256 txid;
    std::string err_string;
    const TransactionError err = BroadcastTransaction(tx, txid, err_string, highfee);
    if (TransactionError::OK != err) {
        throw JSONRPCTransactionError(err, err_string);
    }

    return txid.GetHex();
}

UniValue extractvotefromsignature(const JSONRPCRequest &request) {
    if (request.fHelp || request.params.size() != 1) {
        throw std::runtime_error(
            "extractvotefromsignature\n"
            "\nReturns JSON representation of decoded vote\n"
            "\nArguments:\n"
            "1. \"signature\"               (string).\n"
            "Result:\n"
            "{\n"
            "  \"validator_address\": xxxx   (string) the validator address\n"
            "  \"target_hash\": xxxx\n      (string) the target hash"
            "  \"source_epoch\": xxxx       (numeric) the source epoch\n"
            "  \"target_epoch\": xxxx       (numeric) the target epoch\n"
            "}\n"
            "\n"
            + HelpExampleCli("extractvotefromsignature", "\"hexstring\"")
            + HelpExampleRpc("extractvotefromsignature", "\"hexstring\""));
    }
    esperanza::Vote vote;
    std::vector<unsigned char> vote_sig_out;

    UniValue r(UniValue::VOBJ);
    CScript script;
    if (request.params[0].get_str().size() > 0) {
        std::vector<unsigned char> data(ParseHexV(request.params[0].get_str(), "signature"));
        script = CScript(data.begin(), data.end());
    }

    if (!CScript::ExtractVoteFromVoteSignature(script, vote, vote_sig_out)) {
        throw JSONRPCError(RPC_DESERIALIZATION_ERROR, "script decode failed");
    }

    r.push_back(Pair("validator_address", vote.m_validator_address.GetHex()));
    r.push_back(Pair("target_hash", vote.m_target_hash.GetHex()));
    r.push_back(Pair("source_epoch", (uint64_t)vote.m_source_epoch));
    r.push_back(Pair("target_epoch", (uint64_t)vote.m_target_epoch));
    return r;
}

static UniValue testmempoolaccept(const JSONRPCRequest& request)
{
    if (request.fHelp || request.params.size() < 1 || request.params.size() > 2) {
        throw std::runtime_error(
            RPCHelpMan{"testmempoolaccept",
                "\nReturns result of mempool acceptance tests indicating if raw transaction (serialized, hex-encoded) would be accepted by mempool.\n"
                "\nThis checks if the transaction violates the consensus or policy rules.\n"
                "\nSee sendrawtransaction call.\n",
                {
                    {"rawtxs", RPCArg::Type::ARR, RPCArg::Optional::NO, "An array of hex strings of raw transactions.\n"
            "                                        Length must be one for now.",
                        {
                            {"rawtx", RPCArg::Type::STR_HEX, RPCArg::Optional::OMITTED, ""},
                        },
                        },
                    {"allowhighfees", RPCArg::Type::BOOL, /* default */ "false", "Allow high fees"},
                },
                RPCResult{
            "[                   (array) The result of the mempool acceptance test for each raw transaction in the input array.\n"
            "                            Length is exactly one for now.\n"
            " {\n"
            "  \"txid\"           (string) The transaction hash in hex\n"
            "  \"allowed\"        (boolean) If the mempool allows this tx to be inserted\n"
            "  \"reject-reason\"  (string) Rejection string (only present when 'allowed' is false)\n"
            " }\n"
            "]\n"
                },
                RPCExamples{
            "\nCreate a transaction\n"
            + HelpExampleCli("createrawtransaction", "\"[{\\\"txid\\\" : \\\"mytxid\\\",\\\"vout\\\":0}]\" \"{\\\"myaddress\\\":0.01}\"") +
            "Sign the transaction, and get back the hex\n"
            + HelpExampleCli("signrawtransactionwithwallet", "\"myhex\"") +
            "\nTest acceptance of the transaction (signed hex)\n"
            + HelpExampleCli("testmempoolaccept", "[\"signedhex\"]") +
<<<<<<< HEAD
            "\nAs a JSON-RPC call\n"
=======
            "\nAs a json rpc call\n"
>>>>>>> 44cd02af
            + HelpExampleRpc("testmempoolaccept", "[\"signedhex\"]")
                },
            }.ToString());
    }

    RPCTypeCheck(request.params, {UniValue::VARR, UniValue::VBOOL});
    if (request.params[0].get_array().size() != 1) {
        throw JSONRPCError(RPC_INVALID_PARAMETER, "Array must contain exactly one raw transaction for now");
    }

    CMutableTransaction mtx;
    if (!DecodeHexTx(mtx, request.params[0].get_array()[0].get_str())) {
        throw JSONRPCError(RPC_DESERIALIZATION_ERROR, "TX decode failed");
    }
    CTransactionRef tx(MakeTransactionRef(std::move(mtx)));
    const uint256& tx_hash = tx->GetHash();

    CAmount max_raw_tx_fee = ::maxTxFee;
    if (!request.params[1].isNull() && request.params[1].get_bool()) {
        max_raw_tx_fee = 0;
    }

    UniValue result(UniValue::VARR);
    UniValue result_0(UniValue::VOBJ);
    result_0.pushKV("txid", tx_hash.GetHex());

    CValidationState state;
    bool missing_inputs;
    bool test_accept_res;
    {
        LOCK(cs_main);
        test_accept_res = AcceptToMemoryPool(mempool, state, std::move(tx), &missing_inputs,
            nullptr /* plTxnReplaced */, false /* bypass_limits */, max_raw_tx_fee, /* test_accept */ true);
    }
    result_0.pushKV("allowed", test_accept_res);
    if (!test_accept_res) {
        if (state.IsInvalid()) {
            result_0.pushKV("reject-reason", strprintf("%i: %s", state.GetRejectCode(), state.GetRejectReason()));
        } else if (missing_inputs) {
            result_0.pushKV("reject-reason", "missing-inputs");
        } else {
            result_0.pushKV("reject-reason", state.GetRejectReason());
        }
    }

    result.push_back(std::move(result_0));
    return result;
}

static std::string WriteHDKeypath(std::vector<uint32_t>& keypath)
{
    std::string keypath_str = "m";
    for (uint32_t num : keypath) {
        keypath_str += "/";
        bool hardened = false;
        if (num & 0x80000000) {
            hardened = true;
            num &= ~0x80000000;
        }

        keypath_str += std::to_string(num);
        if (hardened) {
            keypath_str += "'";
        }
    }
    return keypath_str;
}

UniValue decodepsbt(const JSONRPCRequest& request)
{
    if (request.fHelp || request.params.size() != 1)
        throw std::runtime_error(
<<<<<<< HEAD
            RPCHelpMan{"decodepsbt",
                "\nReturn a JSON object representing the serialized, base64-encoded partially signed Unit-e transaction.\n",
                {
                    {"psbt", RPCArg::Type::STR, RPCArg::Optional::NO, "The PSBT base64 string"},
                },
                RPCResult{
=======
            "decodepsbt \"psbt\"\n"
            "\nReturn a JSON object representing the serialized, base64-encoded partially signed Unit-e transaction.\n"

            "\nArguments:\n"
            "1. \"psbt\"            (string, required) The PSBT base64 string\n"

            "\nResult:\n"
>>>>>>> 44cd02af
            "{\n"
            "  \"tx\" : {                   (json object) The decoded network-serialized unsigned transaction.\n"
            "    ...                                      The layout is the same as the output of decoderawtransaction.\n"
            "  },\n"
            "  \"unknown\" : {                (json object) The unknown global fields\n"
            "    \"key\" : \"value\"            (key-value pair) An unknown key-value pair\n"
            "     ...\n"
            "  },\n"
            "  \"inputs\" : [                 (array of json objects)\n"
            "    {\n"
            "      \"non_witness_utxo\" : {   (json object, optional) Decoded network transaction for non-witness UTXOs\n"
            "        ...\n"
            "      },\n"
            "      \"witness_utxo\" : {            (json object, optional) Transaction output for witness UTXOs\n"
            "        \"amount\" : x.xxx,           (numeric) The value in " + CURRENCY_UNIT + "\n"
            "        \"scriptPubKey\" : {          (json object)\n"
            "          \"asm\" : \"asm\",            (string) The asm\n"
            "          \"hex\" : \"hex\",            (string) The hex\n"
            "          \"type\" : \"pubkeyhash\",    (string) The type, eg 'pubkeyhash'\n"
            "          \"address\" : \"address\"     (string) Unit-e address if there is one\n"
            "        }\n"
            "      },\n"
            "      \"partial_signatures\" : {             (json object, optional)\n"
            "        \"pubkey\" : \"signature\",           (string) The public key and signature that corresponds to it.\n"
            "        ,...\n"
            "      }\n"
            "      \"sighash\" : \"type\",                  (string, optional) The sighash type to be used\n"
            "      \"redeem_script\" : {       (json object, optional)\n"
            "          \"asm\" : \"asm\",            (string) The asm\n"
            "          \"hex\" : \"hex\",            (string) The hex\n"
            "          \"type\" : \"pubkeyhash\",    (string) The type, eg 'pubkeyhash'\n"
            "        }\n"
            "      \"witness_script\" : {       (json object, optional)\n"
            "          \"asm\" : \"asm\",            (string) The asm\n"
            "          \"hex\" : \"hex\",            (string) The hex\n"
            "          \"type\" : \"pubkeyhash\",    (string) The type, eg 'pubkeyhash'\n"
            "        }\n"
            "      \"bip32_derivs\" : {          (json object, optional)\n"
            "        \"pubkey\" : {                     (json object, optional) The public key with the derivation path as the value.\n"
            "          \"master_fingerprint\" : \"fingerprint\"     (string) The fingerprint of the master key\n"
            "          \"path\" : \"path\",                         (string) The path\n"
            "        }\n"
            "        ,...\n"
            "      }\n"
            "      \"final_scriptsig\" : {       (json object, optional)\n"
            "          \"asm\" : \"asm\",            (string) The asm\n"
            "          \"hex\" : \"hex\",            (string) The hex\n"
            "        }\n"
            "       \"final_scriptwitness\": [\"hex\", ...] (array of string) hex-encoded witness data (if any)\n"
            "      \"unknown\" : {                (json object) The unknown global fields\n"
            "        \"key\" : \"value\"            (key-value pair) An unknown key-value pair\n"
            "         ...\n"
            "      },\n"
            "    }\n"
            "    ,...\n"
            "  ]\n"
            "  \"outputs\" : [                 (array of json objects)\n"
            "    {\n"
            "      \"redeem_script\" : {       (json object, optional)\n"
            "          \"asm\" : \"asm\",            (string) The asm\n"
            "          \"hex\" : \"hex\",            (string) The hex\n"
            "          \"type\" : \"pubkeyhash\",    (string) The type, eg 'pubkeyhash'\n"
            "        }\n"
            "      \"witness_script\" : {       (json object, optional)\n"
            "          \"asm\" : \"asm\",            (string) The asm\n"
            "          \"hex\" : \"hex\",            (string) The hex\n"
            "          \"type\" : \"pubkeyhash\",    (string) The type, eg 'pubkeyhash'\n"
            "      }\n"
            "      \"bip32_derivs\" : [          (array of json objects, optional)\n"
            "        {\n"
            "          \"pubkey\" : \"pubkey\",                     (string) The public key this path corresponds to\n"
            "          \"master_fingerprint\" : \"fingerprint\"     (string) The fingerprint of the master key\n"
            "          \"path\" : \"path\",                         (string) The path\n"
            "          }\n"
            "        }\n"
            "        ,...\n"
            "      ],\n"
            "      \"unknown\" : {                (json object) The unknown global fields\n"
            "        \"key\" : \"value\"            (key-value pair) An unknown key-value pair\n"
            "         ...\n"
            "      },\n"
            "    }\n"
            "    ,...\n"
            "  ]\n"
            "  \"fee\" : fee                      (numeric, optional) The transaction fee paid if all UTXOs slots in the PSBT have been filled.\n"
            "}\n"
                },
                RPCExamples{
                    HelpExampleCli("decodepsbt", "\"psbt\"")
                },
            }.ToString());

    RPCTypeCheck(request.params, {UniValue::VSTR});

    // Unserialize the transactions
    PartiallySignedTransaction psbtx;
    std::string error;
    if (!DecodeBase64PSBT(psbtx, request.params[0].get_str(), error)) {
        throw JSONRPCError(RPC_DESERIALIZATION_ERROR, strprintf("TX decode failed %s", error));
    }

    UniValue result(UniValue::VOBJ);

    // Add the decoded tx
    UniValue tx_univ(UniValue::VOBJ);
    TxToUniv(CTransaction(*psbtx.tx), uint256(), tx_univ, false);
    result.pushKV("tx", tx_univ);

    // Unknown data
    UniValue unknowns(UniValue::VOBJ);
    for (auto entry : psbtx.unknown) {
        unknowns.pushKV(HexStr(entry.first), HexStr(entry.second));
    }
    result.pushKV("unknown", unknowns);

    // inputs
    CAmount total_in = 0;
    bool have_all_utxos = true;
    UniValue inputs(UniValue::VARR);
    for (unsigned int i = 0; i < psbtx.inputs.size(); ++i) {
        const PSBTInput& input = psbtx.inputs[i];
        UniValue in(UniValue::VOBJ);
        // UTXOs
        if (!input.witness_utxo.IsNull()) {
            const CTxOut& txout = input.witness_utxo;

            UniValue out(UniValue::VOBJ);

            out.pushKV("amount", ValueFromAmount(txout.nValue));
            total_in += txout.nValue;

            UniValue o(UniValue::VOBJ);
            ScriptToUniv(txout.scriptPubKey, o, true);
            out.pushKV("scriptPubKey", o);
            in.pushKV("witness_utxo", out);
        } else if (input.non_witness_utxo) {
            UniValue non_wit(UniValue::VOBJ);
            TxToUniv(*input.non_witness_utxo, uint256(), non_wit, false);
            in.pushKV("non_witness_utxo", non_wit);
            total_in += input.non_witness_utxo->vout[psbtx.tx->vin[i].prevout.n].nValue;
        } else {
            have_all_utxos = false;
        }

        // Partial sigs
        if (!input.partial_sigs.empty()) {
            UniValue partial_sigs(UniValue::VOBJ);
            for (const auto& sig : input.partial_sigs) {
                partial_sigs.pushKV(HexStr(sig.second.first), HexStr(sig.second.second));
            }
            in.pushKV("partial_signatures", partial_sigs);
        }

        // Sighash
        if (input.sighash_type > 0) {
            in.pushKV("sighash", SighashToStr((unsigned char)input.sighash_type));
        }

        // Redeem script and witness script
        if (!input.redeem_script.empty()) {
            UniValue r(UniValue::VOBJ);
            ScriptToUniv(input.redeem_script, r, false);
            in.pushKV("redeem_script", r);
        }
        if (!input.witness_script.empty()) {
            UniValue r(UniValue::VOBJ);
            ScriptToUniv(input.witness_script, r, false);
            in.pushKV("witness_script", r);
        }

        // keypaths
        if (!input.hd_keypaths.empty()) {
            UniValue keypaths(UniValue::VARR);
            for (auto entry : input.hd_keypaths) {
                UniValue keypath(UniValue::VOBJ);
                keypath.pushKV("pubkey", HexStr(entry.first));

                keypath.pushKV("master_fingerprint", strprintf("%08x", ReadBE32(entry.second.fingerprint)));
                keypath.pushKV("path", WriteHDKeypath(entry.second.path));
                keypaths.push_back(keypath);
            }
            in.pushKV("bip32_derivs", keypaths);
        }

        // Final scriptSig and scriptwitness
        if (!input.final_script_sig.empty()) {
            UniValue scriptsig(UniValue::VOBJ);
            scriptsig.pushKV("asm", ScriptToAsmStr(input.final_script_sig, true));
            scriptsig.pushKV("hex", HexStr(input.final_script_sig));
            in.pushKV("final_scriptSig", scriptsig);
        }
        if (!input.final_script_witness.IsNull()) {
            UniValue txinwitness(UniValue::VARR);
            for (const auto& item : input.final_script_witness.stack) {
                txinwitness.push_back(HexStr(item.begin(), item.end()));
            }
            in.pushKV("final_scriptwitness", txinwitness);
        }

        // Unknown data
        if (input.unknown.size() > 0) {
            UniValue unknowns(UniValue::VOBJ);
            for (auto entry : input.unknown) {
                unknowns.pushKV(HexStr(entry.first), HexStr(entry.second));
            }
            in.pushKV("unknown", unknowns);
        }

        inputs.push_back(in);
    }
    result.pushKV("inputs", inputs);

    // outputs
    CAmount output_value = 0;
    UniValue outputs(UniValue::VARR);
    for (unsigned int i = 0; i < psbtx.outputs.size(); ++i) {
        const PSBTOutput& output = psbtx.outputs[i];
        UniValue out(UniValue::VOBJ);
        // Redeem script and witness script
        if (!output.redeem_script.empty()) {
            UniValue r(UniValue::VOBJ);
            ScriptToUniv(output.redeem_script, r, false);
            out.pushKV("redeem_script", r);
        }
        if (!output.witness_script.empty()) {
            UniValue r(UniValue::VOBJ);
            ScriptToUniv(output.witness_script, r, false);
            out.pushKV("witness_script", r);
        }

        // keypaths
        if (!output.hd_keypaths.empty()) {
            UniValue keypaths(UniValue::VARR);
            for (auto entry : output.hd_keypaths) {
                UniValue keypath(UniValue::VOBJ);
                keypath.pushKV("pubkey", HexStr(entry.first));
                keypath.pushKV("master_fingerprint", strprintf("%08x", ReadBE32(entry.second.fingerprint)));
                keypath.pushKV("path", WriteHDKeypath(entry.second.path));
                keypaths.push_back(keypath);
            }
            out.pushKV("bip32_derivs", keypaths);
        }

        // Unknown data
        if (output.unknown.size() > 0) {
            UniValue unknowns(UniValue::VOBJ);
            for (auto entry : output.unknown) {
                unknowns.pushKV(HexStr(entry.first), HexStr(entry.second));
            }
            out.pushKV("unknown", unknowns);
        }

        outputs.push_back(out);

        // Fee calculation
        output_value += psbtx.tx->vout[i].nValue;
    }
    result.pushKV("outputs", outputs);
    if (have_all_utxos) {
        result.pushKV("fee", ValueFromAmount(total_in - output_value));
    }

    return result;
}

UniValue combinepsbt(const JSONRPCRequest& request)
{
    if (request.fHelp || request.params.size() != 1)
        throw std::runtime_error(
<<<<<<< HEAD
            RPCHelpMan{"combinepsbt",
                "\nCombine multiple partially signed Unit-e transactions into one transaction.\n"
                "Implements the Combiner role.\n",
                {
                    {"txs", RPCArg::Type::ARR, RPCArg::Optional::NO, "A json array of base64 strings of partially signed transactions",
                        {
                            {"psbt", RPCArg::Type::STR, RPCArg::Optional::OMITTED, "A base64 string of a PSBT"},
                        },
                        },
                },
                RPCResult{
=======
            "combinepsbt [\"psbt\",...]\n"
            "\nCombine multiple partially signed Unit-e transactions into one transaction.\n"
            "Implements the Combiner role.\n"
            "\nArguments:\n"
            "1. \"txs\"                   (string) A json array of base64 strings of partially signed transactions\n"
            "    [\n"
            "      \"psbt\"             (string) A base64 string of a PSBT\n"
            "      ,...\n"
            "    ]\n"

            "\nResult:\n"
>>>>>>> 44cd02af
            "  \"psbt\"          (string) The base64-encoded partially signed transaction\n"
                },
                RPCExamples{
                    HelpExampleCli("combinepsbt", "[\"mybase64_1\", \"mybase64_2\", \"mybase64_3\"]")
                },
            }.ToString());

    RPCTypeCheck(request.params, {UniValue::VARR}, true);

    // Unserialize the transactions
    std::vector<PartiallySignedTransaction> psbtxs;
    UniValue txs = request.params[0].get_array();
    if (txs.empty()) {
        throw JSONRPCError(RPC_INVALID_PARAMETER, "Parameter 'txs' cannot be empty");
    }
    for (unsigned int i = 0; i < txs.size(); ++i) {
        PartiallySignedTransaction psbtx;
        std::string error;
        if (!DecodeBase64PSBT(psbtx, txs[i].get_str(), error)) {
            throw JSONRPCError(RPC_DESERIALIZATION_ERROR, strprintf("TX decode failed %s", error));
        }
        psbtxs.push_back(psbtx);
    }

    PartiallySignedTransaction merged_psbt;
    const TransactionError error = CombinePSBTs(merged_psbt, psbtxs);
    if (error != TransactionError::OK) {
        throw JSONRPCTransactionError(error);
    }

    UniValue result(UniValue::VOBJ);
    CDataStream ssTx(SER_NETWORK, PROTOCOL_VERSION);
    ssTx << merged_psbt;
    return EncodeBase64((unsigned char*)ssTx.data(), ssTx.size());
}

UniValue finalizepsbt(const JSONRPCRequest& request)
{
    if (request.fHelp || request.params.size() < 1 || request.params.size() > 2)
        throw std::runtime_error(
            RPCHelpMan{"finalizepsbt",
                "Finalize the inputs of a PSBT. If the transaction is fully signed, it will produce a\n"
                "network serialized transaction which can be broadcast with sendrawtransaction. Otherwise a PSBT will be\n"
                "created which has the final_scriptSig and final_scriptWitness fields filled for inputs that are complete.\n"
                "Implements the Finalizer and Extractor roles.\n",
                {
                    {"psbt", RPCArg::Type::STR, RPCArg::Optional::NO, "A base64 string of a PSBT"},
                    {"extract", RPCArg::Type::BOOL, /* default */ "true", "If true and the transaction is complete,\n"
            "                             extract and return the complete transaction in normal network serialization instead of the PSBT."},
                },
                RPCResult{
            "{\n"
            "  \"psbt\" : \"value\",          (string) The base64-encoded partially signed transaction if not extracted\n"
            "  \"hex\" : \"value\",           (string) The hex-encoded network transaction if extracted\n"
            "  \"complete\" : true|false,   (boolean) If the transaction has a complete set of signatures\n"
            "  ]\n"
            "}\n"
                },
                RPCExamples{
                    HelpExampleCli("finalizepsbt", "\"psbt\"")
                },
            }.ToString());

    RPCTypeCheck(request.params, {UniValue::VSTR, UniValue::VBOOL}, true);

    // Unserialize the transactions
    PartiallySignedTransaction psbtx;
    std::string error;
    if (!DecodeBase64PSBT(psbtx, request.params[0].get_str(), error)) {
        throw JSONRPCError(RPC_DESERIALIZATION_ERROR, strprintf("TX decode failed %s", error));
    }

<<<<<<< HEAD
    bool extract = request.params[1].isNull() || (!request.params[1].isNull() && request.params[1].get_bool());

    CMutableTransaction mtx;
    bool complete = FinalizeAndExtractPSBT(psbtx, mtx);
=======
    // Finalize input signatures -- in case we have partial signatures that add up to a complete
    //   signature, but have not combined them yet (e.g. because the combiner that created this
    //   PartiallySignedTransaction did not understand them), this will combine them into a final
    //   script.
    bool complete = true;
    for (unsigned int i = 0; i < psbtx.tx->vin.size(); ++i) {
        SignatureData sigdata;
        complete &= SignPSBTInput(DUMMY_SIGNING_PROVIDER, psbtx, sigdata, i, SIGHASH_ALL);
    }
>>>>>>> 44cd02af

    UniValue result(UniValue::VOBJ);
    CDataStream ssTx(SER_NETWORK, PROTOCOL_VERSION);
    std::string result_str;

    if (complete && extract) {
        ssTx << mtx;
<<<<<<< HEAD
        result_str = HexStr(ssTx.str());
        result.pushKV("hex", result_str);
    } else {
        ssTx << psbtx;
        result_str = EncodeBase64(ssTx.str());
        result.pushKV("psbt", result_str);
=======
        result.pushKV("hex", HexStr(ssTx.str()));
    } else {
        ssTx << psbtx;
        result.pushKV("psbt", EncodeBase64(ssTx.str()));
>>>>>>> 44cd02af
    }
    result.pushKV("complete", complete);

    return result;
}

UniValue createpsbt(const JSONRPCRequest& request)
{
    if (request.fHelp || request.params.size() < 2 || request.params.size() > 4)
        throw std::runtime_error(
<<<<<<< HEAD
            RPCHelpMan{"createpsbt",
                "\nCreates a transaction in the Partially Signed Transaction format.\n"
                "Implements the Creator role.\n",
                {
                    {"inputs", RPCArg::Type::ARR, RPCArg::Optional::NO, "A json array of json objects",
                        {
                            {"", RPCArg::Type::OBJ, RPCArg::Optional::OMITTED, "",
                                {
                                    {"txid", RPCArg::Type::STR_HEX, RPCArg::Optional::NO, "The transaction id"},
                                    {"vout", RPCArg::Type::NUM, RPCArg::Optional::NO, "The output number"},
                                    {"sequence", RPCArg::Type::NUM, /* default */ "depends on the value of the 'replaceable' and 'locktime' arguments", "The sequence number"},
                                },
                                },
                        },
                        },
                    {"outputs", RPCArg::Type::ARR, RPCArg::Optional::NO, "a json array with outputs (key-value pairs), where none of the keys are duplicated.\n"
                            "That is, each address can only appear once and there can only be one 'data' object.\n"
                            "For compatibility reasons, a dictionary, which holds the key-value pairs directly, is also\n"
                            "                             accepted as second parameter.",
                        {
                            {"", RPCArg::Type::OBJ, RPCArg::Optional::OMITTED, "",
                                {
                                    {"address", RPCArg::Type::AMOUNT, RPCArg::Optional::NO, "A key-value pair. The key (string) is the Unit-e address, the value (float or string) is the amount in " + CURRENCY_UNIT},
                                },
                                },
                            {"", RPCArg::Type::OBJ, RPCArg::Optional::OMITTED, "",
                                {
                                    {"data", RPCArg::Type::STR_HEX, RPCArg::Optional::NO, "A key-value pair. The key must be \"data\", the value is hex-encoded data"},
                                },
                                },
                        },
                        },
                    {"locktime", RPCArg::Type::NUM, /* default */ "0", "Raw locktime. Non-0 value also locktime-activates inputs"},
                    {"replaceable", RPCArg::Type::BOOL, /* default */ "false", "Marks this transaction as BIP125 replaceable.\n"
                            "                             Allows this transaction to be replaced by a transaction with higher fees. If provided, it is an error if explicit sequence numbers are incompatible."},
                },
                RPCResult{
=======
                            "createpsbt [{\"txid\":\"id\",\"vout\":n},...] [{\"address\":amount},{\"data\":\"hex\"},...] ( locktime ) ( replaceable )\n"
                            "\nCreates a transaction in the Partially Signed Transaction format.\n"
                            "Implements the Creator role.\n"
                            "\nArguments:\n"
                            "1. \"inputs\"                (array, required) A json array of json objects\n"
                            "     [\n"
                            "       {\n"
                            "         \"txid\":\"id\",      (string, required) The transaction id\n"
                            "         \"vout\":n,         (numeric, required) The output number\n"
                            "         \"sequence\":n      (numeric, optional) The sequence number\n"
                            "       } \n"
                            "       ,...\n"
                            "     ]\n"
                            "2. \"outputs\"               (array, required) a json array with outputs (key-value pairs), where none of the keys are duplicated.\n"
                            "That is, each address can only appear once and there can only be one 'data' object.\n"
                            "   [\n"
                            "    {\n"
                            "      \"address\": x.xxx,    (obj, optional) A key-value pair. The key (string) is the Unit-e address, the value (float or string) is the amount in " + CURRENCY_UNIT + "\n"
                            "    },\n"
                            "    {\n"
                            "      \"data\": \"hex\"        (obj, optional) A key-value pair. The key must be \"data\", the value is hex encoded data\n"
                            "    }\n"
                            "    ,...                     More key-value pairs of the above form. For compatibility reasons, a dictionary, which holds the key-value pairs directly, is also\n"
                            "                             accepted as second parameter.\n"
                            "   ]\n"
                            "3. locktime                  (numeric, optional, default=0) Raw locktime. Non-0 value also locktime-activates inputs\n"
                            "4. replaceable               (boolean, optional, default=false) Marks this transaction as BIP125 replaceable.\n"
                            "                             Allows this transaction to be replaced by a transaction with higher fees. If provided, it is an error if explicit sequence numbers are incompatible.\n"
                            "\nResult:\n"
>>>>>>> 44cd02af
                            "  \"psbt\"        (string)  The resulting raw transaction (base64-encoded string)\n"
                },
                RPCExamples{
                    HelpExampleCli("createpsbt", "\"[{\\\"txid\\\":\\\"myid\\\",\\\"vout\\\":0}]\" \"[{\\\"data\\\":\\\"00010203\\\"}]\"")
                },
            }.ToString());


    RPCTypeCheck(request.params, {
        UniValue::VARR,
        UniValueType(), // ARR or OBJ, checked later
        UniValue::VNUM,
        UniValue::VBOOL,
        }, true
    );

    CMutableTransaction rawTx = ConstructTransaction(request.params[0], request.params[1], request.params[2], request.params[3]);

    // Make a blank psbt
    PartiallySignedTransaction psbtx;
    psbtx.tx = rawTx;
    for (unsigned int i = 0; i < rawTx.vin.size(); ++i) {
        psbtx.inputs.push_back(PSBTInput());
    }
    for (unsigned int i = 0; i < rawTx.vout.size(); ++i) {
        psbtx.outputs.push_back(PSBTOutput());
    }

    // Serialize the PSBT
    CDataStream ssTx(SER_NETWORK, PROTOCOL_VERSION);
    ssTx << psbtx;

    return EncodeBase64((unsigned char*)ssTx.data(), ssTx.size());
}

UniValue converttopsbt(const JSONRPCRequest& request)
{
    if (request.fHelp || request.params.size() < 1 || request.params.size() > 3)
        throw std::runtime_error(
            RPCHelpMan{"converttopsbt",
                "\nConverts a network serialized transaction to a PSBT. This should be used only with createrawtransaction and fundrawtransaction\n"
                "createpsbt and walletcreatefundedpsbt should be used for new applications.\n",
                {
                    {"hexstring", RPCArg::Type::STR_HEX, RPCArg::Optional::NO, "The hex string of a raw transaction"},
                    {"permitsigdata", RPCArg::Type::BOOL, /* default */ "false", "If true, any signatures in the input will be discarded and conversion.\n"
                            "                              will continue. If false, RPC will fail if any signatures are present."},
                    {"iswitness", RPCArg::Type::BOOL, /* default */ "depends on heuristic tests", "Whether the transaction hex is a serialized witness transaction.\n"
                            "                              If iswitness is not present, heuristic tests will be used in decoding. If true, only witness deserializaion\n"
                            "                              will be tried. If false, only non-witness deserialization will be tried. Only has an effect if\n"
                            "                              permitsigdata is true."},
                },
                RPCResult{
                            "  \"psbt\"        (string)  The resulting raw transaction (base64-encoded string)\n"
                },
                RPCExamples{
                            "\nCreate a transaction\n"
                            + HelpExampleCli("createrawtransaction", "\"[{\\\"txid\\\":\\\"myid\\\",\\\"vout\\\":0}]\" \"[{\\\"data\\\":\\\"00010203\\\"}]\"") +
                            "\nConvert the transaction to a PSBT\n"
                            + HelpExampleCli("converttopsbt", "\"rawtransaction\"")
                },
            }.ToString());


    RPCTypeCheck(request.params, {UniValue::VSTR, UniValue::VBOOL, UniValue::VBOOL}, true);

    // parse hex string from parameter
    CMutableTransaction tx;
    bool permitsigdata = request.params[1].isNull() ? false : request.params[1].get_bool();
    bool witness_specified = !request.params[2].isNull();
    bool iswitness = witness_specified ? request.params[2].get_bool() : false;
    bool try_witness = permitsigdata ? (witness_specified ? iswitness : true) : false;
    bool try_no_witness = permitsigdata ? (witness_specified ? !iswitness : true) : true;
    if (!DecodeHexTx(tx, request.params[0].get_str(), try_no_witness, try_witness)) {
        throw JSONRPCError(RPC_DESERIALIZATION_ERROR, "TX decode failed");
    }

    // Remove all scriptSigs and scriptWitnesses from inputs
    for (CTxIn& input : tx.vin) {
        if ((!input.scriptSig.empty() || !input.scriptWitness.IsNull()) && !permitsigdata) {
            throw JSONRPCError(RPC_DESERIALIZATION_ERROR, "Inputs must not have scriptSigs and scriptWitnesses");
        }
        input.scriptSig.clear();
        input.scriptWitness.SetNull();
    }

    // Make a blank psbt
    PartiallySignedTransaction psbtx;
    psbtx.tx = tx;
    for (unsigned int i = 0; i < tx.vin.size(); ++i) {
        psbtx.inputs.push_back(PSBTInput());
    }
    for (unsigned int i = 0; i < tx.vout.size(); ++i) {
        psbtx.outputs.push_back(PSBTOutput());
    }

    // Serialize the PSBT
    CDataStream ssTx(SER_NETWORK, PROTOCOL_VERSION);
    ssTx << psbtx;

    return EncodeBase64((unsigned char*)ssTx.data(), ssTx.size());
}

<<<<<<< HEAD
UniValue utxoupdatepsbt(const JSONRPCRequest& request)
{
    if (request.fHelp || request.params.size() != 1) {
        throw std::runtime_error(
            RPCHelpMan{"utxoupdatepsbt",
            "\nUpdates a PSBT with witness UTXOs retrieved from the UTXO set or the mempool.\n",
            {
                {"psbt", RPCArg::Type::STR, RPCArg::Optional::NO, "A base64 string of a PSBT"}
            },
            RPCResult {
                "  \"psbt\"          (string) The base64-encoded partially signed transaction with inputs updated\n"
            },
            RPCExamples {
                HelpExampleCli("utxoupdatepsbt", "\"psbt\"")
            }}.ToString());
    }

    RPCTypeCheck(request.params, {UniValue::VSTR}, true);

    // Unserialize the transactions
    PartiallySignedTransaction psbtx;
    std::string error;
    if (!DecodeBase64PSBT(psbtx, request.params[0].get_str(), error)) {
        throw JSONRPCError(RPC_DESERIALIZATION_ERROR, strprintf("TX decode failed %s", error));
    }

    // Fetch previous transactions (inputs):
    CCoinsView viewDummy;
    CCoinsViewCache view(&viewDummy);
    {
        LOCK2(cs_main, mempool.cs);
        CCoinsViewCache &viewChain = *pcoinsTip;
        CCoinsViewMemPool viewMempool(&viewChain, mempool);
        view.SetBackend(viewMempool); // temporarily switch cache backend to db+mempool view

        for (const CTxIn& txin : psbtx.tx->vin) {
            view.AccessCoin(txin.prevout); // Load entries from viewChain into view; can fail.
        }

        view.SetBackend(viewDummy); // switch back to avoid locking mempool for too long
    }

    // Fill the inputs
    for (unsigned int i = 0; i < psbtx.tx->vin.size(); ++i) {
        PSBTInput& input = psbtx.inputs.at(i);

        if (input.non_witness_utxo || !input.witness_utxo.IsNull()) {
            continue;
        }

        const Coin& coin = view.AccessCoin(psbtx.tx->vin[i].prevout);

        std::vector<std::vector<unsigned char>> solutions_data;
        txnouttype which_type = Solver(coin.out.scriptPubKey, solutions_data);
        if (which_type == TX_WITNESS_V0_SCRIPTHASH || which_type == TX_WITNESS_V0_KEYHASH || which_type == TX_WITNESS_UNKNOWN) {
            input.witness_utxo = coin.out;
        }
    }

    CDataStream ssTx(SER_NETWORK, PROTOCOL_VERSION);
    ssTx << psbtx;
    return EncodeBase64((unsigned char*)ssTx.data(), ssTx.size());
}

UniValue joinpsbts(const JSONRPCRequest& request)
{
    if (request.fHelp || request.params.size() != 1) {
        throw std::runtime_error(
            RPCHelpMan{"joinpsbts",
            "\nJoins multiple distinct PSBTs with different inputs and outputs into one PSBT with inputs and outputs from all of the PSBTs\n"
            "No input in any of the PSBTs can be in more than one of the PSBTs.\n",
            {
                {"txs", RPCArg::Type::ARR, RPCArg::Optional::NO, "A json array of base64 strings of partially signed transactions",
                    {
                        {"psbt", RPCArg::Type::STR, RPCArg::Optional::NO, "A base64 string of a PSBT"}
                    }}
            },
            RPCResult {
                "  \"psbt\"          (string) The base64-encoded partially signed transaction\n"
            },
            RPCExamples {
                HelpExampleCli("joinpsbts", "\"psbt\"")
            }}.ToString());
    }

    RPCTypeCheck(request.params, {UniValue::VARR}, true);

    // Unserialize the transactions
    std::vector<PartiallySignedTransaction> psbtxs;
    UniValue txs = request.params[0].get_array();

    if (txs.size() <= 1) {
        throw JSONRPCError(RPC_INVALID_PARAMETER, "At least two PSBTs are required to join PSBTs.");
    }

    int32_t best_version = 1;
    uint32_t best_locktime = 0xffffffff;
    for (unsigned int i = 0; i < txs.size(); ++i) {
        PartiallySignedTransaction psbtx;
        std::string error;
        if (!DecodeBase64PSBT(psbtx, txs[i].get_str(), error)) {
            throw JSONRPCError(RPC_DESERIALIZATION_ERROR, strprintf("TX decode failed %s", error));
        }
        psbtxs.push_back(psbtx);
        // Choose the highest version number
        if (psbtx.tx->nVersion > best_version) {
            best_version = psbtx.tx->nVersion;
        }
        // Choose the lowest lock time
        if (psbtx.tx->nLockTime < best_locktime) {
            best_locktime = psbtx.tx->nLockTime;
        }
    }

    // Create a blank psbt where everything will be added
    PartiallySignedTransaction merged_psbt;
    merged_psbt.tx = CMutableTransaction();
    merged_psbt.tx->nVersion = best_version;
    merged_psbt.tx->nLockTime = best_locktime;

    // Merge
    for (auto& psbt : psbtxs) {
        for (unsigned int i = 0; i < psbt.tx->vin.size(); ++i) {
            if (!merged_psbt.AddInput(psbt.tx->vin[i], psbt.inputs[i])) {
                throw JSONRPCError(RPC_INVALID_PARAMETER, strprintf("Input %s:%d exists in multiple PSBTs", psbt.tx->vin[i].prevout.hash.ToString().c_str(), psbt.tx->vin[i].prevout.n));
            }
        }
        for (unsigned int i = 0; i < psbt.tx->vout.size(); ++i) {
            merged_psbt.AddOutput(psbt.tx->vout[i], psbt.outputs[i]);
        }
        merged_psbt.unknown.insert(psbt.unknown.begin(), psbt.unknown.end());
    }

    CDataStream ssTx(SER_NETWORK, PROTOCOL_VERSION);
    ssTx << merged_psbt;
    return EncodeBase64((unsigned char*)ssTx.data(), ssTx.size());
}

UniValue analyzepsbt(const JSONRPCRequest& request)
{
    if (request.fHelp || request.params.size() != 1) {
        throw std::runtime_error(
            RPCHelpMan{"analyzepsbt",
            "\nAnalyzes and provides information about the current status of a PSBT and its inputs\n",
            {
                {"psbt", RPCArg::Type::STR, RPCArg::Optional::NO, "A base64 string of a PSBT"}
            },
            RPCResult {
                "{\n"
                "  \"inputs\" : [                      (array of json objects)\n"
                "    {\n"
                "      \"has_utxo\" : true|false     (boolean) Whether a UTXO is provided\n"
                "      \"is_final\" : true|false     (boolean) Whether the input is finalized\n"
                "      \"missing\" : {               (json object, optional) Things that are missing that are required to complete this input\n"
                "        \"pubkeys\" : [             (array, optional)\n"
                "          \"keyid\"                 (string) Public key ID, hash160 of the public key, of a public key whose BIP 32 derivation path is missing\n"
                "        ]\n"
                "        \"signatures\" : [          (array, optional)\n"
                "          \"keyid\"                 (string) Public key ID, hash160 of the public key, of a public key whose signature is missing\n"
                "        ]\n"
                "        \"redeemscript\" : \"hash\"   (string, optional) Hash160 of the redeemScript that is missing\n"
                "        \"witnessscript\" : \"hash\"  (string, optional) SHA256 of the witnessScript that is missing\n"
                "      }\n"
                "      \"next\" : \"role\"             (string, optional) Role of the next person that this input needs to go to\n"
                "    }\n"
                "    ,...\n"
                "  ]\n"
                "  \"estimated_vsize\" : vsize       (numeric, optional) Estimated vsize of the final signed transaction\n"
                "  \"estimated_feerate\" : feerate   (numeric, optional) Estimated feerate of the final signed transaction in " + CURRENCY_UNIT + "/kB. Shown only if all UTXO slots in the PSBT have been filled.\n"
                "  \"fee\" : fee                     (numeric, optional) The transaction fee paid. Shown only if all UTXO slots in the PSBT have been filled.\n"
                "  \"next\" : \"role\"                 (string) Role of the next person that this psbt needs to go to\n"
                "}\n"
            },
            RPCExamples {
                HelpExampleCli("analyzepsbt", "\"psbt\"")
            }}.ToString());
    }

    RPCTypeCheck(request.params, {UniValue::VSTR});

    // Unserialize the transaction
    PartiallySignedTransaction psbtx;
    std::string error;
    if (!DecodeBase64PSBT(psbtx, request.params[0].get_str(), error)) {
        throw JSONRPCError(RPC_DESERIALIZATION_ERROR, strprintf("TX decode failed %s", error));
    }

    // Go through each input and build status
    UniValue result(UniValue::VOBJ);
    UniValue inputs_result(UniValue::VARR);
    bool calc_fee = true;
    bool all_final = true;
    bool only_missing_sigs = true;
    bool only_missing_final = false;
    CAmount in_amt = 0;
    for (unsigned int i = 0; i < psbtx.tx->vin.size(); ++i) {
        PSBTInput& input = psbtx.inputs[i];
        UniValue input_univ(UniValue::VOBJ);
        UniValue missing(UniValue::VOBJ);

        // Check for a UTXO
        CTxOut utxo;
        if (psbtx.GetInputUTXO(utxo, i)) {
            in_amt += utxo.nValue;
            input_univ.pushKV("has_utxo", true);
        } else {
            input_univ.pushKV("has_utxo", false);
            input_univ.pushKV("is_final", false);
            input_univ.pushKV("next", "updater");
            calc_fee = false;
        }

        // Check if it is final
        if (!utxo.IsNull() && !PSBTInputSigned(input)) {
            input_univ.pushKV("is_final", false);
            all_final = false;

            // Figure out what is missing
            SignatureData outdata;
            bool complete = SignPSBTInput(DUMMY_SIGNING_PROVIDER, psbtx, i, 1, &outdata);

            // Things are missing
            if (!complete) {
                if (!outdata.missing_pubkeys.empty()) {
                    // Missing pubkeys
                    UniValue missing_pubkeys_univ(UniValue::VARR);
                    for (const CKeyID& pubkey : outdata.missing_pubkeys) {
                        missing_pubkeys_univ.push_back(HexStr(pubkey));
                    }
                    missing.pushKV("pubkeys", missing_pubkeys_univ);
                }
                if (!outdata.missing_redeem_script.IsNull()) {
                    // Missing redeemScript
                    missing.pushKV("redeemscript", HexStr(outdata.missing_redeem_script));
                }
                if (!outdata.missing_witness_script.IsNull()) {
                    // Missing witnessScript
                    missing.pushKV("witnessscript", HexStr(outdata.missing_witness_script));
                }
                if (!outdata.missing_sigs.empty()) {
                    // Missing sigs
                    UniValue missing_sigs_univ(UniValue::VARR);
                    for (const CKeyID& pubkey : outdata.missing_sigs) {
                        missing_sigs_univ.push_back(HexStr(pubkey));
                    }
                    missing.pushKV("signatures", missing_sigs_univ);
                }
                input_univ.pushKV("missing", missing);

                // If we are only missing signatures and nothing else, then next is signer
                if (outdata.missing_pubkeys.empty() && outdata.missing_redeem_script.IsNull() && outdata.missing_witness_script.IsNull() && !outdata.missing_sigs.empty()) {
                    input_univ.pushKV("next", "signer");
                } else {
                    only_missing_sigs = false;
                    input_univ.pushKV("next", "updater");
                }
            } else {
                only_missing_final = true;
                input_univ.pushKV("next", "finalizer");
            }
        } else if (!utxo.IsNull()){
            input_univ.pushKV("is_final", true);
        }
        inputs_result.push_back(input_univ);
    }
    result.pushKV("inputs", inputs_result);

    if (all_final) {
        only_missing_sigs = false;
        result.pushKV("next", "extractor");
    }
    if (calc_fee) {
        // Get the output amount
        CAmount out_amt = std::accumulate(psbtx.tx->vout.begin(), psbtx.tx->vout.end(), CAmount(0),
            [](CAmount a, const CTxOut& b) {
                return a += b.nValue;
            }
        );

        // Get the fee
        CAmount fee = in_amt - out_amt;

        // Estimate the size
        CMutableTransaction mtx(*psbtx.tx);
        CCoinsView view_dummy;
        CCoinsViewCache view(&view_dummy);
        bool success = true;

        for (unsigned int i = 0; i < psbtx.tx->vin.size(); ++i) {
            PSBTInput& input = psbtx.inputs[i];
            if (SignPSBTInput(DUMMY_SIGNING_PROVIDER, psbtx, i, 1, nullptr, true)) {
                mtx.vin[i].scriptSig = input.final_script_sig;
                mtx.vin[i].scriptWitness = input.final_script_witness;

                Coin newcoin;
                if (!psbtx.GetInputUTXO(newcoin.out, i)) {
                    success = false;
                    break;
                }
                newcoin.nHeight = 1;
                view.AddCoin(psbtx.tx->vin[i].prevout, std::move(newcoin), true);
            } else {
                success = false;
                break;
            }
        }

        if (success) {
            CTransaction ctx = CTransaction(mtx);
            size_t size = GetVirtualTransactionSize(ctx, GetTransactionSigOpCost(ctx, view, STANDARD_SCRIPT_VERIFY_FLAGS));
            result.pushKV("estimated_vsize", (int)size);
            // Estimate fee rate
            CFeeRate feerate(fee, size);
            result.pushKV("estimated_feerate", ValueFromAmount(feerate.GetFeePerK()));
        }
        result.pushKV("fee", ValueFromAmount(fee));

        if (only_missing_sigs) {
            result.pushKV("next", "signer");
        } else if (only_missing_final) {
            result.pushKV("next", "finalizer");
        } else if (all_final) {
            result.pushKV("next", "extractor");
        } else {
            result.pushKV("next", "updater");
        }
    } else {
        result.pushKV("next", "updater");
    }
    return result;
}

=======
>>>>>>> 44cd02af
// clang-format off
static const CRPCCommand commands[] =
{ //  category              name                            actor (function)            argNames
  //  --------------------- ------------------------        -----------------------     ----------
    { "rawtransactions",    "getrawtransaction",            &getrawtransaction,         {"txid","verbose","blockhash"} },
    { "rawtransactions",    "createrawtransaction",         &createrawtransaction,      {"inputs","outputs","locktime","replaceable"} },
    { "rawtransactions",    "decoderawtransaction",         &decoderawtransaction,      {"hexstring","iswitness"} },
    { "rawtransactions",    "decodescript",                 &decodescript,              {"hexstring"} },
    { "rawtransactions",    "sendrawtransaction",           &sendrawtransaction,        {"hexstring","allowhighfees"} },
    { "rawtransactions",    "combinerawtransaction",        &combinerawtransaction,     {"txs"} },
    { "hidden",             "signrawtransaction",           &signrawtransaction,        {"hexstring","prevtxs","privkeys","sighashtype"} },
    { "rawtransactions",    "signrawtransactionwithkey",    &signrawtransactionwithkey, {"hexstring","privkeys","prevtxs","sighashtype"} },
    { "rawtransactions",    "extractvotefromsignature",     &extractvotefromsignature,  {"hexstring"} },
    { "rawtransactions",    "testmempoolaccept",            &testmempoolaccept,         {"rawtxs","allowhighfees"} },
    { "rawtransactions",    "decodepsbt",                   &decodepsbt,                {"psbt"} },
    { "rawtransactions",    "combinepsbt",                  &combinepsbt,               {"txs"} },
    { "rawtransactions",    "finalizepsbt",                 &finalizepsbt,              {"psbt", "extract"} },
    { "rawtransactions",    "createpsbt",                   &createpsbt,                {"inputs","outputs","locktime","replaceable"} },
    { "rawtransactions",    "converttopsbt",                &converttopsbt,             {"hexstring","permitsigdata","iswitness"} },
    { "rawtransactions",    "utxoupdatepsbt",               &utxoupdatepsbt,            {"psbt"} },
    { "rawtransactions",    "joinpsbts",                    &joinpsbts,                 {"txs"} },
    { "rawtransactions",    "analyzepsbt",                  &analyzepsbt,               {"psbt"} },

    { "blockchain",         "gettxoutproof",                &gettxoutproof,             {"txids", "blockhash"} },
    { "blockchain",         "verifytxoutproof",             &verifytxoutproof,          {"proof"} },
};
// clang-format on

void RegisterRawTransactionRPCCommands(CRPCTable &t)
{
    for (unsigned int vcidx = 0; vcidx < ARRAYLEN(commands); vcidx++)
        t.appendCommand(commands[vcidx].name, &commands[vcidx]);
}<|MERGE_RESOLUTION|>--- conflicted
+++ resolved
@@ -28,18 +28,14 @@
 #include <script/sign.h>
 #include <script/standard.h>
 #include <uint256.h>
-<<<<<<< HEAD
 #include <util/bip32.h>
 #include <util/strencodings.h>
 #include <validation.h>
 #include <validationinterface.h>
-=======
-#include <utilstrencodings.h>
 #ifdef ENABLE_WALLET
 #include <wallet/wallet.h>
 #include <wallet/rpcwallet.h>
 #endif
->>>>>>> 44cd02af
 
 
 #include <numeric>
@@ -435,13 +431,6 @@
     bool has_data{false};
 
     for (const std::string& name_ : outputs.getKeys()) {
-<<<<<<< HEAD
-        if (name_ == "data") {
-            if (has_data) {
-                throw JSONRPCError(RPC_INVALID_PARAMETER, "Invalid parameter, duplicate key: data");
-            }
-            has_data = true;
-=======
         if (name_.compare(0, 4, "data") == 0) {
             if (name_.size() == 4) {
                 if (has_data) {
@@ -449,7 +438,6 @@
                 }
                 has_data = true;
             }
->>>>>>> 44cd02af
             std::vector<unsigned char> data = ParseHexV(outputs[name_].getValStr(), "Data");
 
             CTxOut out(0, CScript() << OP_RETURN << data);
@@ -472,11 +460,7 @@
         }
     }
 
-<<<<<<< HEAD
     if (!rbf.isNull() && rawTx.vin.size() > 0 && rbfOptIn != SignalsOptInRBF(CTransaction(rawTx))) {
-=======
-    if (!rbf.isNull() && rawTx.vin.size() > 0 && rbfOptIn != SignalsOptInRBF(rawTx)) {
->>>>>>> 44cd02af
         throw JSONRPCError(RPC_INVALID_PARAMETER, "Invalid parameter combination: Sequence number(s) contradict replaceable option");
     }
 
@@ -487,7 +471,6 @@
 {
     if (request.fHelp || request.params.size() < 2 || request.params.size() > 4) {
         throw std::runtime_error(
-<<<<<<< HEAD
             RPCHelpMan{"createrawtransaction",
                 "\nCreate a transaction spending the given inputs and creating new outputs.\n"
                 "Outputs can be addresses or data.\n"
@@ -528,42 +511,6 @@
             "                             Allows this transaction to be replaced by a transaction with higher fees. If provided, it is an error if explicit sequence numbers are incompatible."},
                 },
                 RPCResult{
-=======
-            // clang-format off
-            "createrawtransaction [{\"txid\":\"id\",\"vout\":n},...] [{\"address\":amount},{\"data\":\"hex\"},...] ( locktime ) ( replaceable )\n"
-            "\nCreate a transaction spending the given inputs and creating new outputs.\n"
-            "Outputs can be addresses or data.\n"
-            "Returns hex-encoded raw transaction.\n"
-            "Note that the transaction's inputs are not signed, and\n"
-            "it is not stored in the wallet or transmitted to the network.\n"
-
-            "\nArguments:\n"
-            "1. \"inputs\"                (array, required) A json array of json objects\n"
-            "     [\n"
-            "       {\n"
-            "         \"txid\":\"id\",      (string, required) The transaction id\n"
-            "         \"vout\":n,         (numeric, required) The output number\n"
-            "         \"sequence\":n      (numeric, optional) The sequence number\n"
-            "       } \n"
-            "       ,...\n"
-            "     ]\n"
-            "2. \"outputs\"               (array, required) a json array with outputs (key-value pairs), where none of the keys are duplicated.\n"
-            "That is, each address can only appear once and there can only be one 'data' object.\n"
-            "   [\n"
-            "    {\n"
-            "      \"address\": x.xxx,    (obj, optional) A key-value pair. The key (string) is the Unit-e address, the value (float or string) is the amount in " + CURRENCY_UNIT + "\n"
-            "    },\n"
-            "    {\n"
-            "      \"data\": \"hex\"        (obj, optional) A key-value pair. The key must be \"data\", the value is hex encoded data\n"
-            "    }\n"
-            "    ,...                     More key-value pairs of the above form. For compatibility reasons, a dictionary, which holds the key-value pairs directly, is also\n"
-            "                             accepted as second parameter.\n"
-            "   ]\n"
-            "3. locktime                  (numeric, optional, default=0) Raw locktime. Non-0 value also locktime-activates inputs\n"
-            "4. replaceable               (boolean, optional, default=false) Marks this transaction as BIP125 replaceable.\n"
-            "                             Allows this transaction to be replaced by a transaction with higher fees. If provided, it is an error if explicit sequence numbers are incompatible.\n"
-            "\nResult:\n"
->>>>>>> 44cd02af
             "\"transaction\"              (string) hex string of the transaction\n"
                 },
                 RPCExamples{
@@ -1100,109 +1047,10 @@
 
 UniValue signrawtransaction(const JSONRPCRequest& request)
 {
-<<<<<<< HEAD
     // This method should be removed entirely in V0.19, along with the entries in the
     // CRPCCommand table and rpc/client.cpp.
     throw JSONRPCError(RPC_METHOD_DEPRECATED, "signrawtransaction was removed in v0.18.\n"
         "Clients should transition to using signrawtransactionwithkey and signrawtransactionwithwallet");
-=======
-#ifdef ENABLE_WALLET
-    std::shared_ptr<CWallet> const wallet = GetWalletForJSONRPCRequest(request);
-    CWallet* const pwallet = wallet.get();
-#endif
-
-    if (request.fHelp || request.params.size() < 1 || request.params.size() > 4)
-        throw std::runtime_error(
-            "signrawtransaction \"hexstring\" ( [{\"txid\":\"id\",\"vout\":n,\"scriptPubKey\":\"hex\",\"redeemScript\":\"hex\"},...] [\"privatekey1\",...] sighashtype )\n"
-            "\nDEPRECATED. Sign inputs for raw transaction (serialized, hex-encoded).\n"
-            "The second optional argument (may be null) is an array of previous transaction outputs that\n"
-            "this transaction depends on but may not yet be in the block chain.\n"
-            "The third optional argument (may be null) is an array of base58-encoded private\n"
-            "keys that, if given, will be the only keys used to sign the transaction.\n"
-#ifdef ENABLE_WALLET
-            + HelpRequiringPassphrase(pwallet) + "\n"
-#endif
-            "\nArguments:\n"
-            "1. \"hexstring\"     (string, required) The transaction hex string\n"
-            "2. \"prevtxs\"       (string, optional) An json array of previous dependent transaction outputs\n"
-            "     [               (json array of json objects, or 'null' if none provided)\n"
-            "       {\n"
-            "         \"txid\":\"id\",             (string, required) The transaction id\n"
-            "         \"vout\":n,                  (numeric, required) The output number\n"
-            "         \"scriptPubKey\": \"hex\",   (string, required) script key\n"
-            "         \"redeemScript\": \"hex\",   (string, required for P2SH or P2WSH) redeem script\n"
-            "         \"amount\": value            (numeric, required) The amount spent\n"
-            "       }\n"
-            "       ,...\n"
-            "    ]\n"
-            "3. \"privkeys\"     (string, optional) A json array of base58-encoded private keys for signing\n"
-            "    [                  (json array of strings, or 'null' if none provided)\n"
-            "      \"privatekey\"   (string) private key in base58-encoding\n"
-            "      ,...\n"
-            "    ]\n"
-            "4. \"sighashtype\"     (string, optional, default=ALL) The signature hash type. Must be one of\n"
-            "       \"ALL\"\n"
-            "       \"NONE\"\n"
-            "       \"SINGLE\"\n"
-            "       \"ALL|ANYONECANPAY\"\n"
-            "       \"NONE|ANYONECANPAY\"\n"
-            "       \"SINGLE|ANYONECANPAY\"\n"
-
-            "\nResult:\n"
-            "{\n"
-            "  \"hex\" : \"value\",           (string) The hex-encoded raw transaction with signature(s)\n"
-            "  \"complete\" : true|false,   (boolean) If the transaction has a complete set of signatures\n"
-            "  \"errors\" : [                 (json array of objects) Script verification errors (if there are any)\n"
-            "    {\n"
-            "      \"txid\" : \"hash\",           (string) The hash of the referenced, previous transaction\n"
-            "      \"vout\" : n,                (numeric) The index of the output to spent and used as input\n"
-            "      \"scriptSig\" : \"hex\",       (string) The hex-encoded signature script\n"
-            "      \"sequence\" : n,            (numeric) Script sequence number\n"
-            "      \"error\" : \"text\"           (string) Verification or signing error related to the input\n"
-            "    }\n"
-            "    ,...\n"
-            "  ]\n"
-            "}\n"
-
-            "\nExamples:\n"
-            + HelpExampleCli("signrawtransaction", "\"myhex\"")
-            + HelpExampleRpc("signrawtransaction", "\"myhex\"")
-        );
-
-    if (!IsDeprecatedRPCEnabled("signrawtransaction")) {
-        throw JSONRPCError(RPC_METHOD_DEPRECATED, "signrawtransaction is deprecated and will be fully removed in v0.18. "
-            "To use signrawtransaction in v0.17, restart united with -deprecatedrpc=signrawtransaction.\n"
-            "Projects should transition to using signrawtransactionwithkey and signrawtransactionwithwallet before upgrading to v0.18");
-    }
-
-    RPCTypeCheck(request.params, {UniValue::VSTR, UniValue::VARR, UniValue::VARR, UniValue::VSTR}, true);
-
-    // Make a JSONRPCRequest to pass on to the right signrawtransaction* command
-    JSONRPCRequest new_request;
-    new_request.id = request.id;
-    new_request.params.setArray();
-
-    // For signing with private keys
-    if (!request.params[2].isNull()) {
-        new_request.params.push_back(request.params[0]);
-        // Note: the prevtxs and privkeys are reversed for signrawtransactionwithkey
-        new_request.params.push_back(request.params[2]);
-        new_request.params.push_back(request.params[1]);
-        new_request.params.push_back(request.params[3]);
-        return signrawtransactionwithkey(new_request);
-    } else {
-#ifdef ENABLE_WALLET
-        // Otherwise sign with the wallet which does not take a privkeys parameter
-        new_request.params.push_back(request.params[0]);
-        new_request.params.push_back(request.params[1]);
-        new_request.params.push_back(request.params[3]);
-        return signrawtransactionwithwallet(new_request);
-#else
-        // If we have made it this far, then wallet is disabled and no private keys were given, so fail here.
-        throw JSONRPCError(RPC_INVALID_PARAMETER, "No private keys available.");
-#endif
-    }
->>>>>>> 44cd02af
 }
 
 static UniValue sendrawtransaction(const JSONRPCRequest& request)
@@ -1325,11 +1173,7 @@
             + HelpExampleCli("signrawtransactionwithwallet", "\"myhex\"") +
             "\nTest acceptance of the transaction (signed hex)\n"
             + HelpExampleCli("testmempoolaccept", "[\"signedhex\"]") +
-<<<<<<< HEAD
             "\nAs a JSON-RPC call\n"
-=======
-            "\nAs a json rpc call\n"
->>>>>>> 44cd02af
             + HelpExampleRpc("testmempoolaccept", "[\"signedhex\"]")
                 },
             }.ToString());
@@ -1402,22 +1246,12 @@
 {
     if (request.fHelp || request.params.size() != 1)
         throw std::runtime_error(
-<<<<<<< HEAD
             RPCHelpMan{"decodepsbt",
                 "\nReturn a JSON object representing the serialized, base64-encoded partially signed Unit-e transaction.\n",
                 {
                     {"psbt", RPCArg::Type::STR, RPCArg::Optional::NO, "The PSBT base64 string"},
                 },
                 RPCResult{
-=======
-            "decodepsbt \"psbt\"\n"
-            "\nReturn a JSON object representing the serialized, base64-encoded partially signed Unit-e transaction.\n"
-
-            "\nArguments:\n"
-            "1. \"psbt\"            (string, required) The PSBT base64 string\n"
-
-            "\nResult:\n"
->>>>>>> 44cd02af
             "{\n"
             "  \"tx\" : {                   (json object) The decoded network-serialized unsigned transaction.\n"
             "    ...                                      The layout is the same as the output of decoderawtransaction.\n"
@@ -1687,7 +1521,6 @@
 {
     if (request.fHelp || request.params.size() != 1)
         throw std::runtime_error(
-<<<<<<< HEAD
             RPCHelpMan{"combinepsbt",
                 "\nCombine multiple partially signed Unit-e transactions into one transaction.\n"
                 "Implements the Combiner role.\n",
@@ -1699,19 +1532,6 @@
                         },
                 },
                 RPCResult{
-=======
-            "combinepsbt [\"psbt\",...]\n"
-            "\nCombine multiple partially signed Unit-e transactions into one transaction.\n"
-            "Implements the Combiner role.\n"
-            "\nArguments:\n"
-            "1. \"txs\"                   (string) A json array of base64 strings of partially signed transactions\n"
-            "    [\n"
-            "      \"psbt\"             (string) A base64 string of a PSBT\n"
-            "      ,...\n"
-            "    ]\n"
-
-            "\nResult:\n"
->>>>>>> 44cd02af
             "  \"psbt\"          (string) The base64-encoded partially signed transaction\n"
                 },
                 RPCExamples{
@@ -1784,22 +1604,10 @@
         throw JSONRPCError(RPC_DESERIALIZATION_ERROR, strprintf("TX decode failed %s", error));
     }
 
-<<<<<<< HEAD
     bool extract = request.params[1].isNull() || (!request.params[1].isNull() && request.params[1].get_bool());
 
     CMutableTransaction mtx;
     bool complete = FinalizeAndExtractPSBT(psbtx, mtx);
-=======
-    // Finalize input signatures -- in case we have partial signatures that add up to a complete
-    //   signature, but have not combined them yet (e.g. because the combiner that created this
-    //   PartiallySignedTransaction did not understand them), this will combine them into a final
-    //   script.
-    bool complete = true;
-    for (unsigned int i = 0; i < psbtx.tx->vin.size(); ++i) {
-        SignatureData sigdata;
-        complete &= SignPSBTInput(DUMMY_SIGNING_PROVIDER, psbtx, sigdata, i, SIGHASH_ALL);
-    }
->>>>>>> 44cd02af
 
     UniValue result(UniValue::VOBJ);
     CDataStream ssTx(SER_NETWORK, PROTOCOL_VERSION);
@@ -1807,19 +1615,12 @@
 
     if (complete && extract) {
         ssTx << mtx;
-<<<<<<< HEAD
         result_str = HexStr(ssTx.str());
         result.pushKV("hex", result_str);
     } else {
         ssTx << psbtx;
         result_str = EncodeBase64(ssTx.str());
         result.pushKV("psbt", result_str);
-=======
-        result.pushKV("hex", HexStr(ssTx.str()));
-    } else {
-        ssTx << psbtx;
-        result.pushKV("psbt", EncodeBase64(ssTx.str()));
->>>>>>> 44cd02af
     }
     result.pushKV("complete", complete);
 
@@ -1830,7 +1631,6 @@
 {
     if (request.fHelp || request.params.size() < 2 || request.params.size() > 4)
         throw std::runtime_error(
-<<<<<<< HEAD
             RPCHelpMan{"createpsbt",
                 "\nCreates a transaction in the Partially Signed Transaction format.\n"
                 "Implements the Creator role.\n",
@@ -1868,37 +1668,6 @@
                             "                             Allows this transaction to be replaced by a transaction with higher fees. If provided, it is an error if explicit sequence numbers are incompatible."},
                 },
                 RPCResult{
-=======
-                            "createpsbt [{\"txid\":\"id\",\"vout\":n},...] [{\"address\":amount},{\"data\":\"hex\"},...] ( locktime ) ( replaceable )\n"
-                            "\nCreates a transaction in the Partially Signed Transaction format.\n"
-                            "Implements the Creator role.\n"
-                            "\nArguments:\n"
-                            "1. \"inputs\"                (array, required) A json array of json objects\n"
-                            "     [\n"
-                            "       {\n"
-                            "         \"txid\":\"id\",      (string, required) The transaction id\n"
-                            "         \"vout\":n,         (numeric, required) The output number\n"
-                            "         \"sequence\":n      (numeric, optional) The sequence number\n"
-                            "       } \n"
-                            "       ,...\n"
-                            "     ]\n"
-                            "2. \"outputs\"               (array, required) a json array with outputs (key-value pairs), where none of the keys are duplicated.\n"
-                            "That is, each address can only appear once and there can only be one 'data' object.\n"
-                            "   [\n"
-                            "    {\n"
-                            "      \"address\": x.xxx,    (obj, optional) A key-value pair. The key (string) is the Unit-e address, the value (float or string) is the amount in " + CURRENCY_UNIT + "\n"
-                            "    },\n"
-                            "    {\n"
-                            "      \"data\": \"hex\"        (obj, optional) A key-value pair. The key must be \"data\", the value is hex encoded data\n"
-                            "    }\n"
-                            "    ,...                     More key-value pairs of the above form. For compatibility reasons, a dictionary, which holds the key-value pairs directly, is also\n"
-                            "                             accepted as second parameter.\n"
-                            "   ]\n"
-                            "3. locktime                  (numeric, optional, default=0) Raw locktime. Non-0 value also locktime-activates inputs\n"
-                            "4. replaceable               (boolean, optional, default=false) Marks this transaction as BIP125 replaceable.\n"
-                            "                             Allows this transaction to be replaced by a transaction with higher fees. If provided, it is an error if explicit sequence numbers are incompatible.\n"
-                            "\nResult:\n"
->>>>>>> 44cd02af
                             "  \"psbt\"        (string)  The resulting raw transaction (base64-encoded string)\n"
                 },
                 RPCExamples{
@@ -2001,7 +1770,6 @@
     return EncodeBase64((unsigned char*)ssTx.data(), ssTx.size());
 }
 
-<<<<<<< HEAD
 UniValue utxoupdatepsbt(const JSONRPCRequest& request)
 {
     if (request.fHelp || request.params.size() != 1) {
@@ -2334,8 +2102,6 @@
     return result;
 }
 
-=======
->>>>>>> 44cd02af
 // clang-format off
 static const CRPCCommand commands[] =
 { //  category              name                            actor (function)            argNames
