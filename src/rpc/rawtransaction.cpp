// Copyright (c) 2010 Satoshi Nakamoto
// Copyright (c) 2009-2018 The Bitcoin Core developers
// Distributed under the MIT software license, see the accompanying
// file COPYING or http://www.opensource.org/licenses/mit-license.php.

#include <chain.h>
#include <chainparams.h>
#include <coins.h>
#include <compat/byteswap.h>
#include <consensus/validation.h>
#include <core_io.h>
#include <index/txindex.h>
#include <keystore.h>
#include <validation.h>
#include <validationinterface.h>
#include <key_io.h>
#include <merkleblock.h>
#include <net.h>
#include <policy/policy.h>
#include <policy/rbf.h>
#include <primitives/transaction.h>
#include <rpc/rawtransaction.h>
#include <rpc/server.h>
#include <script/script.h>
#include <script/script_error.h>
#include <script/sign.h>
#include <script/standard.h>
#include <txmempool.h>
#include <uint256.h>
#include <utilstrencodings.h>
#ifdef ENABLE_WALLET
#include <wallet/wallet.h>
#include <wallet/rpcwallet.h>
#endif

#include <future>
#include <stdint.h>

#include <univalue.h>


static void TxToJSON(const CTransaction& tx, const uint256 hashBlock, UniValue& entry)
{
    // Call into TxToUniv() in unite-common to decode the transaction hex.
    //
    // Blockchain contextual information (confirmations and blocktime) is not
    // available to code in unite-common, so we query them here and push the
    // data into the returned UniValue.
    TxToUniv(tx, uint256(), entry, true, RPCSerializationFlags());

    if (!hashBlock.IsNull()) {
        LOCK(cs_main);

        entry.pushKV("blockhash", hashBlock.GetHex());
        CBlockIndex* pindex = LookupBlockIndex(hashBlock);
        if (pindex) {
            if (chainActive.Contains(pindex)) {
                entry.pushKV("confirmations", 1 + chainActive.Height() - pindex->nHeight);
                entry.pushKV("time", pindex->GetBlockTime());
                entry.pushKV("blocktime", pindex->GetBlockTime());
            }
            else
                entry.pushKV("confirmations", 0);
        }
    }
}

static UniValue getrawtransaction(const JSONRPCRequest& request)
{
    if (request.fHelp || request.params.size() < 1 || request.params.size() > 3)
        throw std::runtime_error(
            "getrawtransaction \"txid\" ( verbose \"blockhash\" )\n"

            "\nNOTE: By default this function only works for mempool transactions. If the -txindex option is\n"
            "enabled, it also works for blockchain transactions. If the block which contains the transaction\n"
            "is known, its hash can be provided even for nodes without -txindex. Note that if a blockhash is\n"
            "provided, only that block will be searched and if the transaction is in the mempool or other\n"
            "blocks, or if this node does not have the given block available, the transaction will not be found.\n"
            "DEPRECATED: for now, it also works for transactions with unspent outputs.\n"

            "\nReturn the raw transaction data.\n"
            "\nIf verbose is 'true', returns an Object with information about 'txid'.\n"
            "If verbose is 'false' or omitted, returns a string that is serialized, hex-encoded data for 'txid'.\n"

            "\nArguments:\n"
            "1. \"txid\"      (string, required) The transaction id\n"
            "2. verbose     (bool, optional, default=false) If false, return a string, otherwise return a json object\n"
            "3. \"blockhash\" (string, optional) The block in which to look for the transaction\n"

            "\nResult (if verbose is not set or set to false):\n"
            "\"data\"      (string) The serialized, hex-encoded data for 'txid'\n"

            "\nResult (if verbose is set to true):\n"
            "{\n"
            "  \"in_active_chain\": b, (bool) Whether specified block is in the active chain or not (only present with explicit \"blockhash\" argument)\n"
            "  \"hex\" : \"data\",       (string) The serialized, hex-encoded data for 'txid'\n"
            "  \"txid\" : \"id\",        (string) The transaction id (same as provided)\n"
            "  \"hash\" : \"id\",        (string) The transaction hash (differs from txid for witness transactions)\n"
            "  \"size\" : n,             (numeric) The serialized transaction size\n"
            "  \"vsize\" : n,            (numeric) The virtual transaction size (differs from size for witness transactions)\n"
            "  \"weight\" : n,           (numeric) The transaction's weight (between vsize*4-3 and vsize*4)\n"
            "  \"version\" : n,          (numeric) The version\n"
            "  \"locktime\" : ttt,       (numeric) The lock time\n"
            "  \"vin\" : [               (array of json objects)\n"
            "     {\n"
            "       \"txid\": \"id\",    (string) The transaction id\n"
            "       \"vout\": n,         (numeric) \n"
            "       \"scriptSig\": {     (json object) The script\n"
            "         \"asm\": \"asm\",  (string) asm\n"
            "         \"hex\": \"hex\"   (string) hex\n"
            "       },\n"
            "       \"sequence\": n      (numeric) The script sequence number\n"
            "       \"txinwitness\": [\"hex\", ...] (array of string) hex-encoded witness data (if any)\n"
            "     }\n"
            "     ,...\n"
            "  ],\n"
            "  \"vout\" : [              (array of json objects)\n"
            "     {\n"
            "       \"value\" : x.xxx,            (numeric) The value in " + CURRENCY_UNIT + "\n"
            "       \"n\" : n,                    (numeric) index\n"
            "       \"scriptPubKey\" : {          (json object)\n"
            "         \"asm\" : \"asm\",          (string) the asm\n"
            "         \"hex\" : \"hex\",          (string) the hex\n"
            "         \"reqSigs\" : n,            (numeric) The required sigs\n"
            "         \"type\" : \"pubkeyhash\",  (string) The type, eg 'pubkeyhash'\n"
            "         \"addresses\" : [           (json array of string)\n"
            "           \"address\"        (string) Unit-e address\n"
            "           ,...\n"
            "         ]\n"
            "       }\n"
            "     }\n"
            "     ,...\n"
            "  ],\n"
            "  \"blockhash\" : \"hash\",   (string) the block hash\n"
            "  \"confirmations\" : n,      (numeric) The confirmations\n"
            "  \"time\" : ttt,             (numeric) The transaction time in seconds since epoch (Jan 1 1970 GMT)\n"
            "  \"blocktime\" : ttt         (numeric) The block time in seconds since epoch (Jan 1 1970 GMT)\n"
            "}\n"

            "\nExamples:\n"
            + HelpExampleCli("getrawtransaction", "\"mytxid\"")
            + HelpExampleCli("getrawtransaction", "\"mytxid\" true")
            + HelpExampleRpc("getrawtransaction", "\"mytxid\", true")
            + HelpExampleCli("getrawtransaction", "\"mytxid\" false \"myblockhash\"")
            + HelpExampleCli("getrawtransaction", "\"mytxid\" true \"myblockhash\"")
        );

    bool in_active_chain = true;
    uint256 hash = ParseHashV(request.params[0], "parameter 1");
    CBlockIndex* blockindex = nullptr;

    // Accept either a bool (true) or a num (>=1) to indicate verbose output.
    bool fVerbose = false;
    if (!request.params[1].isNull()) {
        fVerbose = request.params[1].isNum() ? (request.params[1].get_int() != 0) : request.params[1].get_bool();
    }

    if (!request.params[2].isNull()) {
        LOCK(cs_main);

        uint256 blockhash = ParseHashV(request.params[2], "parameter 3");
        blockindex = LookupBlockIndex(blockhash);
        if (!blockindex) {
            throw JSONRPCError(RPC_INVALID_ADDRESS_OR_KEY, "Block hash not found");
        }
        in_active_chain = chainActive.Contains(blockindex);
    }

    bool f_txindex_ready = false;
    if (g_txindex && !blockindex) {
        f_txindex_ready = g_txindex->BlockUntilSyncedToCurrentChain();
    }

    CTransactionRef tx;
    uint256 hash_block;
    if (!GetTransaction(hash, tx, Params().GetConsensus(), hash_block, true, blockindex)) {
        std::string errmsg;
        if (blockindex) {
            if (!(blockindex->nStatus & BLOCK_HAVE_DATA)) {
                throw JSONRPCError(RPC_MISC_ERROR, "Block not available");
            }
            errmsg = "No such transaction found in the provided block";
        } else if (!g_txindex) {
            errmsg = "No such mempool transaction. Use -txindex to enable blockchain transaction queries";
        } else if (!f_txindex_ready) {
            errmsg = "No such mempool transaction. Blockchain transactions are still in the process of being indexed";
        } else {
            errmsg = "No such mempool or blockchain transaction";
        }
        throw JSONRPCError(RPC_INVALID_ADDRESS_OR_KEY, errmsg + ". Use gettransaction for wallet transactions.");
    }

    if (!fVerbose) {
        return EncodeHexTx(*tx, RPCSerializationFlags());
    }

    UniValue result(UniValue::VOBJ);
    if (blockindex) result.pushKV("in_active_chain", in_active_chain);
    TxToJSON(*tx, hash_block, result);
    return result;
}

static UniValue gettxoutproof(const JSONRPCRequest& request)
{
    if (request.fHelp || (request.params.size() != 1 && request.params.size() != 2))
        throw std::runtime_error(
            "gettxoutproof [\"txid\",...] ( blockhash )\n"
            "\nReturns a hex-encoded proof that \"txid\" was included in a block.\n"
            "\nNOTE: By default this function only works sometimes. This is when there is an\n"
            "unspent output in the utxo for this transaction. To make it always work,\n"
            "you need to maintain a transaction index, using the -txindex command line option or\n"
            "specify the block in which the transaction is included manually (by blockhash).\n"
            "\nArguments:\n"
            "1. \"txids\"       (string) A json array of txids to filter\n"
            "    [\n"
            "      \"txid\"     (string) A transaction hash\n"
            "      ,...\n"
            "    ]\n"
            "2. \"blockhash\"   (string, optional) If specified, looks for txid in the block with this hash\n"
            "\nResult:\n"
            "\"data\"           (string) A string that is a serialized, hex-encoded data for the proof.\n"
        );

    std::set<uint256> setTxids;
    uint256 oneTxid;
    UniValue txids = request.params[0].get_array();
    for (unsigned int idx = 0; idx < txids.size(); idx++) {
        const UniValue& txid = txids[idx];
        if (txid.get_str().length() != 64 || !IsHex(txid.get_str()))
            throw JSONRPCError(RPC_INVALID_PARAMETER, std::string("Invalid txid ")+txid.get_str());
        uint256 hash(uint256S(txid.get_str()));
        if (setTxids.count(hash))
            throw JSONRPCError(RPC_INVALID_PARAMETER, std::string("Invalid parameter, duplicated txid: ")+txid.get_str());
       setTxids.insert(hash);
       oneTxid = hash;
    }

    CBlockIndex* pblockindex = nullptr;
    uint256 hashBlock;
    if (!request.params[1].isNull()) {
        LOCK(cs_main);
        hashBlock = uint256S(request.params[1].get_str());
        pblockindex = LookupBlockIndex(hashBlock);
        if (!pblockindex) {
            throw JSONRPCError(RPC_INVALID_ADDRESS_OR_KEY, "Block not found");
        }
    } else {
        LOCK(cs_main);

        // Loop through txids and try to find which block they're in. Exit loop once a block is found.
        for (const auto& tx : setTxids) {
            const Coin& coin = AccessByTxid(*pcoinsTip, tx);
            if (!coin.IsSpent()) {
                pblockindex = chainActive[coin.nHeight];
                break;
            }
        }
    }


    // Allow txindex to catch up if we need to query it and before we acquire cs_main.
    if (g_txindex && !pblockindex) {
        g_txindex->BlockUntilSyncedToCurrentChain();
    }

    LOCK(cs_main);

    if (pblockindex == nullptr)
    {
        CTransactionRef tx;
        if (!GetTransaction(oneTxid, tx, Params().GetConsensus(), hashBlock, false) || hashBlock.IsNull())
            throw JSONRPCError(RPC_INVALID_ADDRESS_OR_KEY, "Transaction not yet in block");
        pblockindex = LookupBlockIndex(hashBlock);
        if (!pblockindex) {
            throw JSONRPCError(RPC_INTERNAL_ERROR, "Transaction index corrupt");
        }
    }

    CBlock block;
    if(!ReadBlockFromDisk(block, pblockindex, Params().GetConsensus()))
        throw JSONRPCError(RPC_INTERNAL_ERROR, "Can't read block from disk");

    unsigned int ntxFound = 0;
    for (const auto& tx : block.vtx)
        if (setTxids.count(tx->GetHash()))
            ntxFound++;
    if (ntxFound != setTxids.size())
        throw JSONRPCError(RPC_INVALID_ADDRESS_OR_KEY, "Not all transactions found in specified or retrieved block");

    CDataStream ssMB(SER_NETWORK, PROTOCOL_VERSION | SERIALIZE_TRANSACTION_NO_WITNESS);
    CMerkleBlock mb(block, setTxids);
    ssMB << mb;
    std::string strHex = HexStr(ssMB.begin(), ssMB.end());
    return strHex;
}

static UniValue verifytxoutproof(const JSONRPCRequest& request)
{
    if (request.fHelp || request.params.size() != 1)
        throw std::runtime_error(
            "verifytxoutproof \"proof\"\n"
            "\nVerifies that a proof points to a transaction in a block, returning the transaction it commits to\n"
            "and throwing an RPC error if the block is not in our best chain\n"
            "\nArguments:\n"
            "1. \"proof\"    (string, required) The hex-encoded proof generated by gettxoutproof\n"
            "\nResult:\n"
            "[\"txid\"]      (array, strings) The txid(s) which the proof commits to, or empty array if the proof can not be validated.\n"
        );

    CDataStream ssMB(ParseHexV(request.params[0], "proof"), SER_NETWORK, PROTOCOL_VERSION | SERIALIZE_TRANSACTION_NO_WITNESS);
    CMerkleBlock merkleBlock;
    ssMB >> merkleBlock;

    UniValue res(UniValue::VARR);

    std::vector<uint256> vMatch;
    std::vector<unsigned int> vIndex;
    if (merkleBlock.txn.ExtractMatches(vMatch, vIndex) != merkleBlock.header.hashMerkleRoot)
        return res;

    LOCK(cs_main);

    const CBlockIndex* pindex = LookupBlockIndex(merkleBlock.header.GetHash());
    if (!pindex || !chainActive.Contains(pindex) || pindex->nTx == 0) {
        throw JSONRPCError(RPC_INVALID_ADDRESS_OR_KEY, "Block not found in chain");
    }

    // Check if proof is valid, only add results if so
    if (pindex->nTx == merkleBlock.txn.GetNumTransactions()) {
        for (const uint256& hash : vMatch) {
            res.push_back(hash.GetHex());
        }
    }

    return res;
}

CMutableTransaction ConstructTransaction(const UniValue& inputs_in, const UniValue& outputs_in, const UniValue& locktime, const UniValue& rbf)
{
    if (inputs_in.isNull() || outputs_in.isNull())
        throw JSONRPCError(RPC_INVALID_PARAMETER, "Invalid parameter, arguments 1 and 2 must be non-null");

    UniValue inputs = inputs_in.get_array();
    const bool outputs_is_obj = outputs_in.isObject();
    UniValue outputs = outputs_is_obj ? outputs_in.get_obj() : outputs_in.get_array();

    CMutableTransaction rawTx;

    if (!locktime.isNull()) {
        int64_t nLockTime = locktime.get_int64();
        if (nLockTime < 0 || nLockTime > std::numeric_limits<uint32_t>::max())
            throw JSONRPCError(RPC_INVALID_PARAMETER, "Invalid parameter, locktime out of range");
        rawTx.nLockTime = nLockTime;
    }

    bool rbfOptIn = rbf.isTrue();

    for (unsigned int idx = 0; idx < inputs.size(); idx++) {
        const UniValue& input = inputs[idx];
        const UniValue& o = input.get_obj();

        uint256 txid = ParseHashO(o, "txid");

        const UniValue& vout_v = find_value(o, "vout");
        if (!vout_v.isNum())
            throw JSONRPCError(RPC_INVALID_PARAMETER, "Invalid parameter, missing vout key");
        int nOutput = vout_v.get_int();
        if (nOutput < 0)
            throw JSONRPCError(RPC_INVALID_PARAMETER, "Invalid parameter, vout must be positive");

        uint32_t nSequence;
        if (rbfOptIn) {
            nSequence = MAX_BIP125_RBF_SEQUENCE;
        } else if (rawTx.nLockTime) {
            nSequence = std::numeric_limits<uint32_t>::max() - 1;
        } else {
            nSequence = std::numeric_limits<uint32_t>::max();
        }

        // set the sequence number if passed in the parameters object
        const UniValue& sequenceObj = find_value(o, "sequence");
        if (sequenceObj.isNum()) {
            int64_t seqNr64 = sequenceObj.get_int64();
            if (seqNr64 < 0 || seqNr64 > std::numeric_limits<uint32_t>::max()) {
                throw JSONRPCError(RPC_INVALID_PARAMETER, "Invalid parameter, sequence number is out of range");
            } else {
                nSequence = (uint32_t)seqNr64;
            }
        }

        CTxIn in(COutPoint(txid, nOutput), CScript(), nSequence);

        rawTx.vin.push_back(in);
    }

    if (!outputs_is_obj) {
        // Translate array of key-value pairs into dict
        UniValue outputs_dict = UniValue(UniValue::VOBJ);
        for (size_t i = 0; i < outputs.size(); ++i) {
            const UniValue& output = outputs[i];
            if (!output.isObject()) {
                throw JSONRPCError(RPC_INVALID_PARAMETER, "Invalid parameter, key-value pair not an object as expected");
            }
            if (output.size() != 1) {
                throw JSONRPCError(RPC_INVALID_PARAMETER, "Invalid parameter, key-value pair must contain exactly one key");
            }
            outputs_dict.pushKVs(output);
        }
        outputs = std::move(outputs_dict);
    }

    // Duplicate checking
    std::set<CTxDestination> destinations;
    bool has_data{false};

    for (const std::string& name_ : outputs.getKeys()) {
        if (name_.compare(0, 4, "data") == 0) {
            if (name_.size() == 4) {
                if (has_data) {
                    throw JSONRPCError(RPC_INVALID_PARAMETER, "Invalid parameter, duplicate key: data");
                }
                has_data = true;
            }
            std::vector<unsigned char> data = ParseHexV(outputs[name_].getValStr(), "Data");

            CTxOut out(0, CScript() << OP_RETURN << data);
            rawTx.vout.push_back(out);
        } else {
            CTxDestination destination = DecodeDestination(name_);
            if (!IsValidDestination(destination)) {
                throw JSONRPCError(RPC_INVALID_ADDRESS_OR_KEY, std::string("Invalid Unit-e address: ") + name_);
            }

            if (!destinations.insert(destination).second) {
                throw JSONRPCError(RPC_INVALID_PARAMETER, std::string("Invalid parameter, duplicated address: ") + name_);
            }

            CScript scriptPubKey = GetScriptForDestination(destination);
            CAmount nAmount = AmountFromValue(outputs[name_]);

            CTxOut out(nAmount, scriptPubKey);
            rawTx.vout.push_back(out);
        }
    }

    if (!rbf.isNull() && rawTx.vin.size() > 0 && rbfOptIn != SignalsOptInRBF(rawTx)) {
        throw JSONRPCError(RPC_INVALID_PARAMETER, "Invalid parameter combination: Sequence number(s) contradict replaceable option");
    }

    return rawTx;
}

static UniValue createrawtransaction(const JSONRPCRequest& request)
{
    if (request.fHelp || request.params.size() < 2 || request.params.size() > 4) {
        throw std::runtime_error(
            // clang-format off
            "createrawtransaction [{\"txid\":\"id\",\"vout\":n},...] [{\"address\":amount},{\"data\":\"hex\"},...] ( locktime ) ( replaceable )\n"
            "\nCreate a transaction spending the given inputs and creating new outputs.\n"
            "Outputs can be addresses or data.\n"
            "Returns hex-encoded raw transaction.\n"
            "Note that the transaction's inputs are not signed, and\n"
            "it is not stored in the wallet or transmitted to the network.\n"

            "\nArguments:\n"
            "1. \"inputs\"                (array, required) A json array of json objects\n"
            "     [\n"
            "       {\n"
            "         \"txid\":\"id\",      (string, required) The transaction id\n"
            "         \"vout\":n,         (numeric, required) The output number\n"
            "         \"sequence\":n      (numeric, optional) The sequence number\n"
            "       } \n"
            "       ,...\n"
            "     ]\n"
            "2. \"outputs\"               (array, required) a json array with outputs (key-value pairs), where none of the keys are duplicated.\n"
            "That is, each address can only appear once and there can only be one 'data' object.\n"
            "   [\n"
            "    {\n"
            "      \"address\": x.xxx,    (obj, optional) A key-value pair. The key (string) is the Unit-e address, the value (float or string) is the amount in " + CURRENCY_UNIT + "\n"
            "    },\n"
            "    {\n"
            "      \"data\": \"hex\"        (obj, optional) A key-value pair. The key must be \"data\", the value is hex encoded data\n"
            "    }\n"
            "    ,...                     More key-value pairs of the above form. For compatibility reasons, a dictionary, which holds the key-value pairs directly, is also\n"
            "                             accepted as second parameter.\n"
            "   ]\n"
            "3. locktime                  (numeric, optional, default=0) Raw locktime. Non-0 value also locktime-activates inputs\n"
            "4. replaceable               (boolean, optional, default=false) Marks this transaction as BIP125 replaceable.\n"
            "                             Allows this transaction to be replaced by a transaction with higher fees. If provided, it is an error if explicit sequence numbers are incompatible.\n"
            "\nResult:\n"
            "\"transaction\"              (string) hex string of the transaction\n"

            "\nExamples:\n"
            + HelpExampleCli("createrawtransaction", "\"[{\\\"txid\\\":\\\"myid\\\",\\\"vout\\\":0}]\" \"[{\\\"address\\\":0.01}]\"")
            + HelpExampleCli("createrawtransaction", "\"[{\\\"txid\\\":\\\"myid\\\",\\\"vout\\\":0}]\" \"[{\\\"data\\\":\\\"00010203\\\"}]\"")
            + HelpExampleRpc("createrawtransaction", "\"[{\\\"txid\\\":\\\"myid\\\",\\\"vout\\\":0}]\", \"[{\\\"address\\\":0.01}]\"")
            + HelpExampleRpc("createrawtransaction", "\"[{\\\"txid\\\":\\\"myid\\\",\\\"vout\\\":0}]\", \"[{\\\"data\\\":\\\"00010203\\\"}]\"")
            // clang-format on
        );
    }

    RPCTypeCheck(request.params, {
        UniValue::VARR,
        UniValueType(), // ARR or OBJ, checked later
        UniValue::VNUM,
        UniValue::VBOOL
        }, true
    );

    CMutableTransaction rawTx = ConstructTransaction(request.params[0], request.params[1], request.params[2], request.params[3]);

    return EncodeHexTx(rawTx);
}

static UniValue decoderawtransaction(const JSONRPCRequest& request)
{
    if (request.fHelp || request.params.size() < 1 || request.params.size() > 2)
        throw std::runtime_error(
            "decoderawtransaction \"hexstring\" ( iswitness )\n"
            "\nReturn a JSON object representing the serialized, hex-encoded transaction.\n"

            "\nArguments:\n"
            "1. \"hexstring\"      (string, required) The transaction hex string\n"
            "2. iswitness          (boolean, optional) Whether the transaction hex is a serialized witness transaction\n"
            "                         If iswitness is not present, heuristic tests will be used in decoding\n"

            "\nResult:\n"
            "{\n"
            "  \"txid\" : \"id\",        (string) The transaction id\n"
            "  \"hash\" : \"id\",        (string) The transaction hash (differs from txid for witness transactions)\n"
            "  \"size\" : n,             (numeric) The transaction size\n"
            "  \"vsize\" : n,            (numeric) The virtual transaction size (differs from size for witness transactions)\n"
            "  \"weight\" : n,           (numeric) The transaction's weight (between vsize*4 - 3 and vsize*4)\n"
            "  \"version\" : n,          (numeric) The version\n"
            "  \"locktime\" : ttt,       (numeric) The lock time\n"
            "  \"vin\" : [               (array of json objects)\n"
            "     {\n"
            "       \"txid\": \"id\",    (string) The transaction id\n"
            "       \"vout\": n,         (numeric) The output number\n"
            "       \"scriptSig\": {     (json object) The script\n"
            "         \"asm\": \"asm\",  (string) asm\n"
            "         \"hex\": \"hex\"   (string) hex\n"
            "       },\n"
            "       \"txinwitness\": [\"hex\", ...] (array of string) hex-encoded witness data (if any)\n"
            "       \"sequence\": n     (numeric) The script sequence number\n"
            "     }\n"
            "     ,...\n"
            "  ],\n"
            "  \"vout\" : [             (array of json objects)\n"
            "     {\n"
            "       \"value\" : x.xxx,            (numeric) The value in " + CURRENCY_UNIT + "\n"
            "       \"n\" : n,                    (numeric) index\n"
            "       \"scriptPubKey\" : {          (json object)\n"
            "         \"asm\" : \"asm\",          (string) the asm\n"
            "         \"hex\" : \"hex\",          (string) the hex\n"
            "         \"reqSigs\" : n,            (numeric) The required sigs\n"
            "         \"type\" : \"pubkeyhash\",  (string) The type, eg 'pubkeyhash'\n"
            "         \"addresses\" : [           (json array of string)\n"
            "           \"12tvKAXCxZjSmdNbao16dKXC8tRWfcF5oc\"   (string) Unit-e address\n"
            "           ,...\n"
            "         ]\n"
            "       }\n"
            "     }\n"
            "     ,...\n"
            "  ],\n"
            "}\n"

            "\nExamples:\n"
            + HelpExampleCli("decoderawtransaction", "\"hexstring\"")
            + HelpExampleRpc("decoderawtransaction", "\"hexstring\"")
        );

    LOCK(cs_main);
    RPCTypeCheck(request.params, {UniValue::VSTR, UniValue::VBOOL});

    CMutableTransaction mtx;

    bool try_witness = request.params[1].isNull() ? true : request.params[1].get_bool();
    bool try_no_witness = request.params[1].isNull() ? true : !request.params[1].get_bool();

    if (!DecodeHexTx(mtx, request.params[0].get_str(), try_no_witness, try_witness)) {
        throw JSONRPCError(RPC_DESERIALIZATION_ERROR, "TX decode failed");
    }

    UniValue result(UniValue::VOBJ);
    TxToUniv(CTransaction(std::move(mtx)), uint256(), result, false);

    return result;
}

static UniValue decodescript(const JSONRPCRequest& request)
{
    if (request.fHelp || request.params.size() != 1)
        throw std::runtime_error(
            "decodescript \"hexstring\"\n"
            "\nDecode a hex-encoded script.\n"
            "\nArguments:\n"
            "1. \"hexstring\"     (string) the hex encoded script\n"
            "\nResult:\n"
            "{\n"
            "  \"asm\":\"asm\",   (string) Script public key\n"
            "  \"hex\":\"hex\",   (string) hex encoded public key\n"
            "  \"type\":\"type\", (string) The output type\n"
            "  \"reqSigs\": n,    (numeric) The required signatures\n"
            "  \"addresses\": [   (json array of string)\n"
            "     \"address\"     (string) Unit-e address\n"
            "     ,...\n"
            "  ],\n"
            "  \"p2sh\",\"address\" (string) address of P2SH script wrapping this redeem script (not returned if the script is already a P2SH).\n"
            "}\n"
            "\nExamples:\n"
            + HelpExampleCli("decodescript", "\"hexstring\"")
            + HelpExampleRpc("decodescript", "\"hexstring\"")
        );

    RPCTypeCheck(request.params, {UniValue::VSTR});

    UniValue r(UniValue::VOBJ);
    CScript script;
    if (request.params[0].get_str().size() > 0){
        std::vector<unsigned char> scriptData(ParseHexV(request.params[0], "argument"));
        script = CScript(scriptData.begin(), scriptData.end());
    } else {
        // Empty scripts are valid
    }
    ScriptPubKeyToUniv(script, r, false);

    UniValue type;
    type = find_value(r, "type");

    if (type.isStr() && type.get_str() != "scripthash") {
        // P2SH cannot be wrapped in a P2SH. If this script is already a P2SH,
        // don't return the address for a P2SH of the P2SH.
        r.pushKV("p2sh", EncodeDestination(CScriptID(script)));
        // P2SH and witness programs cannot be wrapped in P2WSH, if this script
        // is a witness program, don't return addresses for a segwit programs.
        if (type.get_str() == "pubkey" || type.get_str() == "pubkeyhash" || type.get_str() == "multisig" || type.get_str() == "nonstandard") {
            txnouttype which_type;
            std::vector<std::vector<unsigned char>> solutions_data;
            Solver(script, which_type, solutions_data);
            // Uncompressed pubkeys cannot be used with segwit checksigs.
            // If the script contains an uncompressed pubkey, skip encoding of a segwit program.
            if ((which_type == TX_PUBKEY) || (which_type == TX_MULTISIG)) {
                for (const auto& solution : solutions_data) {
                    if ((solution.size() != 1) && !CPubKey(solution).IsCompressed()) {
                        return r;
                    }
                }
            }
            UniValue sr(UniValue::VOBJ);
            CScript segwitScr;
            if (which_type == TX_PUBKEY) {
                segwitScr = GetScriptForDestination(WitnessV0KeyHash(Hash160(solutions_data[0].begin(), solutions_data[0].end())));
            } else if (which_type == TX_PUBKEYHASH) {
                segwitScr = GetScriptForDestination(WitnessV0KeyHash(solutions_data[0]));
            } else {
                // Scripts that are not fit for P2WPKH are encoded as P2WSH.
                // Newer segwit program versions should be considered when then become available.
                segwitScr = GetScriptForDestination(WitnessV0ScriptHash(script));
            }
            ScriptPubKeyToUniv(segwitScr, sr, true);
            sr.pushKV("p2sh-segwit", EncodeDestination(CScriptID(segwitScr)));
            r.pushKV("segwit", sr);
        }
    }

    return r;
}

/** Pushes a JSON object for script verification or signing errors to vErrorsRet. */
static void TxInErrorToJSON(const CTxIn& txin, UniValue& vErrorsRet, const std::string& strMessage)
{
    UniValue entry(UniValue::VOBJ);
    entry.pushKV("txid", txin.prevout.hash.ToString());
    entry.pushKV("vout", (uint64_t)txin.prevout.n);
    UniValue witness(UniValue::VARR);
    for (unsigned int i = 0; i < txin.scriptWitness.stack.size(); i++) {
        witness.push_back(HexStr(txin.scriptWitness.stack[i].begin(), txin.scriptWitness.stack[i].end()));
    }
    entry.pushKV("witness", witness);
    entry.pushKV("scriptSig", HexStr(txin.scriptSig.begin(), txin.scriptSig.end()));
    entry.pushKV("sequence", (uint64_t)txin.nSequence);
    entry.pushKV("error", strMessage);
    vErrorsRet.push_back(entry);
}

static UniValue combinerawtransaction(const JSONRPCRequest& request)
{

    if (request.fHelp || request.params.size() != 1)
        throw std::runtime_error(
            "combinerawtransaction [\"hexstring\",...]\n"
            "\nCombine multiple partially signed transactions into one transaction.\n"
            "The combined transaction may be another partially signed transaction or a \n"
            "fully signed transaction."

            "\nArguments:\n"
            "1. \"txs\"         (string) A json array of hex strings of partially signed transactions\n"
            "    [\n"
            "      \"hexstring\"     (string) A transaction hash\n"
            "      ,...\n"
            "    ]\n"

            "\nResult:\n"
            "\"hex\"            (string) The hex-encoded raw transaction with signature(s)\n"

            "\nExamples:\n"
            + HelpExampleCli("combinerawtransaction", "[\"myhex1\", \"myhex2\", \"myhex3\"]")
        );


    UniValue txs = request.params[0].get_array();
    std::vector<CMutableTransaction> txVariants(txs.size());

    for (unsigned int idx = 0; idx < txs.size(); idx++) {
        if (!DecodeHexTx(txVariants[idx], txs[idx].get_str(), true)) {
            throw JSONRPCError(RPC_DESERIALIZATION_ERROR, strprintf("TX decode failed for tx %d", idx));
        }
    }

    if (txVariants.empty()) {
        throw JSONRPCError(RPC_DESERIALIZATION_ERROR, "Missing transactions");
    }

    // mergedTx will end up with all the signatures; it
    // starts as a clone of the rawtx:
    CMutableTransaction mergedTx(txVariants[0]);

    // Fetch previous transactions (inputs):
    CCoinsView viewDummy;
    CCoinsViewCache view(&viewDummy);
    {
        LOCK(cs_main);
        LOCK(mempool.cs);
        CCoinsViewCache &viewChain = *pcoinsTip;
        CCoinsViewMemPool viewMempool(&viewChain, mempool);
        view.SetBackend(viewMempool); // temporarily switch cache backend to db+mempool view

        for (const CTxIn& txin : mergedTx.vin) {
            view.AccessCoin(txin.prevout); // Load entries from viewChain into view; can fail.
        }

        view.SetBackend(viewDummy); // switch back to avoid locking mempool for too long
    }

    // Use CTransaction for the constant parts of the
    // transaction to avoid rehashing.
    const CTransaction txConst(mergedTx);
    // Sign what we can:
    for (unsigned int i = 0; i < mergedTx.vin.size(); i++) {
        CTxIn& txin = mergedTx.vin[i];
        const Coin& coin = view.AccessCoin(txin.prevout);
        if (coin.IsSpent()) {
            throw JSONRPCError(RPC_VERIFY_ERROR, "Input not found or already spent");
        }
        SignatureData sigdata;

        // ... and merge in other signatures:
        for (const CMutableTransaction& txv : txVariants) {
            if (txv.vin.size() > i) {
                sigdata.MergeSignatureData(DataFromTransaction(txv, i, coin.out));
            }
        }
        ProduceSignature(DUMMY_SIGNING_PROVIDER, MutableTransactionSignatureCreator(&mergedTx, i, coin.out.nValue, 1), coin.out.scriptPubKey, sigdata);

        UpdateInput(txin, sigdata);
    }

    return EncodeHexTx(mergedTx);
}

UniValue SignTransaction(CMutableTransaction& mtx, const UniValue& prevTxsUnival, CBasicKeyStore *keystore, bool is_temp_keystore, const UniValue& hashType)
{
    // Fetch previous transactions (inputs):
    CCoinsView viewDummy;
    CCoinsViewCache view(&viewDummy);
    {
        LOCK2(cs_main, mempool.cs);
        CCoinsViewCache &viewChain = *pcoinsTip;
        CCoinsViewMemPool viewMempool(&viewChain, mempool);
        view.SetBackend(viewMempool); // temporarily switch cache backend to db+mempool view

        for (const CTxIn& txin : mtx.vin) {
            view.AccessCoin(txin.prevout); // Load entries from viewChain into view; can fail.
        }

        view.SetBackend(viewDummy); // switch back to avoid locking mempool for too long
    }

    // Add previous txouts given in the RPC call:
    if (!prevTxsUnival.isNull()) {
        UniValue prevTxs = prevTxsUnival.get_array();
        for (unsigned int idx = 0; idx < prevTxs.size(); ++idx) {
            const UniValue& p = prevTxs[idx];
            if (!p.isObject()) {
                throw JSONRPCError(RPC_DESERIALIZATION_ERROR, "expected object with {\"txid'\",\"vout\",\"scriptPubKey\"}");
            }

            UniValue prevOut = p.get_obj();

            RPCTypeCheckObj(prevOut,
                {
                    {"txid", UniValueType(UniValue::VSTR)},
                    {"vout", UniValueType(UniValue::VNUM)},
                    {"scriptPubKey", UniValueType(UniValue::VSTR)},
                });

            uint256 txid = ParseHashO(prevOut, "txid");

            int nOut = find_value(prevOut, "vout").get_int();
            if (nOut < 0) {
                throw JSONRPCError(RPC_DESERIALIZATION_ERROR, "vout must be positive");
            }

            COutPoint out(txid, nOut);
            std::vector<unsigned char> pkData(ParseHexO(prevOut, "scriptPubKey"));
            CScript scriptPubKey(pkData.begin(), pkData.end());

            {
                const Coin& coin = view.AccessCoin(out);
                if (!coin.IsSpent() && coin.out.scriptPubKey != scriptPubKey) {
                    std::string err("Previous output scriptPubKey mismatch:\n");
                    err = err + ScriptToAsmStr(coin.out.scriptPubKey) + "\nvs:\n"+
                        ScriptToAsmStr(scriptPubKey);
                    throw JSONRPCError(RPC_DESERIALIZATION_ERROR, err);
                }
                Coin newcoin;
                newcoin.out.scriptPubKey = scriptPubKey;
                newcoin.out.nValue = MAX_MONEY;
                if (prevOut.exists("amount")) {
                    newcoin.out.nValue = AmountFromValue(find_value(prevOut, "amount"));
                }
                newcoin.nHeight = 1;
                view.AddCoin(out, std::move(newcoin), true);
            }

            // if redeemScript given and not using the local wallet (private keys
            // given), add redeemScript to the keystore so it can be signed:
            if (is_temp_keystore && (scriptPubKey.IsPayToScriptHash() || scriptPubKey.IsPayToWitnessScriptHash())) {
                RPCTypeCheckObj(prevOut,
                    {
                        {"redeemScript", UniValueType(UniValue::VSTR)},
                    });
                UniValue v = find_value(prevOut, "redeemScript");
                if (!v.isNull()) {
                    std::vector<unsigned char> rsData(ParseHexV(v, "redeemScript"));
                    CScript redeemScript(rsData.begin(), rsData.end());
                    keystore->AddCScript(redeemScript);
                    // Automatically also add the P2WSH wrapped version of the script (to deal with P2SH-P2WSH).
                    keystore->AddCScript(GetScriptForWitness(redeemScript));
                }
            }
        }
    }

    int nHashType = ParseSighashString(hashType);

    bool fHashSingle = ((nHashType & ~SIGHASH_ANYONECANPAY) == SIGHASH_SINGLE);

    // Script verification errors
    UniValue vErrors(UniValue::VARR);

    // Use CTransaction for the constant parts of the
    // transaction to avoid rehashing.
    const CTransaction txConst(mtx);
    // Sign what we can:

    if (txConst.IsCoinBase()) {
#ifdef ENABLE_WALLET
        CWallet *pwallet = static_cast<CWallet*>(keystore);
        if (!pwallet->GetWalletExtension().SignCoinbaseTransaction(mtx)) {
            for (std::size_t i = 1; i < mtx.vin.size(); ++i) {
                TxInErrorToJSON(mtx.vin[i], vErrors, "Cannot sign the coinbase.");
            }
        }
#else
      throw JSONRPCError(RPC_INVALID_PARAMETER, "Signing coinbase is not supported without a wallet");
#endif
    } else {
      for (unsigned int i = 0; i < mtx.vin.size(); ++i) {
        CTxIn& txin = mtx.vin[i];
        const Coin& coin = view.AccessCoin(txin.prevout);
        if (coin.IsSpent()) {
            TxInErrorToJSON(txin, vErrors, "Input not found or already spent");
            continue;
        }
        const CScript& prevPubKey = coin.out.scriptPubKey;
        const CAmount& amount = coin.out.nValue;

        SignatureData sigdata = DataFromTransaction(mtx, i, coin.out);
        // Only sign SIGHASH_SINGLE if there's a corresponding output:
        if (!fHashSingle || (i < mtx.vout.size())) {
            ProduceSignature(*keystore, MutableTransactionSignatureCreator(&mtx, i, amount, nHashType), prevPubKey, sigdata);
        }

        // Votes don't need to combine the sigdata and the scriptSig cause the
        // sigdata contains the vote already
        // MIHAI: FIXME: CombineSignatures has been removed
        // if (mtx.GetType() != +TxType::VOTE) {
        //    sigdata = CombineSignatures(prevPubKey, TransactionSignatureChecker(&txConst, i, amount), sigdata, DataFromTransaction(mtx, i));
        // }

        UpdateInput(txin, sigdata);

        // amount must be specified for valid segwit signature
        if (amount == MAX_MONEY && !txin.scriptWitness.IsNull()) {
            throw JSONRPCError(RPC_TYPE_ERROR, strprintf("Missing amount for %s", coin.out.ToString()));
        }

        ScriptError serror = SCRIPT_ERR_OK;
        if (!VerifyScript(txin.scriptSig, prevPubKey, &txin.scriptWitness, STANDARD_SCRIPT_VERIFY_FLAGS, TransactionSignatureChecker(&txConst, i, amount), &serror)) {
            if (serror == SCRIPT_ERR_INVALID_STACK_OPERATION) {
                // Unable to sign input and verification failed (possible attempt to partially sign).
                TxInErrorToJSON(txin, vErrors, "Unable to sign input, invalid stack size (possibly missing key)");
            } else {
                TxInErrorToJSON(txin, vErrors, ScriptErrorString(serror));
            }
        }
      }
    }

    bool fComplete = vErrors.empty();

    UniValue result(UniValue::VOBJ);
    result.pushKV("hex", EncodeHexTx(mtx));
    result.pushKV("complete", fComplete);
    if (!vErrors.empty()) {
        result.pushKV("errors", vErrors);
    }

    return result;
}

static UniValue signrawtransactionwithkey(const JSONRPCRequest& request)
{
    if (request.fHelp || request.params.size() < 2 || request.params.size() > 4)
        throw std::runtime_error(
            "signrawtransactionwithkey \"hexstring\" [\"privatekey1\",...] ( [{\"txid\":\"id\",\"vout\":n,\"scriptPubKey\":\"hex\",\"redeemScript\":\"hex\"},...] sighashtype )\n"
            "\nSign inputs for raw transaction (serialized, hex-encoded).\n"
            "The second argument is an array of base58-encoded private\n"
            "keys that will be the only keys used to sign the transaction.\n"
            "The third optional argument (may be null) is an array of previous transaction outputs that\n"
            "this transaction depends on but may not yet be in the block chain.\n"

            "\nArguments:\n"
            "1. \"hexstring\"                      (string, required) The transaction hex string\n"
            "2. \"privkeys\"                       (string, required) A json array of base58-encoded private keys for signing\n"
            "    [                               (json array of strings)\n"
            "      \"privatekey\"                  (string) private key in base58-encoding\n"
            "      ,...\n"
            "    ]\n"
            "3. \"prevtxs\"                        (string, optional) An json array of previous dependent transaction outputs\n"
            "     [                              (json array of json objects, or 'null' if none provided)\n"
            "       {\n"
            "         \"txid\":\"id\",               (string, required) The transaction id\n"
            "         \"vout\":n,                  (numeric, required) The output number\n"
            "         \"scriptPubKey\": \"hex\",     (string, required) script key\n"
            "         \"redeemScript\": \"hex\",     (string, required for P2SH or P2WSH) redeem script\n"
            "         \"amount\": value            (numeric, required) The amount spent\n"
            "       }\n"
            "       ,...\n"
            "    ]\n"
            "4. \"sighashtype\"                    (string, optional, default=ALL) The signature hash type. Must be one of\n"
            "       \"ALL\"\n"
            "       \"NONE\"\n"
            "       \"SINGLE\"\n"
            "       \"ALL|ANYONECANPAY\"\n"
            "       \"NONE|ANYONECANPAY\"\n"
            "       \"SINGLE|ANYONECANPAY\"\n"

            "\nResult:\n"
            "{\n"
            "  \"hex\" : \"value\",                  (string) The hex-encoded raw transaction with signature(s)\n"
            "  \"complete\" : true|false,          (boolean) If the transaction has a complete set of signatures\n"
            "  \"errors\" : [                      (json array of objects) Script verification errors (if there are any)\n"
            "    {\n"
            "      \"txid\" : \"hash\",              (string) The hash of the referenced, previous transaction\n"
            "      \"vout\" : n,                   (numeric) The index of the output to spent and used as input\n"
            "      \"scriptSig\" : \"hex\",          (string) The hex-encoded signature script\n"
            "      \"sequence\" : n,               (numeric) Script sequence number\n"
            "      \"error\" : \"text\"              (string) Verification or signing error related to the input\n"
            "    }\n"
            "    ,...\n"
            "  ]\n"
            "}\n"

            "\nExamples:\n"
            + HelpExampleCli("signrawtransactionwithkey", "\"myhex\"")
            + HelpExampleRpc("signrawtransactionwithkey", "\"myhex\"")
        );

    RPCTypeCheck(request.params, {UniValue::VSTR, UniValue::VARR, UniValue::VARR, UniValue::VSTR}, true);

    CMutableTransaction mtx;
    if (!DecodeHexTx(mtx, request.params[0].get_str(), true)) {
        throw JSONRPCError(RPC_DESERIALIZATION_ERROR, "TX decode failed");
    }

    CBasicKeyStore keystore;
    const UniValue& keys = request.params[1].get_array();
    for (unsigned int idx = 0; idx < keys.size(); ++idx) {
        UniValue k = keys[idx];
        CKey key = DecodeSecret(k.get_str());
        if (!key.IsValid()) {
            throw JSONRPCError(RPC_INVALID_ADDRESS_OR_KEY, "Invalid private key");
        }
        keystore.AddKey(key);
    }

    return SignTransaction(mtx, request.params[2], &keystore, true, request.params[3]);
}

UniValue signrawtransaction(const JSONRPCRequest& request)
{
#ifdef ENABLE_WALLET
    std::shared_ptr<CWallet> const wallet = GetWalletForJSONRPCRequest(request);
    CWallet* const pwallet = wallet.get();
#endif

    if (request.fHelp || request.params.size() < 1 || request.params.size() > 4)
        throw std::runtime_error(
            "signrawtransaction \"hexstring\" ( [{\"txid\":\"id\",\"vout\":n,\"scriptPubKey\":\"hex\",\"redeemScript\":\"hex\"},...] [\"privatekey1\",...] sighashtype )\n"
            "\nDEPRECATED. Sign inputs for raw transaction (serialized, hex-encoded).\n"
            "The second optional argument (may be null) is an array of previous transaction outputs that\n"
            "this transaction depends on but may not yet be in the block chain.\n"
            "The third optional argument (may be null) is an array of base58-encoded private\n"
            "keys that, if given, will be the only keys used to sign the transaction.\n"
#ifdef ENABLE_WALLET
            + HelpRequiringPassphrase(pwallet) + "\n"
#endif
            "\nArguments:\n"
            "1. \"hexstring\"     (string, required) The transaction hex string\n"
            "2. \"prevtxs\"       (string, optional) An json array of previous dependent transaction outputs\n"
            "     [               (json array of json objects, or 'null' if none provided)\n"
            "       {\n"
            "         \"txid\":\"id\",             (string, required) The transaction id\n"
            "         \"vout\":n,                  (numeric, required) The output number\n"
            "         \"scriptPubKey\": \"hex\",   (string, required) script key\n"
            "         \"redeemScript\": \"hex\",   (string, required for P2SH or P2WSH) redeem script\n"
            "         \"amount\": value            (numeric, required) The amount spent\n"
            "       }\n"
            "       ,...\n"
            "    ]\n"
            "3. \"privkeys\"     (string, optional) A json array of base58-encoded private keys for signing\n"
            "    [                  (json array of strings, or 'null' if none provided)\n"
            "      \"privatekey\"   (string) private key in base58-encoding\n"
            "      ,...\n"
            "    ]\n"
            "4. \"sighashtype\"     (string, optional, default=ALL) The signature hash type. Must be one of\n"
            "       \"ALL\"\n"
            "       \"NONE\"\n"
            "       \"SINGLE\"\n"
            "       \"ALL|ANYONECANPAY\"\n"
            "       \"NONE|ANYONECANPAY\"\n"
            "       \"SINGLE|ANYONECANPAY\"\n"

            "\nResult:\n"
            "{\n"
            "  \"hex\" : \"value\",           (string) The hex-encoded raw transaction with signature(s)\n"
            "  \"complete\" : true|false,   (boolean) If the transaction has a complete set of signatures\n"
            "  \"errors\" : [                 (json array of objects) Script verification errors (if there are any)\n"
            "    {\n"
            "      \"txid\" : \"hash\",           (string) The hash of the referenced, previous transaction\n"
            "      \"vout\" : n,                (numeric) The index of the output to spent and used as input\n"
            "      \"scriptSig\" : \"hex\",       (string) The hex-encoded signature script\n"
            "      \"sequence\" : n,            (numeric) Script sequence number\n"
            "      \"error\" : \"text\"           (string) Verification or signing error related to the input\n"
            "    }\n"
            "    ,...\n"
            "  ]\n"
            "}\n"

            "\nExamples:\n"
            + HelpExampleCli("signrawtransaction", "\"myhex\"")
            + HelpExampleRpc("signrawtransaction", "\"myhex\"")
        );

    if (!IsDeprecatedRPCEnabled("signrawtransaction")) {
        throw JSONRPCError(RPC_METHOD_DEPRECATED, "signrawtransaction is deprecated and will be fully removed in v0.18. "
            "To use signrawtransaction in v0.17, restart united with -deprecatedrpc=signrawtransaction.\n"
            "Projects should transition to using signrawtransactionwithkey and signrawtransactionwithwallet before upgrading to v0.18");
    }

    RPCTypeCheck(request.params, {UniValue::VSTR, UniValue::VARR, UniValue::VARR, UniValue::VSTR}, true);

    // Make a JSONRPCRequest to pass on to the right signrawtransaction* command
    JSONRPCRequest new_request;
    new_request.id = request.id;
    new_request.params.setArray();

    // For signing with private keys
    if (!request.params[2].isNull()) {
        new_request.params.push_back(request.params[0]);
        // Note: the prevtxs and privkeys are reversed for signrawtransactionwithkey
        new_request.params.push_back(request.params[2]);
        new_request.params.push_back(request.params[1]);
        new_request.params.push_back(request.params[3]);
        return signrawtransactionwithkey(new_request);
    } else {
#ifdef ENABLE_WALLET
        // Otherwise sign with the wallet which does not take a privkeys parameter
        new_request.params.push_back(request.params[0]);
        new_request.params.push_back(request.params[1]);
        new_request.params.push_back(request.params[3]);
        return signrawtransactionwithwallet(new_request);
#else
        // If we have made it this far, then wallet is disabled and no private keys were given, so fail here.
        throw JSONRPCError(RPC_INVALID_PARAMETER, "No private keys available.");
#endif
    }
}

static UniValue sendrawtransaction(const JSONRPCRequest& request)
{
    if (request.fHelp || request.params.size() < 1 || request.params.size() > 2)
        throw std::runtime_error(
            "sendrawtransaction \"hexstring\" ( allowhighfees )\n"
            "\nSubmits raw transaction (serialized, hex-encoded) to local node and network.\n"
            "\nAlso see createrawtransaction and signrawtransaction calls.\n"
            "\nArguments:\n"
            "1. \"hexstring\"    (string, required) The hex string of the raw transaction)\n"
            "2. allowhighfees    (boolean, optional, default=false) Allow high fees\n"
            "\nResult:\n"
            "\"hex\"             (string) The transaction hash in hex\n"
            "\nExamples:\n"
            "\nCreate a transaction\n"
            + HelpExampleCli("createrawtransaction", "\"[{\\\"txid\\\" : \\\"mytxid\\\",\\\"vout\\\":0}]\" \"{\\\"myaddress\\\":0.01}\"") +
            "Sign the transaction, and get back the hex\n"
            + HelpExampleCli("signrawtransaction", "\"myhex\"") +
            "\nSend the transaction (signed hex)\n"
            + HelpExampleCli("sendrawtransaction", "\"signedhex\"") +
            "\nAs a json rpc call\n"
            + HelpExampleRpc("sendrawtransaction", "\"signedhex\"")
        );

    std::promise<void> promise;

    RPCTypeCheck(request.params, {UniValue::VSTR, UniValue::VBOOL});

    // parse hex string from parameter
    CMutableTransaction mtx;
    if (!DecodeHexTx(mtx, request.params[0].get_str()))
        throw JSONRPCError(RPC_DESERIALIZATION_ERROR, "TX decode failed");
    CTransactionRef tx(MakeTransactionRef(std::move(mtx)));
    const uint256& hashTx = tx->GetHash();

    CAmount nMaxRawTxFee = maxTxFee;
    if (!request.params[1].isNull() && request.params[1].get_bool())
        nMaxRawTxFee = 0;

    { // cs_main scope
    LOCK(cs_main);
    CCoinsViewCache &view = *pcoinsTip;
    bool fHaveChain = false;
    for (size_t o = 0; !fHaveChain && o < tx->vout.size(); o++) {
        const Coin& existingCoin = view.AccessCoin(COutPoint(hashTx, o));
        fHaveChain = !existingCoin.IsSpent();
    }
    bool fHaveMempool = mempool.exists(hashTx);
    if (!fHaveMempool && !fHaveChain) {
        // push to local node and sync with wallets
        CValidationState state;
        bool fMissingInputs;
        if (!AcceptToMemoryPool(mempool, state, std::move(tx), &fMissingInputs,
                                nullptr /* plTxnReplaced */, false /* bypass_limits */, nMaxRawTxFee)) {
            if (state.IsInvalid()) {
                throw JSONRPCError(RPC_TRANSACTION_REJECTED, FormatStateMessage(state));
            } else {
                if (fMissingInputs) {
                    throw JSONRPCError(RPC_TRANSACTION_ERROR, "Missing inputs");
                }
                throw JSONRPCError(RPC_TRANSACTION_ERROR, FormatStateMessage(state));
            }
        } else {
            // If wallet is enabled, ensure that the wallet has been made aware
            // of the new transaction prior to returning. This prevents a race
            // where a user might call sendrawtransaction with a transaction
            // to/from their wallet, immediately call some wallet RPC, and get
            // a stale result because callbacks have not yet been processed.
            CallFunctionInValidationInterfaceQueue([&promise] {
                promise.set_value();
            });
        }
    } else if (fHaveChain) {
        throw JSONRPCError(RPC_TRANSACTION_ALREADY_IN_CHAIN, "transaction already in block chain");
    } else {
        // Make sure we don't block forever if re-sending
        // a transaction already in mempool.
        promise.set_value();
    }

    } // cs_main

    promise.get_future().wait();

    if(!g_connman)
        throw JSONRPCError(RPC_CLIENT_P2P_DISABLED, "Error: Peer-to-peer functionality missing or disabled");

    CInv inv(MSG_TX, hashTx);
    g_connman->ForEachNode([&inv](CNode* pnode)
    {
        pnode->PushInventory(inv);
    });

    return hashTx.GetHex();
}

<<<<<<< HEAD
static UniValue testmempoolaccept(const JSONRPCRequest& request)
{
    if (request.fHelp || request.params.size() < 1 || request.params.size() > 2) {
        throw std::runtime_error(
            // clang-format off
            "testmempoolaccept [\"rawtxs\"] ( allowhighfees )\n"
            "\nReturns if raw transaction (serialized, hex-encoded) would be accepted by mempool.\n"
            "\nThis checks if the transaction violates the consensus or policy rules.\n"
            "\nSee sendrawtransaction call.\n"
            "\nArguments:\n"
            "1. [\"rawtxs\"]       (array, required) An array of hex strings of raw transactions.\n"
            "                                        Length must be one for now.\n"
            "2. allowhighfees    (boolean, optional, default=false) Allow high fees\n"
            "\nResult:\n"
            "[                   (array) The result of the mempool acceptance test for each raw transaction in the input array.\n"
            "                            Length is exactly one for now.\n"
            " {\n"
            "  \"txid\"           (string) The transaction hash in hex\n"
            "  \"allowed\"        (boolean) If the mempool allows this tx to be inserted\n"
            "  \"reject-reason\"  (string) Rejection string (only present when 'allowed' is false)\n"
            " }\n"
            "]\n"
            "\nExamples:\n"
            "\nCreate a transaction\n"
            + HelpExampleCli("createrawtransaction", "\"[{\\\"txid\\\" : \\\"mytxid\\\",\\\"vout\\\":0}]\" \"{\\\"myaddress\\\":0.01}\"") +
            "Sign the transaction, and get back the hex\n"
            + HelpExampleCli("signrawtransaction", "\"myhex\"") +
            "\nTest acceptance of the transaction (signed hex)\n"
            + HelpExampleCli("testmempoolaccept", "[\"signedhex\"]") +
            "\nAs a json rpc call\n"
            + HelpExampleRpc("testmempoolaccept", "[\"signedhex\"]")
            // clang-format on
            );
    }

    RPCTypeCheck(request.params, {UniValue::VARR, UniValue::VBOOL});
    if (request.params[0].get_array().size() != 1) {
        throw JSONRPCError(RPC_INVALID_PARAMETER, "Array must contain exactly one raw transaction for now");
    }

    CMutableTransaction mtx;
    if (!DecodeHexTx(mtx, request.params[0].get_array()[0].get_str())) {
        throw JSONRPCError(RPC_DESERIALIZATION_ERROR, "TX decode failed");
    }
    CTransactionRef tx(MakeTransactionRef(std::move(mtx)));
    const uint256& tx_hash = tx->GetHash();

    CAmount max_raw_tx_fee = ::maxTxFee;
    if (!request.params[1].isNull() && request.params[1].get_bool()) {
        max_raw_tx_fee = 0;
    }

    UniValue result(UniValue::VARR);
    UniValue result_0(UniValue::VOBJ);
    result_0.pushKV("txid", tx_hash.GetHex());

    CValidationState state;
    bool missing_inputs;
    bool test_accept_res;
    {
        LOCK(cs_main);
        test_accept_res = AcceptToMemoryPool(mempool, state, std::move(tx), &missing_inputs,
            nullptr /* plTxnReplaced */, false /* bypass_limits */, max_raw_tx_fee, /* test_accept */ true);
    }
    result_0.pushKV("allowed", test_accept_res);
    if (!test_accept_res) {
        if (state.IsInvalid()) {
            result_0.pushKV("reject-reason", strprintf("%i: %s", state.GetRejectCode(), state.GetRejectReason()));
        } else if (missing_inputs) {
            result_0.pushKV("reject-reason", "missing-inputs");
        } else {
            result_0.pushKV("reject-reason", state.GetRejectReason());
        }
    }

    result.push_back(std::move(result_0));
    return result;
}

static std::string WriteHDKeypath(std::vector<uint32_t>& keypath)
{
    std::string keypath_str = "m";
    for (uint32_t num : keypath) {
        keypath_str += "/";
        bool hardened = false;
        if (num & 0x80000000) {
            hardened = true;
            num &= ~0x80000000;
        }

        keypath_str += std::to_string(num);
        if (hardened) {
            keypath_str += "'";
        }
    }
    return keypath_str;
}

UniValue decodepsbt(const JSONRPCRequest& request)
{
    if (request.fHelp || request.params.size() != 1)
        throw std::runtime_error(
            "decodepsbt \"psbt\"\n"
            "\nReturn a JSON object representing the serialized, base64-encoded partially signed Unit-e transaction.\n"

            "\nArguments:\n"
            "1. \"psbt\"            (string, required) The PSBT base64 string\n"

            "\nResult:\n"
            "{\n"
            "  \"tx\" : {                   (json object) The decoded network-serialized unsigned transaction.\n"
            "    ...                                      The layout is the same as the output of decoderawtransaction.\n"
            "  },\n"
            "  \"unknown\" : {                (json object) The unknown global fields\n"
            "    \"key\" : \"value\"            (key-value pair) An unknown key-value pair\n"
            "     ...\n"
            "  },\n"
            "  \"inputs\" : [                 (array of json objects)\n"
            "    {\n"
            "      \"non_witness_utxo\" : {   (json object, optional) Decoded network transaction for non-witness UTXOs\n"
            "        ...\n"
            "      },\n"
            "      \"witness_utxo\" : {            (json object, optional) Transaction output for witness UTXOs\n"
            "        \"amount\" : x.xxx,           (numeric) The value in " + CURRENCY_UNIT + "\n"
            "        \"scriptPubKey\" : {          (json object)\n"
            "          \"asm\" : \"asm\",            (string) The asm\n"
            "          \"hex\" : \"hex\",            (string) The hex\n"
            "          \"type\" : \"pubkeyhash\",    (string) The type, eg 'pubkeyhash'\n"
            "          \"address\" : \"address\"     (string) Unit-e address if there is one\n"
            "        }\n"
            "      },\n"
            "      \"partial_signatures\" : {             (json object, optional)\n"
            "        \"pubkey\" : \"signature\",           (string) The public key and signature that corresponds to it.\n"
            "        ,...\n"
            "      }\n"
            "      \"sighash\" : \"type\",                  (string, optional) The sighash type to be used\n"
            "      \"redeem_script\" : {       (json object, optional)\n"
            "          \"asm\" : \"asm\",            (string) The asm\n"
            "          \"hex\" : \"hex\",            (string) The hex\n"
            "          \"type\" : \"pubkeyhash\",    (string) The type, eg 'pubkeyhash'\n"
            "        }\n"
            "      \"witness_script\" : {       (json object, optional)\n"
            "          \"asm\" : \"asm\",            (string) The asm\n"
            "          \"hex\" : \"hex\",            (string) The hex\n"
            "          \"type\" : \"pubkeyhash\",    (string) The type, eg 'pubkeyhash'\n"
            "        }\n"
            "      \"bip32_derivs\" : {          (json object, optional)\n"
            "        \"pubkey\" : {                     (json object, optional) The public key with the derivation path as the value.\n"
            "          \"master_fingerprint\" : \"fingerprint\"     (string) The fingerprint of the master key\n"
            "          \"path\" : \"path\",                         (string) The path\n"
            "        }\n"
            "        ,...\n"
            "      }\n"
            "      \"final_scriptsig\" : {       (json object, optional)\n"
            "          \"asm\" : \"asm\",            (string) The asm\n"
            "          \"hex\" : \"hex\",            (string) The hex\n"
            "        }\n"
            "       \"final_scriptwitness\": [\"hex\", ...] (array of string) hex-encoded witness data (if any)\n"
            "      \"unknown\" : {                (json object) The unknown global fields\n"
            "        \"key\" : \"value\"            (key-value pair) An unknown key-value pair\n"
            "         ...\n"
            "      },\n"
            "    }\n"
            "    ,...\n"
            "  ]\n"
            "  \"outputs\" : [                 (array of json objects)\n"
            "    {\n"
            "      \"redeem_script\" : {       (json object, optional)\n"
            "          \"asm\" : \"asm\",            (string) The asm\n"
            "          \"hex\" : \"hex\",            (string) The hex\n"
            "          \"type\" : \"pubkeyhash\",    (string) The type, eg 'pubkeyhash'\n"
            "        }\n"
            "      \"witness_script\" : {       (json object, optional)\n"
            "          \"asm\" : \"asm\",            (string) The asm\n"
            "          \"hex\" : \"hex\",            (string) The hex\n"
            "          \"type\" : \"pubkeyhash\",    (string) The type, eg 'pubkeyhash'\n"
            "      }\n"
            "      \"bip32_derivs\" : [          (array of json objects, optional)\n"
            "        {\n"
            "          \"pubkey\" : \"pubkey\",                     (string) The public key this path corresponds to\n"
            "          \"master_fingerprint\" : \"fingerprint\"     (string) The fingerprint of the master key\n"
            "          \"path\" : \"path\",                         (string) The path\n"
            "          }\n"
            "        }\n"
            "        ,...\n"
            "      ],\n"
            "      \"unknown\" : {                (json object) The unknown global fields\n"
            "        \"key\" : \"value\"            (key-value pair) An unknown key-value pair\n"
            "         ...\n"
            "      },\n"
            "    }\n"
            "    ,...\n"
            "  ]\n"
            "  \"fee\" : fee                      (numeric, optional) The transaction fee paid if all UTXOs slots in the PSBT have been filled.\n"
            "}\n"

            "\nExamples:\n"
            + HelpExampleCli("decodepsbt", "\"psbt\"")
    );

    RPCTypeCheck(request.params, {UniValue::VSTR});

    // Unserialize the transactions
    PartiallySignedTransaction psbtx;
    std::string error;
    if (!DecodePSBT(psbtx, request.params[0].get_str(), error)) {
        throw JSONRPCError(RPC_DESERIALIZATION_ERROR, strprintf("TX decode failed %s", error));
    }

    UniValue result(UniValue::VOBJ);

    // Add the decoded tx
    UniValue tx_univ(UniValue::VOBJ);
    TxToUniv(CTransaction(*psbtx.tx), uint256(), tx_univ, false);
    result.pushKV("tx", tx_univ);

    // Unknown data
    UniValue unknowns(UniValue::VOBJ);
    for (auto entry : psbtx.unknown) {
        unknowns.pushKV(HexStr(entry.first), HexStr(entry.second));
    }
    result.pushKV("unknown", unknowns);

    // inputs
    CAmount total_in = 0;
    bool have_all_utxos = true;
    UniValue inputs(UniValue::VARR);
    for (unsigned int i = 0; i < psbtx.inputs.size(); ++i) {
        const PSBTInput& input = psbtx.inputs[i];
        UniValue in(UniValue::VOBJ);
        // UTXOs
        if (!input.witness_utxo.IsNull()) {
            const CTxOut& txout = input.witness_utxo;

            UniValue out(UniValue::VOBJ);

            out.pushKV("amount", ValueFromAmount(txout.nValue));
            total_in += txout.nValue;

            UniValue o(UniValue::VOBJ);
            ScriptToUniv(txout.scriptPubKey, o, true);
            out.pushKV("scriptPubKey", o);
            in.pushKV("witness_utxo", out);
        } else if (input.non_witness_utxo) {
            UniValue non_wit(UniValue::VOBJ);
            TxToUniv(*input.non_witness_utxo, uint256(), non_wit, false);
            in.pushKV("non_witness_utxo", non_wit);
            total_in += input.non_witness_utxo->vout[psbtx.tx->vin[i].prevout.n].nValue;
        } else {
            have_all_utxos = false;
        }

        // Partial sigs
        if (!input.partial_sigs.empty()) {
            UniValue partial_sigs(UniValue::VOBJ);
            for (const auto& sig : input.partial_sigs) {
                partial_sigs.pushKV(HexStr(sig.second.first), HexStr(sig.second.second));
            }
            in.pushKV("partial_signatures", partial_sigs);
        }

        // Sighash
        if (input.sighash_type > 0) {
            in.pushKV("sighash", SighashToStr((unsigned char)input.sighash_type));
        }

        // Redeem script and witness script
        if (!input.redeem_script.empty()) {
            UniValue r(UniValue::VOBJ);
            ScriptToUniv(input.redeem_script, r, false);
            in.pushKV("redeem_script", r);
        }
        if (!input.witness_script.empty()) {
            UniValue r(UniValue::VOBJ);
            ScriptToUniv(input.witness_script, r, false);
            in.pushKV("witness_script", r);
        }

        // keypaths
        if (!input.hd_keypaths.empty()) {
            UniValue keypaths(UniValue::VARR);
            for (auto entry : input.hd_keypaths) {
                UniValue keypath(UniValue::VOBJ);
                keypath.pushKV("pubkey", HexStr(entry.first));

                uint32_t fingerprint = entry.second.at(0);
                keypath.pushKV("master_fingerprint", strprintf("%08x", bswap_32(fingerprint)));

                entry.second.erase(entry.second.begin());
                keypath.pushKV("path", WriteHDKeypath(entry.second));
                keypaths.push_back(keypath);
            }
            in.pushKV("bip32_derivs", keypaths);
        }

        // Final scriptSig and scriptwitness
        if (!input.final_script_sig.empty()) {
            UniValue scriptsig(UniValue::VOBJ);
            scriptsig.pushKV("asm", ScriptToAsmStr(input.final_script_sig, true));
            scriptsig.pushKV("hex", HexStr(input.final_script_sig));
            in.pushKV("final_scriptSig", scriptsig);
        }
        if (!input.final_script_witness.IsNull()) {
            UniValue txinwitness(UniValue::VARR);
            for (const auto& item : input.final_script_witness.stack) {
                txinwitness.push_back(HexStr(item.begin(), item.end()));
            }
            in.pushKV("final_scriptwitness", txinwitness);
        }

        // Unknown data
        if (input.unknown.size() > 0) {
            UniValue unknowns(UniValue::VOBJ);
            for (auto entry : input.unknown) {
                unknowns.pushKV(HexStr(entry.first), HexStr(entry.second));
            }
            in.pushKV("unknown", unknowns);
        }

        inputs.push_back(in);
    }
    result.pushKV("inputs", inputs);

    // outputs
    CAmount output_value = 0;
    UniValue outputs(UniValue::VARR);
    for (unsigned int i = 0; i < psbtx.outputs.size(); ++i) {
        const PSBTOutput& output = psbtx.outputs[i];
        UniValue out(UniValue::VOBJ);
        // Redeem script and witness script
        if (!output.redeem_script.empty()) {
            UniValue r(UniValue::VOBJ);
            ScriptToUniv(output.redeem_script, r, false);
            out.pushKV("redeem_script", r);
        }
        if (!output.witness_script.empty()) {
            UniValue r(UniValue::VOBJ);
            ScriptToUniv(output.witness_script, r, false);
            out.pushKV("witness_script", r);
        }

        // keypaths
        if (!output.hd_keypaths.empty()) {
            UniValue keypaths(UniValue::VARR);
            for (auto entry : output.hd_keypaths) {
                UniValue keypath(UniValue::VOBJ);
                keypath.pushKV("pubkey", HexStr(entry.first));

                uint32_t fingerprint = entry.second.at(0);
                keypath.pushKV("master_fingerprint", strprintf("%08x", bswap_32(fingerprint)));

                entry.second.erase(entry.second.begin());
                keypath.pushKV("path", WriteHDKeypath(entry.second));
                keypaths.push_back(keypath);
            }
            out.pushKV("bip32_derivs", keypaths);
        }

        // Unknown data
        if (output.unknown.size() > 0) {
            UniValue unknowns(UniValue::VOBJ);
            for (auto entry : output.unknown) {
                unknowns.pushKV(HexStr(entry.first), HexStr(entry.second));
            }
            out.pushKV("unknown", unknowns);
        }

        outputs.push_back(out);

        // Fee calculation
        output_value += psbtx.tx->vout[i].nValue;
    }
    result.pushKV("outputs", outputs);
    if (have_all_utxos) {
        result.pushKV("fee", ValueFromAmount(total_in - output_value));
    }

    return result;
}

UniValue combinepsbt(const JSONRPCRequest& request)
{
    if (request.fHelp || request.params.size() != 1)
        throw std::runtime_error(
            "combinepsbt [\"psbt\",...]\n"
            "\nCombine multiple partially signed Unit-e transactions into one transaction.\n"
            "Implements the Combiner role.\n"
            "\nArguments:\n"
            "1. \"txs\"                   (string) A json array of base64 strings of partially signed transactions\n"
            "    [\n"
            "      \"psbt\"             (string) A base64 string of a PSBT\n"
            "      ,...\n"
            "    ]\n"

            "\nResult:\n"
            "  \"psbt\"          (string) The base64-encoded partially signed transaction\n"
            "\nExamples:\n"
            + HelpExampleCli("combinepsbt", "[\"mybase64_1\", \"mybase64_2\", \"mybase64_3\"]")
        );

    RPCTypeCheck(request.params, {UniValue::VARR}, true);

    // Unserialize the transactions
    std::vector<PartiallySignedTransaction> psbtxs;
    UniValue txs = request.params[0].get_array();
    for (unsigned int i = 0; i < txs.size(); ++i) {
        PartiallySignedTransaction psbtx;
        std::string error;
        if (!DecodePSBT(psbtx, txs[i].get_str(), error)) {
            throw JSONRPCError(RPC_DESERIALIZATION_ERROR, strprintf("TX decode failed %s", error));
        }
        psbtxs.push_back(psbtx);
    }

    PartiallySignedTransaction merged_psbt(psbtxs[0]); // Copy the first one

    // Merge
    for (auto it = std::next(psbtxs.begin()); it != psbtxs.end(); ++it) {
        if (*it != merged_psbt) {
            throw JSONRPCError(RPC_INVALID_PARAMETER, "PSBTs do not refer to the same transactions.");
        }
        merged_psbt.Merge(*it);
    }
    if (!merged_psbt.IsSane()) {
        throw JSONRPCError(RPC_INVALID_PARAMETER, "Merged PSBT is inconsistent");
    }

    UniValue result(UniValue::VOBJ);
    CDataStream ssTx(SER_NETWORK, PROTOCOL_VERSION);
    ssTx << merged_psbt;
    return EncodeBase64((unsigned char*)ssTx.data(), ssTx.size());
}

UniValue finalizepsbt(const JSONRPCRequest& request)
{
    if (request.fHelp || request.params.size() < 1 || request.params.size() > 2)
        throw std::runtime_error(
            "finalizepsbt \"psbt\" ( extract )\n"
            "Finalize the inputs of a PSBT. If the transaction is fully signed, it will produce a\n"
            "network serialized transaction which can be broadcast with sendrawtransaction. Otherwise a PSBT will be\n"
            "created which has the final_scriptSig and final_scriptWitness fields filled for inputs that are complete.\n"
            "Implements the Finalizer and Extractor roles.\n"
            "\nArguments:\n"
            "1. \"psbt\"                 (string) A base64 string of a PSBT\n"
            "2. \"extract\"              (boolean, optional, default=true) If true and the transaction is complete, \n"
            "                             extract and return the complete transaction in normal network serialization instead of the PSBT.\n"

            "\nResult:\n"
            "{\n"
            "  \"psbt\" : \"value\",          (string) The base64-encoded partially signed transaction if not extracted\n"
            "  \"hex\" : \"value\",           (string) The hex-encoded network transaction if extracted\n"
            "  \"complete\" : true|false,   (boolean) If the transaction has a complete set of signatures\n"
            "  ]\n"
            "}\n"

            "\nExamples:\n"
            + HelpExampleCli("finalizepsbt", "\"psbt\"")
        );

    RPCTypeCheck(request.params, {UniValue::VSTR, UniValue::VBOOL}, true);

    // Unserialize the transactions
    PartiallySignedTransaction psbtx;
    std::string error;
    if (!DecodePSBT(psbtx, request.params[0].get_str(), error)) {
        throw JSONRPCError(RPC_DESERIALIZATION_ERROR, strprintf("TX decode failed %s", error));
    }

    // Finalize input signatures -- in case we have partial signatures that add up to a complete
    //   signature, but have not combined them yet (e.g. because the combiner that created this
    //   PartiallySignedTransaction did not understand them), this will combine them into a final
    //   script.
    bool complete = true;
    for (unsigned int i = 0; i < psbtx.tx->vin.size(); ++i) {
        SignatureData sigdata;
        complete &= SignPSBTInput(DUMMY_SIGNING_PROVIDER, psbtx, sigdata, i, SIGHASH_ALL);
    }

    UniValue result(UniValue::VOBJ);
    CDataStream ssTx(SER_NETWORK, PROTOCOL_VERSION);
    bool extract = request.params[1].isNull() || (!request.params[1].isNull() && request.params[1].get_bool());
    if (complete && extract) {
        CMutableTransaction mtx(*psbtx.tx);
        for (unsigned int i = 0; i < mtx.vin.size(); ++i) {
            mtx.vin[i].scriptSig = psbtx.inputs[i].final_script_sig;
            mtx.vin[i].scriptWitness = psbtx.inputs[i].final_script_witness;
        }
        ssTx << mtx;
        result.pushKV("hex", HexStr(ssTx.str()));
    } else {
        ssTx << psbtx;
        result.pushKV("psbt", EncodeBase64(ssTx.str()));
    }
    result.pushKV("complete", complete);

    return result;
}

UniValue createpsbt(const JSONRPCRequest& request)
{
    if (request.fHelp || request.params.size() < 2 || request.params.size() > 4)
        throw std::runtime_error(
                            "createpsbt [{\"txid\":\"id\",\"vout\":n},...] [{\"address\":amount},{\"data\":\"hex\"},...] ( locktime ) ( replaceable )\n"
                            "\nCreates a transaction in the Partially Signed Transaction format.\n"
                            "Implements the Creator role.\n"
                            "\nArguments:\n"
                            "1. \"inputs\"                (array, required) A json array of json objects\n"
                            "     [\n"
                            "       {\n"
                            "         \"txid\":\"id\",      (string, required) The transaction id\n"
                            "         \"vout\":n,         (numeric, required) The output number\n"
                            "         \"sequence\":n      (numeric, optional) The sequence number\n"
                            "       } \n"
                            "       ,...\n"
                            "     ]\n"
                            "2. \"outputs\"               (array, required) a json array with outputs (key-value pairs), where none of the keys are duplicated.\n"
                            "That is, each address can only appear once and there can only be one 'data' object.\n"
                            "   [\n"
                            "    {\n"
                            "      \"address\": x.xxx,    (obj, optional) A key-value pair. The key (string) is the Unit-e address, the value (float or string) is the amount in " + CURRENCY_UNIT + "\n"
                            "    },\n"
                            "    {\n"
                            "      \"data\": \"hex\"        (obj, optional) A key-value pair. The key must be \"data\", the value is hex encoded data\n"
                            "    }\n"
                            "    ,...                     More key-value pairs of the above form. For compatibility reasons, a dictionary, which holds the key-value pairs directly, is also\n"
                            "                             accepted as second parameter.\n"
                            "   ]\n"
                            "3. locktime                  (numeric, optional, default=0) Raw locktime. Non-0 value also locktime-activates inputs\n"
                            "4. replaceable               (boolean, optional, default=false) Marks this transaction as BIP125 replaceable.\n"
                            "                             Allows this transaction to be replaced by a transaction with higher fees. If provided, it is an error if explicit sequence numbers are incompatible.\n"
                            "\nResult:\n"
                            "  \"psbt\"        (string)  The resulting raw transaction (base64-encoded string)\n"
                            "\nExamples:\n"
                            + HelpExampleCli("createpsbt", "\"[{\\\"txid\\\":\\\"myid\\\",\\\"vout\\\":0}]\" \"[{\\\"data\\\":\\\"00010203\\\"}]\"")
                            );


    RPCTypeCheck(request.params, {
        UniValue::VARR,
        UniValueType(), // ARR or OBJ, checked later
        UniValue::VNUM,
        UniValue::VBOOL,
        }, true
    );

    CMutableTransaction rawTx = ConstructTransaction(request.params[0], request.params[1], request.params[2], request.params[3]);

    // Make a blank psbt
    PartiallySignedTransaction psbtx;
    psbtx.tx = rawTx;
    for (unsigned int i = 0; i < rawTx.vin.size(); ++i) {
        psbtx.inputs.push_back(PSBTInput());
    }
    for (unsigned int i = 0; i < rawTx.vout.size(); ++i) {
        psbtx.outputs.push_back(PSBTOutput());
    }

    // Serialize the PSBT
    CDataStream ssTx(SER_NETWORK, PROTOCOL_VERSION);
    ssTx << psbtx;

    return EncodeBase64((unsigned char*)ssTx.data(), ssTx.size());
}

UniValue converttopsbt(const JSONRPCRequest& request)
{
    if (request.fHelp || request.params.size() < 1 || request.params.size() > 3)
        throw std::runtime_error(
                            "converttopsbt \"hexstring\" ( permitsigdata iswitness )\n"
                            "\nConverts a network serialized transaction to a PSBT. This should be used only with createrawtransaction and fundrawtransaction\n"
                            "createpsbt and walletcreatefundedpsbt should be used for new applications.\n"
                            "\nArguments:\n"
                            "1. \"hexstring\"              (string, required) The hex string of a raw transaction\n"
                            "2. permitsigdata           (boolean, optional, default=false) If true, any signatures in the input will be discarded and conversion.\n"
                            "                              will continue. If false, RPC will fail if any signatures are present.\n"
                            "3. iswitness               (boolean, optional) Whether the transaction hex is a serialized witness transaction.\n"
                            "                              If iswitness is not present, heuristic tests will be used in decoding. If true, only witness deserializaion\n"
                            "                              will be tried. If false, only non-witness deserialization wil be tried. Only has an effect if\n"
                            "                              permitsigdata is true.\n"
                            "\nResult:\n"
                            "  \"psbt\"        (string)  The resulting raw transaction (base64-encoded string)\n"
                            "\nExamples:\n"
                            "\nCreate a transaction\n"
                            + HelpExampleCli("createrawtransaction", "\"[{\\\"txid\\\":\\\"myid\\\",\\\"vout\\\":0}]\" \"[{\\\"data\\\":\\\"00010203\\\"}]\"") +
                            "\nConvert the transaction to a PSBT\n"
                            + HelpExampleCli("converttopsbt", "\"rawtransaction\"")
                            );


    RPCTypeCheck(request.params, {UniValue::VSTR, UniValue::VBOOL, UniValue::VBOOL}, true);

    // parse hex string from parameter
    CMutableTransaction tx;
    bool permitsigdata = request.params[1].isNull() ? false : request.params[1].get_bool();
    bool witness_specified = !request.params[2].isNull();
    bool iswitness = witness_specified ? request.params[2].get_bool() : false;
    bool try_witness = permitsigdata ? (witness_specified ? iswitness : true) : false;
    bool try_no_witness = permitsigdata ? (witness_specified ? !iswitness : true) : true;
    if (!DecodeHexTx(tx, request.params[0].get_str(), try_no_witness, try_witness)) {
        throw JSONRPCError(RPC_DESERIALIZATION_ERROR, "TX decode failed");
    }

    // Remove all scriptSigs and scriptWitnesses from inputs
    for (CTxIn& input : tx.vin) {
        if ((!input.scriptSig.empty() || !input.scriptWitness.IsNull()) && !permitsigdata) {
            throw JSONRPCError(RPC_DESERIALIZATION_ERROR, "Inputs must not have scriptSigs and scriptWitnesses");
        }
        input.scriptSig.clear();
        input.scriptWitness.SetNull();
    }

    // Make a blank psbt
    PartiallySignedTransaction psbtx;
    psbtx.tx = tx;
    for (unsigned int i = 0; i < tx.vin.size(); ++i) {
        psbtx.inputs.push_back(PSBTInput());
    }
    for (unsigned int i = 0; i < tx.vout.size(); ++i) {
        psbtx.outputs.push_back(PSBTOutput());
    }

    // Serialize the PSBT
    CDataStream ssTx(SER_NETWORK, PROTOCOL_VERSION);
    ssTx << psbtx;

    return EncodeBase64((unsigned char*)ssTx.data(), ssTx.size());
}

static const CRPCCommand commands[] =
{ //  category              name                            actor (function)            argNames
  //  --------------------- ------------------------        -----------------------     ----------
    { "rawtransactions",    "getrawtransaction",            &getrawtransaction,         {"txid","verbose","blockhash"} },
    { "rawtransactions",    "createrawtransaction",         &createrawtransaction,      {"inputs","outputs","locktime","replaceable"} },
    { "rawtransactions",    "decoderawtransaction",         &decoderawtransaction,      {"hexstring","iswitness"} },
    { "rawtransactions",    "decodescript",                 &decodescript,              {"hexstring"} },
    { "rawtransactions",    "sendrawtransaction",           &sendrawtransaction,        {"hexstring","allowhighfees"} },
    { "rawtransactions",    "combinerawtransaction",        &combinerawtransaction,     {"txs"} },
    { "rawtransactions",    "signrawtransaction",           &signrawtransaction,        {"hexstring","prevtxs","privkeys","sighashtype"} }, /* uses wallet if enabled */
    { "rawtransactions",    "signrawtransactionwithkey",    &signrawtransactionwithkey, {"hexstring","privkeys","prevtxs","sighashtype"} },
    { "rawtransactions",    "testmempoolaccept",            &testmempoolaccept,         {"rawtxs","allowhighfees"} },
    { "rawtransactions",    "decodepsbt",                   &decodepsbt,                {"psbt"} },
    { "rawtransactions",    "combinepsbt",                  &combinepsbt,               {"txs"} },
    { "rawtransactions",    "finalizepsbt",                 &finalizepsbt,              {"psbt", "extract"} },
    { "rawtransactions",    "createpsbt",                   &createpsbt,                {"inputs","outputs","locktime","replaceable"} },
    { "rawtransactions",    "converttopsbt",                &converttopsbt,             {"hexstring","permitsigdata","iswitness"} },

    { "blockchain",         "gettxoutproof",                &gettxoutproof,             {"txids", "blockhash"} },
    { "blockchain",         "verifytxoutproof",             &verifytxoutproof,          {"proof"} },
=======
UniValue extractvotefromsignature(const JSONRPCRequest &request) {
    if (request.fHelp || request.params.size() != 1) {
        throw std::runtime_error(
            "extractvotefromsignature\n"
            "\nReturns JSON representation of decoded vote\n"
            "\nArguments:\n"
            "1. \"signature\"               (string).\n"
            "Result:\n"
            "{\n"
            "  \"validator_address\": xxxx   (string) the validator address\n"
            "  \"target_hash\": xxxx\n      (string) the target hash"
            "  \"source_epoch\": xxxx       (numeric) the source epoch\n"
            "  \"target_epoch\": xxxx       (numeric) the target epoch\n"
            "}\n"
            "\n"
            + HelpExampleCli("extractvotefromsignature", "\"hexstring\"")
            + HelpExampleRpc("extractvotefromsignature", "\"hexstring\""));
    }
    esperanza::Vote vote;
    std::vector<unsigned char> vote_sig_out;

    UniValue r(UniValue::VOBJ);
    CScript script;
    if (request.params[0].get_str().size() > 0) {
        std::vector<unsigned char> data(ParseHexV(request.params[0].get_str(), "signature"));
        script = CScript(data.begin(), data.end());
    }

    if (!CScript::ExtractVoteFromVoteSignature(script, vote, vote_sig_out)) {
        throw JSONRPCError(RPC_DESERIALIZATION_ERROR, "script decode failed");
    }

    r.push_back(Pair("validator_address", vote.m_validator_address.GetHex()));
    r.push_back(Pair("target_hash", vote.m_target_hash.GetHex()));
    r.push_back(Pair("source_epoch", (uint64_t)vote.m_source_epoch));
    r.push_back(Pair("target_epoch", (uint64_t)vote.m_target_epoch));
    return r;
}

static const CRPCCommand commands[] =
{ //  category              name                        actor (function)           argNames
  //  --------------------- --------------------------  -------------------------  ----------
    { "rawtransactions",    "getrawtransaction",        &getrawtransaction,        {"txid","verbose","blockhash"} },
    { "rawtransactions",    "createrawtransaction",     &createrawtransaction,     {"inputs","outputs","locktime","replaceable"} },
    { "rawtransactions",    "decoderawtransaction",     &decoderawtransaction,     {"hexstring","iswitness"} },
    { "rawtransactions",    "decodescript",             &decodescript,             {"hexstring"} },
    { "rawtransactions",    "sendrawtransaction",       &sendrawtransaction,       {"hexstring","allowhighfees"} },
    { "rawtransactions",    "combinerawtransaction",    &combinerawtransaction,    {"txs"} },
    { "rawtransactions",    "signrawtransaction",       &signrawtransaction,       {"hexstring","prevtxs","privkeys","sighashtype"} }, /* uses wallet if enabled */
    { "rawtransactions",    "extractvotefromsignature", &extractvotefromsignature, {"hexstring"}},

    { "blockchain",         "gettxoutproof",            &gettxoutproof,          {"txids", "blockhash"} },
    { "blockchain",         "verifytxoutproof",         &verifytxoutproof,       {"proof"} },
>>>>>>> 7e67c75d
};

void RegisterRawTransactionRPCCommands(CRPCTable &t)
{
    for (unsigned int vcidx = 0; vcidx < ARRAYLEN(commands); vcidx++)
        t.appendCommand(commands[vcidx].name, &commands[vcidx]);
}<|MERGE_RESOLUTION|>--- conflicted
+++ resolved
@@ -36,6 +36,7 @@
 #include <future>
 #include <stdint.h>
 
+#include <byteswap.h>
 #include <univalue.h>
 
 
@@ -761,7 +762,7 @@
                 sigdata.MergeSignatureData(DataFromTransaction(txv, i, coin.out));
             }
         }
-        ProduceSignature(DUMMY_SIGNING_PROVIDER, MutableTransactionSignatureCreator(&mergedTx, i, coin.out.nValue, 1), coin.out.scriptPubKey, sigdata);
+        ProduceSignature(DUMMY_SIGNING_PROVIDER, MutableTransactionSignatureCreator(&mergedTx, i, coin.out.nValue, 1), coin.out.scriptPubKey, sigdata, &txConst);
 
         UpdateInput(txin, sigdata);
     }
@@ -890,15 +891,14 @@
         SignatureData sigdata = DataFromTransaction(mtx, i, coin.out);
         // Only sign SIGHASH_SINGLE if there's a corresponding output:
         if (!fHashSingle || (i < mtx.vout.size())) {
-            ProduceSignature(*keystore, MutableTransactionSignatureCreator(&mtx, i, amount, nHashType), prevPubKey, sigdata);
+            ProduceSignature(*keystore, MutableTransactionSignatureCreator(&mtx, i, amount, nHashType), prevPubKey, sigdata, &txConst);
         }
 
         // Votes don't need to combine the sigdata and the scriptSig cause the
         // sigdata contains the vote already
-        // MIHAI: FIXME: CombineSignatures has been removed
-        // if (mtx.GetType() != +TxType::VOTE) {
-        //    sigdata = CombineSignatures(prevPubKey, TransactionSignatureChecker(&txConst, i, amount), sigdata, DataFromTransaction(mtx, i));
-        // }
+        if (mtx.GetType() != +TxType::VOTE) {
+            sigdata.MergeSignatureData(DataFromTransaction(mtx, i, coin.out));
+        }
 
         UpdateInput(txin, sigdata);
 
@@ -1205,7 +1205,45 @@
     return hashTx.GetHex();
 }
 
-<<<<<<< HEAD
+UniValue extractvotefromsignature(const JSONRPCRequest &request) {
+    if (request.fHelp || request.params.size() != 1) {
+        throw std::runtime_error(
+            "extractvotefromsignature\n"
+            "\nReturns JSON representation of decoded vote\n"
+            "\nArguments:\n"
+            "1. \"signature\"               (string).\n"
+            "Result:\n"
+            "{\n"
+            "  \"validator_address\": xxxx   (string) the validator address\n"
+            "  \"target_hash\": xxxx\n      (string) the target hash"
+            "  \"source_epoch\": xxxx       (numeric) the source epoch\n"
+            "  \"target_epoch\": xxxx       (numeric) the target epoch\n"
+            "}\n"
+            "\n"
+            + HelpExampleCli("extractvotefromsignature", "\"hexstring\"")
+            + HelpExampleRpc("extractvotefromsignature", "\"hexstring\""));
+    }
+    esperanza::Vote vote;
+    std::vector<unsigned char> vote_sig_out;
+
+    UniValue r(UniValue::VOBJ);
+    CScript script;
+    if (request.params[0].get_str().size() > 0) {
+        std::vector<unsigned char> data(ParseHexV(request.params[0].get_str(), "signature"));
+        script = CScript(data.begin(), data.end());
+    }
+
+    if (!CScript::ExtractVoteFromVoteSignature(script, vote, vote_sig_out)) {
+        throw JSONRPCError(RPC_DESERIALIZATION_ERROR, "script decode failed");
+    }
+
+    r.push_back(Pair("validator_address", vote.m_validator_address.GetHex()));
+    r.push_back(Pair("target_hash", vote.m_target_hash.GetHex()));
+    r.push_back(Pair("source_epoch", (uint64_t)vote.m_source_epoch));
+    r.push_back(Pair("target_epoch", (uint64_t)vote.m_target_epoch));
+    return r;
+}
+
 static UniValue testmempoolaccept(const JSONRPCRequest& request)
 {
     if (request.fHelp || request.params.size() < 1 || request.params.size() > 2) {
@@ -1845,6 +1883,7 @@
     { "rawtransactions",    "combinerawtransaction",        &combinerawtransaction,     {"txs"} },
     { "rawtransactions",    "signrawtransaction",           &signrawtransaction,        {"hexstring","prevtxs","privkeys","sighashtype"} }, /* uses wallet if enabled */
     { "rawtransactions",    "signrawtransactionwithkey",    &signrawtransactionwithkey, {"hexstring","privkeys","prevtxs","sighashtype"} },
+    { "rawtransactions",    "extractvotefromsignature",     &extractvotefromsignature,  {"hexstring"}},
     { "rawtransactions",    "testmempoolaccept",            &testmempoolaccept,         {"rawtxs","allowhighfees"} },
     { "rawtransactions",    "decodepsbt",                   &decodepsbt,                {"psbt"} },
     { "rawtransactions",    "combinepsbt",                  &combinepsbt,               {"txs"} },
@@ -1854,61 +1893,6 @@
 
     { "blockchain",         "gettxoutproof",                &gettxoutproof,             {"txids", "blockhash"} },
     { "blockchain",         "verifytxoutproof",             &verifytxoutproof,          {"proof"} },
-=======
-UniValue extractvotefromsignature(const JSONRPCRequest &request) {
-    if (request.fHelp || request.params.size() != 1) {
-        throw std::runtime_error(
-            "extractvotefromsignature\n"
-            "\nReturns JSON representation of decoded vote\n"
-            "\nArguments:\n"
-            "1. \"signature\"               (string).\n"
-            "Result:\n"
-            "{\n"
-            "  \"validator_address\": xxxx   (string) the validator address\n"
-            "  \"target_hash\": xxxx\n      (string) the target hash"
-            "  \"source_epoch\": xxxx       (numeric) the source epoch\n"
-            "  \"target_epoch\": xxxx       (numeric) the target epoch\n"
-            "}\n"
-            "\n"
-            + HelpExampleCli("extractvotefromsignature", "\"hexstring\"")
-            + HelpExampleRpc("extractvotefromsignature", "\"hexstring\""));
-    }
-    esperanza::Vote vote;
-    std::vector<unsigned char> vote_sig_out;
-
-    UniValue r(UniValue::VOBJ);
-    CScript script;
-    if (request.params[0].get_str().size() > 0) {
-        std::vector<unsigned char> data(ParseHexV(request.params[0].get_str(), "signature"));
-        script = CScript(data.begin(), data.end());
-    }
-
-    if (!CScript::ExtractVoteFromVoteSignature(script, vote, vote_sig_out)) {
-        throw JSONRPCError(RPC_DESERIALIZATION_ERROR, "script decode failed");
-    }
-
-    r.push_back(Pair("validator_address", vote.m_validator_address.GetHex()));
-    r.push_back(Pair("target_hash", vote.m_target_hash.GetHex()));
-    r.push_back(Pair("source_epoch", (uint64_t)vote.m_source_epoch));
-    r.push_back(Pair("target_epoch", (uint64_t)vote.m_target_epoch));
-    return r;
-}
-
-static const CRPCCommand commands[] =
-{ //  category              name                        actor (function)           argNames
-  //  --------------------- --------------------------  -------------------------  ----------
-    { "rawtransactions",    "getrawtransaction",        &getrawtransaction,        {"txid","verbose","blockhash"} },
-    { "rawtransactions",    "createrawtransaction",     &createrawtransaction,     {"inputs","outputs","locktime","replaceable"} },
-    { "rawtransactions",    "decoderawtransaction",     &decoderawtransaction,     {"hexstring","iswitness"} },
-    { "rawtransactions",    "decodescript",             &decodescript,             {"hexstring"} },
-    { "rawtransactions",    "sendrawtransaction",       &sendrawtransaction,       {"hexstring","allowhighfees"} },
-    { "rawtransactions",    "combinerawtransaction",    &combinerawtransaction,    {"txs"} },
-    { "rawtransactions",    "signrawtransaction",       &signrawtransaction,       {"hexstring","prevtxs","privkeys","sighashtype"} }, /* uses wallet if enabled */
-    { "rawtransactions",    "extractvotefromsignature", &extractvotefromsignature, {"hexstring"}},
-
-    { "blockchain",         "gettxoutproof",            &gettxoutproof,          {"txids", "blockhash"} },
-    { "blockchain",         "verifytxoutproof",         &verifytxoutproof,       {"proof"} },
->>>>>>> 7e67c75d
 };
 
 void RegisterRawTransactionRPCCommands(CRPCTable &t)
