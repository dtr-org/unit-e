// Copyright (c) 2010 Satoshi Nakamoto
// Copyright (c) 2009-2018 The Bitcoin Core developers
// Distributed under the MIT software license, see the accompanying
// file COPYING or http://www.opensource.org/licenses/mit-license.php.

#include <chain.h>
#include <chainparams.h>
#include <coins.h>
#include <compat/byteswap.h>
#include <consensus/validation.h>
#include <core_io.h>
#include <index/txindex.h>
#include <keystore.h>
#include <validation.h>
#include <validationinterface.h>
#include <key_io.h>
#include <merkleblock.h>
#include <net.h>
#include <policy/policy.h>
#include <policy/rbf.h>
#include <primitives/transaction.h>
#include <rpc/rawtransaction.h>
#include <rpc/server.h>
#include <script/script.h>
#include <script/script_error.h>
#include <script/sign.h>
#include <script/standard.h>
#include <txmempool.h>
#include <uint256.h>
#include <utilstrencodings.h>
#ifdef ENABLE_WALLET
#include <wallet/wallet.h>
#include <wallet/rpcwallet.h>
#endif

#include <future>
#include <stdint.h>

#include <byteswap.h>
#include <univalue.h>


static void TxToJSON(const CTransaction& tx, const uint256 hashBlock, UniValue& entry)
{
    // Call into TxToUniv() in unite-common to decode the transaction hex.
    //
    // Blockchain contextual information (confirmations and blocktime) is not
    // available to code in unite-common, so we query them here and push the
    // data into the returned UniValue.
    TxToUniv(tx, uint256(), entry, true, RPCSerializationFlags());

    if (!hashBlock.IsNull()) {
        LOCK(cs_main);

        entry.pushKV("blockhash", hashBlock.GetHex());
        CBlockIndex* pindex = LookupBlockIndex(hashBlock);
        if (pindex) {
            if (chainActive.Contains(pindex)) {
                entry.pushKV("confirmations", 1 + chainActive.Height() - pindex->nHeight);
                entry.pushKV("time", pindex->GetBlockTime());
                entry.pushKV("blocktime", pindex->GetBlockTime());
            }
            else
                entry.pushKV("confirmations", 0);
        }
    }
}

static UniValue getrawtransaction(const JSONRPCRequest& request)
{
    if (request.fHelp || request.params.size() < 1 || request.params.size() > 3)
        throw std::runtime_error(
            "getrawtransaction \"txid\" ( verbose \"blockhash\" )\n"

            "\nNOTE: By default this function only works for mempool transactions. If the -txindex option is\n"
            "enabled, it also works for blockchain transactions. If the block which contains the transaction\n"
            "is known, its hash can be provided even for nodes without -txindex. Note that if a blockhash is\n"
            "provided, only that block will be searched and if the transaction is in the mempool or other\n"
            "blocks, or if this node does not have the given block available, the transaction will not be found.\n"
            "DEPRECATED: for now, it also works for transactions with unspent outputs.\n"

            "\nReturn the raw transaction data.\n"
            "\nIf verbose is 'true', returns an Object with information about 'txid'.\n"
            "If verbose is 'false' or omitted, returns a string that is serialized, hex-encoded data for 'txid'.\n"

            "\nArguments:\n"
            "1. \"txid\"      (string, required) The transaction id\n"
            "2. verbose     (bool, optional, default=false) If false, return a string, otherwise return a json object\n"
            "3. \"blockhash\" (string, optional) The block in which to look for the transaction\n"

            "\nResult (if verbose is not set or set to false):\n"
            "\"data\"      (string) The serialized, hex-encoded data for 'txid'\n"

            "\nResult (if verbose is set to true):\n"
            "{\n"
            "  \"in_active_chain\": b, (bool) Whether specified block is in the active chain or not (only present with explicit \"blockhash\" argument)\n"
            "  \"hex\" : \"data\",       (string) The serialized, hex-encoded data for 'txid'\n"
            "  \"txid\" : \"id\",        (string) The transaction id (same as provided)\n"
            "  \"hash\" : \"id\",        (string) The transaction hash (differs from txid for witness transactions)\n"
            "  \"size\" : n,             (numeric) The serialized transaction size\n"
            "  \"vsize\" : n,            (numeric) The virtual transaction size (differs from size for witness transactions)\n"
            "  \"weight\" : n,           (numeric) The transaction's weight (between vsize*4-3 and vsize*4)\n"
            "  \"version\" : n,          (numeric) The version\n"
            "  \"locktime\" : ttt,       (numeric) The lock time\n"
            "  \"vin\" : [               (array of json objects)\n"
            "     {\n"
            "       \"txid\": \"id\",    (string) The transaction id\n"
            "       \"vout\": n,         (numeric) \n"
            "       \"scriptSig\": {     (json object) The script\n"
            "         \"asm\": \"asm\",  (string) asm\n"
            "         \"hex\": \"hex\"   (string) hex\n"
            "       },\n"
            "       \"sequence\": n      (numeric) The script sequence number\n"
            "       \"txinwitness\": [\"hex\", ...] (array of string) hex-encoded witness data (if any)\n"
            "     }\n"
            "     ,...\n"
            "  ],\n"
            "  \"vout\" : [              (array of json objects)\n"
            "     {\n"
            "       \"value\" : x.xxx,            (numeric) The value in " + CURRENCY_UNIT + "\n"
            "       \"n\" : n,                    (numeric) index\n"
            "       \"scriptPubKey\" : {          (json object)\n"
            "         \"asm\" : \"asm\",          (string) the asm\n"
            "         \"hex\" : \"hex\",          (string) the hex\n"
            "         \"reqSigs\" : n,            (numeric) The required sigs\n"
            "         \"type\" : \"pubkeyhash\",  (string) The type, eg 'pubkeyhash'\n"
            "         \"addresses\" : [           (json array of string)\n"
            "           \"address\"        (string) Unit-e address\n"
            "           ,...\n"
            "         ]\n"
            "       }\n"
            "     }\n"
            "     ,...\n"
            "  ],\n"
            "  \"blockhash\" : \"hash\",   (string) the block hash\n"
            "  \"confirmations\" : n,      (numeric) The confirmations\n"
            "  \"time\" : ttt,             (numeric) The transaction time in seconds since epoch (Jan 1 1970 GMT)\n"
            "  \"blocktime\" : ttt         (numeric) The block time in seconds since epoch (Jan 1 1970 GMT)\n"
            "}\n"

            "\nExamples:\n"
            + HelpExampleCli("getrawtransaction", "\"mytxid\"")
            + HelpExampleCli("getrawtransaction", "\"mytxid\" true")
            + HelpExampleRpc("getrawtransaction", "\"mytxid\", true")
            + HelpExampleCli("getrawtransaction", "\"mytxid\" false \"myblockhash\"")
            + HelpExampleCli("getrawtransaction", "\"mytxid\" true \"myblockhash\"")
        );

    bool in_active_chain = true;
    uint256 hash = ParseHashV(request.params[0], "parameter 1");
    CBlockIndex* blockindex = nullptr;

    // Accept either a bool (true) or a num (>=1) to indicate verbose output.
    bool fVerbose = false;
    if (!request.params[1].isNull()) {
        fVerbose = request.params[1].isNum() ? (request.params[1].get_int() != 0) : request.params[1].get_bool();
    }

    if (!request.params[2].isNull()) {
        LOCK(cs_main);

        uint256 blockhash = ParseHashV(request.params[2], "parameter 3");
        blockindex = LookupBlockIndex(blockhash);
        if (!blockindex) {
            throw JSONRPCError(RPC_INVALID_ADDRESS_OR_KEY, "Block hash not found");
        }
        in_active_chain = chainActive.Contains(blockindex);
    }

    bool f_txindex_ready = false;
    if (g_txindex && !blockindex) {
        f_txindex_ready = g_txindex->BlockUntilSyncedToCurrentChain();
    }

    CTransactionRef tx;
    uint256 hash_block;
    if (!GetTransaction(hash, tx, Params().GetConsensus(), hash_block, true, blockindex)) {
        std::string errmsg;
        if (blockindex) {
            if (!(blockindex->nStatus & BLOCK_HAVE_DATA)) {
                throw JSONRPCError(RPC_MISC_ERROR, "Block not available");
            }
            errmsg = "No such transaction found in the provided block";
        } else if (!g_txindex) {
            errmsg = "No such mempool transaction. Use -txindex to enable blockchain transaction queries";
        } else if (!f_txindex_ready) {
            errmsg = "No such mempool transaction. Blockchain transactions are still in the process of being indexed";
        } else {
            errmsg = "No such mempool or blockchain transaction";
        }
        throw JSONRPCError(RPC_INVALID_ADDRESS_OR_KEY, errmsg + ". Use gettransaction for wallet transactions.");
    }

    if (!fVerbose) {
        return EncodeHexTx(*tx, RPCSerializationFlags());
    }

    UniValue result(UniValue::VOBJ);
    if (blockindex) result.pushKV("in_active_chain", in_active_chain);
    TxToJSON(*tx, hash_block, result);
    return result;
}

static UniValue gettxoutproof(const JSONRPCRequest& request)
{
    if (request.fHelp || (request.params.size() != 1 && request.params.size() != 2))
        throw std::runtime_error(
            "gettxoutproof [\"txid\",...] ( blockhash )\n"
            "\nReturns a hex-encoded proof that \"txid\" was included in a block.\n"
            "\nNOTE: By default this function only works sometimes. This is when there is an\n"
            "unspent output in the utxo for this transaction. To make it always work,\n"
            "you need to maintain a transaction index, using the -txindex command line option or\n"
            "specify the block in which the transaction is included manually (by blockhash).\n"
            "\nArguments:\n"
            "1. \"txids\"       (string) A json array of txids to filter\n"
            "    [\n"
            "      \"txid\"     (string) A transaction hash\n"
            "      ,...\n"
            "    ]\n"
            "2. \"blockhash\"   (string, optional) If specified, looks for txid in the block with this hash\n"
            "\nResult:\n"
            "\"data\"           (string) A string that is a serialized, hex-encoded data for the proof.\n"
        );

    std::set<uint256> setTxids;
    uint256 oneTxid;
    UniValue txids = request.params[0].get_array();
    for (unsigned int idx = 0; idx < txids.size(); idx++) {
        const UniValue& txid = txids[idx];
        if (txid.get_str().length() != 64 || !IsHex(txid.get_str()))
            throw JSONRPCError(RPC_INVALID_PARAMETER, std::string("Invalid txid ")+txid.get_str());
        uint256 hash(uint256S(txid.get_str()));
        if (setTxids.count(hash))
            throw JSONRPCError(RPC_INVALID_PARAMETER, std::string("Invalid parameter, duplicated txid: ")+txid.get_str());
       setTxids.insert(hash);
       oneTxid = hash;
    }

    CBlockIndex* pblockindex = nullptr;
    uint256 hashBlock;
    if (!request.params[1].isNull()) {
        LOCK(cs_main);
        hashBlock = uint256S(request.params[1].get_str());
        pblockindex = LookupBlockIndex(hashBlock);
        if (!pblockindex) {
            throw JSONRPCError(RPC_INVALID_ADDRESS_OR_KEY, "Block not found");
        }
    } else {
        LOCK(cs_main);

        // Loop through txids and try to find which block they're in. Exit loop once a block is found.
        for (const auto& tx : setTxids) {
            const Coin& coin = AccessByTxid(*pcoinsTip, tx);
            if (!coin.IsSpent()) {
                pblockindex = chainActive[coin.nHeight];
                break;
            }
        }
    }


    // Allow txindex to catch up if we need to query it and before we acquire cs_main.
    if (g_txindex && !pblockindex) {
        g_txindex->BlockUntilSyncedToCurrentChain();
    }

    LOCK(cs_main);

    if (pblockindex == nullptr)
    {
        CTransactionRef tx;
        if (!GetTransaction(oneTxid, tx, Params().GetConsensus(), hashBlock, false) || hashBlock.IsNull())
            throw JSONRPCError(RPC_INVALID_ADDRESS_OR_KEY, "Transaction not yet in block");
        pblockindex = LookupBlockIndex(hashBlock);
        if (!pblockindex) {
            throw JSONRPCError(RPC_INTERNAL_ERROR, "Transaction index corrupt");
        }
    }

    CBlock block;
    if(!ReadBlockFromDisk(block, pblockindex, Params().GetConsensus()))
        throw JSONRPCError(RPC_INTERNAL_ERROR, "Can't read block from disk");

    unsigned int ntxFound = 0;
    for (const auto& tx : block.vtx)
        if (setTxids.count(tx->GetHash()))
            ntxFound++;
    if (ntxFound != setTxids.size())
        throw JSONRPCError(RPC_INVALID_ADDRESS_OR_KEY, "Not all transactions found in specified or retrieved block");

    CDataStream ssMB(SER_NETWORK, PROTOCOL_VERSION | SERIALIZE_TRANSACTION_NO_WITNESS);
    CMerkleBlock mb(block, setTxids);
    ssMB << mb;
    std::string strHex = HexStr(ssMB.begin(), ssMB.end());
    return strHex;
}

static UniValue verifytxoutproof(const JSONRPCRequest& request)
{
    if (request.fHelp || request.params.size() != 1)
        throw std::runtime_error(
            "verifytxoutproof \"proof\"\n"
            "\nVerifies that a proof points to a transaction in a block, returning the transaction it commits to\n"
            "and throwing an RPC error if the block is not in our best chain\n"
            "\nArguments:\n"
            "1. \"proof\"    (string, required) The hex-encoded proof generated by gettxoutproof\n"
            "\nResult:\n"
            "[\"txid\"]      (array, strings) The txid(s) which the proof commits to, or empty array if the proof can not be validated.\n"
        );

    CDataStream ssMB(ParseHexV(request.params[0], "proof"), SER_NETWORK, PROTOCOL_VERSION | SERIALIZE_TRANSACTION_NO_WITNESS);
    CMerkleBlock merkleBlock;
    ssMB >> merkleBlock;

    UniValue res(UniValue::VARR);

    std::vector<uint256> vMatch;
    std::vector<unsigned int> vIndex;
    if (merkleBlock.txn.ExtractMatches(vMatch, vIndex) != merkleBlock.header.hashMerkleRoot)
        return res;

    LOCK(cs_main);

    const CBlockIndex* pindex = LookupBlockIndex(merkleBlock.header.GetHash());
    if (!pindex || !chainActive.Contains(pindex) || pindex->nTx == 0) {
        throw JSONRPCError(RPC_INVALID_ADDRESS_OR_KEY, "Block not found in chain");
    }

    // Check if proof is valid, only add results if so
    if (pindex->nTx == merkleBlock.txn.GetNumTransactions()) {
        for (const uint256& hash : vMatch) {
            res.push_back(hash.GetHex());
        }
    }

    return res;
}

CMutableTransaction ConstructTransaction(const UniValue& inputs_in, const UniValue& outputs_in, const UniValue& locktime, const UniValue& rbf)
{
    if (inputs_in.isNull() || outputs_in.isNull())
        throw JSONRPCError(RPC_INVALID_PARAMETER, "Invalid parameter, arguments 1 and 2 must be non-null");

    UniValue inputs = inputs_in.get_array();
    const bool outputs_is_obj = outputs_in.isObject();
    UniValue outputs = outputs_is_obj ? outputs_in.get_obj() : outputs_in.get_array();

    CMutableTransaction rawTx;

    if (!locktime.isNull()) {
        int64_t nLockTime = locktime.get_int64();
        if (nLockTime < 0 || nLockTime > std::numeric_limits<uint32_t>::max())
            throw JSONRPCError(RPC_INVALID_PARAMETER, "Invalid parameter, locktime out of range");
        rawTx.nLockTime = nLockTime;
    }

    bool rbfOptIn = rbf.isTrue();

    for (unsigned int idx = 0; idx < inputs.size(); idx++) {
        const UniValue& input = inputs[idx];
        const UniValue& o = input.get_obj();

        uint256 txid = ParseHashO(o, "txid");

        const UniValue& vout_v = find_value(o, "vout");
        if (!vout_v.isNum())
            throw JSONRPCError(RPC_INVALID_PARAMETER, "Invalid parameter, missing vout key");
        int nOutput = vout_v.get_int();
        if (nOutput < 0)
            throw JSONRPCError(RPC_INVALID_PARAMETER, "Invalid parameter, vout must be positive");

        uint32_t nSequence;
        if (rbfOptIn) {
            nSequence = MAX_BIP125_RBF_SEQUENCE;
        } else if (rawTx.nLockTime) {
            nSequence = std::numeric_limits<uint32_t>::max() - 1;
        } else {
            nSequence = std::numeric_limits<uint32_t>::max();
        }

        // set the sequence number if passed in the parameters object
        const UniValue& sequenceObj = find_value(o, "sequence");
        if (sequenceObj.isNum()) {
            int64_t seqNr64 = sequenceObj.get_int64();
            if (seqNr64 < 0 || seqNr64 > std::numeric_limits<uint32_t>::max()) {
                throw JSONRPCError(RPC_INVALID_PARAMETER, "Invalid parameter, sequence number is out of range");
            } else {
                nSequence = (uint32_t)seqNr64;
            }
        }

        CTxIn in(COutPoint(txid, nOutput), CScript(), nSequence);

        rawTx.vin.push_back(in);
    }

    if (!outputs_is_obj) {
        // Translate array of key-value pairs into dict
        UniValue outputs_dict = UniValue(UniValue::VOBJ);
        for (size_t i = 0; i < outputs.size(); ++i) {
            const UniValue& output = outputs[i];
            if (!output.isObject()) {
                throw JSONRPCError(RPC_INVALID_PARAMETER, "Invalid parameter, key-value pair not an object as expected");
            }
            if (output.size() != 1) {
                throw JSONRPCError(RPC_INVALID_PARAMETER, "Invalid parameter, key-value pair must contain exactly one key");
            }
            outputs_dict.pushKVs(output);
        }
        outputs = std::move(outputs_dict);
    }

    // Duplicate checking
    std::set<CTxDestination> destinations;
    bool has_data{false};

    for (const std::string& name_ : outputs.getKeys()) {
        if (name_.compare(0, 4, "data") == 0) {
            if (name_.size() == 4) {
                if (has_data) {
                    throw JSONRPCError(RPC_INVALID_PARAMETER, "Invalid parameter, duplicate key: data");
                }
                has_data = true;
            }
            std::vector<unsigned char> data = ParseHexV(outputs[name_].getValStr(), "Data");

            CTxOut out(0, CScript() << OP_RETURN << data);
            rawTx.vout.push_back(out);
        } else {
            CTxDestination destination = DecodeDestination(name_);
            if (!IsValidDestination(destination)) {
                throw JSONRPCError(RPC_INVALID_ADDRESS_OR_KEY, std::string("Invalid Unit-e address: ") + name_);
            }

            if (!destinations.insert(destination).second) {
                throw JSONRPCError(RPC_INVALID_PARAMETER, std::string("Invalid parameter, duplicated address: ") + name_);
            }

            CScript scriptPubKey = GetScriptForDestination(destination);
            CAmount nAmount = AmountFromValue(outputs[name_]);

            CTxOut out(nAmount, scriptPubKey);
            rawTx.vout.push_back(out);
        }
    }

    if (!rbf.isNull() && rawTx.vin.size() > 0 && rbfOptIn != SignalsOptInRBF(rawTx)) {
        throw JSONRPCError(RPC_INVALID_PARAMETER, "Invalid parameter combination: Sequence number(s) contradict replaceable option");
    }

    return rawTx;
}

static UniValue createrawtransaction(const JSONRPCRequest& request)
{
    if (request.fHelp || request.params.size() < 2 || request.params.size() > 4) {
        throw std::runtime_error(
            // clang-format off
            "createrawtransaction [{\"txid\":\"id\",\"vout\":n},...] [{\"address\":amount},{\"data\":\"hex\"},...] ( locktime ) ( replaceable )\n"
            "\nCreate a transaction spending the given inputs and creating new outputs.\n"
            "Outputs can be addresses or data.\n"
            "Returns hex-encoded raw transaction.\n"
            "Note that the transaction's inputs are not signed, and\n"
            "it is not stored in the wallet or transmitted to the network.\n"

            "\nArguments:\n"
            "1. \"inputs\"                (array, required) A json array of json objects\n"
            "     [\n"
            "       {\n"
            "         \"txid\":\"id\",      (string, required) The transaction id\n"
            "         \"vout\":n,         (numeric, required) The output number\n"
            "         \"sequence\":n      (numeric, optional) The sequence number\n"
            "       } \n"
            "       ,...\n"
            "     ]\n"
            "2. \"outputs\"               (array, required) a json array with outputs (key-value pairs), where none of the keys are duplicated.\n"
            "That is, each address can only appear once and there can only be one 'data' object.\n"
            "   [\n"
            "    {\n"
            "      \"address\": x.xxx,    (obj, optional) A key-value pair. The key (string) is the Unit-e address, the value (float or string) is the amount in " + CURRENCY_UNIT + "\n"
            "    },\n"
            "    {\n"
            "      \"data\": \"hex\"        (obj, optional) A key-value pair. The key must be \"data\", the value is hex encoded data\n"
            "    }\n"
            "    ,...                     More key-value pairs of the above form. For compatibility reasons, a dictionary, which holds the key-value pairs directly, is also\n"
            "                             accepted as second parameter.\n"
            "   ]\n"
            "3. locktime                  (numeric, optional, default=0) Raw locktime. Non-0 value also locktime-activates inputs\n"
            "4. replaceable               (boolean, optional, default=false) Marks this transaction as BIP125 replaceable.\n"
            "                             Allows this transaction to be replaced by a transaction with higher fees. If provided, it is an error if explicit sequence numbers are incompatible.\n"
            "\nResult:\n"
            "\"transaction\"              (string) hex string of the transaction\n"

            "\nExamples:\n"
            + HelpExampleCli("createrawtransaction", "\"[{\\\"txid\\\":\\\"myid\\\",\\\"vout\\\":0}]\" \"[{\\\"address\\\":0.01}]\"")
            + HelpExampleCli("createrawtransaction", "\"[{\\\"txid\\\":\\\"myid\\\",\\\"vout\\\":0}]\" \"[{\\\"data\\\":\\\"00010203\\\"}]\"")
            + HelpExampleRpc("createrawtransaction", "\"[{\\\"txid\\\":\\\"myid\\\",\\\"vout\\\":0}]\", \"[{\\\"address\\\":0.01}]\"")
            + HelpExampleRpc("createrawtransaction", "\"[{\\\"txid\\\":\\\"myid\\\",\\\"vout\\\":0}]\", \"[{\\\"data\\\":\\\"00010203\\\"}]\"")
            // clang-format on
        );
    }

    RPCTypeCheck(request.params, {
        UniValue::VARR,
        UniValueType(), // ARR or OBJ, checked later
        UniValue::VNUM,
        UniValue::VBOOL
        }, true
    );

    CMutableTransaction rawTx = ConstructTransaction(request.params[0], request.params[1], request.params[2], request.params[3]);

    return EncodeHexTx(rawTx);
}

static UniValue decoderawtransaction(const JSONRPCRequest& request)
{
    if (request.fHelp || request.params.size() < 1 || request.params.size() > 2)
        throw std::runtime_error(
            "decoderawtransaction \"hexstring\" ( iswitness )\n"
            "\nReturn a JSON object representing the serialized, hex-encoded transaction.\n"

            "\nArguments:\n"
            "1. \"hexstring\"      (string, required) The transaction hex string\n"
            "2. iswitness          (boolean, optional) Whether the transaction hex is a serialized witness transaction\n"
            "                         If iswitness is not present, heuristic tests will be used in decoding\n"

            "\nResult:\n"
            "{\n"
            "  \"txid\" : \"id\",        (string) The transaction id\n"
            "  \"hash\" : \"id\",        (string) The transaction hash (differs from txid for witness transactions)\n"
            "  \"size\" : n,             (numeric) The transaction size\n"
            "  \"vsize\" : n,            (numeric) The virtual transaction size (differs from size for witness transactions)\n"
            "  \"weight\" : n,           (numeric) The transaction's weight (between vsize*4 - 3 and vsize*4)\n"
            "  \"version\" : n,          (numeric) The version\n"
            "  \"locktime\" : ttt,       (numeric) The lock time\n"
            "  \"vin\" : [               (array of json objects)\n"
            "     {\n"
            "       \"txid\": \"id\",    (string) The transaction id\n"
            "       \"vout\": n,         (numeric) The output number\n"
            "       \"scriptSig\": {     (json object) The script\n"
            "         \"asm\": \"asm\",  (string) asm\n"
            "         \"hex\": \"hex\"   (string) hex\n"
            "       },\n"
            "       \"txinwitness\": [\"hex\", ...] (array of string) hex-encoded witness data (if any)\n"
            "       \"sequence\": n     (numeric) The script sequence number\n"
            "     }\n"
            "     ,...\n"
            "  ],\n"
            "  \"vout\" : [             (array of json objects)\n"
            "     {\n"
            "       \"value\" : x.xxx,            (numeric) The value in " + CURRENCY_UNIT + "\n"
            "       \"n\" : n,                    (numeric) index\n"
            "       \"scriptPubKey\" : {          (json object)\n"
            "         \"asm\" : \"asm\",          (string) the asm\n"
            "         \"hex\" : \"hex\",          (string) the hex\n"
            "         \"reqSigs\" : n,            (numeric) The required sigs\n"
            "         \"type\" : \"pubkeyhash\",  (string) The type, eg 'pubkeyhash'\n"
            "         \"addresses\" : [           (json array of string)\n"
            "           \"12tvKAXCxZjSmdNbao16dKXC8tRWfcF5oc\"   (string) Unit-e address\n"
            "           ,...\n"
            "         ]\n"
            "       }\n"
            "     }\n"
            "     ,...\n"
            "  ],\n"
            "}\n"

            "\nExamples:\n"
            + HelpExampleCli("decoderawtransaction", "\"hexstring\"")
            + HelpExampleRpc("decoderawtransaction", "\"hexstring\"")
        );

    LOCK(cs_main);
    RPCTypeCheck(request.params, {UniValue::VSTR, UniValue::VBOOL});

    CMutableTransaction mtx;

    bool try_witness = request.params[1].isNull() ? true : request.params[1].get_bool();
    bool try_no_witness = request.params[1].isNull() ? true : !request.params[1].get_bool();

    if (!DecodeHexTx(mtx, request.params[0].get_str(), try_no_witness, try_witness)) {
        throw JSONRPCError(RPC_DESERIALIZATION_ERROR, "TX decode failed");
    }

    UniValue result(UniValue::VOBJ);
    TxToUniv(CTransaction(std::move(mtx)), uint256(), result, false);

    return result;
}

static UniValue decodescript(const JSONRPCRequest& request)
{
    if (request.fHelp || request.params.size() != 1)
        throw std::runtime_error(
            "decodescript \"hexstring\"\n"
            "\nDecode a hex-encoded script.\n"
            "\nArguments:\n"
            "1. \"hexstring\"     (string) the hex encoded script\n"
            "\nResult:\n"
            "{\n"
            "  \"asm\":\"asm\",   (string) Script public key\n"
            "  \"hex\":\"hex\",   (string) hex encoded public key\n"
            "  \"type\":\"type\", (string) The output type\n"
            "  \"reqSigs\": n,    (numeric) The required signatures\n"
            "  \"addresses\": [   (json array of string)\n"
            "     \"address\"     (string) Unit-e address\n"
            "     ,...\n"
            "  ],\n"
            "  \"p2sh\",\"address\" (string) address of P2SH script wrapping this redeem script (not returned if the script is already a P2SH).\n"
            "}\n"
            "\nExamples:\n"
            + HelpExampleCli("decodescript", "\"hexstring\"")
            + HelpExampleRpc("decodescript", "\"hexstring\"")
        );

    RPCTypeCheck(request.params, {UniValue::VSTR});

    UniValue r(UniValue::VOBJ);
    CScript script;
    if (request.params[0].get_str().size() > 0){
        std::vector<unsigned char> scriptData(ParseHexV(request.params[0], "argument"));
        script = CScript(scriptData.begin(), scriptData.end());
    } else {
        // Empty scripts are valid
    }
    ScriptPubKeyToUniv(script, r, false);

    UniValue type;
    type = find_value(r, "type");

    if (type.isStr() && type.get_str() != "scripthash") {
        // P2SH cannot be wrapped in a P2SH. If this script is already a P2SH,
        // don't return the address for a P2SH of the P2SH.
        r.pushKV("p2sh", EncodeDestination(CScriptID(script)));
        // P2SH and witness programs cannot be wrapped in P2WSH, if this script
        // is a witness program, don't return addresses for a segwit programs.
        if (type.get_str() == "pubkey" || type.get_str() == "pubkeyhash" || type.get_str() == "multisig" || type.get_str() == "nonstandard") {
            txnouttype which_type;
            std::vector<std::vector<unsigned char>> solutions_data;
            Solver(script, which_type, solutions_data);
            // Uncompressed pubkeys cannot be used with segwit checksigs.
            // If the script contains an uncompressed pubkey, skip encoding of a segwit program.
            if ((which_type == TX_PUBKEY) || (which_type == TX_MULTISIG)) {
                for (const auto& solution : solutions_data) {
                    if ((solution.size() != 1) && !CPubKey(solution).IsCompressed()) {
                        return r;
                    }
                }
            }
            UniValue sr(UniValue::VOBJ);
            CScript segwitScr;
            if (which_type == TX_PUBKEY) {
                segwitScr = GetScriptForDestination(WitnessV0KeyHash(Hash160(solutions_data[0].begin(), solutions_data[0].end())));
            } else if (which_type == TX_PUBKEYHASH) {
                segwitScr = GetScriptForDestination(WitnessV0KeyHash(solutions_data[0]));
            } else {
                // Scripts that are not fit for P2WPKH are encoded as P2WSH.
                // Newer segwit program versions should be considered when then become available.
                segwitScr = GetScriptForDestination(WitnessV0ScriptHash(script));
            }
            ScriptPubKeyToUniv(segwitScr, sr, true);
            sr.pushKV("p2sh-segwit", EncodeDestination(CScriptID(segwitScr)));
            r.pushKV("segwit", sr);
        }
    }

    return r;
}

/** Pushes a JSON object for script verification or signing errors to vErrorsRet. */
static void TxInErrorToJSON(const CTxIn& txin, UniValue& vErrorsRet, const std::string& strMessage)
{
    UniValue entry(UniValue::VOBJ);
    entry.pushKV("txid", txin.prevout.hash.ToString());
    entry.pushKV("vout", (uint64_t)txin.prevout.n);
    UniValue witness(UniValue::VARR);
    for (unsigned int i = 0; i < txin.scriptWitness.stack.size(); i++) {
        witness.push_back(HexStr(txin.scriptWitness.stack[i].begin(), txin.scriptWitness.stack[i].end()));
    }
    entry.pushKV("witness", witness);
    entry.pushKV("scriptSig", HexStr(txin.scriptSig.begin(), txin.scriptSig.end()));
    entry.pushKV("sequence", (uint64_t)txin.nSequence);
    entry.pushKV("error", strMessage);
    vErrorsRet.push_back(entry);
}

static UniValue combinerawtransaction(const JSONRPCRequest& request)
{

    if (request.fHelp || request.params.size() != 1)
        throw std::runtime_error(
            "combinerawtransaction [\"hexstring\",...]\n"
            "\nCombine multiple partially signed transactions into one transaction.\n"
            "The combined transaction may be another partially signed transaction or a \n"
            "fully signed transaction."

            "\nArguments:\n"
            "1. \"txs\"         (string) A json array of hex strings of partially signed transactions\n"
            "    [\n"
            "      \"hexstring\"     (string) A transaction hash\n"
            "      ,...\n"
            "    ]\n"

            "\nResult:\n"
            "\"hex\"            (string) The hex-encoded raw transaction with signature(s)\n"

            "\nExamples:\n"
            + HelpExampleCli("combinerawtransaction", "[\"myhex1\", \"myhex2\", \"myhex3\"]")
        );


    UniValue txs = request.params[0].get_array();
    std::vector<CMutableTransaction> txVariants(txs.size());

    for (unsigned int idx = 0; idx < txs.size(); idx++) {
        if (!DecodeHexTx(txVariants[idx], txs[idx].get_str(), true)) {
            throw JSONRPCError(RPC_DESERIALIZATION_ERROR, strprintf("TX decode failed for tx %d", idx));
        }
    }

    if (txVariants.empty()) {
        throw JSONRPCError(RPC_DESERIALIZATION_ERROR, "Missing transactions");
    }

    // mergedTx will end up with all the signatures; it
    // starts as a clone of the rawtx:
    CMutableTransaction mergedTx(txVariants[0]);

    // Fetch previous transactions (inputs):
    CCoinsView viewDummy;
    CCoinsViewCache view(&viewDummy);
    {
        LOCK(cs_main);
        LOCK(mempool.cs);
        CCoinsViewCache &viewChain = *pcoinsTip;
        CCoinsViewMemPool viewMempool(&viewChain, mempool);
        view.SetBackend(viewMempool); // temporarily switch cache backend to db+mempool view

        for (const CTxIn& txin : mergedTx.vin) {
            view.AccessCoin(txin.prevout); // Load entries from viewChain into view; can fail.
        }

        view.SetBackend(viewDummy); // switch back to avoid locking mempool for too long
    }

    // Use CTransaction for the constant parts of the
    // transaction to avoid rehashing.
    const CTransaction txConst(mergedTx);
    // Sign what we can:
    for (unsigned int i = 0; i < mergedTx.vin.size(); i++) {
        CTxIn& txin = mergedTx.vin[i];
        const Coin& coin = view.AccessCoin(txin.prevout);
        if (coin.IsSpent()) {
            throw JSONRPCError(RPC_VERIFY_ERROR, "Input not found or already spent");
        }
        SignatureData sigdata;

        // ... and merge in other signatures:
        for (const CMutableTransaction& txv : txVariants) {
            if (txv.vin.size() > i) {
                sigdata.MergeSignatureData(DataFromTransaction(txv, i, coin.out));
            }
        }
        ProduceSignature(DUMMY_SIGNING_PROVIDER, MutableTransactionSignatureCreator(&mergedTx, i, coin.out.nValue, 1), coin.out.scriptPubKey, sigdata, &txConst);

        UpdateInput(txin, sigdata);
    }

    return EncodeHexTx(mergedTx);
}

UniValue SignTransaction(CMutableTransaction& mtx, const UniValue& prevTxsUnival, CBasicKeyStore *keystore, bool is_temp_keystore, const UniValue& hashType)
{
    // Fetch previous transactions (inputs):
    CCoinsView viewDummy;
    CCoinsViewCache view(&viewDummy);
    {
        LOCK2(cs_main, mempool.cs);
        CCoinsViewCache &viewChain = *pcoinsTip;
        CCoinsViewMemPool viewMempool(&viewChain, mempool);
        view.SetBackend(viewMempool); // temporarily switch cache backend to db+mempool view

        for (const CTxIn& txin : mtx.vin) {
            view.AccessCoin(txin.prevout); // Load entries from viewChain into view; can fail.
        }

        view.SetBackend(viewDummy); // switch back to avoid locking mempool for too long
    }

    // Add previous txouts given in the RPC call:
    if (!prevTxsUnival.isNull()) {
        UniValue prevTxs = prevTxsUnival.get_array();
        for (unsigned int idx = 0; idx < prevTxs.size(); ++idx) {
            const UniValue& p = prevTxs[idx];
            if (!p.isObject()) {
                throw JSONRPCError(RPC_DESERIALIZATION_ERROR, "expected object with {\"txid'\",\"vout\",\"scriptPubKey\"}");
            }

            UniValue prevOut = p.get_obj();

            RPCTypeCheckObj(prevOut,
                {
                    {"txid", UniValueType(UniValue::VSTR)},
                    {"vout", UniValueType(UniValue::VNUM)},
                    {"scriptPubKey", UniValueType(UniValue::VSTR)},
                });

            uint256 txid = ParseHashO(prevOut, "txid");

            int nOut = find_value(prevOut, "vout").get_int();
            if (nOut < 0) {
                throw JSONRPCError(RPC_DESERIALIZATION_ERROR, "vout must be positive");
            }

            COutPoint out(txid, nOut);
            std::vector<unsigned char> pkData(ParseHexO(prevOut, "scriptPubKey"));
            CScript scriptPubKey(pkData.begin(), pkData.end());

            {
                const Coin& coin = view.AccessCoin(out);
                if (!coin.IsSpent() && coin.out.scriptPubKey != scriptPubKey) {
                    std::string err("Previous output scriptPubKey mismatch:\n");
                    err = err + ScriptToAsmStr(coin.out.scriptPubKey) + "\nvs:\n"+
                        ScriptToAsmStr(scriptPubKey);
                    throw JSONRPCError(RPC_DESERIALIZATION_ERROR, err);
                }
                Coin newcoin;
                newcoin.out.scriptPubKey = scriptPubKey;
                newcoin.out.nValue = MAX_MONEY;
                if (prevOut.exists("amount")) {
                    newcoin.out.nValue = AmountFromValue(find_value(prevOut, "amount"));
                }
                newcoin.nHeight = 1;
                view.AddCoin(out, std::move(newcoin), true);
            }

            // if redeemScript given and not using the local wallet (private keys
            // given), add redeemScript to the keystore so it can be signed:
            if (is_temp_keystore && (scriptPubKey.IsPayToScriptHash() || scriptPubKey.IsPayToWitnessScriptHash())) {
                RPCTypeCheckObj(prevOut,
                    {
                        {"redeemScript", UniValueType(UniValue::VSTR)},
                    });
                UniValue v = find_value(prevOut, "redeemScript");
                if (!v.isNull()) {
                    std::vector<unsigned char> rsData(ParseHexV(v, "redeemScript"));
                    CScript redeemScript(rsData.begin(), rsData.end());
                    keystore->AddCScript(redeemScript);
                    // Automatically also add the P2WSH wrapped version of the script (to deal with P2SH-P2WSH).
                    keystore->AddCScript(GetScriptForWitness(redeemScript));
                }
            }
        }
    }

    int nHashType = ParseSighashString(hashType);

    bool fHashSingle = ((nHashType & ~SIGHASH_ANYONECANPAY) == SIGHASH_SINGLE);

    // Script verification errors
    UniValue vErrors(UniValue::VARR);

    // Use CTransaction for the constant parts of the
    // transaction to avoid rehashing.
    const CTransaction txConst(mtx);
    // Sign what we can:

    if (txConst.IsCoinBase()) {
#ifdef ENABLE_WALLET
        CWallet *pwallet = static_cast<CWallet*>(keystore);
        if (!pwallet->GetWalletExtension().SignCoinbaseTransaction(mtx)) {
            for (std::size_t i = 1; i < mtx.vin.size(); ++i) {
                TxInErrorToJSON(mtx.vin[i], vErrors, "Cannot sign the coinbase.");
            }
        }
#else
      throw JSONRPCError(RPC_INVALID_PARAMETER, "Signing coinbase is not supported without a wallet");
#endif
    } else {
      for (unsigned int i = 0; i < mtx.vin.size(); ++i) {
        CTxIn& txin = mtx.vin[i];
        const Coin& coin = view.AccessCoin(txin.prevout);
        if (coin.IsSpent()) {
            TxInErrorToJSON(txin, vErrors, "Input not found or already spent");
            continue;
        }
        const CScript& prevPubKey = coin.out.scriptPubKey;
        const CAmount& amount = coin.out.nValue;

        SignatureData sigdata = DataFromTransaction(mtx, i, coin.out);
        // Only sign SIGHASH_SINGLE if there's a corresponding output:
        if (!fHashSingle || (i < mtx.vout.size())) {
            ProduceSignature(*keystore, MutableTransactionSignatureCreator(&mtx, i, amount, nHashType), prevPubKey, sigdata, &txConst);
        }

        // Votes don't need to combine the sigdata and the scriptSig cause the
        // sigdata contains the vote already
        if (mtx.GetType() != +TxType::VOTE) {
            sigdata.MergeSignatureData(DataFromTransaction(mtx, i, coin.out));
        }

        UpdateInput(txin, sigdata);

        // amount must be specified for valid segwit signature
        if (amount == MAX_MONEY && !txin.scriptWitness.IsNull()) {
            throw JSONRPCError(RPC_TYPE_ERROR, strprintf("Missing amount for %s", coin.out.ToString()));
        }

        ScriptError serror = SCRIPT_ERR_OK;
        if (!VerifyScript(txin.scriptSig, prevPubKey, &txin.scriptWitness, STANDARD_SCRIPT_VERIFY_FLAGS, TransactionSignatureChecker(&txConst, i, amount), &serror)) {
            if (serror == SCRIPT_ERR_INVALID_STACK_OPERATION) {
                // Unable to sign input and verification failed (possible attempt to partially sign).
                TxInErrorToJSON(txin, vErrors, "Unable to sign input, invalid stack size (possibly missing key)");
            } else {
                TxInErrorToJSON(txin, vErrors, ScriptErrorString(serror));
            }
        }
      }
    }

    bool fComplete = vErrors.empty();

    UniValue result(UniValue::VOBJ);
    result.pushKV("hex", EncodeHexTx(mtx));
    result.pushKV("complete", fComplete);
    if (!vErrors.empty()) {
        result.pushKV("errors", vErrors);
    }

    return result;
}

static UniValue signrawtransactionwithkey(const JSONRPCRequest& request)
{
    if (request.fHelp || request.params.size() < 2 || request.params.size() > 4)
        throw std::runtime_error(
            "signrawtransactionwithkey \"hexstring\" [\"privatekey1\",...] ( [{\"txid\":\"id\",\"vout\":n,\"scriptPubKey\":\"hex\",\"redeemScript\":\"hex\"},...] sighashtype )\n"
            "\nSign inputs for raw transaction (serialized, hex-encoded).\n"
            "The second argument is an array of base58-encoded private\n"
            "keys that will be the only keys used to sign the transaction.\n"
            "The third optional argument (may be null) is an array of previous transaction outputs that\n"
            "this transaction depends on but may not yet be in the block chain.\n"

            "\nArguments:\n"
            "1. \"hexstring\"                      (string, required) The transaction hex string\n"
            "2. \"privkeys\"                       (string, required) A json array of base58-encoded private keys for signing\n"
            "    [                               (json array of strings)\n"
            "      \"privatekey\"                  (string) private key in base58-encoding\n"
            "      ,...\n"
            "    ]\n"
            "3. \"prevtxs\"                        (string, optional) An json array of previous dependent transaction outputs\n"
            "     [                              (json array of json objects, or 'null' if none provided)\n"
            "       {\n"
            "         \"txid\":\"id\",               (string, required) The transaction id\n"
            "         \"vout\":n,                  (numeric, required) The output number\n"
            "         \"scriptPubKey\": \"hex\",     (string, required) script key\n"
            "         \"redeemScript\": \"hex\",     (string, required for P2SH or P2WSH) redeem script\n"
            "         \"amount\": value            (numeric, required) The amount spent\n"
            "       }\n"
            "       ,...\n"
            "    ]\n"
            "4. \"sighashtype\"                    (string, optional, default=ALL) The signature hash type. Must be one of\n"
            "       \"ALL\"\n"
            "       \"NONE\"\n"
            "       \"SINGLE\"\n"
            "       \"ALL|ANYONECANPAY\"\n"
            "       \"NONE|ANYONECANPAY\"\n"
            "       \"SINGLE|ANYONECANPAY\"\n"

            "\nResult:\n"
            "{\n"
            "  \"hex\" : \"value\",                  (string) The hex-encoded raw transaction with signature(s)\n"
            "  \"complete\" : true|false,          (boolean) If the transaction has a complete set of signatures\n"
            "  \"errors\" : [                      (json array of objects) Script verification errors (if there are any)\n"
            "    {\n"
            "      \"txid\" : \"hash\",              (string) The hash of the referenced, previous transaction\n"
            "      \"vout\" : n,                   (numeric) The index of the output to spent and used as input\n"
            "      \"scriptSig\" : \"hex\",          (string) The hex-encoded signature script\n"
            "      \"sequence\" : n,               (numeric) Script sequence number\n"
            "      \"error\" : \"text\"              (string) Verification or signing error related to the input\n"
            "    }\n"
            "    ,...\n"
            "  ]\n"
            "}\n"

            "\nExamples:\n"
            + HelpExampleCli("signrawtransactionwithkey", "\"myhex\"")
            + HelpExampleRpc("signrawtransactionwithkey", "\"myhex\"")
        );

    RPCTypeCheck(request.params, {UniValue::VSTR, UniValue::VARR, UniValue::VARR, UniValue::VSTR}, true);

    CMutableTransaction mtx;
    if (!DecodeHexTx(mtx, request.params[0].get_str(), true)) {
        throw JSONRPCError(RPC_DESERIALIZATION_ERROR, "TX decode failed");
    }

    CBasicKeyStore keystore;
    const UniValue& keys = request.params[1].get_array();
    for (unsigned int idx = 0; idx < keys.size(); ++idx) {
        UniValue k = keys[idx];
        CKey key = DecodeSecret(k.get_str());
        if (!key.IsValid()) {
            throw JSONRPCError(RPC_INVALID_ADDRESS_OR_KEY, "Invalid private key");
        }
        keystore.AddKey(key);
    }

    return SignTransaction(mtx, request.params[2], &keystore, true, request.params[3]);
}

UniValue signrawtransaction(const JSONRPCRequest& request)
{
#ifdef ENABLE_WALLET
    std::shared_ptr<CWallet> const wallet = GetWalletForJSONRPCRequest(request);
    CWallet* const pwallet = wallet.get();
#endif

    if (request.fHelp || request.params.size() < 1 || request.params.size() > 4)
        throw std::runtime_error(
            "signrawtransaction \"hexstring\" ( [{\"txid\":\"id\",\"vout\":n,\"scriptPubKey\":\"hex\",\"redeemScript\":\"hex\"},...] [\"privatekey1\",...] sighashtype )\n"
            "\nDEPRECATED. Sign inputs for raw transaction (serialized, hex-encoded).\n"
            "The second optional argument (may be null) is an array of previous transaction outputs that\n"
            "this transaction depends on but may not yet be in the block chain.\n"
            "The third optional argument (may be null) is an array of base58-encoded private\n"
            "keys that, if given, will be the only keys used to sign the transaction.\n"
#ifdef ENABLE_WALLET
            + HelpRequiringPassphrase(pwallet) + "\n"
#endif
            "\nArguments:\n"
            "1. \"hexstring\"     (string, required) The transaction hex string\n"
            "2. \"prevtxs\"       (string, optional) An json array of previous dependent transaction outputs\n"
            "     [               (json array of json objects, or 'null' if none provided)\n"
            "       {\n"
            "         \"txid\":\"id\",             (string, required) The transaction id\n"
            "         \"vout\":n,                  (numeric, required) The output number\n"
            "         \"scriptPubKey\": \"hex\",   (string, required) script key\n"
            "         \"redeemScript\": \"hex\",   (string, required for P2SH or P2WSH) redeem script\n"
            "         \"amount\": value            (numeric, required) The amount spent\n"
            "       }\n"
            "       ,...\n"
            "    ]\n"
            "3. \"privkeys\"     (string, optional) A json array of base58-encoded private keys for signing\n"
            "    [                  (json array of strings, or 'null' if none provided)\n"
            "      \"privatekey\"   (string) private key in base58-encoding\n"
            "      ,...\n"
            "    ]\n"
            "4. \"sighashtype\"     (string, optional, default=ALL) The signature hash type. Must be one of\n"
            "       \"ALL\"\n"
            "       \"NONE\"\n"
            "       \"SINGLE\"\n"
            "       \"ALL|ANYONECANPAY\"\n"
            "       \"NONE|ANYONECANPAY\"\n"
            "       \"SINGLE|ANYONECANPAY\"\n"

            "\nResult:\n"
            "{\n"
            "  \"hex\" : \"value\",           (string) The hex-encoded raw transaction with signature(s)\n"
            "  \"complete\" : true|false,   (boolean) If the transaction has a complete set of signatures\n"
            "  \"errors\" : [                 (json array of objects) Script verification errors (if there are any)\n"
            "    {\n"
            "      \"txid\" : \"hash\",           (string) The hash of the referenced, previous transaction\n"
            "      \"vout\" : n,                (numeric) The index of the output to spent and used as input\n"
            "      \"scriptSig\" : \"hex\",       (string) The hex-encoded signature script\n"
            "      \"sequence\" : n,            (numeric) Script sequence number\n"
            "      \"error\" : \"text\"           (string) Verification or signing error related to the input\n"
            "    }\n"
            "    ,...\n"
            "  ]\n"
            "}\n"

            "\nExamples:\n"
            + HelpExampleCli("signrawtransaction", "\"myhex\"")
            + HelpExampleRpc("signrawtransaction", "\"myhex\"")
        );

    if (!IsDeprecatedRPCEnabled("signrawtransaction")) {
        throw JSONRPCError(RPC_METHOD_DEPRECATED, "signrawtransaction is deprecated and will be fully removed in v0.18. "
            "To use signrawtransaction in v0.17, restart united with -deprecatedrpc=signrawtransaction.\n"
            "Projects should transition to using signrawtransactionwithkey and signrawtransactionwithwallet before upgrading to v0.18");
    }

    RPCTypeCheck(request.params, {UniValue::VSTR, UniValue::VARR, UniValue::VARR, UniValue::VSTR}, true);

    // Make a JSONRPCRequest to pass on to the right signrawtransaction* command
    JSONRPCRequest new_request;
    new_request.id = request.id;
    new_request.params.setArray();

    // For signing with private keys
    if (!request.params[2].isNull()) {
        new_request.params.push_back(request.params[0]);
        // Note: the prevtxs and privkeys are reversed for signrawtransactionwithkey
        new_request.params.push_back(request.params[2]);
        new_request.params.push_back(request.params[1]);
        new_request.params.push_back(request.params[3]);
        return signrawtransactionwithkey(new_request);
    } else {
#ifdef ENABLE_WALLET
        // Otherwise sign with the wallet which does not take a privkeys parameter
        new_request.params.push_back(request.params[0]);
        new_request.params.push_back(request.params[1]);
        new_request.params.push_back(request.params[3]);
        return signrawtransactionwithwallet(new_request);
#else
        // If we have made it this far, then wallet is disabled and no private keys were given, so fail here.
        throw JSONRPCError(RPC_INVALID_PARAMETER, "No private keys available.");
#endif
    }
}

static UniValue sendrawtransaction(const JSONRPCRequest& request)
{
    if (request.fHelp || request.params.size() < 1 || request.params.size() > 2)
        throw std::runtime_error(
            "sendrawtransaction \"hexstring\" ( allowhighfees )\n"
            "\nSubmits raw transaction (serialized, hex-encoded) to local node and network.\n"
            "\nAlso see createrawtransaction and signrawtransaction calls.\n"
            "\nArguments:\n"
            "1. \"hexstring\"    (string, required) The hex string of the raw transaction)\n"
            "2. allowhighfees    (boolean, optional, default=false) Allow high fees\n"
            "\nResult:\n"
            "\"hex\"             (string) The transaction hash in hex\n"
            "\nExamples:\n"
            "\nCreate a transaction\n"
            + HelpExampleCli("createrawtransaction", "\"[{\\\"txid\\\" : \\\"mytxid\\\",\\\"vout\\\":0}]\" \"{\\\"myaddress\\\":0.01}\"") +
            "Sign the transaction, and get back the hex\n"
            + HelpExampleCli("signrawtransaction", "\"myhex\"") +
            "\nSend the transaction (signed hex)\n"
            + HelpExampleCli("sendrawtransaction", "\"signedhex\"") +
            "\nAs a json rpc call\n"
            + HelpExampleRpc("sendrawtransaction", "\"signedhex\"")
        );

    std::promise<void> promise;

    RPCTypeCheck(request.params, {UniValue::VSTR, UniValue::VBOOL});

    // parse hex string from parameter
    CMutableTransaction mtx;
    if (!DecodeHexTx(mtx, request.params[0].get_str()))
        throw JSONRPCError(RPC_DESERIALIZATION_ERROR, "TX decode failed");
    CTransactionRef tx(MakeTransactionRef(std::move(mtx)));
    const uint256& hashTx = tx->GetHash();

    CAmount nMaxRawTxFee = maxTxFee;
    if (!request.params[1].isNull() && request.params[1].get_bool())
        nMaxRawTxFee = 0;

    { // cs_main scope
    LOCK(cs_main);
    CCoinsViewCache &view = *pcoinsTip;
    bool fHaveChain = false;
    for (size_t o = 0; !fHaveChain && o < tx->vout.size(); o++) {
        const Coin& existingCoin = view.AccessCoin(COutPoint(hashTx, o));
        fHaveChain = !existingCoin.IsSpent();
    }
    bool fHaveMempool = mempool.exists(hashTx);
    if (!fHaveMempool && !fHaveChain) {
        // push to local node and sync with wallets
        CValidationState state;
        bool fMissingInputs;
        if (!AcceptToMemoryPool(mempool, state, std::move(tx), &fMissingInputs,
                                nullptr /* plTxnReplaced */, false /* bypass_limits */, nMaxRawTxFee)) {
            if (state.IsInvalid()) {
                throw JSONRPCError(RPC_TRANSACTION_REJECTED, FormatStateMessage(state));
            } else {
                if (fMissingInputs) {
                    throw JSONRPCError(RPC_TRANSACTION_ERROR, "Missing inputs");
                }
                throw JSONRPCError(RPC_TRANSACTION_ERROR, FormatStateMessage(state));
            }
        } else {
            // If wallet is enabled, ensure that the wallet has been made aware
            // of the new transaction prior to returning. This prevents a race
            // where a user might call sendrawtransaction with a transaction
            // to/from their wallet, immediately call some wallet RPC, and get
            // a stale result because callbacks have not yet been processed.
            CallFunctionInValidationInterfaceQueue([&promise] {
                promise.set_value();
            });
        }
    } else if (fHaveChain) {
        throw JSONRPCError(RPC_TRANSACTION_ALREADY_IN_CHAIN, "transaction already in block chain");
    } else {
        // Make sure we don't block forever if re-sending
        // a transaction already in mempool.
        promise.set_value();
    }

    } // cs_main

    promise.get_future().wait();

    if(!g_connman)
        throw JSONRPCError(RPC_CLIENT_P2P_DISABLED, "Error: Peer-to-peer functionality missing or disabled");

    CInv inv(MSG_TX, hashTx);
    g_connman->ForEachNode([&inv](CNode* pnode)
    {
        pnode->PushInventory(inv);
    });

    return hashTx.GetHex();
}

UniValue extractvotefromsignature(const JSONRPCRequest &request) {
    if (request.fHelp || request.params.size() != 1) {
        throw std::runtime_error(
            "extractvotefromsignature\n"
            "\nReturns JSON representation of decoded vote\n"
            "\nArguments:\n"
            "1. \"signature\"               (string).\n"
            "Result:\n"
            "{\n"
            "  \"validator_address\": xxxx   (string) the validator address\n"
            "  \"target_hash\": xxxx\n      (string) the target hash"
            "  \"source_epoch\": xxxx       (numeric) the source epoch\n"
            "  \"target_epoch\": xxxx       (numeric) the target epoch\n"
            "}\n"
            "\n"
            + HelpExampleCli("extractvotefromsignature", "\"hexstring\"")
            + HelpExampleRpc("extractvotefromsignature", "\"hexstring\""));
    }
    esperanza::Vote vote;
    std::vector<unsigned char> vote_sig_out;

    UniValue r(UniValue::VOBJ);
    CScript script;
    if (request.params[0].get_str().size() > 0) {
        std::vector<unsigned char> data(ParseHexV(request.params[0].get_str(), "signature"));
        script = CScript(data.begin(), data.end());
    }

    if (!CScript::ExtractVoteFromVoteSignature(script, vote, vote_sig_out)) {
        throw JSONRPCError(RPC_DESERIALIZATION_ERROR, "script decode failed");
    }

    r.push_back(Pair("validator_address", vote.m_validator_address.GetHex()));
    r.push_back(Pair("target_hash", vote.m_target_hash.GetHex()));
    r.push_back(Pair("source_epoch", (uint64_t)vote.m_source_epoch));
    r.push_back(Pair("target_epoch", (uint64_t)vote.m_target_epoch));
    return r;
}

<<<<<<< HEAD
static UniValue testmempoolaccept(const JSONRPCRequest& request)
{
    if (request.fHelp || request.params.size() < 1 || request.params.size() > 2) {
        throw std::runtime_error(
            // clang-format off
            "testmempoolaccept [\"rawtxs\"] ( allowhighfees )\n"
            "\nReturns if raw transaction (serialized, hex-encoded) would be accepted by mempool.\n"
            "\nThis checks if the transaction violates the consensus or policy rules.\n"
            "\nSee sendrawtransaction call.\n"
            "\nArguments:\n"
            "1. [\"rawtxs\"]       (array, required) An array of hex strings of raw transactions.\n"
            "                                        Length must be one for now.\n"
            "2. allowhighfees    (boolean, optional, default=false) Allow high fees\n"
            "\nResult:\n"
            "[                   (array) The result of the mempool acceptance test for each raw transaction in the input array.\n"
            "                            Length is exactly one for now.\n"
            " {\n"
            "  \"txid\"           (string) The transaction hash in hex\n"
            "  \"allowed\"        (boolean) If the mempool allows this tx to be inserted\n"
            "  \"reject-reason\"  (string) Rejection string (only present when 'allowed' is false)\n"
            " }\n"
            "]\n"
            "\nExamples:\n"
            "\nCreate a transaction\n"
            + HelpExampleCli("createrawtransaction", "\"[{\\\"txid\\\" : \\\"mytxid\\\",\\\"vout\\\":0}]\" \"{\\\"myaddress\\\":0.01}\"") +
            "Sign the transaction, and get back the hex\n"
            + HelpExampleCli("signrawtransaction", "\"myhex\"") +
            "\nTest acceptance of the transaction (signed hex)\n"
            + HelpExampleCli("testmempoolaccept", "[\"signedhex\"]") +
            "\nAs a json rpc call\n"
            + HelpExampleRpc("testmempoolaccept", "[\"signedhex\"]")
            // clang-format on
            );
    }

    RPCTypeCheck(request.params, {UniValue::VARR, UniValue::VBOOL});
    if (request.params[0].get_array().size() != 1) {
        throw JSONRPCError(RPC_INVALID_PARAMETER, "Array must contain exactly one raw transaction for now");
    }

    CMutableTransaction mtx;
    if (!DecodeHexTx(mtx, request.params[0].get_array()[0].get_str())) {
        throw JSONRPCError(RPC_DESERIALIZATION_ERROR, "TX decode failed");
    }
    CTransactionRef tx(MakeTransactionRef(std::move(mtx)));
    const uint256& tx_hash = tx->GetHash();

    CAmount max_raw_tx_fee = ::maxTxFee;
    if (!request.params[1].isNull() && request.params[1].get_bool()) {
        max_raw_tx_fee = 0;
    }

    UniValue result(UniValue::VARR);
    UniValue result_0(UniValue::VOBJ);
    result_0.pushKV("txid", tx_hash.GetHex());

    CValidationState state;
    bool missing_inputs;
    bool test_accept_res;
    {
        LOCK(cs_main);
        test_accept_res = AcceptToMemoryPool(mempool, state, std::move(tx), &missing_inputs,
            nullptr /* plTxnReplaced */, false /* bypass_limits */, max_raw_tx_fee, /* test_accept */ true);
    }
    result_0.pushKV("allowed", test_accept_res);
    if (!test_accept_res) {
        if (state.IsInvalid()) {
            result_0.pushKV("reject-reason", strprintf("%i: %s", state.GetRejectCode(), state.GetRejectReason()));
        } else if (missing_inputs) {
            result_0.pushKV("reject-reason", "missing-inputs");
        } else {
            result_0.pushKV("reject-reason", state.GetRejectReason());
        }
    }

    result.push_back(std::move(result_0));
    return result;
}

static std::string WriteHDKeypath(std::vector<uint32_t>& keypath)
{
    std::string keypath_str = "m";
    for (uint32_t num : keypath) {
        keypath_str += "/";
        bool hardened = false;
        if (num & 0x80000000) {
            hardened = true;
            num &= ~0x80000000;
        }

        keypath_str += std::to_string(num);
        if (hardened) {
            keypath_str += "'";
        }
    }
    return keypath_str;
}

UniValue decodepsbt(const JSONRPCRequest& request)
{
    if (request.fHelp || request.params.size() != 1)
        throw std::runtime_error(
            "decodepsbt \"psbt\"\n"
            "\nReturn a JSON object representing the serialized, base64-encoded partially signed Unit-e transaction.\n"

            "\nArguments:\n"
            "1. \"psbt\"            (string, required) The PSBT base64 string\n"

            "\nResult:\n"
            "{\n"
            "  \"tx\" : {                   (json object) The decoded network-serialized unsigned transaction.\n"
            "    ...                                      The layout is the same as the output of decoderawtransaction.\n"
            "  },\n"
            "  \"unknown\" : {                (json object) The unknown global fields\n"
            "    \"key\" : \"value\"            (key-value pair) An unknown key-value pair\n"
            "     ...\n"
            "  },\n"
            "  \"inputs\" : [                 (array of json objects)\n"
            "    {\n"
            "      \"non_witness_utxo\" : {   (json object, optional) Decoded network transaction for non-witness UTXOs\n"
            "        ...\n"
            "      },\n"
            "      \"witness_utxo\" : {            (json object, optional) Transaction output for witness UTXOs\n"
            "        \"amount\" : x.xxx,           (numeric) The value in " + CURRENCY_UNIT + "\n"
            "        \"scriptPubKey\" : {          (json object)\n"
            "          \"asm\" : \"asm\",            (string) The asm\n"
            "          \"hex\" : \"hex\",            (string) The hex\n"
            "          \"type\" : \"pubkeyhash\",    (string) The type, eg 'pubkeyhash'\n"
            "          \"address\" : \"address\"     (string) Unit-e address if there is one\n"
            "        }\n"
            "      },\n"
            "      \"partial_signatures\" : {             (json object, optional)\n"
            "        \"pubkey\" : \"signature\",           (string) The public key and signature that corresponds to it.\n"
            "        ,...\n"
            "      }\n"
            "      \"sighash\" : \"type\",                  (string, optional) The sighash type to be used\n"
            "      \"redeem_script\" : {       (json object, optional)\n"
            "          \"asm\" : \"asm\",            (string) The asm\n"
            "          \"hex\" : \"hex\",            (string) The hex\n"
            "          \"type\" : \"pubkeyhash\",    (string) The type, eg 'pubkeyhash'\n"
            "        }\n"
            "      \"witness_script\" : {       (json object, optional)\n"
            "          \"asm\" : \"asm\",            (string) The asm\n"
            "          \"hex\" : \"hex\",            (string) The hex\n"
            "          \"type\" : \"pubkeyhash\",    (string) The type, eg 'pubkeyhash'\n"
            "        }\n"
            "      \"bip32_derivs\" : {          (json object, optional)\n"
            "        \"pubkey\" : {                     (json object, optional) The public key with the derivation path as the value.\n"
            "          \"master_fingerprint\" : \"fingerprint\"     (string) The fingerprint of the master key\n"
            "          \"path\" : \"path\",                         (string) The path\n"
            "        }\n"
            "        ,...\n"
            "      }\n"
            "      \"final_scriptsig\" : {       (json object, optional)\n"
            "          \"asm\" : \"asm\",            (string) The asm\n"
            "          \"hex\" : \"hex\",            (string) The hex\n"
            "        }\n"
            "       \"final_scriptwitness\": [\"hex\", ...] (array of string) hex-encoded witness data (if any)\n"
            "      \"unknown\" : {                (json object) The unknown global fields\n"
            "        \"key\" : \"value\"            (key-value pair) An unknown key-value pair\n"
            "         ...\n"
            "      },\n"
            "    }\n"
            "    ,...\n"
            "  ]\n"
            "  \"outputs\" : [                 (array of json objects)\n"
            "    {\n"
            "      \"redeem_script\" : {       (json object, optional)\n"
            "          \"asm\" : \"asm\",            (string) The asm\n"
            "          \"hex\" : \"hex\",            (string) The hex\n"
            "          \"type\" : \"pubkeyhash\",    (string) The type, eg 'pubkeyhash'\n"
            "        }\n"
            "      \"witness_script\" : {       (json object, optional)\n"
            "          \"asm\" : \"asm\",            (string) The asm\n"
            "          \"hex\" : \"hex\",            (string) The hex\n"
            "          \"type\" : \"pubkeyhash\",    (string) The type, eg 'pubkeyhash'\n"
            "      }\n"
            "      \"bip32_derivs\" : [          (array of json objects, optional)\n"
            "        {\n"
            "          \"pubkey\" : \"pubkey\",                     (string) The public key this path corresponds to\n"
            "          \"master_fingerprint\" : \"fingerprint\"     (string) The fingerprint of the master key\n"
            "          \"path\" : \"path\",                         (string) The path\n"
            "          }\n"
            "        }\n"
            "        ,...\n"
            "      ],\n"
            "      \"unknown\" : {                (json object) The unknown global fields\n"
            "        \"key\" : \"value\"            (key-value pair) An unknown key-value pair\n"
            "         ...\n"
            "      },\n"
            "    }\n"
            "    ,...\n"
            "  ]\n"
            "  \"fee\" : fee                      (numeric, optional) The transaction fee paid if all UTXOs slots in the PSBT have been filled.\n"
            "}\n"

            "\nExamples:\n"
            + HelpExampleCli("decodepsbt", "\"psbt\"")
    );

    RPCTypeCheck(request.params, {UniValue::VSTR});

    // Unserialize the transactions
    PartiallySignedTransaction psbtx;
    std::string error;
    if (!DecodePSBT(psbtx, request.params[0].get_str(), error)) {
        throw JSONRPCError(RPC_DESERIALIZATION_ERROR, strprintf("TX decode failed %s", error));
    }

    UniValue result(UniValue::VOBJ);

    // Add the decoded tx
    UniValue tx_univ(UniValue::VOBJ);
    TxToUniv(CTransaction(*psbtx.tx), uint256(), tx_univ, false);
    result.pushKV("tx", tx_univ);

    // Unknown data
    UniValue unknowns(UniValue::VOBJ);
    for (auto entry : psbtx.unknown) {
        unknowns.pushKV(HexStr(entry.first), HexStr(entry.second));
    }
    result.pushKV("unknown", unknowns);

    // inputs
    CAmount total_in = 0;
    bool have_all_utxos = true;
    UniValue inputs(UniValue::VARR);
    for (unsigned int i = 0; i < psbtx.inputs.size(); ++i) {
        const PSBTInput& input = psbtx.inputs[i];
        UniValue in(UniValue::VOBJ);
        // UTXOs
        if (!input.witness_utxo.IsNull()) {
            const CTxOut& txout = input.witness_utxo;

            UniValue out(UniValue::VOBJ);

            out.pushKV("amount", ValueFromAmount(txout.nValue));
            total_in += txout.nValue;

            UniValue o(UniValue::VOBJ);
            ScriptToUniv(txout.scriptPubKey, o, true);
            out.pushKV("scriptPubKey", o);
            in.pushKV("witness_utxo", out);
        } else if (input.non_witness_utxo) {
            UniValue non_wit(UniValue::VOBJ);
            TxToUniv(*input.non_witness_utxo, uint256(), non_wit, false);
            in.pushKV("non_witness_utxo", non_wit);
            total_in += input.non_witness_utxo->vout[psbtx.tx->vin[i].prevout.n].nValue;
        } else {
            have_all_utxos = false;
        }

        // Partial sigs
        if (!input.partial_sigs.empty()) {
            UniValue partial_sigs(UniValue::VOBJ);
            for (const auto& sig : input.partial_sigs) {
                partial_sigs.pushKV(HexStr(sig.second.first), HexStr(sig.second.second));
            }
            in.pushKV("partial_signatures", partial_sigs);
        }

        // Sighash
        if (input.sighash_type > 0) {
            in.pushKV("sighash", SighashToStr((unsigned char)input.sighash_type));
        }

        // Redeem script and witness script
        if (!input.redeem_script.empty()) {
            UniValue r(UniValue::VOBJ);
            ScriptToUniv(input.redeem_script, r, false);
            in.pushKV("redeem_script", r);
        }
        if (!input.witness_script.empty()) {
            UniValue r(UniValue::VOBJ);
            ScriptToUniv(input.witness_script, r, false);
            in.pushKV("witness_script", r);
        }

        // keypaths
        if (!input.hd_keypaths.empty()) {
            UniValue keypaths(UniValue::VARR);
            for (auto entry : input.hd_keypaths) {
                UniValue keypath(UniValue::VOBJ);
                keypath.pushKV("pubkey", HexStr(entry.first));

                uint32_t fingerprint = entry.second.at(0);
                keypath.pushKV("master_fingerprint", strprintf("%08x", bswap_32(fingerprint)));

                entry.second.erase(entry.second.begin());
                keypath.pushKV("path", WriteHDKeypath(entry.second));
                keypaths.push_back(keypath);
            }
            in.pushKV("bip32_derivs", keypaths);
        }

        // Final scriptSig and scriptwitness
        if (!input.final_script_sig.empty()) {
            UniValue scriptsig(UniValue::VOBJ);
            scriptsig.pushKV("asm", ScriptToAsmStr(input.final_script_sig, true));
            scriptsig.pushKV("hex", HexStr(input.final_script_sig));
            in.pushKV("final_scriptSig", scriptsig);
        }
        if (!input.final_script_witness.IsNull()) {
            UniValue txinwitness(UniValue::VARR);
            for (const auto& item : input.final_script_witness.stack) {
                txinwitness.push_back(HexStr(item.begin(), item.end()));
            }
            in.pushKV("final_scriptwitness", txinwitness);
        }

        // Unknown data
        if (input.unknown.size() > 0) {
            UniValue unknowns(UniValue::VOBJ);
            for (auto entry : input.unknown) {
                unknowns.pushKV(HexStr(entry.first), HexStr(entry.second));
            }
            in.pushKV("unknown", unknowns);
        }

        inputs.push_back(in);
    }
    result.pushKV("inputs", inputs);

    // outputs
    CAmount output_value = 0;
    UniValue outputs(UniValue::VARR);
    for (unsigned int i = 0; i < psbtx.outputs.size(); ++i) {
        const PSBTOutput& output = psbtx.outputs[i];
        UniValue out(UniValue::VOBJ);
        // Redeem script and witness script
        if (!output.redeem_script.empty()) {
            UniValue r(UniValue::VOBJ);
            ScriptToUniv(output.redeem_script, r, false);
            out.pushKV("redeem_script", r);
        }
        if (!output.witness_script.empty()) {
            UniValue r(UniValue::VOBJ);
            ScriptToUniv(output.witness_script, r, false);
            out.pushKV("witness_script", r);
        }

        // keypaths
        if (!output.hd_keypaths.empty()) {
            UniValue keypaths(UniValue::VARR);
            for (auto entry : output.hd_keypaths) {
                UniValue keypath(UniValue::VOBJ);
                keypath.pushKV("pubkey", HexStr(entry.first));

                uint32_t fingerprint = entry.second.at(0);
                keypath.pushKV("master_fingerprint", strprintf("%08x", bswap_32(fingerprint)));

                entry.second.erase(entry.second.begin());
                keypath.pushKV("path", WriteHDKeypath(entry.second));
                keypaths.push_back(keypath);
            }
            out.pushKV("bip32_derivs", keypaths);
        }

        // Unknown data
        if (output.unknown.size() > 0) {
            UniValue unknowns(UniValue::VOBJ);
            for (auto entry : output.unknown) {
                unknowns.pushKV(HexStr(entry.first), HexStr(entry.second));
            }
            out.pushKV("unknown", unknowns);
        }

        outputs.push_back(out);

        // Fee calculation
        output_value += psbtx.tx->vout[i].nValue;
    }
    result.pushKV("outputs", outputs);
    if (have_all_utxos) {
        result.pushKV("fee", ValueFromAmount(total_in - output_value));
    }

    return result;
}

UniValue combinepsbt(const JSONRPCRequest& request)
{
    if (request.fHelp || request.params.size() != 1)
        throw std::runtime_error(
            "combinepsbt [\"psbt\",...]\n"
            "\nCombine multiple partially signed Unit-e transactions into one transaction.\n"
            "Implements the Combiner role.\n"
            "\nArguments:\n"
            "1. \"txs\"                   (string) A json array of base64 strings of partially signed transactions\n"
            "    [\n"
            "      \"psbt\"             (string) A base64 string of a PSBT\n"
            "      ,...\n"
            "    ]\n"

            "\nResult:\n"
            "  \"psbt\"          (string) The base64-encoded partially signed transaction\n"
            "\nExamples:\n"
            + HelpExampleCli("combinepsbt", "[\"mybase64_1\", \"mybase64_2\", \"mybase64_3\"]")
        );

    RPCTypeCheck(request.params, {UniValue::VARR}, true);

    // Unserialize the transactions
    std::vector<PartiallySignedTransaction> psbtxs;
    UniValue txs = request.params[0].get_array();
    for (unsigned int i = 0; i < txs.size(); ++i) {
        PartiallySignedTransaction psbtx;
        std::string error;
        if (!DecodePSBT(psbtx, txs[i].get_str(), error)) {
            throw JSONRPCError(RPC_DESERIALIZATION_ERROR, strprintf("TX decode failed %s", error));
        }
        psbtxs.push_back(psbtx);
    }

    PartiallySignedTransaction merged_psbt(psbtxs[0]); // Copy the first one

    // Merge
    for (auto it = std::next(psbtxs.begin()); it != psbtxs.end(); ++it) {
        if (*it != merged_psbt) {
            throw JSONRPCError(RPC_INVALID_PARAMETER, "PSBTs do not refer to the same transactions.");
        }
        merged_psbt.Merge(*it);
    }
    if (!merged_psbt.IsSane()) {
        throw JSONRPCError(RPC_INVALID_PARAMETER, "Merged PSBT is inconsistent");
    }

    UniValue result(UniValue::VOBJ);
    CDataStream ssTx(SER_NETWORK, PROTOCOL_VERSION);
    ssTx << merged_psbt;
    return EncodeBase64((unsigned char*)ssTx.data(), ssTx.size());
}

UniValue finalizepsbt(const JSONRPCRequest& request)
{
    if (request.fHelp || request.params.size() < 1 || request.params.size() > 2)
        throw std::runtime_error(
            "finalizepsbt \"psbt\" ( extract )\n"
            "Finalize the inputs of a PSBT. If the transaction is fully signed, it will produce a\n"
            "network serialized transaction which can be broadcast with sendrawtransaction. Otherwise a PSBT will be\n"
            "created which has the final_scriptSig and final_scriptWitness fields filled for inputs that are complete.\n"
            "Implements the Finalizer and Extractor roles.\n"
            "\nArguments:\n"
            "1. \"psbt\"                 (string) A base64 string of a PSBT\n"
            "2. \"extract\"              (boolean, optional, default=true) If true and the transaction is complete, \n"
            "                             extract and return the complete transaction in normal network serialization instead of the PSBT.\n"

            "\nResult:\n"
            "{\n"
            "  \"psbt\" : \"value\",          (string) The base64-encoded partially signed transaction if not extracted\n"
            "  \"hex\" : \"value\",           (string) The hex-encoded network transaction if extracted\n"
            "  \"complete\" : true|false,   (boolean) If the transaction has a complete set of signatures\n"
            "  ]\n"
            "}\n"

            "\nExamples:\n"
            + HelpExampleCli("finalizepsbt", "\"psbt\"")
        );

    RPCTypeCheck(request.params, {UniValue::VSTR, UniValue::VBOOL}, true);

    // Unserialize the transactions
    PartiallySignedTransaction psbtx;
    std::string error;
    if (!DecodePSBT(psbtx, request.params[0].get_str(), error)) {
        throw JSONRPCError(RPC_DESERIALIZATION_ERROR, strprintf("TX decode failed %s", error));
    }

    // Finalize input signatures -- in case we have partial signatures that add up to a complete
    //   signature, but have not combined them yet (e.g. because the combiner that created this
    //   PartiallySignedTransaction did not understand them), this will combine them into a final
    //   script.
    bool complete = true;
    for (unsigned int i = 0; i < psbtx.tx->vin.size(); ++i) {
        SignatureData sigdata;
        complete &= SignPSBTInput(DUMMY_SIGNING_PROVIDER, psbtx, sigdata, i, SIGHASH_ALL);
    }

    UniValue result(UniValue::VOBJ);
    CDataStream ssTx(SER_NETWORK, PROTOCOL_VERSION);
    bool extract = request.params[1].isNull() || (!request.params[1].isNull() && request.params[1].get_bool());
    if (complete && extract) {
        CMutableTransaction mtx(*psbtx.tx);
        for (unsigned int i = 0; i < mtx.vin.size(); ++i) {
            mtx.vin[i].scriptSig = psbtx.inputs[i].final_script_sig;
            mtx.vin[i].scriptWitness = psbtx.inputs[i].final_script_witness;
        }
        ssTx << mtx;
        result.pushKV("hex", HexStr(ssTx.str()));
    } else {
        ssTx << psbtx;
        result.pushKV("psbt", EncodeBase64(ssTx.str()));
    }
    result.pushKV("complete", complete);

    return result;
}

UniValue createpsbt(const JSONRPCRequest& request)
{
    if (request.fHelp || request.params.size() < 2 || request.params.size() > 4)
        throw std::runtime_error(
                            "createpsbt [{\"txid\":\"id\",\"vout\":n},...] [{\"address\":amount},{\"data\":\"hex\"},...] ( locktime ) ( replaceable )\n"
                            "\nCreates a transaction in the Partially Signed Transaction format.\n"
                            "Implements the Creator role.\n"
                            "\nArguments:\n"
                            "1. \"inputs\"                (array, required) A json array of json objects\n"
                            "     [\n"
                            "       {\n"
                            "         \"txid\":\"id\",      (string, required) The transaction id\n"
                            "         \"vout\":n,         (numeric, required) The output number\n"
                            "         \"sequence\":n      (numeric, optional) The sequence number\n"
                            "       } \n"
                            "       ,...\n"
                            "     ]\n"
                            "2. \"outputs\"               (array, required) a json array with outputs (key-value pairs), where none of the keys are duplicated.\n"
                            "That is, each address can only appear once and there can only be one 'data' object.\n"
                            "   [\n"
                            "    {\n"
                            "      \"address\": x.xxx,    (obj, optional) A key-value pair. The key (string) is the Unit-e address, the value (float or string) is the amount in " + CURRENCY_UNIT + "\n"
                            "    },\n"
                            "    {\n"
                            "      \"data\": \"hex\"        (obj, optional) A key-value pair. The key must be \"data\", the value is hex encoded data\n"
                            "    }\n"
                            "    ,...                     More key-value pairs of the above form. For compatibility reasons, a dictionary, which holds the key-value pairs directly, is also\n"
                            "                             accepted as second parameter.\n"
                            "   ]\n"
                            "3. locktime                  (numeric, optional, default=0) Raw locktime. Non-0 value also locktime-activates inputs\n"
                            "4. replaceable               (boolean, optional, default=false) Marks this transaction as BIP125 replaceable.\n"
                            "                             Allows this transaction to be replaced by a transaction with higher fees. If provided, it is an error if explicit sequence numbers are incompatible.\n"
                            "\nResult:\n"
                            "  \"psbt\"        (string)  The resulting raw transaction (base64-encoded string)\n"
                            "\nExamples:\n"
                            + HelpExampleCli("createpsbt", "\"[{\\\"txid\\\":\\\"myid\\\",\\\"vout\\\":0}]\" \"[{\\\"data\\\":\\\"00010203\\\"}]\"")
                            );


    RPCTypeCheck(request.params, {
        UniValue::VARR,
        UniValueType(), // ARR or OBJ, checked later
        UniValue::VNUM,
        UniValue::VBOOL,
        }, true
    );

    CMutableTransaction rawTx = ConstructTransaction(request.params[0], request.params[1], request.params[2], request.params[3]);

    // Make a blank psbt
    PartiallySignedTransaction psbtx;
    psbtx.tx = rawTx;
    for (unsigned int i = 0; i < rawTx.vin.size(); ++i) {
        psbtx.inputs.push_back(PSBTInput());
    }
    for (unsigned int i = 0; i < rawTx.vout.size(); ++i) {
        psbtx.outputs.push_back(PSBTOutput());
    }

    // Serialize the PSBT
    CDataStream ssTx(SER_NETWORK, PROTOCOL_VERSION);
    ssTx << psbtx;

    return EncodeBase64((unsigned char*)ssTx.data(), ssTx.size());
}

UniValue converttopsbt(const JSONRPCRequest& request)
{
    if (request.fHelp || request.params.size() < 1 || request.params.size() > 3)
        throw std::runtime_error(
                            "converttopsbt \"hexstring\" ( permitsigdata iswitness )\n"
                            "\nConverts a network serialized transaction to a PSBT. This should be used only with createrawtransaction and fundrawtransaction\n"
                            "createpsbt and walletcreatefundedpsbt should be used for new applications.\n"
                            "\nArguments:\n"
                            "1. \"hexstring\"              (string, required) The hex string of a raw transaction\n"
                            "2. permitsigdata           (boolean, optional, default=false) If true, any signatures in the input will be discarded and conversion.\n"
                            "                              will continue. If false, RPC will fail if any signatures are present.\n"
                            "3. iswitness               (boolean, optional) Whether the transaction hex is a serialized witness transaction.\n"
                            "                              If iswitness is not present, heuristic tests will be used in decoding. If true, only witness deserializaion\n"
                            "                              will be tried. If false, only non-witness deserialization wil be tried. Only has an effect if\n"
                            "                              permitsigdata is true.\n"
                            "\nResult:\n"
                            "  \"psbt\"        (string)  The resulting raw transaction (base64-encoded string)\n"
                            "\nExamples:\n"
                            "\nCreate a transaction\n"
                            + HelpExampleCli("createrawtransaction", "\"[{\\\"txid\\\":\\\"myid\\\",\\\"vout\\\":0}]\" \"[{\\\"data\\\":\\\"00010203\\\"}]\"") +
                            "\nConvert the transaction to a PSBT\n"
                            + HelpExampleCli("converttopsbt", "\"rawtransaction\"")
                            );


    RPCTypeCheck(request.params, {UniValue::VSTR, UniValue::VBOOL, UniValue::VBOOL}, true);

    // parse hex string from parameter
    CMutableTransaction tx;
    bool permitsigdata = request.params[1].isNull() ? false : request.params[1].get_bool();
    bool witness_specified = !request.params[2].isNull();
    bool iswitness = witness_specified ? request.params[2].get_bool() : false;
    bool try_witness = permitsigdata ? (witness_specified ? iswitness : true) : false;
    bool try_no_witness = permitsigdata ? (witness_specified ? !iswitness : true) : true;
    if (!DecodeHexTx(tx, request.params[0].get_str(), try_no_witness, try_witness)) {
        throw JSONRPCError(RPC_DESERIALIZATION_ERROR, "TX decode failed");
    }

    // Remove all scriptSigs and scriptWitnesses from inputs
    for (CTxIn& input : tx.vin) {
        if ((!input.scriptSig.empty() || !input.scriptWitness.IsNull()) && !permitsigdata) {
            throw JSONRPCError(RPC_DESERIALIZATION_ERROR, "Inputs must not have scriptSigs and scriptWitnesses");
        }
        input.scriptSig.clear();
        input.scriptWitness.SetNull();
    }

    // Make a blank psbt
    PartiallySignedTransaction psbtx;
    psbtx.tx = tx;
    for (unsigned int i = 0; i < tx.vin.size(); ++i) {
        psbtx.inputs.push_back(PSBTInput());
    }
    for (unsigned int i = 0; i < tx.vout.size(); ++i) {
        psbtx.outputs.push_back(PSBTOutput());
    }

    // Serialize the PSBT
    CDataStream ssTx(SER_NETWORK, PROTOCOL_VERSION);
    ssTx << psbtx;

    return EncodeBase64((unsigned char*)ssTx.data(), ssTx.size());
}

static const CRPCCommand commands[] =
{ //  category              name                            actor (function)            argNames
  //  --------------------- ------------------------        -----------------------     ----------
    { "rawtransactions",    "getrawtransaction",            &getrawtransaction,         {"txid","verbose","blockhash"} },
    { "rawtransactions",    "createrawtransaction",         &createrawtransaction,      {"inputs","outputs","locktime","replaceable"} },
    { "rawtransactions",    "decoderawtransaction",         &decoderawtransaction,      {"hexstring","iswitness"} },
    { "rawtransactions",    "decodescript",                 &decodescript,              {"hexstring"} },
    { "rawtransactions",    "sendrawtransaction",           &sendrawtransaction,        {"hexstring","allowhighfees"} },
    { "rawtransactions",    "combinerawtransaction",        &combinerawtransaction,     {"txs"} },
    { "rawtransactions",    "signrawtransaction",           &signrawtransaction,        {"hexstring","prevtxs","privkeys","sighashtype"} }, /* uses wallet if enabled */
    { "rawtransactions",    "signrawtransactionwithkey",    &signrawtransactionwithkey, {"hexstring","privkeys","prevtxs","sighashtype"} },
    { "rawtransactions",    "extractvotefromsignature",     &extractvotefromsignature,  {"hexstring"}},
    { "rawtransactions",    "testmempoolaccept",            &testmempoolaccept,         {"rawtxs","allowhighfees"} },
    { "rawtransactions",    "decodepsbt",                   &decodepsbt,                {"psbt"} },
    { "rawtransactions",    "combinepsbt",                  &combinepsbt,               {"txs"} },
    { "rawtransactions",    "finalizepsbt",                 &finalizepsbt,              {"psbt", "extract"} },
    { "rawtransactions",    "createpsbt",                   &createpsbt,                {"inputs","outputs","locktime","replaceable"} },
    { "rawtransactions",    "converttopsbt",                &converttopsbt,             {"hexstring","permitsigdata","iswitness"} },

    { "blockchain",         "gettxoutproof",                &gettxoutproof,             {"txids", "blockhash"} },
    { "blockchain",         "verifytxoutproof",             &verifytxoutproof,          {"proof"} },
=======
// clang-format off
static const CRPCCommand commands[] =
{ //  category              name                        actor (function)           argNames
  //  --------------------- --------------------------  -------------------------  ----------
    { "rawtransactions",    "getrawtransaction",        &getrawtransaction,        {"txid","verbose","blockhash"} },
    { "rawtransactions",    "createrawtransaction",     &createrawtransaction,     {"inputs","outputs","locktime","replaceable"} },
    { "rawtransactions",    "decoderawtransaction",     &decoderawtransaction,     {"hexstring","iswitness"} },
    { "rawtransactions",    "decodescript",             &decodescript,             {"hexstring"} },
    { "rawtransactions",    "sendrawtransaction",       &sendrawtransaction,       {"hexstring","allowhighfees"} },
    { "rawtransactions",    "combinerawtransaction",    &combinerawtransaction,    {"txs"} },
    { "rawtransactions",    "signrawtransaction",       &signrawtransaction,       {"hexstring","prevtxs","privkeys","sighashtype"} }, /* uses wallet if enabled */
    { "rawtransactions",    "extractvotefromsignature", &extractvotefromsignature, {"hexstring"} },

    { "blockchain",         "gettxoutproof",            &gettxoutproof,            {"txids", "blockhash"} },
    { "blockchain",         "verifytxoutproof",         &verifytxoutproof,         {"proof"} },
>>>>>>> c270eea7
};
// clang-format on

void RegisterRawTransactionRPCCommands(CRPCTable &t)
{
    for (unsigned int vcidx = 0; vcidx < ARRAYLEN(commands); vcidx++)
        t.appendCommand(commands[vcidx].name, &commands[vcidx]);
}<|MERGE_RESOLUTION|>--- conflicted
+++ resolved
@@ -1244,7 +1244,6 @@
     return r;
 }
 
-<<<<<<< HEAD
 static UniValue testmempoolaccept(const JSONRPCRequest& request)
 {
     if (request.fHelp || request.params.size() < 1 || request.params.size() > 2) {
@@ -1873,6 +1872,7 @@
     return EncodeBase64((unsigned char*)ssTx.data(), ssTx.size());
 }
 
+// clang-format off
 static const CRPCCommand commands[] =
 { //  category              name                            actor (function)            argNames
   //  --------------------- ------------------------        -----------------------     ----------
@@ -1884,7 +1884,7 @@
     { "rawtransactions",    "combinerawtransaction",        &combinerawtransaction,     {"txs"} },
     { "rawtransactions",    "signrawtransaction",           &signrawtransaction,        {"hexstring","prevtxs","privkeys","sighashtype"} }, /* uses wallet if enabled */
     { "rawtransactions",    "signrawtransactionwithkey",    &signrawtransactionwithkey, {"hexstring","privkeys","prevtxs","sighashtype"} },
-    { "rawtransactions",    "extractvotefromsignature",     &extractvotefromsignature,  {"hexstring"}},
+    { "rawtransactions",    "extractvotefromsignature",     &extractvotefromsignature,  {"hexstring"} },
     { "rawtransactions",    "testmempoolaccept",            &testmempoolaccept,         {"rawtxs","allowhighfees"} },
     { "rawtransactions",    "decodepsbt",                   &decodepsbt,                {"psbt"} },
     { "rawtransactions",    "combinepsbt",                  &combinepsbt,               {"txs"} },
@@ -1894,23 +1894,6 @@
 
     { "blockchain",         "gettxoutproof",                &gettxoutproof,             {"txids", "blockhash"} },
     { "blockchain",         "verifytxoutproof",             &verifytxoutproof,          {"proof"} },
-=======
-// clang-format off
-static const CRPCCommand commands[] =
-{ //  category              name                        actor (function)           argNames
-  //  --------------------- --------------------------  -------------------------  ----------
-    { "rawtransactions",    "getrawtransaction",        &getrawtransaction,        {"txid","verbose","blockhash"} },
-    { "rawtransactions",    "createrawtransaction",     &createrawtransaction,     {"inputs","outputs","locktime","replaceable"} },
-    { "rawtransactions",    "decoderawtransaction",     &decoderawtransaction,     {"hexstring","iswitness"} },
-    { "rawtransactions",    "decodescript",             &decodescript,             {"hexstring"} },
-    { "rawtransactions",    "sendrawtransaction",       &sendrawtransaction,       {"hexstring","allowhighfees"} },
-    { "rawtransactions",    "combinerawtransaction",    &combinerawtransaction,    {"txs"} },
-    { "rawtransactions",    "signrawtransaction",       &signrawtransaction,       {"hexstring","prevtxs","privkeys","sighashtype"} }, /* uses wallet if enabled */
-    { "rawtransactions",    "extractvotefromsignature", &extractvotefromsignature, {"hexstring"} },
-
-    { "blockchain",         "gettxoutproof",            &gettxoutproof,            {"txids", "blockhash"} },
-    { "blockchain",         "verifytxoutproof",         &verifytxoutproof,         {"proof"} },
->>>>>>> c270eea7
 };
 // clang-format on
 
