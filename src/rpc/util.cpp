--- conflicted
+++ resolved
@@ -2,24 +2,20 @@
 // Distributed under the MIT software license, see the accompanying
 // file COPYING or http://www.opensource.org/licenses/mit-license.php.
 
-#include <key_io.h>
 #include <blockchain/blockchain_behavior.h>
 #include <core_io.h>
+#include <key_io.h>
 #include <keystore.h>
 #include <policy/fees.h>
+#include <rpc/protocol.h>
 #include <rpc/util.h>
-<<<<<<< HEAD
-#include <tinyformat.h>
+#include <staking/coin.h>
 #include <util/strencodings.h>
 #include <validation.h>
 
+#include <tinyformat.h>
+
 InitInterfaces* g_rpc_interfaces = nullptr;
-=======
-#include <staking/coin.h>
-#include <utilstrencodings.h>
->>>>>>> 44cd02af
-
-#include <tinyformat.h>
 
 // Converts a hex string to a public key if possible
 CPubKey HexToPubKey(const std::string& hex_in)
@@ -139,7 +135,139 @@
     return boost::apply_visitor(DescribeAddressVisitor(), dest);
 }
 
-<<<<<<< HEAD
+UniValue ToUniValue(const std::uint32_t value) {
+    return UniValue(static_cast<std::uint64_t>(value));
+}
+
+UniValue ToUniValue(const std::uint64_t value) {
+    return UniValue(value);
+}
+
+UniValue ToUniValue(const float value) {
+    if (value > std::numeric_limits<decltype(value)>::max()) {
+        return "+Inf";
+    }
+    if (value < std::numeric_limits<decltype(value)>::min()) {
+        return "-Inf";
+    }
+    if (value != value) {
+        return "NaN";
+    }
+    return value;
+}
+
+UniValue ToUniValue(const double value) {
+    if (value > std::numeric_limits<decltype(value)>::max()) {
+        return "+Inf";
+    }
+    if (value < std::numeric_limits<decltype(value)>::min()) {
+        return "-Inf";
+    }
+    if (value != value) {
+        return "NaN";
+    }
+    return value;
+}
+
+UniValue ToUniValue(const COutPoint &outpoint) {
+    UniValue obj(UniValue::VOBJ);
+    obj.pushKV("txid", ToUniValue(outpoint.hash));
+    obj.pushKV("n", ToUniValue(outpoint.n));
+    return obj;
+}
+
+UniValue ToUniValue(const CScript &script) {
+    UniValue obj(UniValue::VOBJ);
+    ScriptPubKeyToUniv(script, obj, /* fIncludeHex= */ true);
+    return obj;
+}
+
+UniValue ToUniValue(const CTxOut &txout) {
+    UniValue obj(UniValue::VOBJ);
+    obj.pushKV("amount", ValueFromAmount(txout.nValue));
+    obj.pushKV("scriptPubKey", ToUniValue(txout.scriptPubKey));
+    return obj;
+}
+
+UniValue ToUniValue(const CTxIn &txin) {
+    UniValue obj(UniValue::VOBJ);
+    obj.pushKV("prevout", ToUniValue(txin.prevout));
+    UniValue script_sig_obj(UniValue::VOBJ);
+    script_sig_obj.pushKV("asm", ScriptToAsmStr(txin.scriptSig, true));
+    script_sig_obj.pushKV("hex", HexStr(txin.scriptSig.begin(), txin.scriptSig.end()));
+    obj.pushKV("scriptSig", script_sig_obj);
+    UniValue witness_obj(UniValue::VARR);
+    if (!txin.scriptWitness.IsNull()) {
+        for (const auto& item : txin.scriptWitness.stack) {
+            witness_obj.push_back(HexStr(item.begin(), item.end()));
+        }
+    }
+    obj.pushKV("scriptWitness", witness_obj);
+    return obj;
+}
+
+UniValue ToUniValue(const staking::Coin &coin) {
+    UniValue obj(UniValue::VOBJ);
+    UniValue stake_out(UniValue::VOBJ);
+    stake_out.pushKV("amount", ValueFromAmount(coin.GetAmount()));
+    stake_out.pushKV("script_pub_key", ToUniValue(coin.GetScriptPubKey()));
+    stake_out.pushKV("out_point", ToUniValue(coin.GetOutPoint()));
+    obj.pushKV("coin", stake_out);
+    UniValue source_block(UniValue::VOBJ);
+    source_block.pushKV("height", ToUniValue(coin.GetHeight()));
+    source_block.pushKV("hash", ToUniValue(coin.GetBlockHash()));
+    source_block.pushKV("time", ToUniValue(coin.GetBlockTime()));
+    obj.pushKV("source_block", source_block);
+    return obj;
+}
+
+UniValue ToUniValue(const uint256 &hash) {
+    return UniValue(hash.GetHex());
+}
+
+UniValue ToUniValue(const blockchain::GenesisBlock &value) {
+    UniValue result(UniValue::VOBJ);
+    result.pushKV("version", ToUniValue(value.block.nVersion));
+    result.pushKV("time", ToUniValue(value.block.nTime));
+    {
+        arith_uint256 difficulty;
+        difficulty.SetCompact(value.block.nBits);
+        result.pushKV("difficulty", ToUniValue(ArithToUint256(difficulty)));
+    }
+    const std::vector<CTxOut> &vout = value.block.vtx[0]->vout;
+    UniValue p2wpkh_funds(UniValue::VARR);
+    UniValue p2wsh_funds(UniValue::VARR);
+    for (const CTxOut &out : vout) {
+        if (out.scriptPubKey.IsPayToWitnessPublicKeyHash()) {
+            UniValue funds(UniValue::VOBJ);
+            funds.pushKV("amount", out.nValue);
+            funds.pushKV("pub_key_hash", HexStr(out.scriptPubKey.begin() + 2, out.scriptPubKey.begin() + 22));
+            p2wpkh_funds.push_back(funds);
+        } else if (out.scriptPubKey.IsPayToWitnessScriptHash()) {
+            UniValue funds(UniValue::VOBJ);
+            funds.pushKV("amount", out.nValue);
+            funds.pushKV("script_hash", HexStr(out.scriptPubKey.begin() + 2, out.scriptPubKey.begin() + 34));
+            p2wsh_funds.push_back(funds);
+        }
+    }
+    result.pushKV("p2wpkh_funds", p2wpkh_funds);
+    result.pushKV("p2wsh_funds", p2wsh_funds);
+    return result;
+};
+
+UniValue ToUniValue(const std::vector<unsigned char> base58_prefixes[blockchain::Base58Type::_size_constant]) {
+    UniValue result(UniValue::VOBJ);
+    for (const auto &type : blockchain::Base58Type::_values()) {
+        std::vector<unsigned char> prefix = base58_prefixes[type._to_index()];
+        UniValue bytes(UniValue::VARR);
+        for (const unsigned char byte : prefix) {
+            bytes.push_back(byte);
+        }
+        result.pushKV(type._to_string(), bytes);
+    }
+    return result;
+}
+
 unsigned int ParseConfirmTarget(const UniValue& value)
 {
     int target = value.get_int();
@@ -554,137 +682,4 @@
         return {low, high};
     }
     throw JSONRPCError(RPC_INVALID_PARAMETER, "Range must be specified as end or as [begin,end]");
-=======
-UniValue ToUniValue(const std::uint32_t value) {
-    return UniValue(static_cast<std::uint64_t>(value));
-}
-
-UniValue ToUniValue(const std::uint64_t value) {
-    return UniValue(value);
-}
-
-UniValue ToUniValue(const float value) {
-    if (value > std::numeric_limits<decltype(value)>::max()) {
-        return "+Inf";
-    }
-    if (value < std::numeric_limits<decltype(value)>::min()) {
-        return "-Inf";
-    }
-    if (value != value) {
-        return "NaN";
-    }
-    return value;
-}
-
-UniValue ToUniValue(const double value) {
-    if (value > std::numeric_limits<decltype(value)>::max()) {
-        return "+Inf";
-    }
-    if (value < std::numeric_limits<decltype(value)>::min()) {
-        return "-Inf";
-    }
-    if (value != value) {
-        return "NaN";
-    }
-    return value;
-}
-
-UniValue ToUniValue(const COutPoint &outpoint) {
-    UniValue obj(UniValue::VOBJ);
-    obj.pushKV("txid", ToUniValue(outpoint.hash));
-    obj.pushKV("n", ToUniValue(outpoint.n));
-    return obj;
-}
-
-UniValue ToUniValue(const CScript &script) {
-    UniValue obj(UniValue::VOBJ);
-    ScriptPubKeyToUniv(script, obj, /* fIncludeHex= */ true);
-    return obj;
-}
-
-UniValue ToUniValue(const CTxOut &txout) {
-    UniValue obj(UniValue::VOBJ);
-    obj.pushKV("amount", ValueFromAmount(txout.nValue));
-    obj.pushKV("scriptPubKey", ToUniValue(txout.scriptPubKey));
-    return obj;
-}
-
-UniValue ToUniValue(const CTxIn &txin) {
-    UniValue obj(UniValue::VOBJ);
-    obj.pushKV("prevout", ToUniValue(txin.prevout));
-    UniValue script_sig_obj(UniValue::VOBJ);
-    script_sig_obj.pushKV("asm", ScriptToAsmStr(txin.scriptSig, true));
-    script_sig_obj.pushKV("hex", HexStr(txin.scriptSig.begin(), txin.scriptSig.end()));
-    obj.pushKV("scriptSig", script_sig_obj);
-    UniValue witness_obj(UniValue::VARR);
-    if (!txin.scriptWitness.IsNull()) {
-        for (const auto& item : txin.scriptWitness.stack) {
-            witness_obj.push_back(HexStr(item.begin(), item.end()));
-        }
-    }
-    obj.pushKV("scriptWitness", witness_obj);
-    return obj;
-}
-
-UniValue ToUniValue(const staking::Coin &coin) {
-    UniValue obj(UniValue::VOBJ);
-    UniValue stake_out(UniValue::VOBJ);
-    stake_out.pushKV("amount", ValueFromAmount(coin.GetAmount()));
-    stake_out.pushKV("script_pub_key", ToUniValue(coin.GetScriptPubKey()));
-    stake_out.pushKV("out_point", ToUniValue(coin.GetOutPoint()));
-    obj.pushKV("coin", stake_out);
-    UniValue source_block(UniValue::VOBJ);
-    source_block.pushKV("height", ToUniValue(coin.GetHeight()));
-    source_block.pushKV("hash", ToUniValue(coin.GetBlockHash()));
-    source_block.pushKV("time", ToUniValue(coin.GetBlockTime()));
-    obj.pushKV("source_block", source_block);
-    return obj;
-}
-
-UniValue ToUniValue(const uint256 &hash) {
-    return UniValue(hash.GetHex());
-}
-
-UniValue ToUniValue(const blockchain::GenesisBlock &value) {
-    UniValue result(UniValue::VOBJ);
-    result.pushKV("version", ToUniValue(value.block.nVersion));
-    result.pushKV("time", ToUniValue(value.block.nTime));
-    {
-        arith_uint256 difficulty;
-        difficulty.SetCompact(value.block.nBits);
-        result.pushKV("difficulty", ToUniValue(ArithToUint256(difficulty)));
-    }
-    const std::vector<CTxOut> &vout = value.block.vtx[0]->vout;
-    UniValue p2wpkh_funds(UniValue::VARR);
-    UniValue p2wsh_funds(UniValue::VARR);
-    for (const CTxOut &out : vout) {
-        if (out.scriptPubKey.IsPayToWitnessPublicKeyHash()) {
-            UniValue funds(UniValue::VOBJ);
-            funds.pushKV("amount", out.nValue);
-            funds.pushKV("pub_key_hash", HexStr(out.scriptPubKey.begin() + 2, out.scriptPubKey.begin() + 22));
-            p2wpkh_funds.push_back(funds);
-        } else if (out.scriptPubKey.IsPayToWitnessScriptHash()) {
-            UniValue funds(UniValue::VOBJ);
-            funds.pushKV("amount", out.nValue);
-            funds.pushKV("script_hash", HexStr(out.scriptPubKey.begin() + 2, out.scriptPubKey.begin() + 34));
-            p2wsh_funds.push_back(funds);
-        }
-    }
-    result.pushKV("p2wpkh_funds", p2wpkh_funds);
-    result.pushKV("p2wsh_funds", p2wsh_funds);
-    return result;
-};
-
-UniValue ToUniValue(const std::vector<unsigned char> base58_prefixes[blockchain::Base58Type::_size_constant]) {
-    UniValue result(UniValue::VOBJ);
-    for (const auto &type : blockchain::Base58Type::_values()) {
-        std::vector<unsigned char> prefix = base58_prefixes[type._to_index()];
-        UniValue bytes(UniValue::VARR);
-        for (const unsigned char byte : prefix) {
-            bytes.push_back(byte);
-        }
-        result.pushKV(type._to_string(), bytes);
-    }
-    return result;
->>>>>>> 44cd02af
 }