--- conflicted
+++ resolved
@@ -1,8 +1,4 @@
-<<<<<<< HEAD
 // Copyright (c) 2009-2018 The Bitcoin Core developers
-=======
-// Copyright (c) 2009-2017 The Bitcoin Core developers
->>>>>>> 07428419
 // Distributed under the MIT software license, see the accompanying
 // file COPYING or http://www.opensource.org/licenses/mit-license.php.
 
@@ -94,11 +90,7 @@
             "    \"minping\": n,              (numeric) minimum observed ping time (if any at all)\n"
             "    \"pingwait\": n,             (numeric) ping wait (if non-zero)\n"
             "    \"version\": v,              (numeric) The peer version, such as 70001\n"
-<<<<<<< HEAD
-            "    \"subver\": \"/Satoshi:0.8.5/\",  (string) The string version\n"
-=======
             "    \"subver\": \"/" + CLIENT_NAME + ":x.x.x/\",  (string) The string version\n"
->>>>>>> 07428419
             "    \"inbound\": true|false,     (boolean) Inbound (true) or Outbound (false)\n"
             "    \"addnode\": true|false,     (boolean) Whether connection was due to addnode/-connect or if it was an automatic/inbound connection\n"
             "    \"startingheight\": n,       (numeric) The starting height (block) of the peer\n"
