// Copyright (c) 2010 Satoshi Nakamoto
<<<<<<< HEAD
// Copyright (c) 2009-2018 The Bitcoin Core developers
=======
// Copyright (c) 2009-2017 The Bitcoin Core developers
>>>>>>> 07428419
// Distributed under the MIT software license, see the accompanying
// file COPYING or http://www.opensource.org/licenses/mit-license.php.

#include <rpc/server.h>

#include <fs.h>
#include <key_io.h>
#include <random.h>
#include <shutdown.h>
#include <sync.h>
#include <ui_interface.h>
#include <util.h>
#include <utilstrencodings.h>

#include <boost/bind.hpp>
#include <boost/signals2/signal.hpp>
#include <boost/algorithm/string/case_conv.hpp> // for to_upper()
#include <boost/algorithm/string/classification.hpp>
#include <boost/algorithm/string/split.hpp>

#include <memory> // for unique_ptr
#include <unordered_map>

static CCriticalSection cs_rpcWarmup;
static bool fRPCRunning = false;
static bool fRPCInWarmup GUARDED_BY(cs_rpcWarmup) = true;
static std::string rpcWarmupStatus GUARDED_BY(cs_rpcWarmup) = "RPC server started";
/* Timer-creating functions */
static RPCTimerInterface* timerInterface = nullptr;
/* Map of name to timer. */
static std::map<std::string, std::unique_ptr<RPCTimerBase> > deadlineTimers;

static struct CRPCSignals
{
    boost::signals2::signal<void ()> Started;
    boost::signals2::signal<void ()> Stopped;
    boost::signals2::signal<void (const CRPCCommand&)> PreCommand;
} g_rpcSignals;

void RPCServer::OnStarted(std::function<void ()> slot)
{
    g_rpcSignals.Started.connect(slot);
}

void RPCServer::OnStopped(std::function<void ()> slot)
{
    g_rpcSignals.Stopped.connect(slot);
}

void RPCTypeCheck(const UniValue& params,
                  const std::list<UniValueType>& typesExpected,
                  bool fAllowNull)
{
    unsigned int i = 0;
    for (const UniValueType& t : typesExpected) {
        if (params.size() <= i)
            break;

        const UniValue& v = params[i];
        if (!(fAllowNull && v.isNull())) {
            RPCTypeCheckArgument(v, t);
        }
        i++;
    }
}

void RPCTypeCheckArgument(const UniValue& value, const UniValueType& typeExpected)
{
    if (!typeExpected.typeAny && value.type() != typeExpected.type) {
        throw JSONRPCError(RPC_TYPE_ERROR, strprintf("Expected type %s, got %s", uvTypeName(typeExpected.type), uvTypeName(value.type())));
    }
}

void RPCTypeCheckObj(const UniValue& o,
    const std::map<std::string, UniValueType>& typesExpected,
    bool fAllowNull,
    bool fStrict)
{
    for (const auto& t : typesExpected) {
        const UniValue& v = find_value(o, t.first);
        if (!fAllowNull && v.isNull())
            throw JSONRPCError(RPC_TYPE_ERROR, strprintf("Missing %s", t.first));

        if (!(t.second.typeAny || v.type() == t.second.type || (fAllowNull && v.isNull()))) {
            std::string err = strprintf("Expected type %s for %s, got %s",
                uvTypeName(t.second.type), t.first, uvTypeName(v.type()));
            throw JSONRPCError(RPC_TYPE_ERROR, err);
        }
    }

    if (fStrict)
    {
        for (const std::string& k : o.getKeys())
        {
            if (typesExpected.count(k) == 0)
            {
                std::string err = strprintf("Unexpected key %s", k);
                throw JSONRPCError(RPC_TYPE_ERROR, err);
            }
        }
    }
}

CAmount AmountFromValue(const UniValue& value)
{
    if (!value.isNum() && !value.isStr())
        throw JSONRPCError(RPC_TYPE_ERROR, "Amount is not a number or string");
    CAmount amount;
    if (!ParseFixedPoint(value.getValStr(), 8, &amount))
        throw JSONRPCError(RPC_TYPE_ERROR, "Invalid amount");
    if (!MoneyRange(amount))
        throw JSONRPCError(RPC_TYPE_ERROR, "Amount out of range");
    return amount;
}

uint256 ParseHashV(const UniValue& v, std::string strName)
{
    std::string strHex;
    if (v.isStr())
        strHex = v.get_str();
    if (!IsHex(strHex)) // Note: IsHex("") is false
        throw JSONRPCError(RPC_INVALID_PARAMETER, strName+" must be hexadecimal string (not '"+strHex+"')");
    if (64 != strHex.length())
        throw JSONRPCError(RPC_INVALID_PARAMETER, strprintf("%s must be of length %d (not %d)", strName, 64, strHex.length()));
    uint256 result;
    result.SetHex(strHex);
    return result;
}
uint256 ParseHashO(const UniValue& o, std::string strKey)
{
    return ParseHashV(find_value(o, strKey), strKey);
}
std::vector<unsigned char> ParseHexV(const UniValue& v, std::string strName)
{
    std::string strHex;
    if (v.isStr())
        strHex = v.get_str();
    if (!IsHex(strHex))
        throw JSONRPCError(RPC_INVALID_PARAMETER, strName+" must be hexadecimal string (not '"+strHex+"')");
    return ParseHex(strHex);
}
std::vector<unsigned char> ParseHexO(const UniValue& o, std::string strKey)
{
    return ParseHexV(find_value(o, strKey), strKey);
}

/**
 * Note: This interface may still be subject to change.
 */

std::string CRPCTable::help(const std::string& strCommand, const JSONRPCRequest& helpreq) const
{
    std::string strRet;
    std::string category;
    std::set<rpcfn_type> setDone;
    std::vector<std::pair<std::string, const CRPCCommand*> > vCommands;

    for (const auto& entry : mapCommands)
        vCommands.push_back(make_pair(entry.second->category + entry.first, entry.second));
    sort(vCommands.begin(), vCommands.end());

    JSONRPCRequest jreq(helpreq);
    jreq.fHelp = true;
    jreq.params = UniValue();

    for (const std::pair<std::string, const CRPCCommand*>& command : vCommands)
    {
        const CRPCCommand *pcmd = command.second;
        std::string strMethod = pcmd->name;
        if ((strCommand != "" || pcmd->category == "hidden") && strMethod != strCommand)
            continue;
        jreq.strMethod = strMethod;
        try
        {
            rpcfn_type pfn = pcmd->actor;
            if (setDone.insert(pfn).second)
                (*pfn)(jreq);
        }
        catch (const std::exception& e)
        {
            // Help text is returned in an exception
            std::string strHelp = std::string(e.what());
            if (strCommand == "")
            {
                if (strHelp.find('\n') != std::string::npos)
                    strHelp = strHelp.substr(0, strHelp.find('\n'));

                if (category != pcmd->category)
                {
                    if (!category.empty())
                        strRet += "\n";
                    category = pcmd->category;
                    std::string firstLetter = category.substr(0,1);
                    boost::to_upper(firstLetter);
                    strRet += "== " + firstLetter + category.substr(1) + " ==\n";
                }
            }
            strRet += strHelp + "\n";
        }
    }
    if (strRet == "")
        strRet = strprintf("help: unknown command: %s\n", strCommand);
    strRet = strRet.substr(0,strRet.size()-1);
    return strRet;
}

UniValue help(const JSONRPCRequest& jsonRequest)
{
    if (jsonRequest.fHelp || jsonRequest.params.size() > 1)
        throw std::runtime_error(
            "help ( \"command\" )\n"
            "\nList all commands, or get help for a specified command.\n"
            "\nArguments:\n"
            "1. \"command\"     (string, optional) The command to get help on\n"
            "\nResult:\n"
            "\"text\"     (string) The help text\n"
        );

    std::string strCommand;
    if (jsonRequest.params.size() > 0)
        strCommand = jsonRequest.params[0].get_str();

    return tableRPC.help(strCommand, jsonRequest);
}


UniValue stop(const JSONRPCRequest& jsonRequest)
{
    // Accept the hidden 'wait' integer argument (milliseconds)
    // For instance, 'stop 1000' makes the call wait 1 second before returning
    // to the client (intended for testing)
    if (jsonRequest.fHelp || jsonRequest.params.size() > 1)
        throw std::runtime_error(
            "stop\n"
            "\nStop Unit-e server.");
    // Event loop will exit after current HTTP requests have been handled, so
    // this reply will get back to the client.
    StartShutdown();
<<<<<<< HEAD
=======
    if (jsonRequest.params[0].isNum()) {
        MilliSleep(jsonRequest.params[0].get_int());
    }
>>>>>>> 07428419
    return "Unit-e server stopping";
}

static UniValue uptime(const JSONRPCRequest& jsonRequest)
{
    if (jsonRequest.fHelp || jsonRequest.params.size() > 1)
        throw std::runtime_error(
                "uptime\n"
                        "\nReturns the total uptime of the server.\n"
                        "\nResult:\n"
                        "ttt        (numeric) The number of seconds that the server has been running\n"
                        "\nExamples:\n"
                + HelpExampleCli("uptime", "")
                + HelpExampleRpc("uptime", "")
        );

    return GetTime() - GetStartupTime();
}

/**
 * Call Table
 */
static const CRPCCommand vRPCCommands[] =
{ //  category              name                      actor (function)         argNames
  //  --------------------- ------------------------  -----------------------  ----------
    /* Overall control/query calls */
    { "control",            "help",                   &help,                   {"command"}  },
    { "control",            "stop",                   &stop,                   {"wait"}  },
    { "control",            "uptime",                 &uptime,                 {}  },
};

CRPCTable::CRPCTable()
{
    unsigned int vcidx;
    for (vcidx = 0; vcidx < (sizeof(vRPCCommands) / sizeof(vRPCCommands[0])); vcidx++)
    {
        const CRPCCommand *pcmd;

        pcmd = &vRPCCommands[vcidx];
        mapCommands[pcmd->name] = pcmd;
    }
}

const CRPCCommand *CRPCTable::operator[](const std::string &name) const
{
    std::map<std::string, const CRPCCommand*>::const_iterator it = mapCommands.find(name);
    if (it == mapCommands.end())
        return nullptr;
    return (*it).second;
}

bool CRPCTable::appendCommand(const std::string& name, const CRPCCommand* pcmd)
{
    if (IsRPCRunning())
        return false;

    // don't allow overwriting for now
    std::map<std::string, const CRPCCommand*>::const_iterator it = mapCommands.find(name);
    if (it != mapCommands.end())
        return false;

    mapCommands[name] = pcmd;
    return true;
}

void StartRPC()
{
    LogPrint(BCLog::RPC, "Starting RPC\n");
    fRPCRunning = true;
    g_rpcSignals.Started();
}

void InterruptRPC()
{
    LogPrint(BCLog::RPC, "Interrupting RPC\n");
    // Interrupt e.g. running longpolls
    fRPCRunning = false;
}

void StopRPC()
{
    LogPrint(BCLog::RPC, "Stopping RPC\n");
    deadlineTimers.clear();
    DeleteAuthCookie();
    g_rpcSignals.Stopped();
}

bool IsRPCRunning()
{
    return fRPCRunning;
}

void SetRPCWarmupStatus(const std::string& newStatus)
{
    LOCK(cs_rpcWarmup);
    rpcWarmupStatus = newStatus;
}

void SetRPCWarmupFinished()
{
    LOCK(cs_rpcWarmup);
    assert(fRPCInWarmup);
    fRPCInWarmup = false;
}

bool RPCIsInWarmup(std::string *outStatus)
{
    LOCK(cs_rpcWarmup);
    if (outStatus)
        *outStatus = rpcWarmupStatus;
    return fRPCInWarmup;
}

void JSONRPCRequest::parse(const UniValue& valRequest)
{
    // Parse request
    if (!valRequest.isObject())
        throw JSONRPCError(RPC_INVALID_REQUEST, "Invalid Request object");
    const UniValue& request = valRequest.get_obj();

    // Parse id now so errors from here on will have the id
    id = find_value(request, "id");

    // Parse method
    UniValue valMethod = find_value(request, "method");
    if (valMethod.isNull())
        throw JSONRPCError(RPC_INVALID_REQUEST, "Missing method");
    if (!valMethod.isStr())
        throw JSONRPCError(RPC_INVALID_REQUEST, "Method must be a string");
    strMethod = valMethod.get_str();
    if (fLogIPs)
        LogPrint(BCLog::RPC, "ThreadRPCServer method=%s user=%s peeraddr=%s\n", SanitizeString(strMethod),
            this->authUser, this->peerAddr);
    else
        LogPrint(BCLog::RPC, "ThreadRPCServer method=%s user=%s\n", SanitizeString(strMethod), this->authUser);

    // Parse params
    UniValue valParams = find_value(request, "params");
    if (valParams.isArray() || valParams.isObject())
        params = valParams;
    else if (valParams.isNull())
        params = UniValue(UniValue::VARR);
    else
        throw JSONRPCError(RPC_INVALID_REQUEST, "Params must be an array or object");
}

bool IsDeprecatedRPCEnabled(const std::string& method)
{
    const std::vector<std::string> enabled_methods = gArgs.GetArgs("-deprecatedrpc");

    return find(enabled_methods.begin(), enabled_methods.end(), method) != enabled_methods.end();
}

static UniValue JSONRPCExecOne(JSONRPCRequest jreq, const UniValue& req)
{
    UniValue rpc_result(UniValue::VOBJ);

    try {
        jreq.parse(req);

        UniValue result = tableRPC.execute(jreq);
        rpc_result = JSONRPCReplyObj(result, NullUniValue, jreq.id);
    }
    catch (const UniValue& objError)
    {
        rpc_result = JSONRPCReplyObj(NullUniValue, objError, jreq.id);
    }
    catch (const std::exception& e)
    {
        rpc_result = JSONRPCReplyObj(NullUniValue,
                                     JSONRPCError(RPC_PARSE_ERROR, e.what()), jreq.id);
    }

    return rpc_result;
}

std::string JSONRPCExecBatch(const JSONRPCRequest& jreq, const UniValue& vReq)
{
    UniValue ret(UniValue::VARR);
    for (unsigned int reqIdx = 0; reqIdx < vReq.size(); reqIdx++)
        ret.push_back(JSONRPCExecOne(jreq, vReq[reqIdx]));

    return ret.write() + "\n";
}

/**
 * Process named arguments into a vector of positional arguments, based on the
 * passed-in specification for the RPC call's arguments.
 */
static inline JSONRPCRequest transformNamedArguments(const JSONRPCRequest& in, const std::vector<std::string>& argNames)
{
    JSONRPCRequest out = in;
    out.params = UniValue(UniValue::VARR);
    // Build a map of parameters, and remove ones that have been processed, so that we can throw a focused error if
    // there is an unknown one.
    const std::vector<std::string>& keys = in.params.getKeys();
    const std::vector<UniValue>& values = in.params.getValues();
    std::unordered_map<std::string, const UniValue*> argsIn;
    for (size_t i=0; i<keys.size(); ++i) {
        argsIn[keys[i]] = &values[i];
    }
    // Process expected parameters.
    int hole = 0;
    for (const std::string &argNamePattern: argNames) {
        std::vector<std::string> vargNames;
        boost::algorithm::split(vargNames, argNamePattern, boost::algorithm::is_any_of("|"));
        auto fr = argsIn.end();
        for (const std::string & argName : vargNames) {
            fr = argsIn.find(argName);
            if (fr != argsIn.end()) {
                break;
            }
        }
        if (fr != argsIn.end()) {
            for (int i = 0; i < hole; ++i) {
                // Fill hole between specified parameters with JSON nulls,
                // but not at the end (for backwards compatibility with calls
                // that act based on number of specified parameters).
                out.params.push_back(UniValue());
            }
            hole = 0;
            out.params.push_back(*fr->second);
            argsIn.erase(fr);
        } else {
            hole += 1;
        }
    }
    // If there are still arguments in the argsIn map, this is an error.
    if (!argsIn.empty()) {
        throw JSONRPCError(RPC_INVALID_PARAMETER, "Unknown named parameter " + argsIn.begin()->first);
    }
    // Return request with named arguments transformed to positional arguments
    return out;
}

UniValue CRPCTable::execute(const JSONRPCRequest &request) const
{
    // Return immediately if in warmup
    {
        LOCK(cs_rpcWarmup);
        if (fRPCInWarmup)
            throw JSONRPCError(RPC_IN_WARMUP, rpcWarmupStatus);
    }

    // Find method
    const CRPCCommand *pcmd = tableRPC[request.strMethod];
    if (!pcmd)
        throw JSONRPCError(RPC_METHOD_NOT_FOUND, "Method not found");

    g_rpcSignals.PreCommand(*pcmd);

    try
    {
        // Execute, convert arguments to array if necessary
        if (request.params.isObject()) {
            return pcmd->actor(transformNamedArguments(request, pcmd->argNames));
        } else {
            return pcmd->actor(request);
        }
    }
    catch (const std::exception& e)
    {
        throw JSONRPCError(RPC_MISC_ERROR, e.what());
    }
}

std::vector<std::string> CRPCTable::listCommands() const
{
    std::vector<std::string> commandList;
    typedef std::map<std::string, const CRPCCommand*> commandMap;

    std::transform( mapCommands.begin(), mapCommands.end(),
                   std::back_inserter(commandList),
                   boost::bind(&commandMap::value_type::first,_1) );
    return commandList;
}

std::string HelpExampleCli(const std::string& methodname, const std::string& args)
{
    return "> unite-cli " + methodname + " " + args + "\n";
}

std::string HelpExampleRpc(const std::string& methodname, const std::string& args)
{
    return "> curl --user myusername --data-binary '{\"jsonrpc\": \"1.0\", \"id\":\"curltest\", "
        "\"method\": \"" + methodname + "\", \"params\": [" + args + "] }' -H 'content-type: text/plain;' http://127.0.0.1:7181/\n";
}

void RPCSetTimerInterfaceIfUnset(RPCTimerInterface *iface)
{
    if (!timerInterface)
        timerInterface = iface;
}

void RPCSetTimerInterface(RPCTimerInterface *iface)
{
    timerInterface = iface;
}

void RPCUnsetTimerInterface(RPCTimerInterface *iface)
{
    if (timerInterface == iface)
        timerInterface = nullptr;
}

void RPCRunLater(const std::string& name, std::function<void(void)> func, int64_t nSeconds)
{
    if (!timerInterface)
        throw JSONRPCError(RPC_INTERNAL_ERROR, "No timer handler registered for RPC");
    deadlineTimers.erase(name);
    LogPrint(BCLog::RPC, "queue run of timer %s in %i seconds (using %s)\n", name, nSeconds, timerInterface->Name());
    deadlineTimers.emplace(name, std::unique_ptr<RPCTimerBase>(timerInterface->NewTimer(func, nSeconds*1000)));
}

int RPCSerializationFlags()
{
    return DEFAULT_RPC_SERIALIZE_VERSION;
}

CRPCTable tableRPC;<|MERGE_RESOLUTION|>--- conflicted
+++ resolved
@@ -1,9 +1,5 @@
 // Copyright (c) 2010 Satoshi Nakamoto
-<<<<<<< HEAD
 // Copyright (c) 2009-2018 The Bitcoin Core developers
-=======
-// Copyright (c) 2009-2017 The Bitcoin Core developers
->>>>>>> 07428419
 // Distributed under the MIT software license, see the accompanying
 // file COPYING or http://www.opensource.org/licenses/mit-license.php.
 
@@ -242,12 +238,9 @@
     // Event loop will exit after current HTTP requests have been handled, so
     // this reply will get back to the client.
     StartShutdown();
-<<<<<<< HEAD
-=======
     if (jsonRequest.params[0].isNum()) {
         MilliSleep(jsonRequest.params[0].get_int());
     }
->>>>>>> 07428419
     return "Unit-e server stopping";
 }
 
