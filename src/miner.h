--- conflicted
+++ resolved
@@ -158,12 +158,6 @@
     BlockAssembler(const CChainParams& params, const Options& options);
 
     /** Construct a new block template with coinbase to scriptPubKeyIn */
-<<<<<<< HEAD
-    std::unique_ptr<CBlockTemplate> CreateNewBlock(const CScript& scriptPubKeyIn);
-
-    static Optional<int64_t> m_last_block_num_txs;
-    static Optional<int64_t> m_last_block_weight;
-=======
     std::unique_ptr<CBlockTemplate> CreateNewBlock(
       const CScript& scriptPubKeyIn, CWallet *pwallet=nullptr
     );
@@ -171,7 +165,6 @@
     //! Construct a new block template with transactions excluding coinbase
     //! transaction and without filling the block header.
     std::unique_ptr<CBlockTemplate> PickTransactions();
->>>>>>> 44cd02af
 
 private:
     // utility functions
