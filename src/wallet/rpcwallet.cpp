// Copyright (c) 2010 Satoshi Nakamoto
// Copyright (c) 2009-2018 The Bitcoin Core developers
// Distributed under the MIT software license, see the accompanying
// file COPYING or http://www.opensource.org/licenses/mit-license.php.

#include <amount.h>
#include <chain.h>
#include <chainparams.h>
#include <consensus/validation.h>
#include <core_io.h>
#include <esperanza/walletextension.h>
#include <httpserver.h>
#include <init.h>
#include <injector.h>
#include <key_io.h>
#include <net.h>
#include <outputtype.h>
#include <policy/feerate.h>
#include <policy/fees.h>
#include <policy/policy.h>
#include <policy/rbf.h>
#include <rpc/mining.h>
#include <rpc/rawtransaction.h>
#include <rpc/server.h>
#include <rpc/util.h>
#include <script/sign.h>
#include <shutdown.h>
#include <timedata.h>
#include <util.h>
#include <utilmoneystr.h>
#include <validation.h>
#include <wallet/coincontrol.h>
#include <wallet/feebumper.h>
#include <wallet/rpcwallet.h>
#include <wallet/wallet.h>
#include <wallet/walletdb.h>
#include <wallet/walletutil.h>

#include <stdint.h>

#include <univalue.h>

#include <functional>

static const std::string WALLET_ENDPOINT_BASE = "/wallet/";

bool GetWalletNameFromJSONRPCRequest(const JSONRPCRequest& request, std::string& wallet_name)
{
    if (request.URI.substr(0, WALLET_ENDPOINT_BASE.size()) == WALLET_ENDPOINT_BASE) {
        // wallet endpoint was used
        wallet_name = urlDecode(request.URI.substr(WALLET_ENDPOINT_BASE.size()));
        return true;
    }
    return false;
}

std::shared_ptr<CWallet> GetWalletForJSONRPCRequest(const JSONRPCRequest& request)
{
    std::string wallet_name;
    if (GetWalletNameFromJSONRPCRequest(request, wallet_name)) {
        std::shared_ptr<CWallet> pwallet = GetWallet(wallet_name);
        if (!pwallet) throw JSONRPCError(RPC_WALLET_NOT_FOUND, "Requested wallet does not exist or is not loaded");
        return pwallet;
    }

    std::vector<std::shared_ptr<CWallet>> wallets = GetWallets();
    return wallets.size() == 1 || (request.fHelp && wallets.size() > 0) ? wallets[0] : nullptr;
}

std::string HelpRequiringPassphrase(CWallet * const pwallet)
{
    return pwallet && pwallet->IsCrypted()
        ? "\nRequires wallet passphrase to be set with walletpassphrase call."
        : "";
}

bool EnsureWalletIsAvailable(CWallet * const pwallet, bool avoidException)
{
    if (pwallet) return true;
    if (avoidException) return false;
    if (!HasWallets()) {
        throw JSONRPCError(
            RPC_METHOD_NOT_FOUND, "Method not found (wallet method is disabled because no wallet is loaded)");
    }
    throw JSONRPCError(RPC_WALLET_NOT_SPECIFIED,
        "Wallet file not specified (must request wallet RPC through /wallet/<filename> uri-path).");
}

void EnsureWalletIsUnlocked(CWallet * const pwallet)
{
    if (pwallet->IsLocked()) {
        throw JSONRPCError(RPC_WALLET_UNLOCK_NEEDED, "Error: Please enter the wallet passphrase with walletpassphrase first.");
    }

    if (pwallet->GetWalletExtension().GetEncryptionState() == +esperanza::EncryptionState::UNLOCKED_FOR_STAKING_ONLY) {
        throw JSONRPCError(RPC_WALLET_UNLOCK_NEEDED, "Error: Wallet is unlocked for staking only.");
    }
}

void WalletTxToJSON(const CWalletTx& wtx, UniValue& entry)
{
    int confirms = wtx.GetDepthInMainChain();
    entry.pushKV("confirmations", confirms);
    if (wtx.IsCoinBase())
        entry.pushKV("generated", true);
    if (confirms > 0)
    {
        entry.pushKV("blockhash", wtx.hashBlock.GetHex());
        entry.pushKV("blockindex", wtx.nIndex);
        entry.pushKV("blocktime", LookupBlockIndex(wtx.hashBlock)->GetBlockTime());
    } else {
        entry.pushKV("trusted", wtx.IsTrusted());
    }
    uint256 hash = wtx.GetHash();
    entry.pushKV("txid", hash.GetHex());
    UniValue conflicts(UniValue::VARR);
    for (const uint256& conflict : wtx.GetConflicts())
        conflicts.push_back(conflict.GetHex());
    entry.pushKV("walletconflicts", conflicts);
    entry.pushKV("time", wtx.GetTxTime());
    entry.pushKV("timereceived", (int64_t)wtx.nTimeReceived);

    // Add opt-in RBF status
    std::string rbfStatus = "no";
    if (confirms <= 0) {
        LOCK(mempool.cs);
        RBFTransactionState rbfState = IsRBFOptIn(*wtx.tx, mempool);
        if (rbfState == RBFTransactionState::UNKNOWN)
            rbfStatus = "unknown";
        else if (rbfState == RBFTransactionState::REPLACEABLE_BIP125)
            rbfStatus = "yes";
    }
    entry.pushKV("bip125-replaceable", rbfStatus);

    for (const std::pair<const std::string, std::string>& item : wtx.mapValue) {
        entry.pushKV(item.first, item.second);
    }
}

static std::string LabelFromValue(const UniValue& value)
{
    std::string label = value.get_str();
    if (label == "*")
        throw JSONRPCError(RPC_WALLET_INVALID_LABEL_NAME, "Invalid label name");
    return label;
}

static UniValue getnewaddress(const JSONRPCRequest& request)
{
    std::shared_ptr<CWallet> const wallet = GetWalletForJSONRPCRequest(request);
    CWallet* const pwallet = wallet.get();

    if (!EnsureWalletIsAvailable(pwallet, request.fHelp)) {
        return NullUniValue;
    }

    if (request.fHelp || request.params.size() > 2)
        throw std::runtime_error(
            "getnewaddress ( \"label\" \"address_type\" )\n"
            "\nReturns a new Unit-e address for receiving payments.\n"
            "If 'label' is specified, it is added to the address book \n"
            "so payments received with the address will be associated with 'label'.\n"
            "\nArguments:\n"
            "1. \"label\"          (string, optional) The label name for the address to be linked to. If not provided, the default label \"\" is used. It can also be set to the empty string \"\" to represent the default label. The label does not need to exist, it will be created if there is no label by the given name.\n"
            "2. \"address_type\"   (string, optional) The address type to use. Options are \"legacy\", \"p2sh-segwit\", and \"bech32\". Default is set by -addresstype.\n"
            "\nResult:\n"
            "\"address\"    (string) The new Unit-e address\n"
            "\nExamples:\n"
            + HelpExampleCli("getnewaddress", "")
            + HelpExampleRpc("getnewaddress", "")
        );

    if (pwallet->IsWalletFlagSet(WALLET_FLAG_DISABLE_PRIVATE_KEYS)) {
        throw JSONRPCError(RPC_WALLET_ERROR, "Error: Private keys are disabled for this wallet");
    }

    LOCK2(cs_main, pwallet->cs_wallet);

    // Parse the label first so we don't generate a key if there's an error
    std::string label;
    if (!request.params[0].isNull())
        label = LabelFromValue(request.params[0]);

    OutputType output_type = pwallet->m_default_address_type;
    if (!request.params[1].isNull()) {
        if (!ParseOutputType(request.params[1].get_str(), output_type)) {
            throw JSONRPCError(RPC_INVALID_ADDRESS_OR_KEY, strprintf("Unknown address type '%s'", request.params[1].get_str()));
        }
    }

    if (!pwallet->IsLocked()) {
        pwallet->TopUpKeyPool();
    }

    // Generate a new key that is added to wallet
    CPubKey newKey;
    if (!pwallet->GetKeyFromPool(newKey)) {
        throw JSONRPCError(RPC_WALLET_KEYPOOL_RAN_OUT, "Error: Keypool ran out, please call keypoolrefill first");
    }
    pwallet->LearnRelatedScripts(newKey, output_type);
    CTxDestination dest = GetDestinationForKey(newKey, output_type);

    pwallet->SetAddressBook(dest, label, "receive");

    return EncodeDestination(dest);
}

CTxDestination GetLabelDestination(CWallet* const pwallet, const std::string& label, bool bForceNew=false)
{
    CTxDestination dest;
    if (!pwallet->GetLabelDestination(dest, label, bForceNew)) {
        throw JSONRPCError(RPC_WALLET_KEYPOOL_RAN_OUT, "Error: Keypool ran out, please call keypoolrefill first");
    }

    return dest;
}

static UniValue getaccountaddress(const JSONRPCRequest& request)
{
    std::shared_ptr<CWallet> const wallet = GetWalletForJSONRPCRequest(request);
    CWallet* const pwallet = wallet.get();

    if (!EnsureWalletIsAvailable(pwallet, request.fHelp)) {
        return NullUniValue;
    }

    if (!IsDeprecatedRPCEnabled("accounts")) {
        if (request.fHelp) {
            throw std::runtime_error("getaccountaddress (Deprecated, will be removed in V0.18. To use this command, start united with -deprecatedrpc=accounts)");
        }
        throw JSONRPCError(RPC_METHOD_DEPRECATED, "getaccountaddress is deprecated and will be removed in V0.18. To use this command, start united with -deprecatedrpc=accounts.");
    }

    if (request.fHelp || request.params.size() != 1)
        throw std::runtime_error(
            "getaccountaddress \"account\"\n"
            "\n\nDEPRECATED. Returns the current Unit-e address for receiving payments to this account.\n"
            "\nArguments:\n"
            "1. \"account\"       (string, required) The account for the address. It can also be set to the empty string \"\" to represent the default account. The account does not need to exist, it will be created and a new address created  if there is no account by the given name.\n"
            "\nResult:\n"
            "\"address\"          (string) The account Unit-e address\n"
            "\nExamples:\n"
            + HelpExampleCli("getaccountaddress", "")
            + HelpExampleCli("getaccountaddress", "\"\"")
            + HelpExampleCli("getaccountaddress", "\"myaccount\"")
            + HelpExampleRpc("getaccountaddress", "\"myaccount\"")
        );

    LOCK2(cs_main, pwallet->cs_wallet);

    // Parse the account first so we don't generate a key if there's an error
    std::string account = LabelFromValue(request.params[0]);

    UniValue ret(UniValue::VSTR);

    ret = EncodeDestination(GetLabelDestination(pwallet, account));
    return ret;
}


static UniValue getrawchangeaddress(const JSONRPCRequest& request)
{
    std::shared_ptr<CWallet> const wallet = GetWalletForJSONRPCRequest(request);
    CWallet* const pwallet = wallet.get();

    if (!EnsureWalletIsAvailable(pwallet, request.fHelp)) {
        return NullUniValue;
    }

    if (request.fHelp || request.params.size() > 1)
        throw std::runtime_error(
            "getrawchangeaddress ( \"address_type\" )\n"
            "\nReturns a new Unit-e address, for receiving change.\n"
            "This is for use with raw transactions, NOT normal use.\n"
            "\nArguments:\n"
            "1. \"address_type\"           (string, optional) The address type to use. Options are \"legacy\", \"p2sh-segwit\", and \"bech32\". Default is set by -changetype.\n"
            "\nResult:\n"
            "\"address\"    (string) The address\n"
            "\nExamples:\n"
            + HelpExampleCli("getrawchangeaddress", "")
            + HelpExampleRpc("getrawchangeaddress", "")
       );

    if (pwallet->IsWalletFlagSet(WALLET_FLAG_DISABLE_PRIVATE_KEYS)) {
        throw JSONRPCError(RPC_WALLET_ERROR, "Error: Private keys are disabled for this wallet");
    }

    LOCK2(cs_main, pwallet->cs_wallet);

    if (!pwallet->IsLocked()) {
        pwallet->TopUpKeyPool();
    }

    OutputType output_type = pwallet->m_default_change_type != OutputType::CHANGE_AUTO ? pwallet->m_default_change_type : pwallet->m_default_address_type;
    if (!request.params[0].isNull()) {
        if (!ParseOutputType(request.params[0].get_str(), output_type)) {
            throw JSONRPCError(RPC_INVALID_ADDRESS_OR_KEY, strprintf("Unknown address type '%s'", request.params[0].get_str()));
        }
    }

    CReserveKey reservekey(pwallet);
    CPubKey vchPubKey;
    if (!reservekey.GetReservedKey(vchPubKey, true))
        throw JSONRPCError(RPC_WALLET_KEYPOOL_RAN_OUT, "Error: Keypool ran out, please call keypoolrefill first");

    reservekey.KeepKey();

    pwallet->LearnRelatedScripts(vchPubKey, output_type);
    CTxDestination dest = GetDestinationForKey(vchPubKey, output_type);

    return EncodeDestination(dest);
}


static UniValue setlabel(const JSONRPCRequest& request)
{
    std::shared_ptr<CWallet> const wallet = GetWalletForJSONRPCRequest(request);
    CWallet* const pwallet = wallet.get();

    if (!EnsureWalletIsAvailable(pwallet, request.fHelp)) {
        return NullUniValue;
    }

    if (!IsDeprecatedRPCEnabled("accounts") && request.strMethod == "setaccount") {
        if (request.fHelp) {
            throw std::runtime_error("setaccount (Deprecated, will be removed in V0.18. To use this command, start united with -deprecatedrpc=accounts)");
        }
        throw JSONRPCError(RPC_METHOD_DEPRECATED, "setaccount is deprecated and will be removed in V0.18. To use this command, start united with -deprecatedrpc=accounts.");
    }

    if (request.fHelp || request.params.size() != 2)
        throw std::runtime_error(
            "setlabel \"address\" \"label\"\n"
            "\nSets the label associated with the given address.\n"
            "\nArguments:\n"
            "1. \"address\"         (string, required) The Unit-e address to be associated with a label.\n"
            "2. \"label\"           (string, required) The label to assign to the address.\n"
            "\nExamples:\n"
            + HelpExampleCli("setlabel", "\"1D1ZrZNe3JUo7ZycKEYQQiQAWd9y54F4XX\" \"tabby\"")
            + HelpExampleRpc("setlabel", "\"1D1ZrZNe3JUo7ZycKEYQQiQAWd9y54F4XX\", \"tabby\"")
        );

    LOCK2(cs_main, pwallet->cs_wallet);

    CTxDestination dest = DecodeDestination(request.params[0].get_str());
    if (!IsValidDestination(dest)) {
        throw JSONRPCError(RPC_INVALID_ADDRESS_OR_KEY, "Invalid Unit-e address");
    }

    std::string old_label = pwallet->mapAddressBook[dest].name;
    std::string label = LabelFromValue(request.params[1]);

    if (IsMine(*pwallet, dest)) {
        pwallet->SetAddressBook(dest, label, "receive");
        if (request.strMethod == "setaccount" && old_label != label && dest == GetLabelDestination(pwallet, old_label)) {
            // for setaccount, call GetLabelDestination so a new receive address is created for the old account
            GetLabelDestination(pwallet, old_label, true);
        }
    } else {
        pwallet->SetAddressBook(dest, label, "send");
    }

    // Detect when there are no addresses using this label.
    // If so, delete the account record for it. Labels, unlike addresses, can be deleted,
    // and if we wouldn't do this, the record would stick around forever.
    bool found_address = false;
    for (const std::pair<const CTxDestination, CAddressBookData>& item : pwallet->mapAddressBook) {
        if (item.second.name == label) {
            found_address = true;
            break;
        }
    }
    if (!found_address) {
        pwallet->DeleteLabel(old_label);
    }

    return NullUniValue;
}


static UniValue getaccount(const JSONRPCRequest& request)
{
    std::shared_ptr<CWallet> const wallet = GetWalletForJSONRPCRequest(request);
    CWallet* const pwallet = wallet.get();

    if (!EnsureWalletIsAvailable(pwallet, request.fHelp)) {
        return NullUniValue;
    }

    if (!IsDeprecatedRPCEnabled("accounts")) {
        if (request.fHelp) {
            throw std::runtime_error("getaccount (Deprecated, will be removed in V0.18. To use this command, start united with -deprecatedrpc=accounts)");
        }
        throw JSONRPCError(RPC_METHOD_DEPRECATED, "getaccount is deprecated and will be removed in V0.18. To use this command, start united with -deprecatedrpc=accounts.");
    }

    if (request.fHelp || request.params.size() != 1)
        throw std::runtime_error(
            "getaccount \"address\"\n"
            "\nDEPRECATED. Returns the account associated with the given address.\n"
            "\nArguments:\n"
            "1. \"address\"         (string, required) The Unit-e address for account lookup.\n"
            "\nResult:\n"
            "\"accountname\"        (string) the account address\n"
            "\nExamples:\n"
            + HelpExampleCli("getaccount", "\"1D1ZrZNe3JUo7ZycKEYQQiQAWd9y54F4XX\"")
            + HelpExampleRpc("getaccount", "\"1D1ZrZNe3JUo7ZycKEYQQiQAWd9y54F4XX\"")
        );

    LOCK2(cs_main, pwallet->cs_wallet);

    CTxDestination dest = DecodeDestination(request.params[0].get_str());
    if (!IsValidDestination(dest)) {
        throw JSONRPCError(RPC_INVALID_ADDRESS_OR_KEY, "Invalid Unit-e address");
    }

    std::string strAccount;
    std::map<CTxDestination, CAddressBookData>::iterator mi = pwallet->mapAddressBook.find(dest);
    if (mi != pwallet->mapAddressBook.end() && !(*mi).second.name.empty()) {
        strAccount = (*mi).second.name;
    }
    return strAccount;
}


static UniValue getaddressesbyaccount(const JSONRPCRequest& request)
{
    std::shared_ptr<CWallet> const wallet = GetWalletForJSONRPCRequest(request);
    CWallet* const pwallet = wallet.get();

    if (!EnsureWalletIsAvailable(pwallet, request.fHelp)) {
        return NullUniValue;
    }

    if (!IsDeprecatedRPCEnabled("accounts")) {
        if (request.fHelp) {
            throw std::runtime_error("getaddressbyaccount (Deprecated, will be removed in V0.18. To use this command, start united with -deprecatedrpc=accounts)");
        }
        throw JSONRPCError(RPC_METHOD_DEPRECATED, "getaddressesbyaccount is deprecated and will be removed in V0.18. To use this command, start united with -deprecatedrpc=accounts.");
    }

    if (request.fHelp || request.params.size() != 1)
        throw std::runtime_error(
            "getaddressesbyaccount \"account\"\n"
            "\nDEPRECATED. Returns the list of addresses for the given account.\n"
            "\nArguments:\n"
            "1. \"account\"        (string, required) The account name.\n"
            "\nResult:\n"
            "[                     (json array of string)\n"
            "  \"address\"         (string) a Unit-e address associated with the given account\n"
            "  ,...\n"
            "]\n"
            "\nExamples:\n"
            + HelpExampleCli("getaddressesbyaccount", "\"tabby\"")
            + HelpExampleRpc("getaddressesbyaccount", "\"tabby\"")
        );

    LOCK2(cs_main, pwallet->cs_wallet);

    std::string strAccount = LabelFromValue(request.params[0]);

    // Find all addresses that have the given account
    UniValue ret(UniValue::VARR);
    for (const std::pair<const CTxDestination, CAddressBookData>& item : pwallet->mapAddressBook) {
        const CTxDestination& dest = item.first;
        const std::string& strName = item.second.name;
        if (strName == strAccount) {
            ret.push_back(EncodeDestination(dest));
        }
    }
    return ret;
}

static CTransactionRef SendMoney(CWallet * const pwallet, const CTxDestination &address, CAmount nValue, bool fSubtractFeeFromAmount, const CCoinControl& coin_control, mapValue_t mapValue, std::string fromAccount)
{
    CAmount curBalance = pwallet->GetBalance();

    // Check amount
    if (nValue <= 0)
        throw JSONRPCError(RPC_INVALID_PARAMETER, "Invalid amount");

    if (nValue > curBalance)
        throw JSONRPCError(RPC_WALLET_INSUFFICIENT_FUNDS, "Insufficient funds");

    if (pwallet->GetBroadcastTransactions() && !g_connman) {
        throw JSONRPCError(RPC_CLIENT_P2P_DISABLED, "Error: Peer-to-peer functionality missing or disabled");
    }

    // Parse Unit-e address
    CScript scriptPubKey = GetScriptForDestination(address);

    // Create and send the transaction
    CReserveKey reservekey(pwallet);
    CAmount nFeeRequired;
    std::string strError;
    std::vector<CRecipient> vecSend;
    int nChangePosRet = -1;
    CRecipient recipient = {scriptPubKey, nValue, fSubtractFeeFromAmount};
    vecSend.push_back(recipient);
    CTransactionRef tx;
    if (!pwallet->CreateTransaction(vecSend, tx, reservekey, nFeeRequired, nChangePosRet, strError, coin_control)) {
        if (!fSubtractFeeFromAmount && nValue + nFeeRequired > curBalance)
            strError = strprintf("Error: This transaction requires a transaction fee of at least %s", FormatMoney(nFeeRequired));
        throw JSONRPCError(RPC_WALLET_ERROR, strError);
    }
    CValidationState state;
    if (!pwallet->CommitTransaction(tx, std::move(mapValue), {} /* orderForm */, std::move(fromAccount), reservekey, g_connman.get(), state)) {
        strError = strprintf("Error: The transaction was rejected! Reason given: %s", FormatStateMessage(state));
        throw JSONRPCError(RPC_WALLET_ERROR, strError);
    }
    return tx;
}

static UniValue sendtoaddress(const JSONRPCRequest& request)
{
    std::shared_ptr<CWallet> const wallet = GetWalletForJSONRPCRequest(request);
    CWallet* const pwallet = wallet.get();

    if (!EnsureWalletIsAvailable(pwallet, request.fHelp)) {
        return NullUniValue;
    }

    if (request.fHelp || request.params.size() < 2 || request.params.size() > 8)
        throw std::runtime_error(
            "sendtoaddress \"address\" amount ( \"comment\" \"comment_to\" subtractfeefromamount replaceable conf_target \"estimate_mode\")\n"
            "\nSend an amount to a given address.\n"
            + HelpRequiringPassphrase(pwallet) +
            "\nArguments:\n"
            "1. \"address\"            (string, required) The Unit-e address to send to.\n"
            "2. \"amount\"             (numeric or string, required) The amount in " + CURRENCY_UNIT + " to send. eg 0.1\n"
            "3. \"comment\"            (string, optional) A comment used to store what the transaction is for. \n"
            "                             This is not part of the transaction, just kept in your wallet.\n"
            "4. \"comment_to\"         (string, optional) A comment to store the name of the person or organization \n"
            "                             to which you're sending the transaction. This is not part of the \n"
            "                             transaction, just kept in your wallet.\n"
            "5. subtractfeefromamount  (boolean, optional, default=false) The fee will be deducted from the amount being sent.\n"
            "                             The recipient will receive less unites than you enter in the amount field.\n"
            "6. replaceable            (boolean, optional) Allow this transaction to be replaced by a transaction with higher fees via BIP 125\n"
            "7. conf_target            (numeric, optional) Confirmation target (in blocks)\n"
            "8. \"estimate_mode\"      (string, optional, default=UNSET) The fee estimate mode, must be one of:\n"
            "       \"UNSET\"\n"
            "       \"ECONOMICAL\"\n"
            "       \"CONSERVATIVE\"\n"
            "\nResult:\n"
            "\"txid\"                  (string) The transaction id.\n"
            "\nExamples:\n"
            + HelpExampleCli("sendtoaddress", "\"1M72Sfpbz1BPpXFHz9m3CdqATR44Jvaydd\" 0.1")
            + HelpExampleCli("sendtoaddress", "\"1M72Sfpbz1BPpXFHz9m3CdqATR44Jvaydd\" 0.1 \"donation\" \"seans outpost\"")
            + HelpExampleCli("sendtoaddress", "\"1M72Sfpbz1BPpXFHz9m3CdqATR44Jvaydd\" 0.1 \"\" \"\" true")
            + HelpExampleRpc("sendtoaddress", "\"1M72Sfpbz1BPpXFHz9m3CdqATR44Jvaydd\", 0.1, \"donation\", \"seans outpost\"")
        );

    // Make sure the results are valid at least up to the most recent block
    // the user could have gotten from another RPC command prior to now
    pwallet->BlockUntilSyncedToCurrentChain();

    LOCK2(cs_main, pwallet->cs_wallet);

    CTxDestination dest = DecodeDestination(request.params[0].get_str());
    if (!IsValidDestination(dest)) {
        throw JSONRPCError(RPC_INVALID_ADDRESS_OR_KEY, "Invalid address");
    }

    // Amount
    CAmount nAmount = AmountFromValue(request.params[1]);
    if (nAmount <= 0)
        throw JSONRPCError(RPC_TYPE_ERROR, "Invalid amount for send");

    // Wallet comments
    mapValue_t mapValue;
    if (!request.params[2].isNull() && !request.params[2].get_str().empty())
        mapValue["comment"] = request.params[2].get_str();
    if (!request.params[3].isNull() && !request.params[3].get_str().empty())
        mapValue["to"] = request.params[3].get_str();

    bool fSubtractFeeFromAmount = false;
    if (!request.params[4].isNull()) {
        fSubtractFeeFromAmount = request.params[4].get_bool();
    }

    CCoinControl coin_control;
    if (!request.params[5].isNull()) {
        coin_control.m_signal_bip125_rbf = request.params[5].get_bool();
    }

    if (!request.params[6].isNull()) {
        coin_control.m_confirm_target = ParseConfirmTarget(request.params[6]);
    }

    if (!request.params[7].isNull()) {
        if (!FeeModeFromString(request.params[7].get_str(), coin_control.m_fee_mode)) {
            throw JSONRPCError(RPC_INVALID_PARAMETER, "Invalid estimate_mode parameter");
        }
    }


    EnsureWalletIsUnlocked(pwallet);

    CTransactionRef tx = SendMoney(pwallet, dest, nAmount, fSubtractFeeFromAmount, coin_control, std::move(mapValue), {} /* fromAccount */);
    return tx->GetHash().GetHex();
}

static UniValue listaddressgroupings(const JSONRPCRequest& request)
{
    std::shared_ptr<CWallet> const wallet = GetWalletForJSONRPCRequest(request);
    CWallet* const pwallet = wallet.get();

    if (!EnsureWalletIsAvailable(pwallet, request.fHelp)) {
        return NullUniValue;
    }

    if (request.fHelp || request.params.size() != 0)
        throw std::runtime_error(
            "listaddressgroupings\n"
            "\nLists groups of addresses which have had their common ownership\n"
            "made public by common use as inputs or as the resulting change\n"
            "in past transactions\n"
            "\nResult:\n"
            "[\n"
            "  [\n"
            "    [\n"
            "      \"address\",            (string) The Unit-e address\n"
            "      amount,                 (numeric) The amount in " + CURRENCY_UNIT + "\n"
            "      \"label\"               (string, optional) The label\n"
            "    ]\n"
            "    ,...\n"
            "  ]\n"
            "  ,...\n"
            "]\n"
            "\nExamples:\n"
            + HelpExampleCli("listaddressgroupings", "")
            + HelpExampleRpc("listaddressgroupings", "")
        );

    // Make sure the results are valid at least up to the most recent block
    // the user could have gotten from another RPC command prior to now
    pwallet->BlockUntilSyncedToCurrentChain();

    LOCK2(cs_main, pwallet->cs_wallet);

    UniValue jsonGroupings(UniValue::VARR);
    std::map<CTxDestination, CAmount> balances = pwallet->GetAddressBalances();
    for (const std::set<CTxDestination>& grouping : pwallet->GetAddressGroupings()) {
        UniValue jsonGrouping(UniValue::VARR);
        for (const CTxDestination& address : grouping)
        {
            UniValue addressInfo(UniValue::VARR);
            addressInfo.push_back(EncodeDestination(address));
            addressInfo.push_back(ValueFromAmount(balances[address]));
            {
                if (pwallet->mapAddressBook.find(address) != pwallet->mapAddressBook.end()) {
                    addressInfo.push_back(pwallet->mapAddressBook.find(address)->second.name);
                }
            }
            jsonGrouping.push_back(addressInfo);
        }
        jsonGroupings.push_back(jsonGrouping);
    }
    return jsonGroupings;
}

static UniValue signmessage(const JSONRPCRequest& request)
{
    std::shared_ptr<CWallet> const wallet = GetWalletForJSONRPCRequest(request);
    CWallet* const pwallet = wallet.get();

    if (!EnsureWalletIsAvailable(pwallet, request.fHelp)) {
        return NullUniValue;
    }

    if (request.fHelp || request.params.size() != 2)
        throw std::runtime_error(
            "signmessage \"address\" \"message\"\n"
            "\nSign a message with the private key of an address"
            + HelpRequiringPassphrase(pwallet) + "\n"
            "\nArguments:\n"
            "1. \"address\"         (string, required) The Unit-e address to use for the private key.\n"
            "2. \"message\"         (string, required) The message to create a signature of.\n"
            "\nResult:\n"
            "\"signature\"          (string) The signature of the message encoded in base 64\n"
            "\nExamples:\n"
            "\nUnlock the wallet for 30 seconds\n"
            + HelpExampleCli("walletpassphrase", "\"mypassphrase\" 30") +
            "\nCreate the signature\n"
            + HelpExampleCli("signmessage", "\"1D1ZrZNe3JUo7ZycKEYQQiQAWd9y54F4XX\" \"my message\"") +
            "\nVerify the signature\n"
            + HelpExampleCli("verifymessage", "\"1D1ZrZNe3JUo7ZycKEYQQiQAWd9y54F4XX\" \"signature\" \"my message\"") +
            "\nAs json rpc\n"
            + HelpExampleRpc("signmessage", "\"1D1ZrZNe3JUo7ZycKEYQQiQAWd9y54F4XX\", \"my message\"")
        );

    LOCK2(cs_main, pwallet->cs_wallet);

    EnsureWalletIsUnlocked(pwallet);

    std::string strAddress = request.params[0].get_str();
    std::string strMessage = request.params[1].get_str();

    CTxDestination dest = DecodeDestination(strAddress);
    if (!IsValidDestination(dest)) {
        throw JSONRPCError(RPC_TYPE_ERROR, "Invalid address");
    }

    const CKeyID *keyID = boost::get<CKeyID>(&dest);
    if (!keyID) {
        throw JSONRPCError(RPC_TYPE_ERROR, "Address does not refer to key");
    }

    CKey key;
    if (!pwallet->GetKey(*keyID, key)) {
        throw JSONRPCError(RPC_WALLET_ERROR, "Private key not available");
    }

    CHashWriter ss(SER_GETHASH, 0);
    ss << strMessageMagic;
    ss << strMessage;

    std::vector<unsigned char> vchSig;
    if (!key.SignCompact(ss.GetHash(), vchSig))
        throw JSONRPCError(RPC_INVALID_ADDRESS_OR_KEY, "Sign failed");

    return EncodeBase64(vchSig.data(), vchSig.size());
}

static UniValue getreceivedbyaddress(const JSONRPCRequest& request)
{
    std::shared_ptr<CWallet> const wallet = GetWalletForJSONRPCRequest(request);
    CWallet* const pwallet = wallet.get();

    if (!EnsureWalletIsAvailable(pwallet, request.fHelp)) {
        return NullUniValue;
    }

    if (request.fHelp || request.params.size() < 1 || request.params.size() > 2)
        throw std::runtime_error(
            "getreceivedbyaddress \"address\" ( minconf )\n"
            "\nReturns the total amount received by the given address in transactions with at least minconf confirmations.\n"
            "\nArguments:\n"
            "1. \"address\"         (string, required) The Unit-e address for transactions.\n"
            "2. minconf             (numeric, optional, default=1) Only include transactions confirmed at least this many times.\n"
            "\nResult:\n"
            "amount   (numeric) The total amount in " + CURRENCY_UNIT + " received at this address.\n"
            "\nExamples:\n"
            "\nThe amount from transactions with at least 1 confirmation\n"
            + HelpExampleCli("getreceivedbyaddress", "\"1D1ZrZNe3JUo7ZycKEYQQiQAWd9y54F4XX\"") +
            "\nThe amount including unconfirmed transactions, zero confirmations\n"
            + HelpExampleCli("getreceivedbyaddress", "\"1D1ZrZNe3JUo7ZycKEYQQiQAWd9y54F4XX\" 0") +
            "\nThe amount with at least 6 confirmations\n"
            + HelpExampleCli("getreceivedbyaddress", "\"1D1ZrZNe3JUo7ZycKEYQQiQAWd9y54F4XX\" 6") +
            "\nAs a json rpc call\n"
            + HelpExampleRpc("getreceivedbyaddress", "\"1D1ZrZNe3JUo7ZycKEYQQiQAWd9y54F4XX\", 6")
       );

    // Make sure the results are valid at least up to the most recent block
    // the user could have gotten from another RPC command prior to now
    pwallet->BlockUntilSyncedToCurrentChain();

    LOCK2(cs_main, pwallet->cs_wallet);

    // Unit-e address
    CTxDestination dest = DecodeDestination(request.params[0].get_str());
    if (!IsValidDestination(dest)) {
        throw JSONRPCError(RPC_INVALID_ADDRESS_OR_KEY, "Invalid Unit-e address");
    }
    CScript scriptPubKey = GetScriptForDestination(dest);
    if (!IsMine(*pwallet, scriptPubKey)) {
        throw JSONRPCError(RPC_WALLET_ERROR, "Address not found in wallet");
    }

    // Minimum confirmations
    int nMinDepth = 1;
    if (!request.params[1].isNull())
        nMinDepth = request.params[1].get_int();

    // Tally
    CAmount nAmount = 0;
    for (const std::pair<const uint256, CWalletTx>& pairWtx : pwallet->mapWallet) {
        const CWalletTx& wtx = pairWtx.second;
        if (wtx.IsCoinBase() || !CheckFinalTx(*wtx.tx))
            continue;

        for (const CTxOut& txout : wtx.tx->vout)
            if (txout.scriptPubKey == scriptPubKey)
                if (wtx.GetDepthInMainChain() >= nMinDepth)
                    nAmount += txout.nValue;
    }

    return  ValueFromAmount(nAmount);
}


static UniValue getreceivedbylabel(const JSONRPCRequest& request)
{
    std::shared_ptr<CWallet> const wallet = GetWalletForJSONRPCRequest(request);
    CWallet* const pwallet = wallet.get();

    if (!EnsureWalletIsAvailable(pwallet, request.fHelp)) {
        return NullUniValue;
    }

    if (!IsDeprecatedRPCEnabled("accounts") && request.strMethod == "getreceivedbyaccount") {
        if (request.fHelp) {
            throw std::runtime_error("getreceivedbyaccount (Deprecated, will be removed in V0.18. To use this command, start united with -deprecatedrpc=accounts)");
        }
        throw JSONRPCError(RPC_METHOD_DEPRECATED, "getreceivedbyaccount is deprecated and will be removed in V0.18. To use this command, start united with -deprecatedrpc=accounts.");
    }

    if (request.fHelp || request.params.size() < 1 || request.params.size() > 2)
        throw std::runtime_error(
            "getreceivedbylabel \"label\" ( minconf )\n"
            "\nReturns the total amount received by addresses with <label> in transactions with at least [minconf] confirmations.\n"
            "\nArguments:\n"
            "1. \"label\"        (string, required) The selected label, may be the default label using \"\".\n"
            "2. minconf          (numeric, optional, default=1) Only include transactions confirmed at least this many times.\n"
            "\nResult:\n"
            "amount              (numeric) The total amount in " + CURRENCY_UNIT + " received for this label.\n"
            "\nExamples:\n"
            "\nAmount received by the default label with at least 1 confirmation\n"
            + HelpExampleCli("getreceivedbylabel", "\"\"") +
            "\nAmount received at the tabby label including unconfirmed amounts with zero confirmations\n"
            + HelpExampleCli("getreceivedbylabel", "\"tabby\" 0") +
            "\nThe amount with at least 6 confirmations\n"
            + HelpExampleCli("getreceivedbylabel", "\"tabby\" 6") +
            "\nAs a json rpc call\n"
            + HelpExampleRpc("getreceivedbylabel", "\"tabby\", 6")
        );

    // Make sure the results are valid at least up to the most recent block
    // the user could have gotten from another RPC command prior to now
    pwallet->BlockUntilSyncedToCurrentChain();

    LOCK2(cs_main, pwallet->cs_wallet);

    // Minimum confirmations
    int nMinDepth = 1;
    if (!request.params[1].isNull())
        nMinDepth = request.params[1].get_int();

    // Get the set of pub keys assigned to label
    std::string label = LabelFromValue(request.params[0]);
    std::set<CTxDestination> setAddress = pwallet->GetLabelAddresses(label);

    // Tally
    CAmount nAmount = 0;
    for (const std::pair<const uint256, CWalletTx>& pairWtx : pwallet->mapWallet) {
        const CWalletTx& wtx = pairWtx.second;
        if (wtx.IsCoinBase() || !CheckFinalTx(*wtx.tx))
            continue;

        for (const CTxOut& txout : wtx.tx->vout)
        {
            CTxDestination address;
            if (ExtractDestination(txout.scriptPubKey, address) && IsMine(*pwallet, address) && setAddress.count(address)) {
                if (wtx.GetDepthInMainChain() >= nMinDepth)
                    nAmount += txout.nValue;
            }
        }
    }

    return ValueFromAmount(nAmount);
}


static UniValue getbalance(const JSONRPCRequest& request)
{
    std::shared_ptr<CWallet> const wallet = GetWalletForJSONRPCRequest(request);
    CWallet* const pwallet = wallet.get();

    if (!EnsureWalletIsAvailable(pwallet, request.fHelp)) {
        return NullUniValue;
    }

    if (request.fHelp || (request.params.size() > 3 ))
        throw std::runtime_error(
           (IsDeprecatedRPCEnabled("accounts") ? std::string(
            "getbalance ( \"account\" minconf include_watchonly )\n"
            "\nIf account is not specified, returns the server's total available balance.\n"
            "The available balance is what the wallet considers currently spendable, and is\n"
            "thus affected by options which limit spendability such as -spendzeroconfchange.\n"
            "If account is specified (DEPRECATED), returns the balance in the account.\n"
            "Note that the account \"\" is not the same as leaving the parameter out.\n"
            "The server total may be different to the balance in the default \"\" account.\n"
            "\nArguments:\n"
            "1. \"account\"         (string, optional) DEPRECATED. This argument will be removed in V0.18. \n"
            "                     To use this deprecated argument, start united with -deprecatedrpc=accounts. The account string may be given as a\n"
            "                     specific account name to find the balance associated with wallet keys in\n"
            "                     a named account, or as the empty string (\"\") to find the balance\n"
            "                     associated with wallet keys not in any named account, or as \"*\" to find\n"
            "                     the balance associated with all wallet keys regardless of account.\n"
            "                     When this option is specified, it calculates the balance in a different\n"
            "                     way than when it is not specified, and which can count spends twice when\n"
            "                     there are conflicting pending transactions (such as those created by\n"
            "                     the bumpfee command), temporarily resulting in low or even negative\n"
            "                     balances. In general, account balance calculation is not considered\n"
            "                     reliable and has resulted in confusing outcomes, so it is recommended to\n"
            "                     avoid passing this argument.\n"
            "2. minconf           (numeric, optional) Only include transactions confirmed at least this many times. \n"
            "                     The default is 1 if an account is provided or 0 if no account is provided\n")
            : std::string(
            "getbalance ( \"(dummy)\" minconf include_watchonly )\n"
            "\nReturns the total available balance.\n"
            "The available balance is what the wallet considers currently spendable, and is\n"
            "thus affected by options which limit spendability such as -spendzeroconfchange.\n"
            "\nArguments:\n"
            "1. (dummy)           (string, optional) Remains for backward compatibility. Must be excluded or set to \"*\".\n"
            "2. minconf           (numeric, optional, default=0) Only include transactions confirmed at least this many times.\n")) +
            "3. include_watchonly (bool, optional, default=false) Also include balance in watch-only addresses (see 'importaddress')\n"
            "\nResult:\n"
            "amount              (numeric) The total amount in " + CURRENCY_UNIT + " received for this account.\n"
            "\nExamples:\n"
            "\nThe total amount in the wallet with 1 or more confirmations\n"
            + HelpExampleCli("getbalance", "") +
            "\nThe total amount in the wallet at least 6 blocks confirmed\n"
            + HelpExampleCli("getbalance", "\"*\" 6") +
            "\nAs a json rpc call\n"
            + HelpExampleRpc("getbalance", "\"*\", 6")
        );

    // Make sure the results are valid at least up to the most recent block
    // the user could have gotten from another RPC command prior to now
    pwallet->BlockUntilSyncedToCurrentChain();

    LOCK2(cs_main, pwallet->cs_wallet);

    const UniValue& account_value = request.params[0];

    int min_depth = 0;
    if (IsDeprecatedRPCEnabled("accounts") && !account_value.isNull()) {
        // Default min_depth to 1 when an account is provided.
        min_depth = 1;
    }
    if (!request.params[1].isNull()) {
        min_depth = request.params[1].get_int();
    }

    isminefilter filter = ISMINE_SPENDABLE;
    if (!request.params[2].isNull() && request.params[2].get_bool()) {
        filter = filter | ISMINE_WATCH_ONLY;
    }

    if (!account_value.isNull()) {

        const std::string& account_param = account_value.get_str();
        const std::string* account = account_param != "*" ? &account_param : nullptr;

        if (!IsDeprecatedRPCEnabled("accounts") && account_param != "*") {
            throw JSONRPCError(RPC_METHOD_DEPRECATED, "dummy first argument must be excluded or set to \"*\".");
        } else if (IsDeprecatedRPCEnabled("accounts")) {
            return ValueFromAmount(pwallet->GetLegacyBalance(filter, min_depth, account));
        }
    }

    return ValueFromAmount(pwallet->GetBalance(filter, min_depth));
}

static UniValue getunconfirmedbalance(const JSONRPCRequest &request)
{
    std::shared_ptr<CWallet> const wallet = GetWalletForJSONRPCRequest(request);
    CWallet* const pwallet = wallet.get();

    if (!EnsureWalletIsAvailable(pwallet, request.fHelp)) {
        return NullUniValue;
    }

    if (request.fHelp || request.params.size() > 0)
        throw std::runtime_error(
                "getunconfirmedbalance\n"
                "Returns the server's total unconfirmed balance\n");

    // Make sure the results are valid at least up to the most recent block
    // the user could have gotten from another RPC command prior to now
    pwallet->BlockUntilSyncedToCurrentChain();

    LOCK2(cs_main, pwallet->cs_wallet);

    return ValueFromAmount(pwallet->GetUnconfirmedBalance());
}


static UniValue movecmd(const JSONRPCRequest& request)
{
    std::shared_ptr<CWallet> const wallet = GetWalletForJSONRPCRequest(request);
    CWallet* const pwallet = wallet.get();

    if (!EnsureWalletIsAvailable(pwallet, request.fHelp)) {
        return NullUniValue;
    }

    if (!IsDeprecatedRPCEnabled("accounts")) {
        if (request.fHelp) {
            throw std::runtime_error("move (Deprecated, will be removed in V0.18. To use this command, start united with -deprecatedrpc=accounts)");
        }
        throw JSONRPCError(RPC_METHOD_DEPRECATED, "move is deprecated and will be removed in V0.18. To use this command, start united with -deprecatedrpc=accounts.");
    }

    if (request.fHelp || request.params.size() < 3 || request.params.size() > 5)
        throw std::runtime_error(
            "move \"fromaccount\" \"toaccount\" amount ( minconf \"comment\" )\n"
            "\nDEPRECATED. Move a specified amount from one account in your wallet to another.\n"
            "\nArguments:\n"
            "1. \"fromaccount\"   (string, required) The name of the account to move funds from. May be the default account using \"\".\n"
            "2. \"toaccount\"     (string, required) The name of the account to move funds to. May be the default account using \"\".\n"
            "3. amount            (numeric) Quantity of " + CURRENCY_UNIT + " to move between accounts.\n"
            "4. (dummy)           (numeric, optional) Ignored. Remains for backward compatibility.\n"
            "5. \"comment\"       (string, optional) An optional comment, stored in the wallet only.\n"
            "\nResult:\n"
            "true|false           (boolean) true if successful.\n"
            "\nExamples:\n"
            "\nMove 0.01 " + CURRENCY_UNIT + " from the default account to the account named tabby\n"
            + HelpExampleCli("move", "\"\" \"tabby\" 0.01") +
            "\nMove 0.01 " + CURRENCY_UNIT + " timotei to akiko with a comment and funds have 6 confirmations\n"
            + HelpExampleCli("move", "\"timotei\" \"akiko\" 0.01 6 \"happy birthday!\"") +
            "\nAs a json rpc call\n"
            + HelpExampleRpc("move", "\"timotei\", \"akiko\", 0.01, 6, \"happy birthday!\"")
        );

    LOCK2(cs_main, pwallet->cs_wallet);

    std::string strFrom = LabelFromValue(request.params[0]);
    std::string strTo = LabelFromValue(request.params[1]);
    CAmount nAmount = AmountFromValue(request.params[2]);
    if (nAmount <= 0)
        throw JSONRPCError(RPC_TYPE_ERROR, "Invalid amount for send");
    if (!request.params[3].isNull())
        // unused parameter, used to be nMinDepth, keep type-checking it though
        (void)request.params[3].get_int();
    std::string strComment;
    if (!request.params[4].isNull())
        strComment = request.params[4].get_str();

    if (!pwallet->AccountMove(strFrom, strTo, nAmount, strComment)) {
        throw JSONRPCError(RPC_DATABASE_ERROR, "database error");
    }

    return true;
}


static UniValue sendfrom(const JSONRPCRequest& request)
{
    std::shared_ptr<CWallet> const wallet = GetWalletForJSONRPCRequest(request);
    CWallet* const pwallet = wallet.get();

    if (!EnsureWalletIsAvailable(pwallet, request.fHelp)) {
        return NullUniValue;
    }

    if (!IsDeprecatedRPCEnabled("accounts")) {
        if (request.fHelp) {
            throw std::runtime_error("sendfrom (Deprecated, will be removed in V0.18. To use this command, start united with -deprecatedrpc=accounts)");
        }
        throw JSONRPCError(RPC_METHOD_DEPRECATED, "sendfrom is deprecated and will be removed in V0.18. To use this command, start united with -deprecatedrpc=accounts.");
    }


    if (request.fHelp || request.params.size() < 3 || request.params.size() > 6)
        throw std::runtime_error(
            "sendfrom \"fromaccount\" \"toaddress\" amount ( minconf \"comment\" \"comment_to\" )\n"
            "\nDEPRECATED (use sendtoaddress). Sent an amount from an account to a Unit-e address."
            + HelpRequiringPassphrase(pwallet) + "\n"
            "\nArguments:\n"
            "1. \"fromaccount\"       (string, required) The name of the account to send funds from. May be the default account using \"\".\n"
            "                       Specifying an account does not influence coin selection, but it does associate the newly created\n"
            "                       transaction with the account, so the account's balance computation and transaction history can reflect\n"
            "                       the spend.\n"
            "2. \"toaddress\"         (string, required) The Unit-e address to send funds to.\n"
            "3. amount                (numeric or string, required) The amount in " + CURRENCY_UNIT + " (transaction fee is added on top).\n"
            "4. minconf               (numeric, optional, default=1) Only use funds with at least this many confirmations.\n"
            "5. \"comment\"           (string, optional) A comment used to store what the transaction is for. \n"
            "                                     This is not part of the transaction, just kept in your wallet.\n"
            "6. \"comment_to\"        (string, optional) An optional comment to store the name of the person or organization \n"
            "                                     to which you're sending the transaction. This is not part of the transaction, \n"
            "                                     it is just kept in your wallet.\n"
            "\nResult:\n"
            "\"txid\"                 (string) The transaction id.\n"
            "\nExamples:\n"
            "\nSend 0.01 " + CURRENCY_UNIT + " from the default account to the address, must have at least 1 confirmation\n"
            + HelpExampleCli("sendfrom", "\"\" \"1M72Sfpbz1BPpXFHz9m3CdqATR44Jvaydd\" 0.01") +
            "\nSend 0.01 from the tabby account to the given address, funds must have at least 6 confirmations\n"
            + HelpExampleCli("sendfrom", "\"tabby\" \"1M72Sfpbz1BPpXFHz9m3CdqATR44Jvaydd\" 0.01 6 \"donation\" \"seans outpost\"") +
            "\nAs a json rpc call\n"
            + HelpExampleRpc("sendfrom", "\"tabby\", \"1M72Sfpbz1BPpXFHz9m3CdqATR44Jvaydd\", 0.01, 6, \"donation\", \"seans outpost\"")
        );

    // Make sure the results are valid at least up to the most recent block
    // the user could have gotten from another RPC command prior to now
    pwallet->BlockUntilSyncedToCurrentChain();

    LOCK2(cs_main, pwallet->cs_wallet);

    std::string strAccount = LabelFromValue(request.params[0]);
    CTxDestination dest = DecodeDestination(request.params[1].get_str());
    if (!IsValidDestination(dest)) {
        throw JSONRPCError(RPC_INVALID_ADDRESS_OR_KEY, "Invalid Unit-e address");
    }
    CAmount nAmount = AmountFromValue(request.params[2]);
    if (nAmount <= 0)
        throw JSONRPCError(RPC_TYPE_ERROR, "Invalid amount for send");
    int nMinDepth = 1;
    if (!request.params[3].isNull())
        nMinDepth = request.params[3].get_int();

    mapValue_t mapValue;
    if (!request.params[4].isNull() && !request.params[4].get_str().empty())
        mapValue["comment"] = request.params[4].get_str();
    if (!request.params[5].isNull() && !request.params[5].get_str().empty())
        mapValue["to"] = request.params[5].get_str();

    EnsureWalletIsUnlocked(pwallet);

    // Check funds
    CAmount nBalance = pwallet->GetLegacyBalance(ISMINE_SPENDABLE, nMinDepth, &strAccount);
    if (nAmount > nBalance)
        throw JSONRPCError(RPC_WALLET_INSUFFICIENT_FUNDS, "Account has insufficient funds");

    CCoinControl no_coin_control; // This is a deprecated API
    CTransactionRef tx = SendMoney(pwallet, dest, nAmount, false, no_coin_control, std::move(mapValue), std::move(strAccount));
    return tx->GetHash().GetHex();
}


static UniValue sendmany(const JSONRPCRequest& request)
{
    std::shared_ptr<CWallet> const wallet = GetWalletForJSONRPCRequest(request);
    CWallet* const pwallet = wallet.get();

    if (!EnsureWalletIsAvailable(pwallet, request.fHelp)) {
        return NullUniValue;
    }

    std::string help_text;
    if (!IsDeprecatedRPCEnabled("accounts")) {
        help_text = "sendmany \"\" {\"address\":amount,...} ( minconf \"comment\" [\"address\",...] replaceable conf_target \"estimate_mode\")\n"
            "\nSend multiple times. Amounts are double-precision floating point numbers.\n"
            "Note that the \"fromaccount\" argument has been removed in V0.17. To use this RPC with a \"fromaccount\" argument, restart\n"
            "united with -deprecatedrpc=accounts\n"
            + HelpRequiringPassphrase(pwallet) + "\n"
            "\nArguments:\n"
            "1. \"dummy\"               (string, required) Must be set to \"\" for backwards compatibility.\n"
            "2. \"amounts\"             (string, required) A json object with addresses and amounts\n"
            "    {\n"
            "      \"address\":amount   (numeric or string) The Unit-e address is the key, the numeric amount (can be string) in " + CURRENCY_UNIT + " is the value\n"
            "      ,...\n"
            "    }\n"
            "3. minconf                 (numeric, optional, default=1) Only use the balance confirmed at least this many times.\n"
            "4. \"comment\"             (string, optional) A comment\n"
            "5. subtractfeefrom         (array, optional) A json array with addresses.\n"
            "                           The fee will be equally deducted from the amount of each selected address.\n"
            "                           Those recipients will receive less unites than you enter in their corresponding amount field.\n"
            "                           If no addresses are specified here, the sender pays the fee.\n"
            "    [\n"
            "      \"address\"          (string) Subtract fee from this address\n"
            "      ,...\n"
            "    ]\n"
            "6. replaceable            (boolean, optional) Allow this transaction to be replaced by a transaction with higher fees via BIP 125\n"
            "7. conf_target            (numeric, optional) Confirmation target (in blocks)\n"
            "8. \"estimate_mode\"      (string, optional, default=UNSET) The fee estimate mode, must be one of:\n"
            "       \"UNSET\"\n"
            "       \"ECONOMICAL\"\n"
            "       \"CONSERVATIVE\"\n"
             "\nResult:\n"
            "\"txid\"                   (string) The transaction id for the send. Only 1 transaction is created regardless of \n"
            "                                    the number of addresses.\n"
            "\nExamples:\n"
            "\nSend two amounts to two different addresses:\n"
            + HelpExampleCli("sendmany", "\"\" \"{\\\"1D1ZrZNe3JUo7ZycKEYQQiQAWd9y54F4XX\\\":0.01,\\\"1353tsE8YMTA4EuV7dgUXGjNFf9KpVvKHz\\\":0.02}\"") +
            "\nSend two amounts to two different addresses setting the confirmation and comment:\n"
            + HelpExampleCli("sendmany", "\"\" \"{\\\"1D1ZrZNe3JUo7ZycKEYQQiQAWd9y54F4XX\\\":0.01,\\\"1353tsE8YMTA4EuV7dgUXGjNFf9KpVvKHz\\\":0.02}\" 6 \"testing\"") +
            "\nSend two amounts to two different addresses, subtract fee from amount:\n"
            + HelpExampleCli("sendmany", "\"\" \"{\\\"1D1ZrZNe3JUo7ZycKEYQQiQAWd9y54F4XX\\\":0.01,\\\"1353tsE8YMTA4EuV7dgUXGjNFf9KpVvKHz\\\":0.02}\" 1 \"\" \"[\\\"1D1ZrZNe3JUo7ZycKEYQQiQAWd9y54F4XX\\\",\\\"1353tsE8YMTA4EuV7dgUXGjNFf9KpVvKHz\\\"]\"") +
            "\nAs a json rpc call\n"
            + HelpExampleRpc("sendmany", "\"\", {\"1D1ZrZNe3JUo7ZycKEYQQiQAWd9y54F4XX\":0.01,\"1353tsE8YMTA4EuV7dgUXGjNFf9KpVvKHz\":0.02}, 6, \"testing\"");
    } else {
        help_text = "sendmany \"\" \"fromaccount\" {\"address\":amount,...} ( minconf \"comment\" [\"address\",...] replaceable conf_target \"estimate_mode\")\n"
            "\nSend multiple times. Amounts are double-precision floating point numbers."
            + HelpRequiringPassphrase(pwallet) + "\n"
            "\nArguments:\n"
            "1. \"fromaccount\"         (string, required) DEPRECATED. The account to send the funds from. Should be \"\" for the default account\n"
            "2. \"amounts\"             (string, required) A json object with addresses and amounts\n"
            "    {\n"
            "      \"address\":amount   (numeric or string) The Unit-e address is the key, the numeric amount (can be string) in " + CURRENCY_UNIT + " is the value\n"
            "      ,...\n"
            "    }\n"
            "3. minconf                 (numeric, optional, default=1) Only use the balance confirmed at least this many times.\n"
            "4. \"comment\"             (string, optional) A comment\n"
            "5. subtractfeefrom         (array, optional) A json array with addresses.\n"
            "                           The fee will be equally deducted from the amount of each selected address.\n"
            "                           Those recipients will receive less unites than you enter in their corresponding amount field.\n"
            "                           If no addresses are specified here, the sender pays the fee.\n"
            "    [\n"
            "      \"address\"          (string) Subtract fee from this address\n"
            "      ,...\n"
            "    ]\n"
            "6. replaceable            (boolean, optional) Allow this transaction to be replaced by a transaction with higher fees via BIP 125\n"
            "7. conf_target            (numeric, optional) Confirmation target (in blocks)\n"
            "8. \"estimate_mode\"      (string, optional, default=UNSET) The fee estimate mode, must be one of:\n"
            "       \"UNSET\"\n"
            "       \"ECONOMICAL\"\n"
            "       \"CONSERVATIVE\"\n"
             "\nResult:\n"
            "\"txid\"                   (string) The transaction id for the send. Only 1 transaction is created regardless of \n"
            "                                    the number of addresses.\n"
            "\nExamples:\n"
            "\nSend two amounts to two different addresses:\n"
            + HelpExampleCli("sendmany", "\"\" \"{\\\"1D1ZrZNe3JUo7ZycKEYQQiQAWd9y54F4XX\\\":0.01,\\\"1353tsE8YMTA4EuV7dgUXGjNFf9KpVvKHz\\\":0.02}\"") +
            "\nSend two amounts to two different addresses setting the confirmation and comment:\n"
            + HelpExampleCli("sendmany", "\"\" \"{\\\"1D1ZrZNe3JUo7ZycKEYQQiQAWd9y54F4XX\\\":0.01,\\\"1353tsE8YMTA4EuV7dgUXGjNFf9KpVvKHz\\\":0.02}\" 6 \"testing\"") +
            "\nSend two amounts to two different addresses, subtract fee from amount:\n"
            + HelpExampleCli("sendmany", "\"\" \"{\\\"1D1ZrZNe3JUo7ZycKEYQQiQAWd9y54F4XX\\\":0.01,\\\"1353tsE8YMTA4EuV7dgUXGjNFf9KpVvKHz\\\":0.02}\" 1 \"\" \"[\\\"1D1ZrZNe3JUo7ZycKEYQQiQAWd9y54F4XX\\\",\\\"1353tsE8YMTA4EuV7dgUXGjNFf9KpVvKHz\\\"]\"") +
            "\nAs a json rpc call\n"
            + HelpExampleRpc("sendmany", "\"\", {\"1D1ZrZNe3JUo7ZycKEYQQiQAWd9y54F4XX\":0.01,\"1353tsE8YMTA4EuV7dgUXGjNFf9KpVvKHz\":0.02}, 6, \"testing\"");
    }

    if (request.fHelp || request.params.size() < 2 || request.params.size() > 8) throw std::runtime_error(help_text);

    // Make sure the results are valid at least up to the most recent block
    // the user could have gotten from another RPC command prior to now
    pwallet->BlockUntilSyncedToCurrentChain();

    LOCK2(cs_main, pwallet->cs_wallet);

    if (pwallet->GetBroadcastTransactions() && !g_connman) {
        throw JSONRPCError(RPC_CLIENT_P2P_DISABLED, "Error: Peer-to-peer functionality missing or disabled");
    }

    if (!IsDeprecatedRPCEnabled("accounts") && !request.params[0].get_str().empty()) {
        throw JSONRPCError(RPC_INVALID_PARAMETER, "Dummy value must be set to \"\"");
    }
    std::string strAccount = LabelFromValue(request.params[0]);
    UniValue sendTo = request.params[1].get_obj();
    int nMinDepth = 1;
    if (!request.params[2].isNull())
        nMinDepth = request.params[2].get_int();

    mapValue_t mapValue;
    if (!request.params[3].isNull() && !request.params[3].get_str().empty())
        mapValue["comment"] = request.params[3].get_str();

    UniValue subtractFeeFromAmount(UniValue::VARR);
    if (!request.params[4].isNull())
        subtractFeeFromAmount = request.params[4].get_array();

    CCoinControl coin_control;
    if (!request.params[5].isNull()) {
        coin_control.m_signal_bip125_rbf = request.params[5].get_bool();
    }

    if (!request.params[6].isNull()) {
        coin_control.m_confirm_target = ParseConfirmTarget(request.params[6]);
    }

    if (!request.params[7].isNull()) {
        if (!FeeModeFromString(request.params[7].get_str(), coin_control.m_fee_mode)) {
            throw JSONRPCError(RPC_INVALID_PARAMETER, "Invalid estimate_mode parameter");
        }
    }

    std::set<CTxDestination> destinations;
    std::vector<CRecipient> vecSend;

    CAmount totalAmount = 0;
    std::vector<std::string> keys = sendTo.getKeys();
    for (const std::string& name_ : keys) {
        CTxDestination dest = DecodeDestination(name_);
        if (!IsValidDestination(dest)) {
            throw JSONRPCError(RPC_INVALID_ADDRESS_OR_KEY, std::string("Invalid Unit-e address: ") + name_);
        }

        if (destinations.count(dest)) {
            throw JSONRPCError(RPC_INVALID_PARAMETER, std::string("Invalid parameter, duplicated address: ") + name_);
        }
        destinations.insert(dest);

        CScript scriptPubKey = GetScriptForDestination(dest);
        CAmount nAmount = AmountFromValue(sendTo[name_]);
        if (nAmount <= 0)
            throw JSONRPCError(RPC_TYPE_ERROR, "Invalid amount for send");
        totalAmount += nAmount;

        bool fSubtractFeeFromAmount = false;
        for (unsigned int idx = 0; idx < subtractFeeFromAmount.size(); idx++) {
            const UniValue& addr = subtractFeeFromAmount[idx];
            if (addr.get_str() == name_)
                fSubtractFeeFromAmount = true;
        }

        CRecipient recipient = {scriptPubKey, nAmount, fSubtractFeeFromAmount};
        vecSend.push_back(recipient);
    }

    EnsureWalletIsUnlocked(pwallet);

    // Check funds
    if (IsDeprecatedRPCEnabled("accounts") && totalAmount > pwallet->GetLegacyBalance(ISMINE_SPENDABLE, nMinDepth, &strAccount)) {
        throw JSONRPCError(RPC_WALLET_INSUFFICIENT_FUNDS, "Account has insufficient funds");
    } else if (!IsDeprecatedRPCEnabled("accounts") && totalAmount > pwallet->GetLegacyBalance(ISMINE_SPENDABLE, nMinDepth, nullptr)) {
        throw JSONRPCError(RPC_WALLET_INSUFFICIENT_FUNDS, "Wallet has insufficient funds");
    }

    // Shuffle recipient list
    std::shuffle(vecSend.begin(), vecSend.end(), FastRandomContext());

    // Send
    CReserveKey keyChange(pwallet);
    CAmount nFeeRequired = 0;
    int nChangePosRet = -1;
    std::string strFailReason;
    CTransactionRef tx;
    bool fCreated = pwallet->CreateTransaction(vecSend, tx, keyChange, nFeeRequired, nChangePosRet, strFailReason, coin_control);
    if (!fCreated)
        throw JSONRPCError(RPC_WALLET_INSUFFICIENT_FUNDS, strFailReason);
    CValidationState state;
    if (!pwallet->CommitTransaction(tx, std::move(mapValue), {} /* orderForm */, std::move(strAccount), keyChange, g_connman.get(), state)) {
        strFailReason = strprintf("Transaction commit failed:: %s", FormatStateMessage(state));
        throw JSONRPCError(RPC_WALLET_ERROR, strFailReason);
    }

    return tx->GetHash().GetHex();
}

static UniValue addmultisigaddress(const JSONRPCRequest& request)
{
    std::shared_ptr<CWallet> const wallet = GetWalletForJSONRPCRequest(request);
    CWallet* const pwallet = wallet.get();

    if (!EnsureWalletIsAvailable(pwallet, request.fHelp)) {
        return NullUniValue;
    }

    if (request.fHelp || request.params.size() < 2 || request.params.size() > 4) {
        std::string msg = "addmultisigaddress nrequired [\"key\",...] ( \"label\" \"address_type\" )\n"
            "\nAdd a nrequired-to-sign multisignature address to the wallet. Requires a new wallet backup.\n"
            "Each key is a Unit-e address or hex-encoded public key.\n"
            "This functionality is only intended for use with non-watchonly addresses.\n"
            "See `importaddress` for watchonly p2sh address support.\n"
            "If 'label' is specified, assign address to that label.\n"

            "\nArguments:\n"
            "1. nrequired                      (numeric, required) The number of required signatures out of the n keys or addresses.\n"
            "2. \"keys\"                         (string, required) A json array of Unit-e addresses or hex-encoded public keys\n"
            "     [\n"
            "       \"address\"                  (string) Unit-e address or hex-encoded public key\n"
            "       ...,\n"
            "     ]\n"
            "3. \"label\"                        (string, optional) A label to assign the addresses to.\n"
            "4. \"address_type\"                 (string, optional) The address type to use. Options are \"legacy\", \"p2sh-segwit\", and \"bech32\". Default is set by -addresstype.\n"

            "\nResult:\n"
            "{\n"
            "  \"address\":\"multisigaddress\",    (string) The value of the new multisig address.\n"
            "  \"redeemScript\":\"script\"         (string) The string value of the hex-encoded redemption script.\n"
            "}\n"
<<<<<<< HEAD
=======
            "\nResult (DEPRECATED. To see this result instead, please start unit-e with -deprecatedrpc=addmultisigaddress).\n"
            "        clients should transition to the new output api.\n"
            "\"address\"                         (string) A Unit-e address associated with the keys.\n"

>>>>>>> 0a01bc10
            "\nExamples:\n"
            "\nAdd a multisig address from 2 addresses\n"
            + HelpExampleCli("addmultisigaddress", "2 \"[\\\"16sSauSf5pF2UkUwvKGq4qjNRzBZYqgEL5\\\",\\\"171sgjn4YtPu27adkKGrdDwzRTxnRkBfKV\\\"]\"") +
            "\nAs json rpc call\n"
            + HelpExampleRpc("addmultisigaddress", "2, \"[\\\"16sSauSf5pF2UkUwvKGq4qjNRzBZYqgEL5\\\",\\\"171sgjn4YtPu27adkKGrdDwzRTxnRkBfKV\\\"]\"")
        ;
        throw std::runtime_error(msg);
    }

    LOCK2(cs_main, pwallet->cs_wallet);

    std::string label;
    if (!request.params[2].isNull())
        label = LabelFromValue(request.params[2]);

    int required = request.params[0].get_int();

    // Get the public keys
    const UniValue& keys_or_addrs = request.params[1].get_array();
    std::vector<CPubKey> pubkeys;
    for (unsigned int i = 0; i < keys_or_addrs.size(); ++i) {
        if (IsHex(keys_or_addrs[i].get_str()) && (keys_or_addrs[i].get_str().length() == 66 || keys_or_addrs[i].get_str().length() == 130)) {
            pubkeys.push_back(HexToPubKey(keys_or_addrs[i].get_str()));
        } else {
            pubkeys.push_back(AddrToPubKey(pwallet, keys_or_addrs[i].get_str()));
        }
    }

    OutputType output_type = pwallet->m_default_address_type;
    if (!request.params[3].isNull()) {
        if (!ParseOutputType(request.params[3].get_str(), output_type)) {
            throw JSONRPCError(RPC_INVALID_ADDRESS_OR_KEY, strprintf("Unknown address type '%s'", request.params[3].get_str()));
        }
    }

    // Construct using pay-to-script-hash:
    CScript inner = CreateMultisigRedeemscript(required, pubkeys);
    CTxDestination dest = AddAndGetDestinationForScript(*pwallet, inner, output_type);
    pwallet->SetAddressBook(dest, label, "send");

    UniValue result(UniValue::VOBJ);
    result.pushKV("address", EncodeDestination(dest));
    result.pushKV("redeemScript", HexStr(inner.begin(), inner.end()));
    return result;
}

class Witnessifier : public boost::static_visitor<bool>
{
public:
    CWallet * const pwallet;
    CTxDestination result;
    bool already_witness;

    explicit Witnessifier(CWallet *_pwallet) : pwallet(_pwallet), already_witness(false) {}

    bool operator()(const CKeyID &keyID) {
        if (pwallet) {
            CScript basescript = GetScriptForDestination(keyID);
            CScript witscript = GetScriptForWitness(basescript);
            if (!IsSolvable(*pwallet, witscript)) {
                return false;
            }
            return ExtractDestination(witscript, result);
        }
        return false;
    }

    bool operator()(const CScriptID &scriptID) {
        CScript subscript;
        if (pwallet && pwallet->GetCScript(scriptID, subscript)) {
            if (subscript.IsWitnessProgram()) {
                ExtractDestination(subscript, result);
                already_witness = true;
                return true;
            }
            CScript witscript = GetScriptForWitness(subscript);
            if (!IsSolvable(*pwallet, witscript)) {
                return false;
            }
            return ExtractDestination(witscript, result);
        }
        return false;
    }

    bool operator()(const WitnessV0KeyHash& id)
    {
        already_witness = true;
        result = id;
        return true;
    }

    bool operator()(const WitnessV0ScriptHash& id)
    {
        already_witness = true;
        result = id;
        return true;
    }

    template<typename T>
    bool operator()(const T& dest) { return false; }
};

static UniValue addwitnessaddress(const JSONRPCRequest& request)
{
    std::shared_ptr<CWallet> const wallet = GetWalletForJSONRPCRequest(request);
    CWallet* const pwallet = wallet.get();

    if (!EnsureWalletIsAvailable(pwallet, request.fHelp)) {
        return NullUniValue;
    }

    if (request.fHelp || request.params.size() < 1 || request.params.size() > 2)
    {
        std::string msg = "addwitnessaddress \"address\" ( p2sh )\n"
            "\nDEPRECATED: set the address_type argument of getnewaddress, or option -addresstype=[bech32|p2sh-segwit] instead.\n"
            "Add a witness address for a script (with pubkey or redeemscript known). Requires a new wallet backup.\n"
            "It returns the witness script.\n"

            "\nArguments:\n"
            "1. \"address\"       (string, required) An address known to the wallet\n"
            "2. p2sh            (bool, optional, default=true) Embed inside P2SH\n"

            "\nResult:\n"
            "\"witnessaddress\",  (string) The value of the new address (P2SH or BIP173).\n"
            "}\n"
        ;
        throw std::runtime_error(msg);
    }

    if (!IsDeprecatedRPCEnabled("addwitnessaddress")) {
        throw JSONRPCError(RPC_METHOD_DEPRECATED, "addwitnessaddress is deprecated and will be fully removed. "
            "To use addwitnessaddress, restart unit-e with -deprecatedrpc=addwitnessaddress.\n"
            "Projects should transition to using the address_type argument of getnewaddress, or option -addresstype=[bech32|p2sh-segwit] instead.\n");
    }

    CTxDestination dest = DecodeDestination(request.params[0].get_str());
    if (!IsValidDestination(dest)) {
        throw JSONRPCError(RPC_INVALID_ADDRESS_OR_KEY, "Invalid Unit-e address");
    }

    bool p2sh = true;
    if (!request.params[1].isNull()) {
        p2sh = request.params[1].get_bool();
    }

    Witnessifier w(pwallet);
    bool ret = boost::apply_visitor(w, dest);
    if (!ret) {
        throw JSONRPCError(RPC_WALLET_ERROR, "Public key or redeemscript not known to wallet, or the key is uncompressed");
    }

    CScript witprogram = GetScriptForDestination(w.result);

    if (p2sh) {
        w.result = CScriptID(witprogram);
    }

    if (w.already_witness) {
        if (!(dest == w.result)) {
            throw JSONRPCError(RPC_WALLET_ERROR, "Cannot convert between witness address types");
        }
    } else {
        pwallet->AddCScript(witprogram); // Implicit for single-key now, but necessary for multisig and for compatibility with older software
        pwallet->SetAddressBook(w.result, "", "receive");
    }

    return EncodeDestination(w.result);
}

struct tallyitem
{
    CAmount nAmount;
    int nConf;
    std::vector<uint256> txids;
    bool fIsWatchonly;
    tallyitem()
    {
        nAmount = 0;
        nConf = std::numeric_limits<int>::max();
        fIsWatchonly = false;
    }
};

static UniValue ListReceived(CWallet * const pwallet, const UniValue& params, bool by_label)
{
    // Minimum confirmations
    int nMinDepth = 1;
    if (!params[0].isNull())
        nMinDepth = params[0].get_int();

    // Whether to include empty labels
    bool fIncludeEmpty = false;
    if (!params[1].isNull())
        fIncludeEmpty = params[1].get_bool();

    isminefilter filter = ISMINE_SPENDABLE;
    if(!params[2].isNull())
        if(params[2].get_bool())
            filter = filter | ISMINE_WATCH_ONLY;

    bool has_filtered_address = false;
    CTxDestination filtered_address = CNoDestination();
    if (!by_label && params.size() > 3) {
        if (!IsValidDestinationString(params[3].get_str())) {
            throw JSONRPCError(RPC_WALLET_ERROR, "address_filter parameter was invalid");
        }
        filtered_address = DecodeDestination(params[3].get_str());
        has_filtered_address = true;
    }

    // Tally
    std::map<CTxDestination, tallyitem> mapTally;
    for (const std::pair<const uint256, CWalletTx>& pairWtx : pwallet->mapWallet) {
        const CWalletTx& wtx = pairWtx.second;

        if (wtx.IsCoinBase() || !CheckFinalTx(*wtx.tx))
            continue;

        int nDepth = wtx.GetDepthInMainChain();
        if (nDepth < nMinDepth)
            continue;

        for (const CTxOut& txout : wtx.tx->vout)
        {
            CTxDestination address;
            if (!ExtractDestination(txout.scriptPubKey, address))
                continue;

            if (has_filtered_address && !(filtered_address == address)) {
                continue;
            }

            isminefilter mine = IsMine(*pwallet, address);
            if(!(mine & filter))
                continue;

            tallyitem& item = mapTally[address];
            item.nAmount += txout.nValue;
            item.nConf = std::min(item.nConf, nDepth);
            item.txids.push_back(wtx.GetHash());
            if (mine & ISMINE_WATCH_ONLY)
                item.fIsWatchonly = true;
        }
    }

    // Reply
    UniValue ret(UniValue::VARR);
    std::map<std::string, tallyitem> label_tally;

    // Create mapAddressBook iterator
    // If we aren't filtering, go from begin() to end()
    auto start = pwallet->mapAddressBook.begin();
    auto end = pwallet->mapAddressBook.end();
    // If we are filtering, find() the applicable entry
    if (has_filtered_address) {
        start = pwallet->mapAddressBook.find(filtered_address);
        if (start != end) {
            end = std::next(start);
        }
    }

    for (auto item_it = start; item_it != end; ++item_it)
    {
        const CTxDestination& address = item_it->first;
        const std::string& label = item_it->second.name;
        auto it = mapTally.find(address);
        if (it == mapTally.end() && !fIncludeEmpty)
            continue;

        CAmount nAmount = 0;
        int nConf = std::numeric_limits<int>::max();
        bool fIsWatchonly = false;
        if (it != mapTally.end())
        {
            nAmount = (*it).second.nAmount;
            nConf = (*it).second.nConf;
            fIsWatchonly = (*it).second.fIsWatchonly;
        }

        if (by_label)
        {
            tallyitem& _item = label_tally[label];
            _item.nAmount += nAmount;
            _item.nConf = std::min(_item.nConf, nConf);
            _item.fIsWatchonly = fIsWatchonly;
        }
        else
        {
            UniValue obj(UniValue::VOBJ);
            if(fIsWatchonly)
                obj.pushKV("involvesWatchonly", true);
            obj.pushKV("address",       EncodeDestination(address));
            obj.pushKV("account",       label);
            obj.pushKV("amount",        ValueFromAmount(nAmount));
            obj.pushKV("confirmations", (nConf == std::numeric_limits<int>::max() ? 0 : nConf));
            obj.pushKV("label", label);
            UniValue transactions(UniValue::VARR);
            if (it != mapTally.end())
            {
                for (const uint256& _item : (*it).second.txids)
                {
                    transactions.push_back(_item.GetHex());
                }
            }
            obj.pushKV("txids", transactions);
            ret.push_back(obj);
        }
    }

    if (by_label)
    {
        for (const auto& entry : label_tally)
        {
            CAmount nAmount = entry.second.nAmount;
            int nConf = entry.second.nConf;
            UniValue obj(UniValue::VOBJ);
            if (entry.second.fIsWatchonly)
                obj.pushKV("involvesWatchonly", true);
            obj.pushKV("account",       entry.first);
            obj.pushKV("amount",        ValueFromAmount(nAmount));
            obj.pushKV("confirmations", (nConf == std::numeric_limits<int>::max() ? 0 : nConf));
            obj.pushKV("label",         entry.first);
            ret.push_back(obj);
        }
    }

    return ret;
}

static UniValue listreceivedbyaddress(const JSONRPCRequest& request)
{
    std::shared_ptr<CWallet> const wallet = GetWalletForJSONRPCRequest(request);
    CWallet* const pwallet = wallet.get();

    if (!EnsureWalletIsAvailable(pwallet, request.fHelp)) {
        return NullUniValue;
    }

    if (request.fHelp || request.params.size() > 4)
        throw std::runtime_error(
            "listreceivedbyaddress ( minconf include_empty include_watchonly address_filter )\n"
            "\nList balances by receiving address.\n"
            "\nArguments:\n"
            "1. minconf           (numeric, optional, default=1) The minimum number of confirmations before payments are included.\n"
            "2. include_empty     (bool, optional, default=false) Whether to include addresses that haven't received any payments.\n"
            "3. include_watchonly (bool, optional, default=false) Whether to include watch-only addresses (see 'importaddress').\n"
            "4. address_filter    (string, optional) If present, only return information on this address.\n"
            "\nResult:\n"
            "[\n"
            "  {\n"
            "    \"involvesWatchonly\" : true,        (bool) Only returned if imported addresses were involved in transaction\n"
            "    \"address\" : \"receivingaddress\",  (string) The receiving address\n"
            "    \"account\" : \"accountname\",       (string) DEPRECATED. Backwards compatible alias for label.\n"
            "    \"amount\" : x.xxx,                  (numeric) The total amount in " + CURRENCY_UNIT + " received by the address\n"
            "    \"confirmations\" : n,               (numeric) The number of confirmations of the most recent transaction included\n"
            "    \"label\" : \"label\",               (string) The label of the receiving address. The default label is \"\".\n"
            "    \"txids\": [\n"
            "       \"txid\",                         (string) The ids of transactions received with the address \n"
            "       ...\n"
            "    ]\n"
            "  }\n"
            "  ,...\n"
            "]\n"

            "\nExamples:\n"
            + HelpExampleCli("listreceivedbyaddress", "")
            + HelpExampleCli("listreceivedbyaddress", "6 true")
            + HelpExampleRpc("listreceivedbyaddress", "6, true, true")
            + HelpExampleRpc("listreceivedbyaddress", "6, true, true, \"1M72Sfpbz1BPpXFHz9m3CdqATR44Jvaydd\"")
        );

    // Make sure the results are valid at least up to the most recent block
    // the user could have gotten from another RPC command prior to now
    pwallet->BlockUntilSyncedToCurrentChain();

    LOCK2(cs_main, pwallet->cs_wallet);

    return ListReceived(pwallet, request.params, false);
}

static UniValue listreceivedbylabel(const JSONRPCRequest& request)
{
    std::shared_ptr<CWallet> const wallet = GetWalletForJSONRPCRequest(request);
    CWallet* const pwallet = wallet.get();

    if (!EnsureWalletIsAvailable(pwallet, request.fHelp)) {
        return NullUniValue;
    }

    if (!IsDeprecatedRPCEnabled("accounts") && request.strMethod == "listreceivedbyaccount") {
        if (request.fHelp) {
            throw std::runtime_error("listreceivedbyaccount (Deprecated, will be removed in V0.18. To use this command, start united with -deprecatedrpc=accounts)");
        }
        throw JSONRPCError(RPC_METHOD_DEPRECATED, "listreceivedbyaccount is deprecated and will be removed in V0.18. To use this command, start united with -deprecatedrpc=accounts.");
    }

    if (request.fHelp || request.params.size() > 3)
        throw std::runtime_error(
            "listreceivedbylabel ( minconf include_empty include_watchonly)\n"
            "\nList received transactions by label.\n"
            "\nArguments:\n"
            "1. minconf           (numeric, optional, default=1) The minimum number of confirmations before payments are included.\n"
            "2. include_empty     (bool, optional, default=false) Whether to include labels that haven't received any payments.\n"
            "3. include_watchonly (bool, optional, default=false) Whether to include watch-only addresses (see 'importaddress').\n"

            "\nResult:\n"
            "[\n"
            "  {\n"
            "    \"involvesWatchonly\" : true,   (bool) Only returned if imported addresses were involved in transaction\n"
            "    \"account\" : \"accountname\",  (string) DEPRECATED. Backwards compatible alias for label.\n"
            "    \"amount\" : x.xxx,             (numeric) The total amount received by addresses with this label\n"
            "    \"confirmations\" : n,          (numeric) The number of confirmations of the most recent transaction included\n"
            "    \"label\" : \"label\"           (string) The label of the receiving address. The default label is \"\".\n"
            "  }\n"
            "  ,...\n"
            "]\n"

            "\nExamples:\n"
            + HelpExampleCli("listreceivedbylabel", "")
            + HelpExampleCli("listreceivedbylabel", "6 true")
            + HelpExampleRpc("listreceivedbylabel", "6, true, true")
        );

    // Make sure the results are valid at least up to the most recent block
    // the user could have gotten from another RPC command prior to now
    pwallet->BlockUntilSyncedToCurrentChain();

    LOCK2(cs_main, pwallet->cs_wallet);

    return ListReceived(pwallet, request.params, true);
}

static void MaybePushAddress(UniValue & entry, const CTxDestination &dest)
{
    if (IsValidDestination(dest)) {
        entry.pushKV("address", EncodeDestination(dest));
    }
}

/**
 * List transactions based on the given criteria.
 *
 * @param  pwallet    The wallet.
 * @param  wtx        The wallet transaction.
 * @param  strAccount The account, if any, or "*" for all.
 * @param  nMinDepth  The minimum confirmation depth.
 * @param  fLong      Whether to include the JSON version of the transaction.
 * @param  ret        The UniValue into which the result is stored.
 * @param  filter     The "is mine" filter bool.
 */
static void ListTransactions(CWallet* const pwallet, const CWalletTx& wtx, const std::string& strAccount, int nMinDepth, bool fLong, UniValue& ret, const isminefilter& filter)
{
    CAmount nFee;
    std::string strSentAccount;
    std::list<COutputEntry> listReceived;
    std::list<COutputEntry> listSent;

    wtx.GetAmounts(listReceived, listSent, nFee, strSentAccount, filter);

    bool fAllAccounts = (strAccount == std::string("*"));
    bool involvesWatchonly = wtx.IsFromMe(ISMINE_WATCH_ONLY);

    bool list_sent = fAllAccounts;

    if (IsDeprecatedRPCEnabled("accounts")) {
        list_sent |= strAccount == strSentAccount;
    }

    // Sent
    if (list_sent) {
        for (const COutputEntry& s : listSent)
        {
            UniValue entry(UniValue::VOBJ);
            if (involvesWatchonly || (::IsMine(*pwallet, s.destination) & ISMINE_WATCH_ONLY)) {
                entry.pushKV("involvesWatchonly", true);
            }
            if (IsDeprecatedRPCEnabled("accounts")) entry.pushKV("account", strSentAccount);
            MaybePushAddress(entry, s.destination);
            entry.pushKV("category", "send");
            entry.pushKV("amount", ValueFromAmount(-s.amount));
            if (pwallet->mapAddressBook.count(s.destination)) {
                entry.pushKV("label", pwallet->mapAddressBook[s.destination].name);
            }
            entry.pushKV("vout", s.vout);
            entry.pushKV("fee", ValueFromAmount(-nFee));
            if (fLong)
                WalletTxToJSON(wtx, entry);
            entry.pushKV("abandoned", wtx.isAbandoned());
            ret.push_back(entry);
        }
    }

    // Received
    if (listReceived.size() > 0 && wtx.GetDepthInMainChain() >= nMinDepth)
    {
        for (const COutputEntry& r : listReceived)
        {
            std::string account;
            if (pwallet->mapAddressBook.count(r.destination)) {
                account = pwallet->mapAddressBook[r.destination].name;
            }
            if (fAllAccounts || (account == strAccount))
            {
                UniValue entry(UniValue::VOBJ);
                if (involvesWatchonly || (::IsMine(*pwallet, r.destination) & ISMINE_WATCH_ONLY)) {
                    entry.pushKV("involvesWatchonly", true);
                }
                if (IsDeprecatedRPCEnabled("accounts")) entry.pushKV("account", account);
                MaybePushAddress(entry, r.destination);
                if (wtx.IsCoinBase())
                {
                    if (wtx.GetDepthInMainChain() < 1)
                        entry.pushKV("category", "orphan");
                    else if (wtx.GetBlocksToRewardMaturity() > 0)
                        entry.pushKV("category", "immature");
                    else
                        entry.pushKV("category", "generate");
                }
                else
                {
                    entry.pushKV("category", "receive");
                }
                entry.pushKV("amount", ValueFromAmount(r.amount));
                if (pwallet->mapAddressBook.count(r.destination)) {
                    entry.pushKV("label", account);
                }
                entry.pushKV("vout", r.vout);
                if (fLong)
                    WalletTxToJSON(wtx, entry);
                ret.push_back(entry);
            }
        }
    }
}

static void AcentryToJSON(const CAccountingEntry& acentry, const std::string& strAccount, UniValue& ret)
{
    bool fAllAccounts = (strAccount == std::string("*"));

    if (fAllAccounts || acentry.strAccount == strAccount)
    {
        UniValue entry(UniValue::VOBJ);
        entry.pushKV("account", acentry.strAccount);
        entry.pushKV("category", "move");
        entry.pushKV("time", acentry.nTime);
        entry.pushKV("amount", ValueFromAmount(acentry.nCreditDebit));
        if (IsDeprecatedRPCEnabled("accounts")) entry.pushKV("otheraccount", acentry.strOtherAccount);
        entry.pushKV("comment", acentry.strComment);
        ret.push_back(entry);
    }
}

UniValue listtransactions(const JSONRPCRequest& request)
{
    std::shared_ptr<CWallet> const wallet = GetWalletForJSONRPCRequest(request);
    CWallet* const pwallet = wallet.get();

    if (!EnsureWalletIsAvailable(pwallet, request.fHelp)) {
        return NullUniValue;
    }

    std::string help_text {};
    if (!IsDeprecatedRPCEnabled("accounts")) {
        help_text = "listtransactions (label count skip include_watchonly)\n"
            "\nIf a label name is provided, this will return only incoming transactions paying to addresses with the specified label.\n"
            "\nReturns up to 'count' most recent transactions skipping the first 'from' transactions.\n"
            "Note that the \"account\" argument and \"otheraccount\" return value have been removed in V0.17. To use this RPC with an \"account\" argument, restart\n"
            "united with -deprecatedrpc=accounts\n"
            "\nArguments:\n"
            "1. \"label\"    (string, optional) If set, should be a valid label name to return only incoming transactions\n"
            "              with the specified label, or \"*\" to disable filtering and return all transactions.\n"
            "2. count          (numeric, optional, default=10) The number of transactions to return\n"
            "3. skip           (numeric, optional, default=0) The number of transactions to skip\n"
            "4. include_watchonly (bool, optional, default=false) Include transactions to watch-only addresses (see 'importaddress')\n"
            "\nResult:\n"
            "[\n"
            "  {\n"
            "    \"address\":\"address\",    (string) The Unit-e address of the transaction.\n"
            "    \"category\":\"send|receive\", (string) The transaction category.\n"
            "    \"amount\": x.xxx,          (numeric) The amount in " + CURRENCY_UNIT + ". This is negative for the 'send' category, and is positive\n"
            "                                        for the 'receive' category,\n"
            "    \"label\": \"label\",       (string) A comment for the address/transaction, if any\n"
            "    \"vout\": n,                (numeric) the vout value\n"
            "    \"fee\": x.xxx,             (numeric) The amount of the fee in " + CURRENCY_UNIT + ". This is negative and only available for the \n"
            "                                         'send' category of transactions.\n"
            "    \"confirmations\": n,       (numeric) The number of confirmations for the transaction. Negative confirmations indicate the\n"
            "                                         transaction conflicts with the block chain\n"
            "    \"trusted\": xxx,           (bool) Whether we consider the outputs of this unconfirmed transaction safe to spend.\n"
            "    \"blockhash\": \"hashvalue\", (string) The block hash containing the transaction.\n"
            "    \"blockindex\": n,          (numeric) The index of the transaction in the block that includes it.\n"
            "    \"blocktime\": xxx,         (numeric) The block time in seconds since epoch (1 Jan 1970 GMT).\n"
            "    \"txid\": \"transactionid\", (string) The transaction id.\n"
            "    \"time\": xxx,              (numeric) The transaction time in seconds since epoch (midnight Jan 1 1970 GMT).\n"
            "    \"timereceived\": xxx,      (numeric) The time received in seconds since epoch (midnight Jan 1 1970 GMT).\n"
            "    \"comment\": \"...\",       (string) If a comment is associated with the transaction.\n"
            "    \"bip125-replaceable\": \"yes|no|unknown\",  (string) Whether this transaction could be replaced due to BIP125 (replace-by-fee);\n"
            "                                                     may be unknown for unconfirmed transactions not in the mempool\n"
            "    \"abandoned\": xxx          (bool) 'true' if the transaction has been abandoned (inputs are respendable). Only available for the \n"
            "                                         'send' category of transactions.\n"
            "  }\n"
            "]\n"

            "\nExamples:\n"
            "\nList the most recent 10 transactions in the systems\n"
            + HelpExampleCli("listtransactions", "") +
            "\nList transactions 100 to 120\n"
            + HelpExampleCli("listtransactions", "\"*\" 20 100") +
            "\nAs a json rpc call\n"
            + HelpExampleRpc("listtransactions", "\"*\", 20, 100");
    } else {
        help_text = "listtransactions ( \"account\" count skip include_watchonly)\n"
            "\nReturns up to 'count' most recent transactions skipping the first 'from' transactions for account 'account'.\n"
            "\nArguments:\n"
            "1. \"account\"    (string, optional) DEPRECATED. This argument will be removed in V0.18. The account name. Should be \"*\".\n"
            "2. count          (numeric, optional, default=10) The number of transactions to return\n"
            "3. skip           (numeric, optional, default=0) The number of transactions to skip\n"
            "4. include_watchonly (bool, optional, default=false) Include transactions to watch-only addresses (see 'importaddress')\n"
            "\nResult:\n"
            "[\n"
            "  {\n"
            "    \"account\":\"accountname\",       (string) DEPRECATED. This field will be removed in V0.18. The account name associated with the transaction. \n"
            "                                                It will be \"\" for the default account.\n"
            "    \"address\":\"address\",    (string) The Unit-e address of the transaction. Not present for \n"
            "                                                move transactions (category = move).\n"
            "    \"category\":\"send|receive|move\", (string) The transaction category. 'move' is a local (off blockchain)\n"
            "                                                transaction between accounts, and not associated with an address,\n"
            "                                                transaction id or block. 'send' and 'receive' transactions are \n"
            "                                                associated with an address, transaction id and block details\n"
            "    \"amount\": x.xxx,          (numeric) The amount in " + CURRENCY_UNIT + ". This is negative for the 'send' category, and for the\n"
            "                                         'move' category for moves outbound. It is positive for the 'receive' category,\n"
            "                                         and for the 'move' category for inbound funds.\n"
            "    \"label\": \"label\",       (string) A comment for the address/transaction, if any\n"
            "    \"vout\": n,                (numeric) the vout value\n"
            "    \"fee\": x.xxx,             (numeric) The amount of the fee in " + CURRENCY_UNIT + ". This is negative and only available for the \n"
            "                                         'send' category of transactions.\n"
            "    \"confirmations\": n,       (numeric) The number of confirmations for the transaction. Available for 'send' and \n"
            "                                         'receive' category of transactions. Negative confirmations indicate the\n"
            "                                         transaction conflicts with the block chain\n"
            "    \"trusted\": xxx,           (bool) Whether we consider the outputs of this unconfirmed transaction safe to spend.\n"
            "    \"blockhash\": \"hashvalue\", (string) The block hash containing the transaction. Available for 'send' and 'receive'\n"
            "                                          category of transactions.\n"
            "    \"blockindex\": n,          (numeric) The index of the transaction in the block that includes it. Available for 'send' and 'receive'\n"
            "                                          category of transactions.\n"
            "    \"blocktime\": xxx,         (numeric) The block time in seconds since epoch (1 Jan 1970 GMT).\n"
            "    \"txid\": \"transactionid\", (string) The transaction id. Available for 'send' and 'receive' category of transactions.\n"
            "    \"time\": xxx,              (numeric) The transaction time in seconds since epoch (midnight Jan 1 1970 GMT).\n"
            "    \"timereceived\": xxx,      (numeric) The time received in seconds since epoch (midnight Jan 1 1970 GMT). Available \n"
            "                                          for 'send' and 'receive' category of transactions.\n"
            "    \"comment\": \"...\",       (string) If a comment is associated with the transaction.\n"
            "    \"otheraccount\": \"accountname\",  (string) DEPRECATED. This field will be removed in V0.18. For the 'move' category of transactions, the account the funds came \n"
            "                                          from (for receiving funds, positive amounts), or went to (for sending funds,\n"
            "                                          negative amounts).\n"
            "    \"bip125-replaceable\": \"yes|no|unknown\",  (string) Whether this transaction could be replaced due to BIP125 (replace-by-fee);\n"
            "                                                     may be unknown for unconfirmed transactions not in the mempool\n"
            "    \"abandoned\": xxx          (bool) 'true' if the transaction has been abandoned (inputs are respendable). Only available for the \n"
            "                                         'send' category of transactions.\n"
            "  }\n"
            "]\n"

            "\nExamples:\n"
            "\nList the most recent 10 transactions in the systems\n"
            + HelpExampleCli("listtransactions", "") +
            "\nList transactions 100 to 120\n"
            + HelpExampleCli("listtransactions", "\"*\" 20 100") +
            "\nAs a json rpc call\n"
            + HelpExampleRpc("listtransactions", "\"*\", 20, 100");
    }
    if (request.fHelp || request.params.size() > 4) throw std::runtime_error(help_text);

    // Make sure the results are valid at least up to the most recent block
    // the user could have gotten from another RPC command prior to now
    pwallet->BlockUntilSyncedToCurrentChain();

    std::string strAccount = "*";
    if (!request.params[0].isNull()) {
        strAccount = request.params[0].get_str();
        if (!IsDeprecatedRPCEnabled("accounts") && strAccount.empty()) {
            throw JSONRPCError(RPC_INVALID_PARAMETER, "Label argument must be a valid label name or \"*\".");
        }
    }
    int nCount = 10;
    if (!request.params[1].isNull())
        nCount = request.params[1].get_int();
    int nFrom = 0;
    if (!request.params[2].isNull())
        nFrom = request.params[2].get_int();
    isminefilter filter = ISMINE_SPENDABLE;
    if(!request.params[3].isNull())
        if(request.params[3].get_bool())
            filter = filter | ISMINE_WATCH_ONLY;

    if (nCount < 0)
        throw JSONRPCError(RPC_INVALID_PARAMETER, "Negative count");
    if (nFrom < 0)
        throw JSONRPCError(RPC_INVALID_PARAMETER, "Negative from");

    UniValue ret(UniValue::VARR);

    {
        LOCK2(cs_main, pwallet->cs_wallet);

        const CWallet::TxItems & txOrdered = pwallet->wtxOrdered;

        // iterate backwards until we have nCount items to return:
        for (CWallet::TxItems::const_reverse_iterator it = txOrdered.rbegin(); it != txOrdered.rend(); ++it)
        {
            CWalletTx *const pwtx = (*it).second.first;
            if (pwtx != nullptr)
                ListTransactions(pwallet, *pwtx, strAccount, 0, true, ret, filter);
            if (IsDeprecatedRPCEnabled("accounts")) {
                CAccountingEntry *const pacentry = (*it).second.second;
                if (pacentry != nullptr) AcentryToJSON(*pacentry, strAccount, ret);
            }

            if ((int)ret.size() >= (nCount+nFrom)) break;
        }
    }

    // ret is newest to oldest

    if (nFrom > (int)ret.size())
        nFrom = ret.size();
    if ((nFrom + nCount) > (int)ret.size())
        nCount = ret.size() - nFrom;

    std::vector<UniValue> arrTmp = ret.getValues();

    std::vector<UniValue>::iterator first = arrTmp.begin();
    std::advance(first, nFrom);
    std::vector<UniValue>::iterator last = arrTmp.begin();
    std::advance(last, nFrom+nCount);

    if (last != arrTmp.end()) arrTmp.erase(last, arrTmp.end());
    if (first != arrTmp.begin()) arrTmp.erase(arrTmp.begin(), first);

    std::reverse(arrTmp.begin(), arrTmp.end()); // Return oldest to newest

    ret.clear();
    ret.setArray();
    ret.push_backV(arrTmp);

    return ret;
}

static UniValue listaccounts(const JSONRPCRequest& request)
{
    std::shared_ptr<CWallet> const wallet = GetWalletForJSONRPCRequest(request);
    CWallet* const pwallet = wallet.get();

    if (!EnsureWalletIsAvailable(pwallet, request.fHelp)) {
        return NullUniValue;
    }

    if (!IsDeprecatedRPCEnabled("accounts")) {
        if (request.fHelp) {
            throw std::runtime_error("listaccounts (Deprecated, will be removed in V0.18. To use this command, start united with -deprecatedrpc=accounts)");
        }
        throw JSONRPCError(RPC_METHOD_DEPRECATED, "listaccounts is deprecated and will be removed in V0.18. To use this command, start united with -deprecatedrpc=accounts.");
    }

    if (request.fHelp || request.params.size() > 2)
        throw std::runtime_error(
            "listaccounts ( minconf include_watchonly)\n"
            "\nDEPRECATED. Returns Object that has account names as keys, account balances as values.\n"
            "\nArguments:\n"
            "1. minconf             (numeric, optional, default=1) Only include transactions with at least this many confirmations\n"
            "2. include_watchonly   (bool, optional, default=false) Include balances in watch-only addresses (see 'importaddress')\n"
            "\nResult:\n"
            "{                      (json object where keys are account names, and values are numeric balances\n"
            "  \"account\": x.xxx,  (numeric) The property name is the account name, and the value is the total balance for the account.\n"
            "  ...\n"
            "}\n"
            "\nExamples:\n"
            "\nList account balances where there at least 1 confirmation\n"
            + HelpExampleCli("listaccounts", "") +
            "\nList account balances including zero confirmation transactions\n"
            + HelpExampleCli("listaccounts", "0") +
            "\nList account balances for 6 or more confirmations\n"
            + HelpExampleCli("listaccounts", "6") +
            "\nAs json rpc call\n"
            + HelpExampleRpc("listaccounts", "6")
        );

    // Make sure the results are valid at least up to the most recent block
    // the user could have gotten from another RPC command prior to now
    pwallet->BlockUntilSyncedToCurrentChain();

    LOCK2(cs_main, pwallet->cs_wallet);

    int nMinDepth = 1;
    if (!request.params[0].isNull())
        nMinDepth = request.params[0].get_int();
    isminefilter includeWatchonly = ISMINE_SPENDABLE;
    if(!request.params[1].isNull())
        if(request.params[1].get_bool())
            includeWatchonly = includeWatchonly | ISMINE_WATCH_ONLY;

    std::map<std::string, CAmount> mapAccountBalances;
    for (const std::pair<const CTxDestination, CAddressBookData>& entry : pwallet->mapAddressBook) {
        if (IsMine(*pwallet, entry.first) & includeWatchonly) {  // This address belongs to me
            mapAccountBalances[entry.second.name] = 0;
        }
    }

    for (const std::pair<const uint256, CWalletTx>& pairWtx : pwallet->mapWallet) {
        const CWalletTx& wtx = pairWtx.second;
        CAmount nFee;
        std::string strSentAccount;
        std::list<COutputEntry> listReceived;
        std::list<COutputEntry> listSent;
        int nDepth = wtx.GetDepthInMainChain();
        if (wtx.GetBlocksToRewardMaturity() > 0 || nDepth < 0)
            continue;
        wtx.GetAmounts(listReceived, listSent, nFee, strSentAccount, includeWatchonly);
        mapAccountBalances[strSentAccount] -= nFee;
        for (const COutputEntry& s : listSent)
            mapAccountBalances[strSentAccount] -= s.amount;
        if (nDepth >= nMinDepth)
        {
            for (const COutputEntry& r : listReceived)
                if (pwallet->mapAddressBook.count(r.destination)) {
                    mapAccountBalances[pwallet->mapAddressBook[r.destination].name] += r.amount;
                }
                else
                    mapAccountBalances[""] += r.amount;
        }
    }

    const std::list<CAccountingEntry>& acentries = pwallet->laccentries;
    for (const CAccountingEntry& entry : acentries)
        mapAccountBalances[entry.strAccount] += entry.nCreditDebit;

    UniValue ret(UniValue::VOBJ);
    for (const std::pair<const std::string, CAmount>& accountBalance : mapAccountBalances) {
        ret.pushKV(accountBalance.first, ValueFromAmount(accountBalance.second));
    }
    return ret;
}

static UniValue listsinceblock(const JSONRPCRequest& request)
{
    std::shared_ptr<CWallet> const wallet = GetWalletForJSONRPCRequest(request);
    CWallet* const pwallet = wallet.get();

    if (!EnsureWalletIsAvailable(pwallet, request.fHelp)) {
        return NullUniValue;
    }

    if (request.fHelp || request.params.size() > 4)
        throw std::runtime_error(
            "listsinceblock ( \"blockhash\" target_confirmations include_watchonly include_removed )\n"
            "\nGet all transactions in blocks since block [blockhash], or all transactions if omitted.\n"
            "If \"blockhash\" is no longer a part of the main chain, transactions from the fork point onward are included.\n"
            "Additionally, if include_removed is set, transactions affecting the wallet which were removed are returned in the \"removed\" array.\n"
            "\nArguments:\n"
            "1. \"blockhash\"            (string, optional) The block hash to list transactions since\n"
            "2. target_confirmations:    (numeric, optional, default=1) Return the nth block hash from the main chain. e.g. 1 would mean the best block hash. Note: this is not used as a filter, but only affects [lastblock] in the return value\n"
            "3. include_watchonly:       (bool, optional, default=false) Include transactions to watch-only addresses (see 'importaddress')\n"
            "4. include_removed:         (bool, optional, default=true) Show transactions that were removed due to a reorg in the \"removed\" array\n"
            "                                                           (not guaranteed to work on pruned nodes)\n"
            "\nResult:\n"
            "{\n"
            "  \"transactions\": [\n"
            "    \"account\":\"accountname\",       (string) DEPRECATED. This field will be removed in V0.18. To see this deprecated field, start united with -deprecatedrpc=accounts. The account name associated with the transaction. Will be \"\" for the default account.\n"
            "    \"address\":\"address\",    (string) The Unit-e address of the transaction. Not present for move transactions (category = move).\n"
            "    \"category\":\"send|receive\",     (string) The transaction category. 'send' has negative amounts, 'receive' has positive amounts.\n"
            "    \"amount\": x.xxx,          (numeric) The amount in " + CURRENCY_UNIT + ". This is negative for the 'send' category, and for the 'move' category for moves \n"
            "                                          outbound. It is positive for the 'receive' category, and for the 'move' category for inbound funds.\n"
            "    \"vout\" : n,               (numeric) the vout value\n"
            "    \"fee\": x.xxx,             (numeric) The amount of the fee in " + CURRENCY_UNIT + ". This is negative and only available for the 'send' category of transactions.\n"
            "    \"confirmations\": n,       (numeric) The number of confirmations for the transaction. Available for 'send' and 'receive' category of transactions.\n"
            "                                          When it's < 0, it means the transaction conflicted that many blocks ago.\n"
            "    \"blockhash\": \"hashvalue\",     (string) The block hash containing the transaction. Available for 'send' and 'receive' category of transactions.\n"
            "    \"blockindex\": n,          (numeric) The index of the transaction in the block that includes it. Available for 'send' and 'receive' category of transactions.\n"
            "    \"blocktime\": xxx,         (numeric) The block time in seconds since epoch (1 Jan 1970 GMT).\n"
            "    \"txid\": \"transactionid\",  (string) The transaction id. Available for 'send' and 'receive' category of transactions.\n"
            "    \"time\": xxx,              (numeric) The transaction time in seconds since epoch (Jan 1 1970 GMT).\n"
            "    \"timereceived\": xxx,      (numeric) The time received in seconds since epoch (Jan 1 1970 GMT). Available for 'send' and 'receive' category of transactions.\n"
            "    \"bip125-replaceable\": \"yes|no|unknown\",  (string) Whether this transaction could be replaced due to BIP125 (replace-by-fee);\n"
            "                                                   may be unknown for unconfirmed transactions not in the mempool\n"
            "    \"abandoned\": xxx,         (bool) 'true' if the transaction has been abandoned (inputs are respendable). Only available for the 'send' category of transactions.\n"
            "    \"comment\": \"...\",       (string) If a comment is associated with the transaction.\n"
            "    \"label\" : \"label\"       (string) A comment for the address/transaction, if any\n"
            "    \"to\": \"...\",            (string) If a comment to is associated with the transaction.\n"
            "  ],\n"
            "  \"removed\": [\n"
            "    <structure is the same as \"transactions\" above, only present if include_removed=true>\n"
            "    Note: transactions that were re-added in the active chain will appear as-is in this array, and may thus have a positive confirmation count.\n"
            "  ],\n"
            "  \"lastblock\": \"lastblockhash\"     (string) The hash of the block (target_confirmations-1) from the best block on the main chain. This is typically used to feed back into listsinceblock the next time you call it. So you would generally use a target_confirmations of say 6, so you will be continually re-notified of transactions until they've reached 6 confirmations plus any new ones\n"
            "}\n"
            "\nExamples:\n"
            + HelpExampleCli("listsinceblock", "")
            + HelpExampleCli("listsinceblock", "\"000000000000000bacf66f7497b7dc45ef753ee9a7d38571037cdb1a57f663ad\" 6")
            + HelpExampleRpc("listsinceblock", "\"000000000000000bacf66f7497b7dc45ef753ee9a7d38571037cdb1a57f663ad\", 6")
        );

    // Make sure the results are valid at least up to the most recent block
    // the user could have gotten from another RPC command prior to now
    pwallet->BlockUntilSyncedToCurrentChain();

    LOCK2(cs_main, pwallet->cs_wallet);

    const CBlockIndex* pindex = nullptr;    // Block index of the specified block or the common ancestor, if the block provided was in a deactivated chain.
    const CBlockIndex* paltindex = nullptr; // Block index of the specified block, even if it's in a deactivated chain.
    int target_confirms = 1;
    isminefilter filter = ISMINE_SPENDABLE;

    if (!request.params[0].isNull() && !request.params[0].get_str().empty()) {
        uint256 blockId;

        blockId.SetHex(request.params[0].get_str());
        paltindex = pindex = LookupBlockIndex(blockId);
        if (!pindex) {
            throw JSONRPCError(RPC_INVALID_ADDRESS_OR_KEY, "Block not found");
        }
        if (chainActive[pindex->nHeight] != pindex) {
            // the block being asked for is a part of a deactivated chain;
            // we don't want to depend on its perceived height in the block
            // chain, we want to instead use the last common ancestor
            pindex = chainActive.FindFork(pindex);
        }
    }

    if (!request.params[1].isNull()) {
        target_confirms = request.params[1].get_int();

        if (target_confirms < 1) {
            throw JSONRPCError(RPC_INVALID_PARAMETER, "Invalid parameter");
        }
    }

    if (!request.params[2].isNull() && request.params[2].get_bool()) {
        filter = filter | ISMINE_WATCH_ONLY;
    }

    bool include_removed = (request.params[3].isNull() || request.params[3].get_bool());

    int depth = pindex ? (1 + chainActive.Height() - pindex->nHeight) : -1;

    UniValue transactions(UniValue::VARR);

    for (const std::pair<const uint256, CWalletTx>& pairWtx : pwallet->mapWallet) {
        CWalletTx tx = pairWtx.second;

        if (depth == -1 || tx.GetDepthInMainChain() < depth) {
            ListTransactions(pwallet, tx, "*", 0, true, transactions, filter);
        }
    }

    // when a reorg'd block is requested, we also list any relevant transactions
    // in the blocks of the chain that was detached
    UniValue removed(UniValue::VARR);
    while (include_removed && paltindex && paltindex != pindex) {
        CBlock block;
        if (!ReadBlockFromDisk(block, paltindex, Params().GetConsensus())) {
            throw JSONRPCError(RPC_INTERNAL_ERROR, "Can't read block from disk");
        }
        for (const CTransactionRef& tx : block.vtx) {
            auto it = pwallet->mapWallet.find(tx->GetHash());
            if (it != pwallet->mapWallet.end()) {
                // We want all transactions regardless of confirmation count to appear here,
                // even negative confirmation ones, hence the big negative.
                ListTransactions(pwallet, it->second, "*", -100000000, true, removed, filter);
            }
        }
        paltindex = paltindex->pprev;
    }

    CBlockIndex *pblockLast = chainActive[chainActive.Height() + 1 - target_confirms];
    uint256 lastblock = pblockLast ? pblockLast->GetBlockHash() : uint256();

    UniValue ret(UniValue::VOBJ);
    ret.pushKV("transactions", transactions);
    if (include_removed) ret.pushKV("removed", removed);
    ret.pushKV("lastblock", lastblock.GetHex());

    return ret;
}

static UniValue gettransaction(const JSONRPCRequest& request)
{
    std::shared_ptr<CWallet> const wallet = GetWalletForJSONRPCRequest(request);
    CWallet* const pwallet = wallet.get();

    if (!EnsureWalletIsAvailable(pwallet, request.fHelp)) {
        return NullUniValue;
    }

    if (request.fHelp || request.params.size() < 1 || request.params.size() > 2)
        throw std::runtime_error(
            "gettransaction \"txid\" ( include_watchonly )\n"
            "\nGet detailed information about in-wallet transaction <txid>\n"
            "\nArguments:\n"
            "1. \"txid\"                  (string, required) The transaction id\n"
            "2. \"include_watchonly\"     (bool, optional, default=false) Whether to include watch-only addresses in balance calculation and details[]\n"
            "\nResult:\n"
            "{\n"
            "  \"amount\" : x.xxx,        (numeric) The transaction amount in " + CURRENCY_UNIT + "\n"
            "  \"fee\": x.xxx,            (numeric) The amount of the fee in " + CURRENCY_UNIT + ". This is negative and only available for the \n"
            "                              'send' category of transactions.\n"
            "  \"confirmations\" : n,     (numeric) The number of confirmations\n"
            "  \"blockhash\" : \"hash\",  (string) The block hash\n"
            "  \"blockindex\" : xx,       (numeric) The index of the transaction in the block that includes it\n"
            "  \"blocktime\" : ttt,       (numeric) The time in seconds since epoch (1 Jan 1970 GMT)\n"
            "  \"txid\" : \"transactionid\",   (string) The transaction id.\n"
            "  \"time\" : ttt,            (numeric) The transaction time in seconds since epoch (1 Jan 1970 GMT)\n"
            "  \"timereceived\" : ttt,    (numeric) The time received in seconds since epoch (1 Jan 1970 GMT)\n"
            "  \"bip125-replaceable\": \"yes|no|unknown\",  (string) Whether this transaction could be replaced due to BIP125 (replace-by-fee);\n"
            "                                                   may be unknown for unconfirmed transactions not in the mempool\n"
            "  \"details\" : [\n"
            "    {\n"
            "      \"account\" : \"accountname\",      (string) DEPRECATED. This field will be removed in a V0.18. To see this deprecated field, start united with -deprecatedrpc=accounts. The account name involved in the transaction, can be \"\" for the default account.\n"
            "      \"address\" : \"address\",          (string) The Unit-e address involved in the transaction\n"
            "      \"category\" : \"send|receive\",    (string) The category, either 'send' or 'receive'\n"
            "      \"amount\" : x.xxx,                 (numeric) The amount in " + CURRENCY_UNIT + "\n"
            "      \"label\" : \"label\",              (string) A comment for the address/transaction, if any\n"
            "      \"vout\" : n,                       (numeric) the vout value\n"
            "      \"fee\": x.xxx,                     (numeric) The amount of the fee in " + CURRENCY_UNIT + ". This is negative and only available for the \n"
            "                                           'send' category of transactions.\n"
            "      \"abandoned\": xxx                  (bool) 'true' if the transaction has been abandoned (inputs are respendable). Only available for the \n"
            "                                           'send' category of transactions.\n"
            "    }\n"
            "    ,...\n"
            "  ],\n"
            "  \"hex\" : \"data\"         (string) Raw data for transaction\n"
            "}\n"

            "\nExamples:\n"
            + HelpExampleCli("gettransaction", "\"1075db55d416d3ca199f55b6084e2115b9345e16c5cf302fc80e9d5fbf5d48d\"")
            + HelpExampleCli("gettransaction", "\"1075db55d416d3ca199f55b6084e2115b9345e16c5cf302fc80e9d5fbf5d48d\" true")
            + HelpExampleRpc("gettransaction", "\"1075db55d416d3ca199f55b6084e2115b9345e16c5cf302fc80e9d5fbf5d48d\"")
        );

    // Make sure the results are valid at least up to the most recent block
    // the user could have gotten from another RPC command prior to now
    pwallet->BlockUntilSyncedToCurrentChain();

    LOCK2(cs_main, pwallet->cs_wallet);

    uint256 hash;
    hash.SetHex(request.params[0].get_str());

    isminefilter filter = ISMINE_SPENDABLE;
    if(!request.params[1].isNull())
        if(request.params[1].get_bool())
            filter = filter | ISMINE_WATCH_ONLY;

    UniValue entry(UniValue::VOBJ);
    auto it = pwallet->mapWallet.find(hash);
    if (it == pwallet->mapWallet.end()) {
        throw JSONRPCError(RPC_INVALID_ADDRESS_OR_KEY, "Invalid or non-wallet transaction id");
    }
    const CWalletTx& wtx = it->second;

    CAmount nCredit = wtx.GetCredit(filter);
    CAmount nDebit = wtx.GetDebit(filter);
    CAmount nNet = nCredit - nDebit;
    CAmount nFee = (wtx.IsFromMe(filter) ? wtx.tx->GetValueOut() - nDebit : 0);

    entry.pushKV("amount", ValueFromAmount(nNet - nFee));
    if (wtx.IsFromMe(filter))
        entry.pushKV("fee", ValueFromAmount(nFee));

    WalletTxToJSON(wtx, entry);

    UniValue details(UniValue::VARR);
    ListTransactions(pwallet, wtx, "*", 0, false, details, filter);
    entry.pushKV("details", details);

    std::string strHex = EncodeHexTx(*wtx.tx, RPCSerializationFlags());
    entry.pushKV("hex", strHex);

    return entry;
}

static UniValue abandontransaction(const JSONRPCRequest& request)
{
    std::shared_ptr<CWallet> const wallet = GetWalletForJSONRPCRequest(request);
    CWallet* const pwallet = wallet.get();

    if (!EnsureWalletIsAvailable(pwallet, request.fHelp)) {
        return NullUniValue;
    }

    if (request.fHelp || request.params.size() != 1) {
        throw std::runtime_error(
            "abandontransaction \"txid\"\n"
            "\nMark in-wallet transaction <txid> as abandoned\n"
            "This will mark this transaction and all its in-wallet descendants as abandoned which will allow\n"
            "for their inputs to be respent.  It can be used to replace \"stuck\" or evicted transactions.\n"
            "It only works on transactions which are not included in a block and are not currently in the mempool.\n"
            "It has no effect on transactions which are already abandoned.\n"
            "\nArguments:\n"
            "1. \"txid\"    (string, required) The transaction id\n"
            "\nResult:\n"
            "\nExamples:\n"
            + HelpExampleCli("abandontransaction", "\"1075db55d416d3ca199f55b6084e2115b9345e16c5cf302fc80e9d5fbf5d48d\"")
            + HelpExampleRpc("abandontransaction", "\"1075db55d416d3ca199f55b6084e2115b9345e16c5cf302fc80e9d5fbf5d48d\"")
        );
    }

    // Make sure the results are valid at least up to the most recent block
    // the user could have gotten from another RPC command prior to now
    pwallet->BlockUntilSyncedToCurrentChain();

    LOCK2(cs_main, pwallet->cs_wallet);

    uint256 hash;
    hash.SetHex(request.params[0].get_str());

    if (!pwallet->mapWallet.count(hash)) {
        throw JSONRPCError(RPC_INVALID_ADDRESS_OR_KEY, "Invalid or non-wallet transaction id");
    }
    if (!pwallet->AbandonTransaction(hash)) {
        throw JSONRPCError(RPC_INVALID_ADDRESS_OR_KEY, "Transaction not eligible for abandonment");
    }

    return NullUniValue;
}


static UniValue backupwallet(const JSONRPCRequest& request)
{
    std::shared_ptr<CWallet> const wallet = GetWalletForJSONRPCRequest(request);
    CWallet* const pwallet = wallet.get();

    if (!EnsureWalletIsAvailable(pwallet, request.fHelp)) {
        return NullUniValue;
    }

    if (request.fHelp || request.params.size() != 1)
        throw std::runtime_error(
            "backupwallet \"destination\"\n"
            "\nSafely copies current wallet file to destination, which can be a directory or a path with filename.\n"
            "\nArguments:\n"
            "1. \"destination\"   (string) The destination directory or file\n"
            "\nExamples:\n"
            + HelpExampleCli("backupwallet", "\"backup.dat\"")
            + HelpExampleRpc("backupwallet", "\"backup.dat\"")
        );

    // Make sure the results are valid at least up to the most recent block
    // the user could have gotten from another RPC command prior to now
    pwallet->BlockUntilSyncedToCurrentChain();

    LOCK2(cs_main, pwallet->cs_wallet);

    std::string strDest = request.params[0].get_str();
    if (!pwallet->BackupWallet(strDest)) {
        throw JSONRPCError(RPC_WALLET_ERROR, "Error: Wallet backup failed!");
    }

    return NullUniValue;
}


static UniValue keypoolrefill(const JSONRPCRequest& request)
{
    std::shared_ptr<CWallet> const wallet = GetWalletForJSONRPCRequest(request);
    CWallet* const pwallet = wallet.get();

    if (!EnsureWalletIsAvailable(pwallet, request.fHelp)) {
        return NullUniValue;
    }

    if (request.fHelp || request.params.size() > 1)
        throw std::runtime_error(
            "keypoolrefill ( newsize )\n"
            "\nFills the keypool."
            + HelpRequiringPassphrase(pwallet) + "\n"
            "\nArguments\n"
            "1. newsize     (numeric, optional, default=100) The new keypool size\n"
            "\nExamples:\n"
            + HelpExampleCli("keypoolrefill", "")
            + HelpExampleRpc("keypoolrefill", "")
        );

    if (pwallet->IsWalletFlagSet(WALLET_FLAG_DISABLE_PRIVATE_KEYS)) {
        throw JSONRPCError(RPC_WALLET_ERROR, "Error: Private keys are disabled for this wallet");
    }

    LOCK2(cs_main, pwallet->cs_wallet);

    // 0 is interpreted by TopUpKeyPool() as the default keypool size given by -keypool
    unsigned int kpSize = 0;
    if (!request.params[0].isNull()) {
        if (request.params[0].get_int() < 0)
            throw JSONRPCError(RPC_INVALID_PARAMETER, "Invalid parameter, expected valid size.");
        kpSize = (unsigned int)request.params[0].get_int();
    }

    EnsureWalletIsUnlocked(pwallet);
    pwallet->TopUpKeyPool(kpSize);

    if (pwallet->GetKeyPoolSize() < kpSize) {
        throw JSONRPCError(RPC_WALLET_ERROR, "Error refreshing keypool.");
    }

    return NullUniValue;
}


static UniValue walletpassphrase(const JSONRPCRequest& request)
{
    std::shared_ptr<CWallet> const wallet = GetWalletForJSONRPCRequest(request);
    CWallet* const pwallet = wallet.get();

    if (!EnsureWalletIsAvailable(pwallet, request.fHelp)) {
        return NullUniValue;
    }

    if (request.fHelp || request.params.size() < 2 || request.params.size() > 3) {
        throw std::runtime_error(
            "walletpassphrase \"passphrase\" timeout [staking_only]\n"
            "\nStores the wallet decryption key in memory for 'timeout' seconds.\n"
            "This is needed prior to performing transactions related to private keys such as sending unites\n"
            "\nArguments:\n"
            "1. \"passphrase\"     (string, required) The wallet passphrase\n"
            "2. timeout            (numeric, required) The time to keep the decryption key in seconds; capped at 100000000 (~3 years).\n"
            "3. staking_only       (boolean, optional, default=false) Unlock the wallet for staking, but not for other operations. Set <timeout> to 0\n"
            "                      to keep it unlocked indefinitely.\n"
            "\nNote:\n"
            "Issuing the walletpassphrase command while the wallet is already unlocked will set a new unlock\n"
            "time that overrides the old one.\n"
            "\nExamples:\n"
            "\nUnlock the wallet for 60 seconds\n"
            + HelpExampleCli("walletpassphrase", "\"my pass phrase\" 60") +
            "\nLock the wallet again (before 60 seconds)\n"
            + HelpExampleCli("walletlock", "") +
            "\nAs json rpc call\n"
            + HelpExampleRpc("walletpassphrase", "\"my pass phrase\", 60")
        );
    }

    LOCK2(cs_main, pwallet->cs_wallet);

    if (!pwallet->IsCrypted()) {
        throw JSONRPCError(RPC_WALLET_WRONG_ENC_STATE, "Error: running with an unencrypted wallet, but walletpassphrase was called.");
    }

    // Note that the walletpassphrase is stored in request.params[0] which is not mlock()ed
    SecureString strWalletPass;
    strWalletPass.reserve(100);
    // TODO: get rid of this .c_str() by implementing SecureString::operator=(std::string)
    // Alternately, find a way to make request.params[0] mlock()'d to begin with.
    strWalletPass = request.params[0].get_str().c_str();

    // Get the timeout
    int64_t nSleepTime = request.params[1].get_int64();
    // Timeout cannot be negative, otherwise it will relock immediately
    if (nSleepTime < 0) {
        throw JSONRPCError(RPC_INVALID_PARAMETER, "Timeout cannot be negative.");
    }
    // Clamp timeout
    constexpr int64_t MAX_SLEEP_TIME = 100000000; // larger values trigger a macos/libevent bug?
    if (nSleepTime > MAX_SLEEP_TIME) {
        nSleepTime = MAX_SLEEP_TIME;
    }

    bool staking_only = false;
    if (!request.params[2].isNull()) {
        staking_only = request.params[2].get_bool();
    }

    if (strWalletPass.length() > 0)
    {
        if (!pwallet->GetWalletExtension().Unlock(strWalletPass, staking_only)) {
            throw JSONRPCError(RPC_WALLET_PASSPHRASE_INCORRECT, "Error: The wallet passphrase entered was incorrect.");
        }
    }
    else
        throw std::runtime_error(
            "walletpassphrase <passphrase> <timeout> [<staking_only>]\n"
            "Stores the wallet decryption key in memory for <timeout> seconds.");

    pwallet->TopUpKeyPool();

    // If the wallet is unlocked for staking, allow unlimited timeout
    if (staking_only && nSleepTime == 0) {
        pwallet->nRelockTime = 0;

        // Clear previous unlock timer for the wallet
        RPCRunLater(strprintf("lockwallet(%s)", pwallet->GetName()), [](){}, 0);
        return NullUniValue;
    }

    pwallet->nRelockTime = GetTime() + nSleepTime;

    // Keep a weak pointer to the wallet so that it is possible to unload the
    // wallet before the following callback is called. If a valid shared pointer
    // is acquired in the callback then the wallet is still loaded.
    std::weak_ptr<CWallet> weak_wallet = wallet;
    RPCRunLater(strprintf("lockwallet(%s)", pwallet->GetName()), [weak_wallet] {
        if (auto shared_wallet = weak_wallet.lock()) {
            LOCK(shared_wallet->cs_wallet);
            shared_wallet->Lock();
            shared_wallet->nRelockTime = 0;
        }
    }, nSleepTime);

    return NullUniValue;
}


static UniValue walletpassphrasechange(const JSONRPCRequest& request)
{
    std::shared_ptr<CWallet> const wallet = GetWalletForJSONRPCRequest(request);
    CWallet* const pwallet = wallet.get();

    if (!EnsureWalletIsAvailable(pwallet, request.fHelp)) {
        return NullUniValue;
    }

    if (request.fHelp || request.params.size() != 2) {
        throw std::runtime_error(
            "walletpassphrasechange \"oldpassphrase\" \"newpassphrase\"\n"
            "\nChanges the wallet passphrase from 'oldpassphrase' to 'newpassphrase'.\n"
            "\nArguments:\n"
            "1. \"oldpassphrase\"      (string) The current passphrase\n"
            "2. \"newpassphrase\"      (string) The new passphrase\n"
            "\nExamples:\n"
            + HelpExampleCli("walletpassphrasechange", "\"old one\" \"new one\"")
            + HelpExampleRpc("walletpassphrasechange", "\"old one\", \"new one\"")
        );
    }

    LOCK2(cs_main, pwallet->cs_wallet);

    if (!pwallet->IsCrypted()) {
        throw JSONRPCError(RPC_WALLET_WRONG_ENC_STATE, "Error: running with an unencrypted wallet, but walletpassphrasechange was called.");
    }

    // TODO: get rid of these .c_str() calls by implementing SecureString::operator=(std::string)
    // Alternately, find a way to make request.params[0] mlock()'d to begin with.
    SecureString strOldWalletPass;
    strOldWalletPass.reserve(100);
    strOldWalletPass = request.params[0].get_str().c_str();

    SecureString strNewWalletPass;
    strNewWalletPass.reserve(100);
    strNewWalletPass = request.params[1].get_str().c_str();

    if (strOldWalletPass.length() < 1 || strNewWalletPass.length() < 1)
        throw std::runtime_error(
            "walletpassphrasechange <oldpassphrase> <newpassphrase>\n"
            "Changes the wallet passphrase from <oldpassphrase> to <newpassphrase>.");

    if (!pwallet->ChangeWalletPassphrase(strOldWalletPass, strNewWalletPass)) {
        throw JSONRPCError(RPC_WALLET_PASSPHRASE_INCORRECT, "Error: The wallet passphrase entered was incorrect.");
    }

    return NullUniValue;
}


static UniValue walletlock(const JSONRPCRequest& request)
{
    std::shared_ptr<CWallet> const wallet = GetWalletForJSONRPCRequest(request);
    CWallet* const pwallet = wallet.get();

    if (!EnsureWalletIsAvailable(pwallet, request.fHelp)) {
        return NullUniValue;
    }

    if (request.fHelp || request.params.size() != 0) {
        throw std::runtime_error(
            "walletlock\n"
            "\nRemoves the wallet encryption key from memory, locking the wallet.\n"
            "After calling this method, you will need to call walletpassphrase again\n"
            "before being able to call any methods which require the wallet to be unlocked.\n"
            "\nExamples:\n"
            "\nSet the passphrase for 2 minutes to perform a transaction\n"
            + HelpExampleCli("walletpassphrase", "\"my pass phrase\" 120") +
            "\nPerform a send (requires passphrase set)\n"
            + HelpExampleCli("sendtoaddress", "\"1M72Sfpbz1BPpXFHz9m3CdqATR44Jvaydd\" 1.0") +
            "\nClear the passphrase since we are done before 2 minutes is up\n"
            + HelpExampleCli("walletlock", "") +
            "\nAs json rpc call\n"
            + HelpExampleRpc("walletlock", "")
        );
    }

    LOCK2(cs_main, pwallet->cs_wallet);

    if (!pwallet->IsCrypted()) {
        throw JSONRPCError(RPC_WALLET_WRONG_ENC_STATE, "Error: running with an unencrypted wallet, but walletlock was called.");
    }

    pwallet->Lock();
    pwallet->nRelockTime = 0;

    return NullUniValue;
}


static UniValue encryptwallet(const JSONRPCRequest& request)
{
    std::shared_ptr<CWallet> const wallet = GetWalletForJSONRPCRequest(request);
    CWallet* const pwallet = wallet.get();

    if (!EnsureWalletIsAvailable(pwallet, request.fHelp)) {
        return NullUniValue;
    }

    if (request.fHelp || request.params.size() != 1) {
        throw std::runtime_error(
            "encryptwallet \"passphrase\"\n"
            "\nEncrypts the wallet with 'passphrase'. This is for first time encryption.\n"
            "After this, any calls that interact with private keys such as sending or signing \n"
            "will require the passphrase to be set prior the making these calls.\n"
            "Use the walletpassphrase call for this, and then walletlock call.\n"
            "If the wallet is already encrypted, use the walletpassphrasechange call.\n"
            "Note that this will shutdown the server.\n"
            "\nArguments:\n"
            "1. \"passphrase\"    (string) The pass phrase to encrypt the wallet with. It must be at least 1 character, but should be long.\n"
            "\nExamples:\n"
            "\nEncrypt your wallet\n"
            + HelpExampleCli("encryptwallet", "\"my pass phrase\"") +
            "\nNow set the passphrase to use the wallet, such as for signing or sending unite\n"
            + HelpExampleCli("walletpassphrase", "\"my pass phrase\"") +
            "\nNow we can do something like sign\n"
            + HelpExampleCli("signmessage", "\"address\" \"test message\"") +
            "\nNow lock the wallet again by removing the passphrase\n"
            + HelpExampleCli("walletlock", "") +
            "\nAs a json rpc call\n"
            + HelpExampleRpc("encryptwallet", "\"my pass phrase\"")
        );
    }

    LOCK2(cs_main, pwallet->cs_wallet);

    if (pwallet->IsCrypted()) {
        throw JSONRPCError(RPC_WALLET_WRONG_ENC_STATE, "Error: running with an encrypted wallet, but encryptwallet was called.");
    }

    // TODO: get rid of this .c_str() by implementing SecureString::operator=(std::string)
    // Alternately, find a way to make request.params[0] mlock()'d to begin with.
    SecureString strWalletPass;
    strWalletPass.reserve(100);
    strWalletPass = request.params[0].get_str().c_str();

    if (strWalletPass.length() < 1)
        throw std::runtime_error(
            "encryptwallet <passphrase>\n"
            "Encrypts the wallet with <passphrase>.");

    if (!pwallet->EncryptWallet(strWalletPass)) {
        throw JSONRPCError(RPC_WALLET_ENCRYPTION_FAILED, "Error: Failed to encrypt the wallet.");
    }

    // BDB seems to have a bad habit of writing old data into
    // slack space in .dat files; that is bad if the old data is
    // unencrypted private keys. So:
    StartShutdown();
    return "wallet encrypted; Unit-e server stopping, restart to run with encrypted wallet. The keypool has been flushed and a new HD seed was generated (if you are using HD). You need to make a new backup.";
}

static UniValue lockunspent(const JSONRPCRequest& request)
{
    std::shared_ptr<CWallet> const wallet = GetWalletForJSONRPCRequest(request);
    CWallet* const pwallet = wallet.get();

    if (!EnsureWalletIsAvailable(pwallet, request.fHelp)) {
        return NullUniValue;
    }

    if (request.fHelp || request.params.size() < 1 || request.params.size() > 2)
        throw std::runtime_error(
            "lockunspent unlock ([{\"txid\":\"txid\",\"vout\":n},...])\n"
            "\nUpdates list of temporarily unspendable outputs.\n"
            "Temporarily lock (unlock=false) or unlock (unlock=true) specified transaction outputs.\n"
            "If no transaction outputs are specified when unlocking then all current locked transaction outputs are unlocked.\n"
            "A locked transaction output will not be chosen by automatic coin selection, when spending unites.\n"
            "Locks are stored in memory only. Nodes start with zero locked outputs, and the locked output list\n"
            "is always cleared (by virtue of process exit) when a node stops or fails.\n"
            "Also see the listunspent call\n"
            "\nArguments:\n"
            "1. unlock            (boolean, required) Whether to unlock (true) or lock (false) the specified transactions\n"
            "2. \"transactions\"  (string, optional) A json array of objects. Each object the txid (string) vout (numeric)\n"
            "     [           (json array of json objects)\n"
            "       {\n"
            "         \"txid\":\"id\",    (string) The transaction id\n"
            "         \"vout\": n         (numeric) The output number\n"
            "       }\n"
            "       ,...\n"
            "     ]\n"

            "\nResult:\n"
            "true|false    (boolean) Whether the command was successful or not\n"

            "\nExamples:\n"
            "\nList the unspent transactions\n"
            + HelpExampleCli("listunspent", "") +
            "\nLock an unspent transaction\n"
            + HelpExampleCli("lockunspent", "false \"[{\\\"txid\\\":\\\"a08e6907dbbd3d809776dbfc5d82e371b764ed838b5655e72f463568df1aadf0\\\",\\\"vout\\\":1}]\"") +
            "\nList the locked transactions\n"
            + HelpExampleCli("listlockunspent", "") +
            "\nUnlock the transaction again\n"
            + HelpExampleCli("lockunspent", "true \"[{\\\"txid\\\":\\\"a08e6907dbbd3d809776dbfc5d82e371b764ed838b5655e72f463568df1aadf0\\\",\\\"vout\\\":1}]\"") +
            "\nAs a json rpc call\n"
            + HelpExampleRpc("lockunspent", "false, \"[{\\\"txid\\\":\\\"a08e6907dbbd3d809776dbfc5d82e371b764ed838b5655e72f463568df1aadf0\\\",\\\"vout\\\":1}]\"")
        );

    // Make sure the results are valid at least up to the most recent block
    // the user could have gotten from another RPC command prior to now
    pwallet->BlockUntilSyncedToCurrentChain();

    LOCK2(cs_main, pwallet->cs_wallet);

    RPCTypeCheckArgument(request.params[0], UniValue::VBOOL);

    bool fUnlock = request.params[0].get_bool();

    if (request.params[1].isNull()) {
        if (fUnlock)
            pwallet->UnlockAllCoins();
        return true;
    }

    RPCTypeCheckArgument(request.params[1], UniValue::VARR);

    const UniValue& output_params = request.params[1];

    // Create and validate the COutPoints first.

    std::vector<COutPoint> outputs;
    outputs.reserve(output_params.size());

    for (unsigned int idx = 0; idx < output_params.size(); idx++) {
        const UniValue& o = output_params[idx].get_obj();

        RPCTypeCheckObj(o,
            {
                {"txid", UniValueType(UniValue::VSTR)},
                {"vout", UniValueType(UniValue::VNUM)},
            });

        const std::string& txid = find_value(o, "txid").get_str();
        if (!IsHex(txid)) {
            throw JSONRPCError(RPC_INVALID_PARAMETER, "Invalid parameter, expected hex txid");
        }

        const int nOutput = find_value(o, "vout").get_int();
        if (nOutput < 0) {
            throw JSONRPCError(RPC_INVALID_PARAMETER, "Invalid parameter, vout must be positive");
        }

        const COutPoint outpt(uint256S(txid), nOutput);

        const auto it = pwallet->mapWallet.find(outpt.hash);
        if (it == pwallet->mapWallet.end()) {
            throw JSONRPCError(RPC_INVALID_PARAMETER, "Invalid parameter, unknown transaction");
        }

        const CWalletTx& trans = it->second;

        if (outpt.n >= trans.tx->vout.size()) {
            throw JSONRPCError(RPC_INVALID_PARAMETER, "Invalid parameter, vout index out of bounds");
        }

        if (pwallet->IsSpent(outpt.hash, outpt.n)) {
            throw JSONRPCError(RPC_INVALID_PARAMETER, "Invalid parameter, expected unspent output");
        }

        const bool is_locked = pwallet->IsLockedCoin(outpt.hash, outpt.n);

        if (fUnlock && !is_locked) {
            throw JSONRPCError(RPC_INVALID_PARAMETER, "Invalid parameter, expected locked output");
        }

        if (!fUnlock && is_locked) {
            throw JSONRPCError(RPC_INVALID_PARAMETER, "Invalid parameter, output already locked");
        }

        outputs.push_back(outpt);
    }

    // Atomically set (un)locked status for the outputs.
    for (const COutPoint& outpt : outputs) {
        if (fUnlock) pwallet->UnlockCoin(outpt);
        else pwallet->LockCoin(outpt);
    }

    return true;
}

static UniValue listlockunspent(const JSONRPCRequest& request)
{
    std::shared_ptr<CWallet> const wallet = GetWalletForJSONRPCRequest(request);
    CWallet* const pwallet = wallet.get();

    if (!EnsureWalletIsAvailable(pwallet, request.fHelp)) {
        return NullUniValue;
    }

    if (request.fHelp || request.params.size() > 0)
        throw std::runtime_error(
            "listlockunspent\n"
            "\nReturns list of temporarily unspendable outputs.\n"
            "See the lockunspent call to lock and unlock transactions for spending.\n"
            "\nResult:\n"
            "[\n"
            "  {\n"
            "    \"txid\" : \"transactionid\",     (string) The transaction id locked\n"
            "    \"vout\" : n                      (numeric) The vout value\n"
            "  }\n"
            "  ,...\n"
            "]\n"
            "\nExamples:\n"
            "\nList the unspent transactions\n"
            + HelpExampleCli("listunspent", "") +
            "\nLock an unspent transaction\n"
            + HelpExampleCli("lockunspent", "false \"[{\\\"txid\\\":\\\"a08e6907dbbd3d809776dbfc5d82e371b764ed838b5655e72f463568df1aadf0\\\",\\\"vout\\\":1}]\"") +
            "\nList the locked transactions\n"
            + HelpExampleCli("listlockunspent", "") +
            "\nUnlock the transaction again\n"
            + HelpExampleCli("lockunspent", "true \"[{\\\"txid\\\":\\\"a08e6907dbbd3d809776dbfc5d82e371b764ed838b5655e72f463568df1aadf0\\\",\\\"vout\\\":1}]\"") +
            "\nAs a json rpc call\n"
            + HelpExampleRpc("listlockunspent", "")
        );

    LOCK2(cs_main, pwallet->cs_wallet);

    std::vector<COutPoint> vOutpts;
    pwallet->ListLockedCoins(vOutpts);

    UniValue ret(UniValue::VARR);

    for (COutPoint &outpt : vOutpts) {
        UniValue o(UniValue::VOBJ);

        o.pushKV("txid", outpt.hash.GetHex());
        o.pushKV("vout", (int)outpt.n);
        ret.push_back(o);
    }

    return ret;
}

static UniValue settxfee(const JSONRPCRequest& request)
{
    std::shared_ptr<CWallet> const wallet = GetWalletForJSONRPCRequest(request);
    CWallet* const pwallet = wallet.get();

    if (!EnsureWalletIsAvailable(pwallet, request.fHelp)) {
        return NullUniValue;
    }

    if (request.fHelp || request.params.size() < 1 || request.params.size() > 1) {
        throw std::runtime_error(
            "settxfee amount\n"
            "\nSet the transaction fee per kB for this wallet. Overrides the global -paytxfee command line parameter.\n"
            "\nArguments:\n"
            "1. amount         (numeric or string, required) The transaction fee in " + CURRENCY_UNIT + "/kB\n"
            "\nResult\n"
            "true|false        (boolean) Returns true if successful\n"
            "\nExamples:\n"
            + HelpExampleCli("settxfee", "0.00001")
            + HelpExampleRpc("settxfee", "0.00001")
        );
    }

    LOCK2(cs_main, pwallet->cs_wallet);

    CAmount nAmount = AmountFromValue(request.params[0]);

    pwallet->m_pay_tx_fee = CFeeRate(nAmount, 1000);
    return true;
}

static UniValue getwalletinfo(const JSONRPCRequest& request)
{
    std::shared_ptr<CWallet> const wallet = GetWalletForJSONRPCRequest(request);
    CWallet* const pwallet = wallet.get();

    if (!EnsureWalletIsAvailable(pwallet, request.fHelp)) {
        return NullUniValue;
    }

    if (request.fHelp || request.params.size() != 0)
        throw std::runtime_error(
            "getwalletinfo\n"
            "Returns an object containing various wallet state info.\n"
            "\nResult:\n"
            "{\n"
            "  \"walletname\": xxxxx,               (string) the wallet name\n"
            "  \"walletversion\": xxxxx,            (numeric) the wallet version\n"
            "  \"balance\": xxxxxxx,                (numeric) the total confirmed balance of the wallet in " + CURRENCY_UNIT + "\n"
            "  \"unconfirmed_balance\": xxx,        (numeric) the total unconfirmed balance of the wallet in " + CURRENCY_UNIT + "\n"
            "  \"immature_balance\": xxxxxx,        (numeric) the total immature balance of the wallet in " + CURRENCY_UNIT + "\n"
            "  \"remote_staking_balance\": xxx,     (numeric) the total balance that is being staked on remote nodes in " + CURRENCY_UNIT + "\n"
            "  \"txcount\": xxxxxxx,                (numeric) the total number of transactions in the wallet\n"
            "  \"keypoololdest\": xxxxxx,           (numeric) the timestamp (seconds since Unix epoch) of the oldest pre-generated key in the key pool\n"
            "  \"keypoolsize\": xxxx,               (numeric) how many new keys are pre-generated (only counts external keys)\n"
            "  \"keypoolsize_hd_internal\": xxxx,   (numeric) how many new keys are pre-generated for internal use (used for change outputs, only appears if the wallet is using this feature, otherwise external keys are used)\n"
            "  \"unlocked_until\": ttt,             (numeric) the timestamp in seconds since epoch (midnight Jan 1 1970 GMT) that the wallet is unlocked for transfers, or 0 if the wallet is locked\n"
            "  \"encryption_state\": xxxxx,         (string) the wallet's encryption status (UNENCRYPTED, LOCKED, UNLOCKED, UNLOCKED_FOR_STAKING_ONLY)\n"
            "  \"paytxfee\": x.xxxx,                (numeric) the transaction fee configuration, set in " + CURRENCY_UNIT + "/kB\n"
            "  \"hdseedid\": \"<hash160>\"            (string, optional) the Hash160 of the HD seed (only present when HD is enabled)\n"
            "  \"hdmasterkeyid\": \"<hash160>\"       (string, optional) alias for hdseedid retained for backwards-compatibility. Will be removed in V0.18.\n"
            "  \"private_keys_enabled\": true|false (boolean) false if privatekeys are disabled for this wallet (enforced watch-only wallet)\n"
            "}\n"
            "\nExamples:\n"
            + HelpExampleCli("getwalletinfo", "")
            + HelpExampleRpc("getwalletinfo", "")
        );

    // Make sure the results are valid at least up to the most recent block
    // the user could have gotten from another RPC command prior to now
    pwallet->BlockUntilSyncedToCurrentChain();

    LOCK2(cs_main, pwallet->cs_wallet);

    UniValue obj(UniValue::VOBJ);

    size_t kpExternalSize = pwallet->KeypoolCountExternalKeys();
    obj.pushKV("walletname", pwallet->GetName());
    obj.pushKV("walletversion", pwallet->GetVersion());
    obj.pushKV("balance",       ValueFromAmount(pwallet->GetBalance()));
    obj.pushKV("unconfirmed_balance", ValueFromAmount(pwallet->GetUnconfirmedBalance()));
    obj.pushKV("immature_balance",    ValueFromAmount(pwallet->GetImmatureBalance()));
    obj.pushKV("remote_staking_balance", ValueFromAmount(pwallet->GetWalletExtension().GetRemoteStakingBalance()));
    obj.pushKV("txcount",       (int)pwallet->mapWallet.size());
    obj.pushKV("keypoololdest", pwallet->GetOldestKeyPoolTime());
    obj.pushKV("keypoolsize", (int64_t)kpExternalSize);
    CKeyID seed_id = pwallet->GetHDChain().seed_id;
    if (!seed_id.IsNull() && pwallet->CanSupportFeature(FEATURE_HD_SPLIT)) {
        obj.pushKV("keypoolsize_hd_internal",   (int64_t)(pwallet->GetKeyPoolSize() - kpExternalSize));
    }

    auto state = pwallet->GetWalletExtension().GetEncryptionState();
    obj.push_back(Pair("encryption_state", state._to_string()));
    if (state != +esperanza::EncryptionState::UNENCRYPTED) {
        obj.pushKV("unlocked_until", pwallet->nRelockTime);
    }
    obj.pushKV("paytxfee", ValueFromAmount(pwallet->m_pay_tx_fee.GetFeePerK()));
    if (!seed_id.IsNull()) {
        obj.pushKV("hdseedid", seed_id.GetHex());
        obj.pushKV("hdmasterkeyid", seed_id.GetHex());
    }
    obj.pushKV("private_keys_enabled", !pwallet->IsWalletFlagSet(WALLET_FLAG_DISABLE_PRIVATE_KEYS));
    return obj;
}

static UniValue listwallets(const JSONRPCRequest& request)
{
    if (request.fHelp || request.params.size() != 0)
        throw std::runtime_error(
            "listwallets\n"
            "Returns a list of currently loaded wallets.\n"
            "For full information on the wallet, use \"getwalletinfo\"\n"
            "\nResult:\n"
            "[                         (json array of strings)\n"
            "  \"walletname\"            (string) the wallet name\n"
            "   ...\n"
            "]\n"
            "\nExamples:\n"
            + HelpExampleCli("listwallets", "")
            + HelpExampleRpc("listwallets", "")
        );

    UniValue obj(UniValue::VARR);

    for (const std::shared_ptr<CWallet>& wallet : GetWallets()) {
        if (!EnsureWalletIsAvailable(wallet.get(), request.fHelp)) {
            return NullUniValue;
        }

        LOCK(wallet->cs_wallet);

        obj.push_back(wallet->GetName());
    }

    return obj;
}

static UniValue loadwallet(const JSONRPCRequest& request)
{
    if (request.fHelp || request.params.size() != 1)
        throw std::runtime_error(
            "loadwallet \"filename\"\n"
            "\nLoads a wallet from a wallet file or directory."
            "\nNote that all wallet command-line options used when starting united will be"
            "\napplied to the new wallet (eg -zapwallettxes, upgradewallet, rescan, etc).\n"
            "\nArguments:\n"
            "1. \"filename\"    (string, required) The wallet directory or .dat file.\n"
            "\nResult:\n"
            "{\n"
            "  \"name\" :    <wallet_name>,        (string) The wallet name if loaded successfully.\n"
            "  \"warning\" : <warning>,            (string) Warning message if wallet was not loaded cleanly.\n"
            "}\n"
            "\nExamples:\n"
            + HelpExampleCli("loadwallet", "\"test.dat\"")
            + HelpExampleRpc("loadwallet", "\"test.dat\"")
        );
    std::string wallet_file = request.params[0].get_str();
    std::string error;

    fs::path wallet_path = fs::absolute(wallet_file, GetWalletDir());
    if (fs::symlink_status(wallet_path).type() == fs::file_not_found) {
        throw JSONRPCError(RPC_WALLET_NOT_FOUND, "Wallet " + wallet_file + " not found.");
    } else if (fs::is_directory(wallet_path)) {
        // The given filename is a directory. Check that there's a wallet.dat file.
        fs::path wallet_dat_file = wallet_path / "wallet.dat";
        if (fs::symlink_status(wallet_dat_file).type() == fs::file_not_found) {
            throw JSONRPCError(RPC_WALLET_NOT_FOUND, "Directory " + wallet_file + " does not contain a wallet.dat file.");
        }
    }

    std::string warning;
    if (!CWallet::Verify(wallet_file, false, error, warning)) {
        throw JSONRPCError(RPC_WALLET_ERROR, "Wallet file verification failed: " + error);
    }

    esperanza::WalletExtensionDeps deps(GetInjector());
    std::shared_ptr<CWallet> const wallet = CWallet::CreateWalletFromFile(deps, wallet_file, fs::absolute(wallet_file, GetWalletDir()));
    if (!wallet) {
        throw JSONRPCError(RPC_WALLET_ERROR, "Wallet loading failed.");
    }
    AddWallet(wallet);

    wallet->postInitProcess(GetScheduler());

    UniValue obj(UniValue::VOBJ);
    obj.pushKV("name", wallet->GetName());
    obj.pushKV("warning", warning);

    return obj;
}

static UniValue createwallet(const JSONRPCRequest& request)
{
    if (request.fHelp || request.params.size() < 1 || request.params.size() > 2) {
        throw std::runtime_error(
            "createwallet \"wallet_name\" ( disable_private_keys )\n"
            "\nCreates and loads a new wallet.\n"
            "\nArguments:\n"
            "1. \"wallet_name\"          (string, required) The name for the new wallet. If this is a path, the wallet will be created at the path location.\n"
            "2. disable_private_keys   (boolean, optional, default: false) Disable the possibility of private keys (only watchonlys are possible in this mode).\n"
            "\nResult:\n"
            "{\n"
            "  \"name\" :    <wallet_name>,        (string) The wallet name if created successfully. If the wallet was created using a full path, the wallet_name will be the full path.\n"
            "  \"warning\" : <warning>,            (string) Warning message if wallet was not loaded cleanly.\n"
            "}\n"
            "\nExamples:\n"
            + HelpExampleCli("createwallet", "\"testwallet\"")
            + HelpExampleRpc("createwallet", "\"testwallet\"")
        );
    }
    std::string wallet_name = request.params[0].get_str();
    std::string error;
    std::string warning;

    bool disable_privatekeys = false;
    if (!request.params[1].isNull()) {
        disable_privatekeys = request.params[1].get_bool();
    }

    fs::path wallet_path = fs::absolute(wallet_name, GetWalletDir());
    if (fs::symlink_status(wallet_path).type() != fs::file_not_found) {
        throw JSONRPCError(RPC_WALLET_ERROR, "Wallet " + wallet_name + " already exists.");
    }

    // Wallet::Verify will check if we're trying to create a wallet with a duplication name.
    if (!CWallet::Verify(wallet_name, false, error, warning)) {
        throw JSONRPCError(RPC_WALLET_ERROR, "Wallet file verification failed: " + error);
    }

    esperanza::WalletExtensionDeps deps(GetInjector());
    std::shared_ptr<CWallet> const wallet = CWallet::CreateWalletFromFile(deps, wallet_name, fs::absolute(wallet_name, GetWalletDir()), (disable_privatekeys ? (uint64_t)WALLET_FLAG_DISABLE_PRIVATE_KEYS : 0));
    if (!wallet) {
        throw JSONRPCError(RPC_WALLET_ERROR, "Wallet creation failed.");
    }
    AddWallet(wallet);

    wallet->postInitProcess(GetScheduler());

    UniValue obj(UniValue::VOBJ);
    obj.pushKV("name", wallet->GetName());
    obj.pushKV("warning", warning);

    return obj;
}

static UniValue unloadwallet(const JSONRPCRequest& request)
{
    if (request.fHelp || request.params.size() > 1) {
        throw std::runtime_error(
            "unloadwallet ( \"wallet_name\" )\n"
            "Unloads the wallet referenced by the request endpoint otherwise unloads the wallet specified in the argument.\n"
            "Specifying the wallet name on a wallet endpoint is invalid."
            "\nArguments:\n"
            "1. \"wallet_name\"    (string, optional) The name of the wallet to unload.\n"
            "\nExamples:\n"
            + HelpExampleCli("unloadwallet", "wallet_name")
            + HelpExampleRpc("unloadwallet", "wallet_name")
        );
    }

    std::string wallet_name;
    if (GetWalletNameFromJSONRPCRequest(request, wallet_name)) {
        if (!request.params[0].isNull()) {
            throw JSONRPCError(RPC_INVALID_PARAMETER, "Cannot unload the requested wallet");
        }
    } else {
        wallet_name = request.params[0].get_str();
    }

    std::shared_ptr<CWallet> wallet = GetWallet(wallet_name);
    if (!wallet) {
        throw JSONRPCError(RPC_WALLET_NOT_FOUND, "Requested wallet does not exist or is not loaded");
    }

    // Release the "main" shared pointer and prevent further notifications.
    // Note that any attempt to load the same wallet would fail until the wallet
    // is destroyed (see CheckUniqueFileid).
    if (!RemoveWallet(wallet)) {
        throw JSONRPCError(RPC_MISC_ERROR, "Requested wallet already unloaded");
    }

    UnloadWallet(std::move(wallet));

    return NullUniValue;
}

static UniValue resendwallettransactions(const JSONRPCRequest& request)
{
    std::shared_ptr<CWallet> const wallet = GetWalletForJSONRPCRequest(request);
    CWallet* const pwallet = wallet.get();

    if (!EnsureWalletIsAvailable(pwallet, request.fHelp)) {
        return NullUniValue;
    }

    if (request.fHelp || request.params.size() != 0)
        throw std::runtime_error(
            "resendwallettransactions\n"
            "Immediately re-broadcast unconfirmed wallet transactions to all peers.\n"
            "Intended only for testing; the wallet code periodically re-broadcasts\n"
            "automatically.\n"
            "Returns an RPC error if -walletbroadcast is set to false.\n"
            "Returns array of transaction ids that were re-broadcast.\n"
            );

    if (!g_connman)
        throw JSONRPCError(RPC_CLIENT_P2P_DISABLED, "Error: Peer-to-peer functionality missing or disabled");

    LOCK2(cs_main, pwallet->cs_wallet);

    if (!pwallet->GetBroadcastTransactions()) {
        throw JSONRPCError(RPC_WALLET_ERROR, "Error: Wallet transaction broadcasting is disabled with -walletbroadcast");
    }

    std::vector<uint256> txids = pwallet->ResendWalletTransactionsBefore(GetTime(), g_connman.get());
    UniValue result(UniValue::VARR);
    for (const uint256& txid : txids)
    {
        result.push_back(txid.ToString());
    }
    return result;
}

static UniValue listunspent(const JSONRPCRequest& request)
{
    std::shared_ptr<CWallet> const wallet = GetWalletForJSONRPCRequest(request);
    CWallet* const pwallet = wallet.get();

    if (!EnsureWalletIsAvailable(pwallet, request.fHelp)) {
        return NullUniValue;
    }

    if (request.fHelp || request.params.size() > 5)
        throw std::runtime_error(
            "listunspent ( minconf maxconf  [\"addresses\",...] [include_unsafe] [query_options])\n"
            "\nReturns array of unspent transaction outputs\n"
            "with between minconf and maxconf (inclusive) confirmations.\n"
            "Optionally filter to only include txouts paid to specified addresses.\n"
            "\nArguments:\n"
            "1. minconf          (numeric, optional, default=1) The minimum confirmations to filter\n"
            "2. maxconf          (numeric, optional, default=9999999) The maximum confirmations to filter\n"
            "3. \"addresses\"      (string) A json array of Unit-e addresses to filter\n"
            "    [\n"
            "      \"address\"     (string) Unit-e address\n"
            "      ,...\n"
            "    ]\n"
            "4. include_unsafe (bool, optional, default=true) Include outputs that are not safe to spend\n"
            "                  See description of \"safe\" attribute below.\n"
            "5. query_options    (json, optional) JSON with query options\n"
            "    {\n"
            "      \"minimumAmount\"    (numeric or string, default=0) Minimum value of each UTXO in " + CURRENCY_UNIT + "\n"
            "      \"maximumAmount\"    (numeric or string, default=unlimited) Maximum value of each UTXO in " + CURRENCY_UNIT + "\n"
            "      \"maximumCount\"     (numeric or string, default=unlimited) Maximum number of UTXOs\n"
            "      \"minimumSumAmount\" (numeric or string, default=unlimited) Minimum sum value of all UTXOs in " + CURRENCY_UNIT + "\n"
            "    }\n"
            "\nResult\n"
            "[                   (array of json object)\n"
            "  {\n"
            "    \"txid\" : \"txid\",          (string) the transaction id \n"
            "    \"vout\" : n,               (numeric) the vout value\n"
            "    \"address\" : \"address\",    (string) the Unit-e address\n"
            "    \"label\" : \"label\",        (string) The associated label, or \"\" for the default label\n"
            "    \"account\" : \"account\",    (string) DEPRECATED. This field will be removed in V0.18. To see this deprecated field, start united with -deprecatedrpc=accounts. The associated account, or \"\" for the default account\n"
            "    \"scriptPubKey\" : \"key\",   (string) the script key\n"
            "    \"amount\" : x.xxx,         (numeric) the transaction output amount in " + CURRENCY_UNIT + "\n"
            "    \"confirmations\" : n,      (numeric) The number of confirmations\n"
            "    \"redeemScript\" : n        (string) The redeemScript if scriptPubKey is P2SH\n"
            "    \"spendable\" : xxx,        (bool) Whether we have the private keys to spend this output\n"
            "    \"solvable\" : xxx,         (bool) Whether we know how to spend this output, ignoring the lack of keys\n"
            "    \"safe\" : xxx              (bool) Whether this output is considered safe to spend. Unconfirmed transactions\n"
            "                              from outside keys and unconfirmed replacement transactions are considered unsafe\n"
            "                              and are not eligible for spending by fundrawtransaction and sendtoaddress.\n"
            "  }\n"
            "  ,...\n"
            "]\n"

            "\nExamples\n"
            + HelpExampleCli("listunspent", "")
            + HelpExampleCli("listunspent", "6 9999999 \"[\\\"1PGFqEzfmQch1gKD3ra4k18PNj3tTUUSqg\\\",\\\"1LtvqCaApEdUGFkpKMM4MstjcaL4dKg8SP\\\"]\"")
            + HelpExampleRpc("listunspent", "6, 9999999 \"[\\\"1PGFqEzfmQch1gKD3ra4k18PNj3tTUUSqg\\\",\\\"1LtvqCaApEdUGFkpKMM4MstjcaL4dKg8SP\\\"]\"")
            + HelpExampleCli("listunspent", "6 9999999 '[]' true '{ \"minimumAmount\": 0.005 }'")
            + HelpExampleRpc("listunspent", "6, 9999999, [] , true, { \"minimumAmount\": 0.005 } ")
        );

    int nMinDepth = 1;
    if (!request.params[0].isNull()) {
        RPCTypeCheckArgument(request.params[0], UniValue::VNUM);
        nMinDepth = request.params[0].get_int();
    }

    int nMaxDepth = 9999999;
    if (!request.params[1].isNull()) {
        RPCTypeCheckArgument(request.params[1], UniValue::VNUM);
        nMaxDepth = request.params[1].get_int();
    }

    std::set<CTxDestination> destinations;
    if (!request.params[2].isNull()) {
        RPCTypeCheckArgument(request.params[2], UniValue::VARR);
        UniValue inputs = request.params[2].get_array();
        for (unsigned int idx = 0; idx < inputs.size(); idx++) {
            const UniValue& input = inputs[idx];
            CTxDestination dest = DecodeDestination(input.get_str());
            if (!IsValidDestination(dest)) {
                throw JSONRPCError(RPC_INVALID_ADDRESS_OR_KEY, std::string("Invalid Unit-e address: ") + input.get_str());
            }
            if (!destinations.insert(dest).second) {
                throw JSONRPCError(RPC_INVALID_PARAMETER, std::string("Invalid parameter, duplicated address: ") + input.get_str());
            }
        }
    }

    bool include_unsafe = true;
    if (!request.params[3].isNull()) {
        RPCTypeCheckArgument(request.params[3], UniValue::VBOOL);
        include_unsafe = request.params[3].get_bool();
    }

    CAmount nMinimumAmount = 0;
    CAmount nMaximumAmount = MAX_MONEY;
    CAmount nMinimumSumAmount = MAX_MONEY;
    uint64_t nMaximumCount = 0;

    if (!request.params[4].isNull()) {
        const UniValue& options = request.params[4].get_obj();

        if (options.exists("minimumAmount"))
            nMinimumAmount = AmountFromValue(options["minimumAmount"]);

        if (options.exists("maximumAmount"))
            nMaximumAmount = AmountFromValue(options["maximumAmount"]);

        if (options.exists("minimumSumAmount"))
            nMinimumSumAmount = AmountFromValue(options["minimumSumAmount"]);

        if (options.exists("maximumCount"))
            nMaximumCount = options["maximumCount"].get_int64();
    }

    // Make sure the results are valid at least up to the most recent block
    // the user could have gotten from another RPC command prior to now
    pwallet->BlockUntilSyncedToCurrentChain();

    UniValue results(UniValue::VARR);
    std::vector<COutput> vecOutputs;
    {
        LOCK2(cs_main, pwallet->cs_wallet);
        pwallet->AvailableCoins(vecOutputs, !include_unsafe, nullptr, nMinimumAmount, nMaximumAmount, nMinimumSumAmount, nMaximumCount, nMinDepth, nMaxDepth);
    }

    LOCK(pwallet->cs_wallet);

    for (const COutput& out : vecOutputs) {
        CTxDestination address;
        const CScript& scriptPubKey = out.tx->tx->vout[out.i].scriptPubKey;
        bool fValidAddress = ExtractDestination(scriptPubKey, address);

        if (destinations.size() && (!fValidAddress || !destinations.count(address)))
            continue;

        UniValue entry(UniValue::VOBJ);
        entry.pushKV("txid", out.tx->GetHash().GetHex());
        entry.pushKV("vout", out.i);

        if (fValidAddress) {
            entry.pushKV("address", EncodeDestination(address));

            auto i = pwallet->mapAddressBook.find(address);
            if (i != pwallet->mapAddressBook.end()) {
                entry.pushKV("label", i->second.name);
                if (IsDeprecatedRPCEnabled("accounts")) {
                    entry.pushKV("account", i->second.name);
                }
            }

            if (scriptPubKey.IsPayToScriptHash()) {
                const CScriptID& hash = boost::get<CScriptID>(address);
                CScript redeemScript;
                if (pwallet->GetCScript(hash, redeemScript)) {
                    entry.pushKV("redeemScript", HexStr(redeemScript.begin(), redeemScript.end()));
                }
            }
        }

        entry.pushKV("scriptPubKey", HexStr(scriptPubKey.begin(), scriptPubKey.end()));
        entry.pushKV("amount", ValueFromAmount(out.tx->tx->vout[out.i].nValue));
        entry.pushKV("confirmations", out.nDepth);
        entry.pushKV("spendable", out.fSpendable);
        entry.pushKV("solvable", out.fSolvable);
        entry.pushKV("safe", out.fSafe);
        results.push_back(entry);
    }

    return results;
}

void FundTransaction(CWallet* const pwallet, CMutableTransaction& tx, CAmount& fee_out, int& change_position, UniValue options)
{
    // Make sure the results are valid at least up to the most recent block
    // the user could have gotten from another RPC command prior to now
    pwallet->BlockUntilSyncedToCurrentChain();

    CCoinControl coinControl;
    change_position = -1;
    bool lockUnspents = false;
    UniValue subtractFeeFromOutputs;
    std::set<int> setSubtractFeeFromOutputs;

    if (!options.isNull()) {
      if (options.type() == UniValue::VBOOL) {
        // backward compatibility bool only fallback
        coinControl.fAllowWatchOnly = options.get_bool();
      }
      else {
        RPCTypeCheckArgument(options, UniValue::VOBJ);
        RPCTypeCheckObj(options,
            {
                {"changeAddress", UniValueType(UniValue::VSTR)},
                {"changePosition", UniValueType(UniValue::VNUM)},
                {"change_type", UniValueType(UniValue::VSTR)},
                {"includeWatching", UniValueType(UniValue::VBOOL)},
                {"lockUnspents", UniValueType(UniValue::VBOOL)},
<<<<<<< HEAD
=======
                {"reserveChangeKey", UniValueType(UniValue::VBOOL)}, // DEPRECATED (and ignored), should be removed.
>>>>>>> 0a01bc10
                {"feeRate", UniValueType()}, // will be checked below
                {"subtractFeeFromOutputs", UniValueType(UniValue::VARR)},
                {"replaceable", UniValueType(UniValue::VBOOL)},
                {"conf_target", UniValueType(UniValue::VNUM)},
                {"estimate_mode", UniValueType(UniValue::VSTR)},
            },
            true, true);

        if (options.exists("changeAddress")) {
            CTxDestination dest = DecodeDestination(options["changeAddress"].get_str());

            if (!IsValidDestination(dest)) {
                throw JSONRPCError(RPC_INVALID_ADDRESS_OR_KEY, "changeAddress must be a valid Unit-e address");
            }

            coinControl.destChange = dest;
        }

        if (options.exists("changePosition"))
            change_position = options["changePosition"].get_int();

        if (options.exists("change_type")) {
            if (options.exists("changeAddress")) {
                throw JSONRPCError(RPC_INVALID_PARAMETER, "Cannot specify both changeAddress and address_type options");
            }
            coinControl.m_change_type = pwallet->m_default_change_type;
            if (!ParseOutputType(options["change_type"].get_str(), *coinControl.m_change_type)) {
                throw JSONRPCError(RPC_INVALID_ADDRESS_OR_KEY, strprintf("Unknown change type '%s'", options["change_type"].get_str()));
            }
        }

        if (options.exists("includeWatching"))
            coinControl.fAllowWatchOnly = options["includeWatching"].get_bool();

        if (options.exists("lockUnspents"))
            lockUnspents = options["lockUnspents"].get_bool();

        if (options.exists("feeRate"))
        {
            coinControl.m_feerate = CFeeRate(AmountFromValue(options["feeRate"]));
            coinControl.fOverrideFeeRate = true;
        }

        if (options.exists("subtractFeeFromOutputs"))
            subtractFeeFromOutputs = options["subtractFeeFromOutputs"].get_array();

        if (options.exists("replaceable")) {
            coinControl.m_signal_bip125_rbf = options["replaceable"].get_bool();
        }
        if (options.exists("conf_target")) {
            if (options.exists("feeRate")) {
                throw JSONRPCError(RPC_INVALID_PARAMETER, "Cannot specify both conf_target and feeRate");
            }
            coinControl.m_confirm_target = ParseConfirmTarget(options["conf_target"]);
        }
        if (options.exists("estimate_mode")) {
            if (options.exists("feeRate")) {
                throw JSONRPCError(RPC_INVALID_PARAMETER, "Cannot specify both estimate_mode and feeRate");
            }
            if (!FeeModeFromString(options["estimate_mode"].get_str(), coinControl.m_fee_mode)) {
                throw JSONRPCError(RPC_INVALID_PARAMETER, "Invalid estimate_mode parameter");
            }
        }
      }
    }

    if (tx.vout.size() == 0)
        throw JSONRPCError(RPC_INVALID_PARAMETER, "TX must have at least one output");

    if (change_position != -1 && (change_position < 0 || (unsigned int)change_position > tx.vout.size()))
        throw JSONRPCError(RPC_INVALID_PARAMETER, "changePosition out of bounds");

    for (unsigned int idx = 0; idx < subtractFeeFromOutputs.size(); idx++) {
        int pos = subtractFeeFromOutputs[idx].get_int();
        if (setSubtractFeeFromOutputs.count(pos))
            throw JSONRPCError(RPC_INVALID_PARAMETER, strprintf("Invalid parameter, duplicated position: %d", pos));
        if (pos < 0)
            throw JSONRPCError(RPC_INVALID_PARAMETER, strprintf("Invalid parameter, negative position: %d", pos));
        if (pos >= int(tx.vout.size()))
            throw JSONRPCError(RPC_INVALID_PARAMETER, strprintf("Invalid parameter, position too large: %d", pos));
        setSubtractFeeFromOutputs.insert(pos);
    }

    std::string strFailReason;

    if (!pwallet->FundTransaction(tx, fee_out, change_position, strFailReason, lockUnspents, setSubtractFeeFromOutputs, coinControl)) {
        throw JSONRPCError(RPC_WALLET_ERROR, strFailReason);
    }
}

static UniValue fundrawtransaction(const JSONRPCRequest& request)
{
    std::shared_ptr<CWallet> const wallet = GetWalletForJSONRPCRequest(request);
    CWallet* const pwallet = wallet.get();

    if (!EnsureWalletIsAvailable(pwallet, request.fHelp)) {
        return NullUniValue;
    }

    if (request.fHelp || request.params.size() < 1 || request.params.size() > 3)
        throw std::runtime_error(
                            "fundrawtransaction \"hexstring\" ( options iswitness )\n"
                            "\nAdd inputs to a transaction until it has enough in value to meet its out value.\n"
                            "This will not modify existing inputs, and will add at most one change output to the outputs.\n"
                            "No existing outputs will be modified unless \"subtractFeeFromOutputs\" is specified.\n"
                            "Note that inputs which were signed may need to be resigned after completion since in/outputs have been added.\n"
                            "The inputs added will not be signed, use signrawtransaction for that.\n"
                            "Note that all existing inputs must have their previous output transaction be in the wallet.\n"
                            "Note that all inputs selected must be of standard form and P2SH scripts must be\n"
                            "in the wallet using importaddress or addmultisigaddress (to calculate fees).\n"
                            "You can see whether this is the case by checking the \"solvable\" field in the listunspent output.\n"
                            "Only pay-to-pubkey, multisig, and P2SH versions thereof are currently supported for watch-only\n"
                            "\nArguments:\n"
                            "1. \"hexstring\"           (string, required) The hex string of the raw transaction\n"
                            "2. options                 (object, optional)\n"
                            "   {\n"
                            "     \"changeAddress\"          (string, optional, default pool address) The Unit-e address to receive the change\n"
                            "     \"changePosition\"         (numeric, optional, default random) The index of the change output\n"
                            "     \"change_type\"            (string, optional) The output type to use. Only valid if changeAddress is not specified. Options are \"legacy\", \"p2sh-segwit\", and \"bech32\". Default is set by -changetype.\n"
                            "     \"includeWatching\"        (boolean, optional, default false) Also select inputs which are watch only\n"
                            "     \"lockUnspents\"           (boolean, optional, default false) Lock selected unspent outputs\n"
                            "     \"feeRate\"                (numeric, optional, default not set: makes wallet determine the fee) Set a specific fee rate in " + CURRENCY_UNIT + "/kB\n"
                            "     \"subtractFeeFromOutputs\" (array, optional) A json array of integers.\n"
                            "                              The fee will be equally deducted from the amount of each specified output.\n"
                            "                              The outputs are specified by their zero-based index, before any change output is added.\n"
                            "                              Those recipients will receive less unites than you enter in their corresponding amount field.\n"
                            "                              If no outputs are specified here, the sender pays the fee.\n"
                            "                                  [vout_index,...]\n"
                            "     \"replaceable\"            (boolean, optional) Marks this transaction as BIP125 replaceable.\n"
                            "                              Allows this transaction to be replaced by a transaction with higher fees\n"
                            "     \"conf_target\"            (numeric, optional) Confirmation target (in blocks)\n"
                            "     \"estimate_mode\"          (string, optional, default=UNSET) The fee estimate mode, must be one of:\n"
                            "         \"UNSET\"\n"
                            "         \"ECONOMICAL\"\n"
                            "         \"CONSERVATIVE\"\n"
                            "   }\n"
                            "                         for backward compatibility: passing in a true instead of an object will result in {\"includeWatching\":true}\n"
                            "3. iswitness               (boolean, optional) Whether the transaction hex is a serialized witness transaction \n"
                            "                              If iswitness is not present, heuristic tests will be used in decoding\n"

                            "\nResult:\n"
                            "{\n"
                            "  \"hex\":       \"value\", (string)  The resulting raw transaction (hex-encoded string)\n"
                            "  \"fee\":       n,         (numeric) Fee in " + CURRENCY_UNIT + " the resulting transaction pays\n"
                            "  \"changepos\": n          (numeric) The position of the added change output, or -1\n"
                            "}\n"
                            "\nExamples:\n"
                            "\nCreate a transaction with no inputs\n"
                            + HelpExampleCli("createrawtransaction", "\"[]\" \"{\\\"myaddress\\\":0.01}\"") +
                            "\nAdd sufficient unsigned inputs to meet the output value\n"
                            + HelpExampleCli("fundrawtransaction", "\"rawtransactionhex\"") +
                            "\nSign the transaction\n"
                            + HelpExampleCli("signrawtransaction", "\"fundedtransactionhex\"") +
                            "\nSend the transaction\n"
                            + HelpExampleCli("sendrawtransaction", "\"signedtransactionhex\"")
                            );

    RPCTypeCheck(request.params, {UniValue::VSTR, UniValueType(), UniValue::VBOOL});

    // parse hex string from parameter
    CMutableTransaction tx;
    bool try_witness = request.params[2].isNull() ? true : request.params[2].get_bool();
    bool try_no_witness = request.params[2].isNull() ? true : !request.params[2].get_bool();
    if (!DecodeHexTx(tx, request.params[0].get_str(), try_no_witness, try_witness)) {
        throw JSONRPCError(RPC_DESERIALIZATION_ERROR, "TX decode failed");
    }

    CAmount fee;
    int change_position;
    FundTransaction(pwallet, tx, fee, change_position, request.params[1]);

    UniValue result(UniValue::VOBJ);
    result.pushKV("hex", EncodeHexTx(tx));
    result.pushKV("fee", ValueFromAmount(fee));
    result.pushKV("changepos", change_position);

    return result;
}

UniValue signrawtransactionwithwallet(const JSONRPCRequest& request)
{
    std::shared_ptr<CWallet> const wallet = GetWalletForJSONRPCRequest(request);
    CWallet* const pwallet = wallet.get();

    if (!EnsureWalletIsAvailable(pwallet, request.fHelp)) {
        return NullUniValue;
    }

    if (request.fHelp || request.params.size() < 1 || request.params.size() > 3)
        throw std::runtime_error(
            "signrawtransactionwithwallet \"hexstring\" ( [{\"txid\":\"id\",\"vout\":n,\"scriptPubKey\":\"hex\",\"redeemScript\":\"hex\"},...] sighashtype )\n"
            "\nSign inputs for raw transaction (serialized, hex-encoded).\n"
            "The second optional argument (may be null) is an array of previous transaction outputs that\n"
            "this transaction depends on but may not yet be in the block chain.\n"
            + HelpRequiringPassphrase(pwallet) + "\n"

            "\nArguments:\n"
            "1. \"hexstring\"                      (string, required) The transaction hex string\n"
            "2. \"prevtxs\"                        (string, optional) An json array of previous dependent transaction outputs\n"
            "     [                              (json array of json objects, or 'null' if none provided)\n"
            "       {\n"
            "         \"txid\":\"id\",               (string, required) The transaction id\n"
            "         \"vout\":n,                  (numeric, required) The output number\n"
            "         \"scriptPubKey\": \"hex\",     (string, required) script key\n"
            "         \"redeemScript\": \"hex\",     (string, required for P2SH or P2WSH) redeem script\n"
            "         \"amount\": value            (numeric, required) The amount spent\n"
            "       }\n"
            "       ,...\n"
            "    ]\n"
            "3. \"sighashtype\"                    (string, optional, default=ALL) The signature hash type. Must be one of\n"
            "       \"ALL\"\n"
            "       \"NONE\"\n"
            "       \"SINGLE\"\n"
            "       \"ALL|ANYONECANPAY\"\n"
            "       \"NONE|ANYONECANPAY\"\n"
            "       \"SINGLE|ANYONECANPAY\"\n"

            "\nResult:\n"
            "{\n"
            "  \"hex\" : \"value\",                  (string) The hex-encoded raw transaction with signature(s)\n"
            "  \"complete\" : true|false,          (boolean) If the transaction has a complete set of signatures\n"
            "  \"errors\" : [                      (json array of objects) Script verification errors (if there are any)\n"
            "    {\n"
            "      \"txid\" : \"hash\",              (string) The hash of the referenced, previous transaction\n"
            "      \"vout\" : n,                   (numeric) The index of the output to spent and used as input\n"
            "      \"scriptSig\" : \"hex\",          (string) The hex-encoded signature script\n"
            "      \"sequence\" : n,               (numeric) Script sequence number\n"
            "      \"error\" : \"text\"              (string) Verification or signing error related to the input\n"
            "    }\n"
            "    ,...\n"
            "  ]\n"
            "}\n"

            "\nExamples:\n"
            + HelpExampleCli("signrawtransactionwithwallet", "\"myhex\"")
            + HelpExampleRpc("signrawtransactionwithwallet", "\"myhex\"")
        );

    RPCTypeCheck(request.params, {UniValue::VSTR, UniValue::VARR, UniValue::VSTR}, true);

    CMutableTransaction mtx;
    if (!DecodeHexTx(mtx, request.params[0].get_str(), true)) {
        throw JSONRPCError(RPC_DESERIALIZATION_ERROR, "TX decode failed");
    }

    // Sign the transaction
    LOCK2(cs_main, pwallet->cs_wallet);
    EnsureWalletIsUnlocked(pwallet);

    return SignTransaction(mtx, request.params[1], pwallet, false, request.params[2]);
}

static UniValue bumpfee(const JSONRPCRequest& request)
{
    std::shared_ptr<CWallet> const wallet = GetWalletForJSONRPCRequest(request);
    CWallet* const pwallet = wallet.get();


    if (!EnsureWalletIsAvailable(pwallet, request.fHelp))
        return NullUniValue;

    if (request.fHelp || request.params.size() < 1 || request.params.size() > 3) {
        throw std::runtime_error(
            "bumpfee \"txid\" ( options test_fee ) \n"
            "\nBumps the fee of an opt-in-RBF transaction T, replacing it with a new transaction B.\n"
            "An opt-in RBF transaction with the given txid must be in the wallet.\n"
            "The command will pay the additional fee by decreasing (or perhaps removing) its change output.\n"
            "If the change output is not big enough to cover the increased fee, the command will currently fail\n"
            "instead of adding new inputs to compensate. (A future implementation could improve this.)\n"
            "The command will fail if the wallet or mempool contains a transaction that spends one of T's outputs.\n"
            "By default, the new fee will be calculated automatically using estimatesmartfee.\n"
            "The user can specify a confirmation target for estimatesmartfee.\n"
            "Alternatively, the user can specify totalFee, or use RPC settxfee to set a higher fee rate.\n"
            "At a minimum, the new fee rate must be high enough to pay an additional new relay fee (incrementalfee\n"
            "returned by getnetworkinfo) to enter the node's mempool.\n"
            "\nArguments:\n"
            "1. txid                  (string, required) The txid to be bumped\n"
            "2. options               (object, optional)\n"
            "   {\n"
            "     \"confTarget\"        (numeric, optional) Confirmation target (in blocks)\n"
            "     \"totalFee\"          (numeric, optional) Total fee (NOT feerate) to pay, in satoshis.\n"
            "                         In rare cases, the actual fee paid might be slightly higher than the specified\n"
            "                         totalFee if the tx change output has to be removed because it is too close to\n"
            "                         the dust threshold.\n"
            "     \"replaceable\"       (boolean, optional, default true) Whether the new transaction should still be\n"
            "                         marked bip-125 replaceable. If true, the sequence numbers in the transaction will\n"
            "                         be left unchanged from the original. If false, any input sequence numbers in the\n"
            "                         original transaction that were less than 0xfffffffe will be increased to 0xfffffffe\n"
            "                         so the new transaction will not be explicitly bip-125 replaceable (though it may\n"
            "                         still be replaceable in practice, for example if it has unconfirmed ancestors which\n"
            "                         are replaceable).\n"
            "     \"estimate_mode\"     (string, optional, default=UNSET) The fee estimate mode, must be one of:\n"
            "         \"UNSET\"\n"
            "         \"ECONOMICAL\"\n"
            "         \"CONSERVATIVE\"\n"
            "   }\n"
            "3. test_fee              (bool, optional, default=false) Only return the fee it would cost to send, txn is discarded.\n"
            "\nResult:\n"
            "{\n"
            "  \"txid\":    \"value\",   (string)  The id of the new transaction\n"
            "  \"origfee\":  n,         (numeric) Fee of the replaced transaction\n"
            "  \"fee\":      n,         (numeric) Fee of the new transaction\n"
            "  \"errors\":  [ str... ] (json array of strings) Errors encountered during processing (may be empty)\n"
            "}\n"
            "\nExamples:\n"
            "\nBump the fee, get the new transaction\'s txid\n" +
            HelpExampleCli("bumpfee", "<txid>"));
    }

    RPCTypeCheck(request.params, {UniValue::VSTR, UniValue::VOBJ, UniValue::VBOOL}, true);
    uint256 hash;
    hash.SetHex(request.params[0].get_str());

    // optional parameters
    CAmount totalFee = 0;
    CCoinControl coin_control;
    coin_control.m_signal_bip125_rbf = true;
    if (!request.params[1].isNull()) {
        UniValue options = request.params[1];
        RPCTypeCheckObj(options,
            {
                {"confTarget", UniValueType(UniValue::VNUM)},
                {"totalFee", UniValueType(UniValue::VNUM)},
                {"replaceable", UniValueType(UniValue::VBOOL)},
                {"estimate_mode", UniValueType(UniValue::VSTR)},
            },
            true, true);

        if (options.exists("confTarget") && options.exists("totalFee")) {
            throw JSONRPCError(RPC_INVALID_PARAMETER, "confTarget and totalFee options should not both be set. Please provide either a confirmation target for fee estimation or an explicit total fee for the transaction.");
        } else if (options.exists("confTarget")) { // TODO: alias this to conf_target
            coin_control.m_confirm_target = ParseConfirmTarget(options["confTarget"]);
        } else if (options.exists("totalFee")) {
            totalFee = options["totalFee"].get_int64();
            if (totalFee <= 0) {
                throw JSONRPCError(RPC_INVALID_PARAMETER, strprintf("Invalid totalFee %s (must be greater than 0)", FormatMoney(totalFee)));
            }
        }

        if (options.exists("replaceable")) {
            coin_control.m_signal_bip125_rbf = options["replaceable"].get_bool();
        }
        if (options.exists("estimate_mode")) {
            if (!FeeModeFromString(options["estimate_mode"].get_str(), coin_control.m_fee_mode)) {
                throw JSONRPCError(RPC_INVALID_PARAMETER, "Invalid estimate_mode parameter");
            }
        }
    }

    bool test_fee = false;
    if (!request.params[2].isNull()) {
        test_fee = request.params[2].get_bool();
    }


    // Make sure the results are valid at least up to the most recent block
    // the user could have gotten from another RPC command prior to now
    pwallet->BlockUntilSyncedToCurrentChain();

    LOCK2(cs_main, pwallet->cs_wallet);
    EnsureWalletIsUnlocked(pwallet);


    std::vector<std::string> errors;
    CAmount old_fee;
    CAmount new_fee;
    CMutableTransaction mtx;
    feebumper::Result res = feebumper::CreateTransaction(pwallet, hash, coin_control, totalFee, errors, old_fee, new_fee, mtx);
    if (res != feebumper::Result::OK) {
        switch(res) {
            case feebumper::Result::INVALID_ADDRESS_OR_KEY:
                throw JSONRPCError(RPC_INVALID_ADDRESS_OR_KEY, errors[0]);
                break;
            case feebumper::Result::INVALID_REQUEST:
                throw JSONRPCError(RPC_INVALID_REQUEST, errors[0]);
                break;
            case feebumper::Result::INVALID_PARAMETER:
                throw JSONRPCError(RPC_INVALID_PARAMETER, errors[0]);
                break;
            case feebumper::Result::WALLET_ERROR:
                throw JSONRPCError(RPC_WALLET_ERROR, errors[0]);
                break;
            default:
                throw JSONRPCError(RPC_MISC_ERROR, errors[0]);
                break;
        }
    }

    UniValue result(UniValue::VOBJ);

    if (!test_fee) {
        // sign bumped transaction
        if (!feebumper::SignTransaction(pwallet, mtx)) {
            throw JSONRPCError(RPC_WALLET_ERROR, "Can't sign transaction.");
        }
        // commit the bumped transaction
        uint256 txid;
        if (feebumper::CommitTransaction(pwallet, hash, std::move(mtx), errors, txid) != feebumper::Result::OK) {
            throw JSONRPCError(RPC_WALLET_ERROR, errors[0]);
        }
        result.pushKV("txid", txid.GetHex());
    }
    result.pushKV("origfee", ValueFromAmount(old_fee));
    result.pushKV("fee", ValueFromAmount(new_fee));
    UniValue result_errors(UniValue::VARR);
    for (const std::string& error : errors) {
        result_errors.push_back(error);
    }
    result.pushKV("errors", result_errors);

    return result;
}

UniValue generateBlocks(CWallet * const pwallet, std::shared_ptr<CReserveScript> coinbaseScript, int nGenerate, uint64_t nMaxTries, bool keepScript)
{
    int nHeightEnd = 0;
    int nHeight = 0;

    {   // Don't keep cs_main locked
        LOCK(cs_main);
        nHeight = chainActive.Height();
        nHeightEnd = nHeight+nGenerate;
    }
    unsigned int nExtraNonce = 0;
    UniValue blockHashes(UniValue::VARR);

    // To pick up to date coins for staking we need to make sure that the wallet is synced to the current chain.
    if (pwallet) {
        pwallet->BlockUntilSyncedToCurrentChain();
    }
    while (nHeight < nHeightEnd)
    {
        std::unique_ptr<CBlockTemplate> pblocktemplate(BlockAssembler(Params()).CreateNewBlock(
              coinbaseScript->reserveScript, pwallet
        ));
        if (!pblocktemplate.get())
            throw JSONRPCError(RPC_INTERNAL_ERROR, "Couldn't create new block");
        CBlock *pblock = &pblocktemplate->block;
        {
            LOCK(cs_main);
            IncrementExtraNonce(pblock, chainActive.Tip(), nExtraNonce);
        }
        std::shared_ptr<const CBlock> shared_pblock = std::make_shared<const CBlock>(*pblock);
        if (!ProcessNewBlock(Params(), shared_pblock, /* fForceProcessing= */ true, nullptr))
            throw JSONRPCError(RPC_INTERNAL_ERROR, "ProcessNewBlock, block not accepted");

        ++nHeight;
        blockHashes.push_back(pblock->GetHash().GetHex());

        //mark script as important because it was used at least for one coinbase output if the script came from the wallet
        if (keepScript)
        {
            coinbaseScript->KeepScript();
        }

        if (pwallet)
            pwallet->BlockUntilSyncedToCurrentChain();
    }
    return blockHashes;
}

UniValue generate(const JSONRPCRequest& request)
{
    std::shared_ptr<CWallet> const wallet = GetWalletForJSONRPCRequest(request);
    CWallet* const pwallet = wallet.get();


    if (!EnsureWalletIsAvailable(pwallet, request.fHelp)) {
        return NullUniValue;
    }

    if (request.fHelp || request.params.size() < 1 || request.params.size() > 2) {
        throw std::runtime_error(
            "generate nblocks ( maxtries )\n"
            "\nMine up to nblocks blocks immediately (before the RPC call returns) to an address in the wallet.\n"
            "\nNote: this function can only be used on the regtest network.\n"
            "\nArguments:\n"
            "1. nblocks      (numeric, required) How many blocks are generated immediately.\n"
            "2. maxtries     (numeric, optional) How many iterations to try (default = 1000000).\n"
            "\nResult:\n"
            "[ blockhashes ]     (array) hashes of blocks generated\n"
            "\nExamples:\n"
            "\nGenerate 11 blocks\n"
            + HelpExampleCli("generate", "11")
        );
    }

    if (!Params().MineBlocksOnDemand()) {
        throw JSONRPCError(RPC_METHOD_NOT_FOUND, "This method can only be used on regtest");
    }

    int num_generate = request.params[0].get_int();
    uint64_t max_tries = 1000000;
    if (!request.params[1].isNull()) {
        max_tries = request.params[1].get_int();
    }

    std::shared_ptr<CReserveScript> coinbase_script;
    pwallet->GetScriptForMining(coinbase_script);

    // If the keypool is exhausted, no script is returned at all.  Catch this.
    if (!coinbase_script) {
        throw JSONRPCError(RPC_WALLET_KEYPOOL_RAN_OUT, "Error: Keypool ran out, please call keypoolrefill first");
    }

    //throw an error if no script was provided
    if (coinbase_script->reserveScript.empty()) {
        throw JSONRPCError(RPC_INTERNAL_ERROR, "No coinbase script available");
    }

    return generateBlocks(pwallet, coinbase_script, num_generate, max_tries, true);
}

UniValue generatetoaddress(const JSONRPCRequest& request)
{
    std::shared_ptr<CWallet> const wallet = GetWalletForJSONRPCRequest(request);
    CWallet * const pwallet = wallet.get();

    if (!EnsureWalletIsAvailable(pwallet, request.fHelp)) {
        return NullUniValue;
    }

    if (request.fHelp || request.params.size() < 2 || request.params.size() > 3)
        throw std::runtime_error(
            "generatetoaddress nblocks address (maxtries)\n"
            "\nMine blocks immediately to a specified address (before the RPC call returns)\n"
            "\nNote: this function can only be used on the regtest network.\n"
            "\nArguments:\n"
            "1. nblocks      (numeric, required) How many blocks are generated immediately.\n"
            "2. address      (string, required) The address to send the newly generated unite to.\n"
            "3. maxtries     (numeric, optional) How many iterations to try (default = 1000000).\n"
            "\nResult:\n"
            "[ blockhashes ]     (array) hashes of blocks generated\n"
            "\nExamples:\n"
            "\nGenerate 11 blocks to myaddress\n"
            + HelpExampleCli("generatetoaddress", "11 \"myaddress\"")
        );

    if (!Params().MineBlocksOnDemand()) {
        throw JSONRPCError(RPC_METHOD_NOT_FOUND, "This method can only be used on regtest");
    }

    int nGenerate = request.params[0].get_int();
    uint64_t nMaxTries = 1000000;
    if (!request.params[2].isNull()) {
        nMaxTries = request.params[2].get_int();
    }

    CTxDestination destination = DecodeDestination(request.params[1].get_str());
    if (!IsValidDestination(destination)) {
        throw JSONRPCError(RPC_INVALID_ADDRESS_OR_KEY, "Error: Invalid address");
    }

    std::shared_ptr<CReserveScript> coinbaseScript = std::make_shared<CReserveScript>();
    coinbaseScript->reserveScript = GetScriptForDestination(destination);

    return generateBlocks(pwallet, coinbaseScript, nGenerate, nMaxTries, false);
}

UniValue rescanblockchain(const JSONRPCRequest& request)
{
    std::shared_ptr<CWallet> const wallet = GetWalletForJSONRPCRequest(request);
    CWallet* const pwallet = wallet.get();

    if (!EnsureWalletIsAvailable(pwallet, request.fHelp)) {
        return NullUniValue;
    }

    if (request.fHelp || request.params.size() > 2) {
        throw std::runtime_error(
            "rescanblockchain (\"start_height\") (\"stop_height\")\n"
            "\nRescan the local blockchain for wallet related transactions.\n"
            "\nArguments:\n"
            "1. \"start_height\"    (numeric, optional) block height where the rescan should start\n"
            "2. \"stop_height\"     (numeric, optional) the last block height that should be scanned\n"
            "\nResult:\n"
            "{\n"
            "  \"start_height\"     (numeric) The block height where the rescan has started. If omitted, rescan started from the genesis block.\n"
            "  \"stop_height\"      (numeric) The height of the last rescanned block. If omitted, rescan stopped at the chain tip.\n"
            "}\n"
            "\nExamples:\n"
            + HelpExampleCli("rescanblockchain", "100000 120000")
            + HelpExampleRpc("rescanblockchain", "100000, 120000")
            );
    }

    WalletRescanReserver reserver(pwallet);
    if (!reserver.reserve()) {
        throw JSONRPCError(RPC_WALLET_ERROR, "Wallet is currently rescanning. Abort existing rescan or wait.");
    }

    CBlockIndex *pindexStart = nullptr;
    CBlockIndex *pindexStop = nullptr;
    CBlockIndex *pChainTip = nullptr;
    {
        LOCK(cs_main);
        pindexStart = chainActive.Genesis();
        pChainTip = chainActive.Tip();

        if (!request.params[0].isNull()) {
            pindexStart = chainActive[request.params[0].get_int()];
            if (!pindexStart) {
                throw JSONRPCError(RPC_INVALID_PARAMETER, "Invalid start_height");
            }
        }

        if (!request.params[1].isNull()) {
            pindexStop = chainActive[request.params[1].get_int()];
            if (!pindexStop) {
                throw JSONRPCError(RPC_INVALID_PARAMETER, "Invalid stop_height");
            }
            else if (pindexStop->nHeight < pindexStart->nHeight) {
                throw JSONRPCError(RPC_INVALID_PARAMETER, "stop_height must be greater than start_height");
            }
        }
    }

    // We can't rescan beyond non-pruned blocks, stop and throw an error
    if (fPruneMode) {
        LOCK(cs_main);
        CBlockIndex *block = pindexStop ? pindexStop : pChainTip;
        while (block && block->nHeight >= pindexStart->nHeight) {
            if (!(block->nStatus & BLOCK_HAVE_DATA)) {
                throw JSONRPCError(RPC_MISC_ERROR, "Can't rescan beyond pruned data. Use RPC call getblockchaininfo to determine your pruned height.");
            }
            block = block->pprev;
        }
    }

    CBlockIndex *stopBlock = pwallet->ScanForWalletTransactions(pindexStart, pindexStop, reserver, true);
    if (!stopBlock) {
        if (pwallet->IsAbortingRescan()) {
            throw JSONRPCError(RPC_MISC_ERROR, "Rescan aborted.");
        }
        // if we got a nullptr returned, ScanForWalletTransactions did rescan up to the requested stopindex
        stopBlock = pindexStop ? pindexStop : pChainTip;
    }
    else {
        throw JSONRPCError(RPC_MISC_ERROR, "Rescan failed. Potentially corrupted data files.");
    }
    UniValue response(UniValue::VOBJ);
    response.pushKV("start_height", pindexStart->nHeight);
    response.pushKV("stop_height", stopBlock->nHeight);
    return response;
}

class DescribeWalletAddressVisitor : public boost::static_visitor<UniValue>
{
public:
    CWallet * const pwallet;

    void ProcessSubScript(const CScript& subscript, UniValue& obj, bool include_addresses = false) const
    {
        // Always present: script type and redeemscript
        txnouttype which_type;
        std::vector<std::vector<unsigned char>> solutions_data;
        Solver(subscript, which_type, solutions_data);
        obj.pushKV("script", GetTxnOutputType(which_type));
        obj.pushKV("hex", HexStr(subscript.begin(), subscript.end()));

        CTxDestination embedded;
        UniValue a(UniValue::VARR);
        if (ExtractDestination(subscript, embedded)) {
            // Only when the script corresponds to an address.
            UniValue subobj(UniValue::VOBJ);
            UniValue detail = DescribeAddress(embedded);
            subobj.pushKVs(detail);
            UniValue wallet_detail = boost::apply_visitor(*this, embedded);
            subobj.pushKVs(wallet_detail);
            subobj.pushKV("address", EncodeDestination(embedded));
            subobj.pushKV("scriptPubKey", HexStr(subscript.begin(), subscript.end()));
            // Always report the pubkey at the top level, so that `getnewaddress()['pubkey']` always works.
            if (subobj.exists("pubkey")) obj.pushKV("pubkey", subobj["pubkey"]);
            obj.pushKV("embedded", std::move(subobj));
            if (include_addresses) a.push_back(EncodeDestination(embedded));
        } else if (which_type == TX_MULTISIG) {
            // Also report some information on multisig scripts (which do not have a corresponding address).
            // TODO: abstract out the common functionality between this logic and ExtractDestinations.
            obj.pushKV("sigsrequired", solutions_data[0][0]);
            UniValue pubkeys(UniValue::VARR);
            for (size_t i = 1; i < solutions_data.size() - 1; ++i) {
                CPubKey key(solutions_data[i].begin(), solutions_data[i].end());
                if (include_addresses) a.push_back(EncodeDestination(key.GetID()));
                pubkeys.push_back(HexStr(key.begin(), key.end()));
            }
            obj.pushKV("pubkeys", std::move(pubkeys));
        }

        // The "addresses" field is confusing because it refers to public keys using their P2PKH address.
        // For that reason, only add the 'addresses' field when needed for backward compatibility. New applications
        // can use the 'embedded'->'address' field for P2SH or P2WSH wrapped addresses, and 'pubkeys' for
        // inspecting multisig participants.
        if (include_addresses) obj.pushKV("addresses", std::move(a));
    }

    explicit DescribeWalletAddressVisitor(CWallet* _pwallet) : pwallet(_pwallet) {}

    UniValue operator()(const CNoDestination& dest) const { return UniValue(UniValue::VOBJ); }

    UniValue operator()(const CKeyID& keyID) const
    {
        UniValue obj(UniValue::VOBJ);
        CPubKey vchPubKey;
        if (pwallet && pwallet->GetPubKey(keyID, vchPubKey)) {
            obj.pushKV("pubkey", HexStr(vchPubKey));
            obj.pushKV("iscompressed", vchPubKey.IsCompressed());
        }
        return obj;
    }

    UniValue operator()(const CScriptID& scriptID) const
    {
        UniValue obj(UniValue::VOBJ);
        CScript subscript;
        if (pwallet && pwallet->GetCScript(scriptID, subscript)) {
            ProcessSubScript(subscript, obj, IsDeprecatedRPCEnabled("validateaddress"));
        }
        return obj;
    }

    UniValue operator()(const WitnessV0KeyHash& id) const
    {
        UniValue obj(UniValue::VOBJ);
        CPubKey pubkey;
        if (pwallet && pwallet->GetPubKey(CKeyID(id), pubkey)) {
            obj.pushKV("pubkey", HexStr(pubkey));
        }
        return obj;
    }

    UniValue operator()(const WitnessV0ScriptHash& id) const
    {
        UniValue obj(UniValue::VOBJ);
        CScript subscript;
        CRIPEMD160 hasher;
        uint160 hash;
        hasher.Write(id.begin(), 32).Finalize(hash.begin());
        if (pwallet && pwallet->GetCScript(CScriptID(hash), subscript)) {
            ProcessSubScript(subscript, obj);
        }
        return obj;
    }

    UniValue operator()(const WitnessUnknown& id) const { return UniValue(UniValue::VOBJ); }
};

static UniValue DescribeWalletAddress(CWallet* pwallet, const CTxDestination& dest)
{
    UniValue ret(UniValue::VOBJ);
    UniValue detail = DescribeAddress(dest);
    ret.pushKVs(detail);
    ret.pushKVs(boost::apply_visitor(DescribeWalletAddressVisitor(pwallet), dest));
    return ret;
}

/** Convert CAddressBookData to JSON record.  */
static UniValue AddressBookDataToJSON(const CAddressBookData& data, const bool verbose)
{
    UniValue ret(UniValue::VOBJ);
    if (verbose) {
        ret.pushKV("name", data.name);
    }
    ret.pushKV("purpose", data.purpose);
    return ret;
}

UniValue getaddressinfo(const JSONRPCRequest& request)
{
    std::shared_ptr<CWallet> const wallet = GetWalletForJSONRPCRequest(request);
    CWallet* const pwallet = wallet.get();

    if (!EnsureWalletIsAvailable(pwallet, request.fHelp)) {
        return NullUniValue;
    }

    if (request.fHelp || request.params.size() != 1) {
        throw std::runtime_error(
            "getaddressinfo \"address\"\n"
            "\nReturn information about the given Unit-e address. Some information requires the address\n"
            "to be in the wallet.\n"
            "\nArguments:\n"
            "1. \"address\"                    (string, required) The Unit-e address to get the information of.\n"
            "\nResult:\n"
            "{\n"
            "  \"address\" : \"address\",        (string) The Unit-e address validated\n"
            "  \"scriptPubKey\" : \"hex\",       (string) The hex encoded scriptPubKey generated by the address\n"
            "  \"ismine\" : true|false,        (boolean) If the address is yours or not\n"
            "  \"iswatchonly\" : true|false,   (boolean) If the address is watchonly\n"
            "  \"isscript\" : true|false,      (boolean) If the key is a script\n"
            "  \"iswitness\" : true|false,     (boolean) If the address is a witness address\n"
            "  \"witness_version\" : version   (numeric, optional) The version number of the witness program\n"
            "  \"witness_program\" : \"hex\"     (string, optional) The hex value of the witness program\n"
            "  \"script\" : \"type\"             (string, optional) The output script type. Only if \"isscript\" is true and the redeemscript is known. Possible types: nonstandard, pubkey, pubkeyhash, scripthash, multisig, nulldata, witness_v0_keyhash, witness_v0_scripthash, witness_unknown\n"
            "  \"hex\" : \"hex\",                (string, optional) The redeemscript for the p2sh address\n"
            "  \"pubkeys\"                     (string, optional) Array of pubkeys associated with the known redeemscript (only if \"script\" is \"multisig\")\n"
            "    [\n"
            "      \"pubkey\"\n"
            "      ,...\n"
            "    ]\n"
            "  \"sigsrequired\" : xxxxx        (numeric, optional) Number of signatures required to spend multisig output (only if \"script\" is \"multisig\")\n"
            "  \"pubkey\" : \"publickeyhex\",    (string, optional) The hex value of the raw public key, for single-key addresses (possibly embedded in P2SH or P2WSH)\n"
            "  \"embedded\" : {...},           (object, optional) Information about the address embedded in P2SH or P2WSH, if relevant and known. It includes all getaddressinfo output fields for the embedded address, excluding metadata (\"timestamp\", \"hdkeypath\", \"hdseedid\") and relation to the wallet (\"ismine\", \"iswatchonly\", \"account\").\n"
            "  \"iscompressed\" : true|false,  (boolean) If the address is compressed\n"
            "  \"label\" :  \"label\"         (string) The label associated with the address, \"\" is the default account\n"
            "  \"account\" : \"account\"         (string) DEPRECATED. This field will be removed in V0.18. To see this deprecated field, start united with -deprecatedrpc=accounts. The account associated with the address, \"\" is the default account\n"
            "  \"timestamp\" : timestamp,      (number, optional) The creation time of the key if available in seconds since epoch (Jan 1 1970 GMT)\n"
            "  \"hdkeypath\" : \"keypath\"       (string, optional) The HD keypath if the key is HD and available\n"
            "  \"hdseedid\" : \"<hash160>\"      (string, optional) The Hash160 of the HD seed\n"
            "  \"hdmasterkeyid\" : \"<hash160>\" (string, optional) alias for hdseedid maintained for backwards compatibility. Will be removed in V0.18.\n"
            "  \"labels\"                      (object) Array of labels associated with the address.\n"
            "    [\n"
            "      { (json object of label data)\n"
            "        \"name\": \"labelname\" (string) The label\n"
            "        \"purpose\": \"string\" (string) Purpose of address (\"send\" for sending address, \"receive\" for receiving address)\n"
            "      },...\n"
            "    ]\n"
            "}\n"
            "\nExamples:\n"
            + HelpExampleCli("getaddressinfo", "\"1PSSGeFHDnKNxiEyFrD1wcEaHr9hrQDDWc\"")
            + HelpExampleRpc("getaddressinfo", "\"1PSSGeFHDnKNxiEyFrD1wcEaHr9hrQDDWc\"")
        );
    }

    LOCK(pwallet->cs_wallet);

    UniValue ret(UniValue::VOBJ);
    CTxDestination dest = DecodeDestination(request.params[0].get_str());

    // Make sure the destination is valid
    if (!IsValidDestination(dest)) {
        throw JSONRPCError(RPC_INVALID_ADDRESS_OR_KEY, "Invalid address");
    }

    std::string currentAddress = EncodeDestination(dest);
    ret.pushKV("address", currentAddress);

    CScript scriptPubKey = GetScriptForDestination(dest);
    ret.pushKV("scriptPubKey", HexStr(scriptPubKey.begin(), scriptPubKey.end()));

    isminetype mine = IsMine(*pwallet, dest);
    ret.pushKV("ismine", bool(mine & ISMINE_SPENDABLE));
    ret.pushKV("iswatchonly", bool(mine & ISMINE_WATCH_ONLY));
    UniValue detail = DescribeWalletAddress(pwallet, dest);
    ret.pushKVs(detail);
    if (pwallet->mapAddressBook.count(dest)) {
        ret.pushKV("label", pwallet->mapAddressBook[dest].name);
        if (IsDeprecatedRPCEnabled("accounts")) {
            ret.pushKV("account", pwallet->mapAddressBook[dest].name);
        }
    }
    const CKeyMetadata* meta = nullptr;
    CKeyID key_id = GetKeyForDestination(*pwallet, dest);
    if (!key_id.IsNull()) {
        auto it = pwallet->mapKeyMetadata.find(key_id);
        if (it != pwallet->mapKeyMetadata.end()) {
            meta = &it->second;
        }
    }
    if (!meta) {
        auto it = pwallet->m_script_metadata.find(CScriptID(scriptPubKey));
        if (it != pwallet->m_script_metadata.end()) {
            meta = &it->second;
        }
    }
    if (meta) {
        ret.pushKV("timestamp", meta->nCreateTime);
        if (!meta->hdKeypath.empty()) {
            ret.pushKV("hdkeypath", meta->hdKeypath);
            ret.pushKV("hdseedid", meta->hd_seed_id.GetHex());
            ret.pushKV("hdmasterkeyid", meta->hd_seed_id.GetHex());
        }
    }

    // Currently only one label can be associated with an address, return an array
    // so the API remains stable if we allow multiple labels to be associated with
    // an address.
    UniValue labels(UniValue::VARR);
    std::map<CTxDestination, CAddressBookData>::iterator mi = pwallet->mapAddressBook.find(dest);
    if (mi != pwallet->mapAddressBook.end()) {
        labels.push_back(AddressBookDataToJSON(mi->second, true));
    }
    ret.pushKV("labels", std::move(labels));

    return ret;
}

static UniValue getaddressesbylabel(const JSONRPCRequest& request)
{
    std::shared_ptr<CWallet> const wallet = GetWalletForJSONRPCRequest(request);
    CWallet* const pwallet = wallet.get();

    if (!EnsureWalletIsAvailable(pwallet, request.fHelp)) {
        return NullUniValue;
    }

    if (request.fHelp || request.params.size() != 1)
        throw std::runtime_error(
            "getaddressesbylabel \"label\"\n"
            "\nReturns the list of addresses assigned the specified label.\n"
            "\nArguments:\n"
            "1. \"label\"  (string, required) The label.\n"
            "\nResult:\n"
            "{ (json object with addresses as keys)\n"
            "  \"address\": { (json object with information about address)\n"
            "    \"purpose\": \"string\" (string)  Purpose of address (\"send\" for sending address, \"receive\" for receiving address)\n"
            "  },...\n"
            "}\n"
            "\nExamples:\n"
            + HelpExampleCli("getaddressesbylabel", "\"tabby\"")
            + HelpExampleRpc("getaddressesbylabel", "\"tabby\"")
        );

    LOCK(pwallet->cs_wallet);

    std::string label = LabelFromValue(request.params[0]);

    // Find all addresses that have the given label
    UniValue ret(UniValue::VOBJ);
    for (const std::pair<const CTxDestination, CAddressBookData>& item : pwallet->mapAddressBook) {
        if (item.second.name == label) {
            ret.pushKV(EncodeDestination(item.first), AddressBookDataToJSON(item.second, false));
        }
    }

    if (ret.empty()) {
        throw JSONRPCError(RPC_WALLET_INVALID_LABEL_NAME, std::string("No addresses with label " + label));
    }

    return ret;
}

static UniValue listlabels(const JSONRPCRequest& request)
{
    std::shared_ptr<CWallet> const wallet = GetWalletForJSONRPCRequest(request);
    CWallet* const pwallet = wallet.get();

    if (!EnsureWalletIsAvailable(pwallet, request.fHelp)) {
        return NullUniValue;
    }

    if (request.fHelp || request.params.size() > 1)
        throw std::runtime_error(
            "listlabels ( \"purpose\" )\n"
            "\nReturns the list of all labels, or labels that are assigned to addresses with a specific purpose.\n"
            "\nArguments:\n"
            "1. \"purpose\"    (string, optional) Address purpose to list labels for ('send','receive'). An empty string is the same as not providing this argument.\n"
            "\nResult:\n"
            "[               (json array of string)\n"
            "  \"label\",      (string) Label name\n"
            "  ...\n"
            "]\n"
            "\nExamples:\n"
            "\nList all labels\n"
            + HelpExampleCli("listlabels", "") +
            "\nList labels that have receiving addresses\n"
            + HelpExampleCli("listlabels", "receive") +
            "\nList labels that have sending addresses\n"
            + HelpExampleCli("listlabels", "send") +
            "\nAs json rpc call\n"
            + HelpExampleRpc("listlabels", "receive")
        );

    LOCK(pwallet->cs_wallet);

    std::string purpose;
    if (!request.params[0].isNull()) {
        purpose = request.params[0].get_str();
    }

    // Add to a set to sort by label name, then insert into Univalue array
    std::set<std::string> label_set;
    for (const std::pair<const CTxDestination, CAddressBookData>& entry : pwallet->mapAddressBook) {
        if (purpose.empty() || entry.second.purpose == purpose) {
            label_set.insert(entry.second.name);
        }
    }

    UniValue ret(UniValue::VARR);
    for (const std::string& name : label_set) {
        ret.push_back(name);
    }

    return ret;
}

UniValue sethdseed(const JSONRPCRequest& request)
{
    std::shared_ptr<CWallet> const wallet = GetWalletForJSONRPCRequest(request);
    CWallet* const pwallet = wallet.get();

    if (!EnsureWalletIsAvailable(pwallet, request.fHelp)) {
        return NullUniValue;
    }

    if (request.fHelp || request.params.size() > 2) {
        throw std::runtime_error(
            "sethdseed ( \"newkeypool\" \"seed\" )\n"
            "\nSet or generate a new HD wallet seed. Non-HD wallets will not be upgraded to being a HD wallet. Wallets that are already\n"
            "HD will have a new HD seed set so that new keys added to the keypool will be derived from this new seed.\n"
            "\nNote that you will need to MAKE A NEW BACKUP of your wallet after setting the HD wallet seed.\n"
            + HelpRequiringPassphrase(pwallet) +
            "\nArguments:\n"
            "1. \"newkeypool\"         (boolean, optional, default=true) Whether to flush old unused addresses, including change addresses, from the keypool and regenerate it.\n"
            "                             If true, the next address from getnewaddress and change address from getrawchangeaddress will be from this new seed.\n"
            "                             If false, addresses (including change addresses if the wallet already had HD Chain Split enabled) from the existing\n"
            "                             keypool will be used until it has been depleted.\n"
            "2. \"seed\"               (string, optional) The WIF private key to use as the new HD seed; if not provided a random seed will be used.\n"
            "                             The seed value can be retrieved using the dumpwallet command. It is the private key marked hdseed=1\n"
            "\nExamples:\n"
            + HelpExampleCli("sethdseed", "")
            + HelpExampleCli("sethdseed", "false")
            + HelpExampleCli("sethdseed", "true \"wifkey\"")
            + HelpExampleRpc("sethdseed", "true, \"wifkey\"")
            );
    }

    if (IsInitialBlockDownload()) {
        throw JSONRPCError(RPC_CLIENT_IN_INITIAL_DOWNLOAD, "Cannot set a new HD seed while still in Initial Block Download");
    }

    LOCK2(cs_main, pwallet->cs_wallet);

    // Do not do anything to non-HD wallets
    if (!pwallet->IsHDEnabled()) {
        throw JSONRPCError(RPC_WALLET_ERROR, "Cannot set a HD seed on a non-HD wallet. Start with -upgradewallet in order to upgrade a non-HD wallet to HD");
    }

    EnsureWalletIsUnlocked(pwallet);

    bool flush_key_pool = true;
    if (!request.params[0].isNull()) {
        flush_key_pool = request.params[0].get_bool();
    }

    CPubKey master_pub_key;
    if (request.params[1].isNull()) {
        master_pub_key = pwallet->GenerateNewSeed();
    } else {
        CKey key = DecodeSecret(request.params[1].get_str());
        if (!key.IsValid()) {
            throw JSONRPCError(RPC_INVALID_ADDRESS_OR_KEY, "Invalid private key");
        }

        if (HaveKey(*pwallet, key)) {
            throw JSONRPCError(RPC_INVALID_ADDRESS_OR_KEY, "Already have this key (either as an HD seed or as a loose private key)");
        }

        master_pub_key = pwallet->DeriveNewSeed(key);
    }

    pwallet->SetHDSeed(master_pub_key);
    if (flush_key_pool) pwallet->NewKeyPool();

    return NullUniValue;
}

bool ParseHDKeypath(std::string keypath_str, std::vector<uint32_t>& keypath)
{
    std::stringstream ss(keypath_str);
    std::string item;
    bool first = true;
    while (std::getline(ss, item, '/')) {
        if (item.compare("m") == 0) {
            if (first) {
                first = false;
                continue;
            }
            return false;
        }
        // Finds whether it is hardened
        uint32_t path = 0;
        size_t pos = item.find("'");
        if (pos != std::string::npos) {
            // The hardened tick can only be in the last index of the string
            if (pos != item.size() - 1) {
                return false;
            }
            path |= 0x80000000;
            item = item.substr(0, item.size() - 1); // Drop the last character which is the hardened tick
        }

        // Ensure this is only numbers
        if (item.find_first_not_of( "0123456789" ) != std::string::npos) {
            return false;
        }
        uint32_t number;
        if (!ParseUInt32(item, &number)) {
            return false;
        }
        path |= number;

        keypath.push_back(path);
        first = false;
    }
    return true;
}

void AddKeypathToMap(const CWallet* pwallet, const CKeyID& keyID, std::map<CPubKey, std::vector<uint32_t>>& hd_keypaths)
{
    CPubKey vchPubKey;
    if (!pwallet->GetPubKey(keyID, vchPubKey)) {
        return;
    }
    CKeyMetadata meta;
    auto it = pwallet->mapKeyMetadata.find(keyID);
    if (it != pwallet->mapKeyMetadata.end()) {
        meta = it->second;
    }
    std::vector<uint32_t> keypath;
    if (!meta.hdKeypath.empty()) {
        if (!ParseHDKeypath(meta.hdKeypath, keypath)) {
            throw JSONRPCError(RPC_INTERNAL_ERROR, "Internal keypath is broken");
        }
        // Get the proper master key id
        CKey key;
        pwallet->GetKey(meta.hd_seed_id, key);
        CExtKey masterKey;
        masterKey.SetSeed(key.begin(), key.size());
        // Add to map
        keypath.insert(keypath.begin(), ReadLE32(masterKey.key.GetPubKey().GetID().begin()));
    } else { // Single pubkeys get the master fingerprint of themselves
        keypath.insert(keypath.begin(), ReadLE32(vchPubKey.GetID().begin()));
    }
    hd_keypaths.emplace(vchPubKey, keypath);
}

bool FillPSBT(const CWallet* pwallet, PartiallySignedTransaction& psbtx, int sighash_type, bool sign, bool bip32derivs)
{
    LOCK(pwallet->cs_wallet);
    // Get all of the previous transactions
    bool complete = true;
    for (unsigned int i = 0; i < psbtx.tx->vin.size(); ++i) {
        const CTxIn& txin = psbtx.tx->vin[i];
        PSBTInput& input = psbtx.inputs.at(i);

        if (PSBTInputSigned(input)) {
            continue;
        }

        // Verify input looks sane. This will check that we have at most one uxto, witness or non-witness.
        if (!input.IsSane()) {
            throw JSONRPCError(RPC_DESERIALIZATION_ERROR, "PSBT input is not sane.");
        }

        // If we have no utxo, grab it from the wallet.
        if (!input.non_witness_utxo && input.witness_utxo.IsNull()) {
            const uint256& txhash = txin.prevout.hash;
            const auto it = pwallet->mapWallet.find(txhash);
            if (it != pwallet->mapWallet.end()) {
                const CWalletTx& wtx = it->second;
                // We only need the non_witness_utxo, which is a superset of the witness_utxo.
                //   The signing code will switch to the smaller witness_utxo if this is ok.
                input.non_witness_utxo = wtx.tx;
            }
        }

        // Get the Sighash type
        if (sign && input.sighash_type > 0 && input.sighash_type != sighash_type) {
            throw JSONRPCError(RPC_DESERIALIZATION_ERROR, "Specified Sighash and sighash in PSBT do not match.");
        }

        SignatureData sigdata;
        if (sign) {
            complete &= SignPSBTInput(*pwallet, psbtx, sigdata, i, sighash_type);
        } else {
            complete &= SignPSBTInput(PublicOnlySigningProvider(pwallet), psbtx, sigdata, i, sighash_type);
        }

        if (sigdata.witness) {
            // Convert the non-witness utxo to witness
            if (input.witness_utxo.IsNull() && input.non_witness_utxo) {
                input.witness_utxo = input.non_witness_utxo->vout[txin.prevout.n];
            }
        }

        // Get public key paths
        if (bip32derivs) {
            for (const auto& pubkey_it : sigdata.misc_pubkeys) {
                AddKeypathToMap(pwallet, pubkey_it.first, input.hd_keypaths);
            }
        }
    }

    // Fill in the bip32 keypaths and redeemscripts for the outputs so that hardware wallets can identify change
    for (unsigned int i = 0; i < psbtx.tx->vout.size(); ++i) {
        const CTxOut& out = psbtx.tx->vout.at(i);
        PSBTOutput& psbt_out = psbtx.outputs.at(i);

        // Dummy tx so we can use ProduceSignature to get stuff out
        CMutableTransaction dummy_tx;
        dummy_tx.vin.push_back(CTxIn());
        dummy_tx.vout.push_back(CTxOut());

        // Fill a SignatureData with output info
        SignatureData sigdata;
        psbt_out.FillSignatureData(sigdata);

        MutableTransactionSignatureCreator creator(psbtx.tx.get_ptr(), 0, out.nValue, 1);
        ProduceSignature(*pwallet, creator, out.scriptPubKey, sigdata);
        psbt_out.FromSignatureData(sigdata);

        // Get public key paths
        if (bip32derivs) {
            for (const auto& pubkey_it : sigdata.misc_pubkeys) {
                AddKeypathToMap(pwallet, pubkey_it.first, psbt_out.hd_keypaths);
            }
        }
    }
    return complete;
}

UniValue walletprocesspsbt(const JSONRPCRequest& request)
{
    std::shared_ptr<CWallet> const wallet = GetWalletForJSONRPCRequest(request);
    CWallet* const pwallet = wallet.get();

    if (!EnsureWalletIsAvailable(pwallet, request.fHelp)) {
        return NullUniValue;
    }

    if (request.fHelp || request.params.size() < 1 || request.params.size() > 4)
        throw std::runtime_error(
            "walletprocesspsbt \"psbt\" ( sign \"sighashtype\" bip32derivs )\n"
            "\nUpdate a PSBT with input information from our wallet and then sign inputs\n"
            "that we can sign for.\n"
            + HelpRequiringPassphrase(pwallet) + "\n"

            "\nArguments:\n"
            "1. \"psbt\"                      (string, required) The transaction base64 string\n"
            "2. sign                          (boolean, optional, default=true) Also sign the transaction when updating\n"
            "3. \"sighashtype\"            (string, optional, default=ALL) The signature hash type to sign with if not specified by the PSBT. Must be one of\n"
            "       \"ALL\"\n"
            "       \"NONE\"\n"
            "       \"SINGLE\"\n"
            "       \"ALL|ANYONECANPAY\"\n"
            "       \"NONE|ANYONECANPAY\"\n"
            "       \"SINGLE|ANYONECANPAY\"\n"
            "4. bip32derivs                    (boolean, optional, default=false) If true, includes the BIP 32 derivation paths for public keys if we know them\n"

            "\nResult:\n"
            "{\n"
            "  \"psbt\" : \"value\",          (string) The base64-encoded partially signed transaction\n"
            "  \"complete\" : true|false,   (boolean) If the transaction has a complete set of signatures\n"
            "  ]\n"
            "}\n"

            "\nExamples:\n"
            + HelpExampleCli("walletprocesspsbt", "\"psbt\"")
        );

    RPCTypeCheck(request.params, {UniValue::VSTR, UniValue::VBOOL, UniValue::VSTR});

    // Unserialize the transaction
    PartiallySignedTransaction psbtx;
    std::string error;
    if (!DecodePSBT(psbtx, request.params[0].get_str(), error)) {
        throw JSONRPCError(RPC_DESERIALIZATION_ERROR, strprintf("TX decode failed %s", error));
    }

    // Get the sighash type
    int nHashType = ParseSighashString(request.params[2]);

    // Fill transaction with our data and also sign
    bool sign = request.params[1].isNull() ? true : request.params[1].get_bool();
    bool bip32derivs = request.params[3].isNull() ? false : request.params[3].get_bool();
    bool complete = FillPSBT(pwallet, psbtx, nHashType, sign, bip32derivs);

    UniValue result(UniValue::VOBJ);
    CDataStream ssTx(SER_NETWORK, PROTOCOL_VERSION);
    ssTx << psbtx;
    result.pushKV("psbt", EncodeBase64(ssTx.str()));
    result.pushKV("complete", complete);

    return result;
}

UniValue walletcreatefundedpsbt(const JSONRPCRequest& request)
{
    std::shared_ptr<CWallet> const wallet = GetWalletForJSONRPCRequest(request);
    CWallet* const pwallet = wallet.get();

    if (!EnsureWalletIsAvailable(pwallet, request.fHelp)) {
        return NullUniValue;
    }

    if (request.fHelp || request.params.size() < 2 || request.params.size() > 5)
        throw std::runtime_error(
                            "walletcreatefundedpsbt [{\"txid\":\"id\",\"vout\":n},...] [{\"address\":amount},{\"data\":\"hex\"},...] ( locktime ) ( replaceable ) ( options bip32derivs )\n"
                            "\nCreates and funds a transaction in the Partially Signed Transaction format. Inputs will be added if supplied inputs are not enough\n"
                            "Implements the Creator and Updater roles.\n"
                            "\nArguments:\n"
                            "1. \"inputs\"                (array, required) A json array of json objects\n"
                            "     [\n"
                            "       {\n"
                            "         \"txid\":\"id\",      (string, required) The transaction id\n"
                            "         \"vout\":n,         (numeric, required) The output number\n"
                            "         \"sequence\":n      (numeric, optional) The sequence number\n"
                            "       } \n"
                            "       ,...\n"
                            "     ]\n"
                            "2. \"outputs\"               (array, required) a json array with outputs (key-value pairs), where none of the keys are duplicated.\n"
                            "That is, each address can only appear once and there can only be one 'data' object.\n"
                            "   [\n"
                            "    {\n"
                            "      \"address\": x.xxx,    (obj, optional) A key-value pair. The key (string) is the Unit-e address, the value (float or string) is the amount in " + CURRENCY_UNIT + "\n"
                            "    },\n"
                            "    {\n"
                            "      \"data\": \"hex\"        (obj, optional) A key-value pair. The key must be \"data\", the value is hex encoded data\n"
                            "    }\n"
                            "    ,...                     More key-value pairs of the above form. For compatibility reasons, a dictionary, which holds the key-value pairs directly, is also\n"
                            "                             accepted as second parameter.\n"
                            "   ]\n"
                            "3. locktime                  (numeric, optional, default=0) Raw locktime. Non-0 value also locktime-activates inputs\n"
                            "4. options                 (object, optional)\n"
                            "   {\n"
                            "     \"changeAddress\"          (string, optional, default pool address) The Unit-e address to receive the change\n"
                            "     \"changePosition\"         (numeric, optional, default random) The index of the change output\n"
                            "     \"change_type\"            (string, optional) The output type to use. Only valid if changeAddress is not specified. Options are \"legacy\", \"p2sh-segwit\", and \"bech32\". Default is set by -changetype.\n"
                            "     \"includeWatching\"        (boolean, optional, default false) Also select inputs which are watch only\n"
                            "     \"lockUnspents\"           (boolean, optional, default false) Lock selected unspent outputs\n"
                            "     \"feeRate\"                (numeric, optional, default not set: makes wallet determine the fee) Set a specific fee rate in " + CURRENCY_UNIT + "/kB\n"
                            "     \"subtractFeeFromOutputs\" (array, optional) A json array of integers.\n"
                            "                              The fee will be equally deducted from the amount of each specified output.\n"
                            "                              The outputs are specified by their zero-based index, before any change output is added.\n"
                            "                              Those recipients will receive less unites than you enter in their corresponding amount field.\n"
                            "                              If no outputs are specified here, the sender pays the fee.\n"
                            "                                  [vout_index,...]\n"
                            "     \"replaceable\"            (boolean, optional) Marks this transaction as BIP125 replaceable.\n"
                            "                              Allows this transaction to be replaced by a transaction with higher fees\n"
                            "     \"conf_target\"            (numeric, optional) Confirmation target (in blocks)\n"
                            "     \"estimate_mode\"          (string, optional, default=UNSET) The fee estimate mode, must be one of:\n"
                            "         \"UNSET\"\n"
                            "         \"ECONOMICAL\"\n"
                            "         \"CONSERVATIVE\"\n"
                            "   }\n"
                            "5. bip32derivs                    (boolean, optional, default=false) If true, includes the BIP 32 derivation paths for public keys if we know them\n"
                            "\nResult:\n"
                            "{\n"
                            "  \"psbt\": \"value\",        (string)  The resulting raw transaction (base64-encoded string)\n"
                            "  \"fee\":       n,         (numeric) Fee in " + CURRENCY_UNIT + " the resulting transaction pays\n"
                            "  \"changepos\": n          (numeric) The position of the added change output, or -1\n"
                            "}\n"
                            "\nExamples:\n"
                            "\nCreate a transaction with no inputs\n"
                            + HelpExampleCli("walletcreatefundedpsbt", "\"[{\\\"txid\\\":\\\"myid\\\",\\\"vout\\\":0}]\" \"[{\\\"data\\\":\\\"00010203\\\"}]\"")
                            );

    RPCTypeCheck(request.params, {
        UniValue::VARR,
        UniValueType(), // ARR or OBJ, checked later
        UniValue::VNUM,
        UniValue::VOBJ,
        UniValue::VBOOL
        }, true
    );

    CAmount fee;
    int change_position;
    CMutableTransaction rawTx = ConstructTransaction(request.params[0], request.params[1], request.params[2], request.params[3]["replaceable"]);
    FundTransaction(pwallet, rawTx, fee, change_position, request.params[3]);

    // Make a blank psbt
    PartiallySignedTransaction psbtx(rawTx);

    // Fill transaction with out data but don't sign
    bool bip32derivs = request.params[4].isNull() ? false : request.params[4].get_bool();
    FillPSBT(pwallet, psbtx, 1, false, bip32derivs);

    // Serialize the PSBT
    CDataStream ssTx(SER_NETWORK, PROTOCOL_VERSION);
    ssTx << psbtx;

    UniValue result(UniValue::VOBJ);
    result.pushKV("psbt", EncodeBase64(ssTx.str()));
    result.pushKV("fee", ValueFromAmount(fee));
    result.pushKV("changepos", change_position);
    return result;
}

extern UniValue abortrescan(const JSONRPCRequest& request); // in rpcdump.cpp
extern UniValue dumpprivkey(const JSONRPCRequest& request); // in rpcdump.cpp
extern UniValue importprivkey(const JSONRPCRequest& request);
extern UniValue importaddress(const JSONRPCRequest& request);
extern UniValue importpubkey(const JSONRPCRequest& request);
extern UniValue dumpwallet(const JSONRPCRequest& request);
extern UniValue importwallet(const JSONRPCRequest& request);
extern UniValue importprunedfunds(const JSONRPCRequest& request);
extern UniValue removeprunedfunds(const JSONRPCRequest& request);
extern UniValue importmulti(const JSONRPCRequest& request);
extern UniValue rescanblockchain(const JSONRPCRequest& request);

// clang-format off
static const CRPCCommand commands[] =
{ //  category              name                                actor (function)                argNames
  //  --------------------- ------------------------          -----------------------         ----------
    { "rawtransactions",    "fundrawtransaction",               &fundrawtransaction,            {"hexstring","options","iswitness"} },
    { "wallet",             "walletprocesspsbt",                &walletprocesspsbt,             {"psbt","sign","sighashtype","bip32derivs"} },
    { "wallet",             "walletcreatefundedpsbt",           &walletcreatefundedpsbt,        {"inputs","outputs","locktime","options","bip32derivs"} },
    { "hidden",             "resendwallettransactions",         &resendwallettransactions,      {} },
    { "wallet",             "abandontransaction",               &abandontransaction,            {"txid"} },
    { "wallet",             "abortrescan",                      &abortrescan,                   {} },
    { "wallet",             "addmultisigaddress",               &addmultisigaddress,            {"nrequired","keys","label|account","address_type"} },
    { "hidden",             "addwitnessaddress",                &addwitnessaddress,             {"address","p2sh"} },
    { "wallet",             "backupwallet",                     &backupwallet,                  {"destination"} },
    { "wallet",             "bumpfee",                          &bumpfee,                       {"txid", "options"} },
    { "wallet",             "createwallet",                     &createwallet,                  {"wallet_name", "disable_private_keys"} },
    { "wallet",             "dumpprivkey",                      &dumpprivkey,                   {"address"}  },
    { "wallet",             "dumpwallet",                       &dumpwallet,                    {"filename"} },
    { "wallet",             "encryptwallet",                    &encryptwallet,                 {"passphrase"} },
    { "wallet",             "getaddressinfo",                   &getaddressinfo,                {"address"} },
    { "wallet",             "getbalance",                       &getbalance,                    {"account|dummy","minconf","include_watchonly"} },
    { "wallet",             "getnewaddress",                    &getnewaddress,                 {"label|account","address_type"} },
    { "wallet",             "getrawchangeaddress",              &getrawchangeaddress,           {"address_type"} },
    { "wallet",             "getreceivedbyaddress",             &getreceivedbyaddress,          {"address","minconf"} },
    { "wallet",             "gettransaction",                   &gettransaction,                {"txid","include_watchonly"} },
    { "wallet",             "getunconfirmedbalance",            &getunconfirmedbalance,         {} },
    { "wallet",             "getwalletinfo",                    &getwalletinfo,                 {} },
    { "wallet",             "importmulti",                      &importmulti,                   {"requests","options"} },
    { "wallet",             "importprivkey",                    &importprivkey,                 {"privkey","label","rescan"} },
    { "wallet",             "importwallet",                     &importwallet,                  {"filename"} },
    { "wallet",             "importaddress",                    &importaddress,                 {"address","label","rescan","p2sh"} },
    { "wallet",             "importprunedfunds",                &importprunedfunds,             {"rawtransaction","txoutproof"} },
    { "wallet",             "importpubkey",                     &importpubkey,                  {"pubkey","label","rescan"} },
    { "wallet",             "keypoolrefill",                    &keypoolrefill,                 {"newsize"} },
    { "wallet",             "listaddressgroupings",             &listaddressgroupings,          {} },
    { "wallet",             "listlockunspent",                  &listlockunspent,               {} },
    { "wallet",             "listreceivedbyaddress",            &listreceivedbyaddress,         {"minconf","include_empty","include_watchonly","address_filter"} },
    { "wallet",             "listsinceblock",                   &listsinceblock,                {"blockhash","target_confirmations","include_watchonly","include_removed"} },
    { "wallet",             "listtransactions",                 &listtransactions,              {"account|label|dummy","count","skip","include_watchonly"} },
    { "wallet",             "listunspent",                      &listunspent,                   {"minconf","maxconf","addresses","include_unsafe","query_options"} },
    { "wallet",             "listwallets",                      &listwallets,                   {} },
    { "wallet",             "loadwallet",                       &loadwallet,                    {"filename"} },
    { "wallet",             "lockunspent",                      &lockunspent,                   {"unlock","transactions"} },
    { "wallet",             "sendmany",                         &sendmany,                      {"fromaccount|dummy","amounts","minconf","comment","subtractfeefrom","replaceable","conf_target","estimate_mode"} },
    { "wallet",             "sendtoaddress",                    &sendtoaddress,                 {"address","amount","comment","comment_to","subtractfeefromamount","replaceable","conf_target","estimate_mode"} },
    { "wallet",             "settxfee",                         &settxfee,                      {"amount"} },
    { "wallet",             "signmessage",                      &signmessage,                   {"address","message"} },
    { "wallet",             "signrawtransactionwithwallet",     &signrawtransactionwithwallet,  {"hexstring","prevtxs","sighashtype"} },
    { "wallet",             "unloadwallet",                     &unloadwallet,                  {"wallet_name"} },
    { "wallet",             "walletlock",                       &walletlock,                    {} },
    { "wallet",             "walletpassphrasechange",           &walletpassphrasechange,        {"oldpassphrase","newpassphrase"} },
    { "wallet",             "walletpassphrase",                 &walletpassphrase,              {"passphrase","timeout"} },
    { "wallet",             "removeprunedfunds",                &removeprunedfunds,             {"txid"} },
    { "wallet",             "rescanblockchain",                 &rescanblockchain,              {"start_height", "stop_height"} },
    { "wallet",             "sethdseed",                        &sethdseed,                     {"newkeypool","seed"} },

    /** Account functions (deprecated) */
    { "wallet",             "getaccountaddress",                &getaccountaddress,             {"account"} },
    { "wallet",             "getaccount",                       &getaccount,                    {"address"} },
    { "wallet",             "getaddressesbyaccount",            &getaddressesbyaccount,         {"account"} },
    { "wallet",             "getreceivedbyaccount",             &getreceivedbylabel,            {"account","minconf"} },
    { "wallet",             "listaccounts",                     &listaccounts,                  {"minconf","include_watchonly"} },
    { "wallet",             "listreceivedbyaccount",            &listreceivedbylabel,           {"minconf","include_empty","include_watchonly"} },
    { "wallet",             "setaccount",                       &setlabel,                      {"address","account"} },
    { "wallet",             "sendfrom",                         &sendfrom,                      {"fromaccount","toaddress","amount","minconf","comment","comment_to"} },
    { "wallet",             "move",                             &movecmd,                       {"fromaccount","toaccount","amount","minconf","comment"} },

    /** Label functions (to replace non-balance account functions) */
    { "wallet",             "getaddressesbylabel",              &getaddressesbylabel,           {"label"} },
    { "wallet",             "getreceivedbylabel",               &getreceivedbylabel,            {"label","minconf"} },
    { "wallet",             "listlabels",                       &listlabels,                    {"purpose"} },
    { "wallet",             "listreceivedbylabel",              &listreceivedbylabel,           {"minconf","include_empty","include_watchonly"} },
    { "wallet",             "setlabel",                         &setlabel,                      {"address","label"} },

    { "generating",         "generate",                         &generate,                      {"nblocks","maxtries"} },
    { "generating",         "generatetoaddress",                &generatetoaddress,             {"nblocks","address","maxtries"} },
};
// clang-format on

void RegisterWalletRPCCommands(CRPCTable &t)
{
    for (unsigned int vcidx = 0; vcidx < ARRAYLEN(commands); vcidx++)
        t.appendCommand(commands[vcidx].name, &commands[vcidx]);
}<|MERGE_RESOLUTION|>--- conflicted
+++ resolved
@@ -1350,13 +1350,6 @@
             "  \"address\":\"multisigaddress\",    (string) The value of the new multisig address.\n"
             "  \"redeemScript\":\"script\"         (string) The string value of the hex-encoded redemption script.\n"
             "}\n"
-<<<<<<< HEAD
-=======
-            "\nResult (DEPRECATED. To see this result instead, please start unit-e with -deprecatedrpc=addmultisigaddress).\n"
-            "        clients should transition to the new output api.\n"
-            "\"address\"                         (string) A Unit-e address associated with the keys.\n"
-
->>>>>>> 0a01bc10
             "\nExamples:\n"
             "\nAdd a multisig address from 2 addresses\n"
             + HelpExampleCli("addmultisigaddress", "2 \"[\\\"16sSauSf5pF2UkUwvKGq4qjNRzBZYqgEL5\\\",\\\"171sgjn4YtPu27adkKGrdDwzRTxnRkBfKV\\\"]\"") +
@@ -3519,10 +3512,6 @@
                 {"change_type", UniValueType(UniValue::VSTR)},
                 {"includeWatching", UniValueType(UniValue::VBOOL)},
                 {"lockUnspents", UniValueType(UniValue::VBOOL)},
-<<<<<<< HEAD
-=======
-                {"reserveChangeKey", UniValueType(UniValue::VBOOL)}, // DEPRECATED (and ignored), should be removed.
->>>>>>> 0a01bc10
                 {"feeRate", UniValueType()}, // will be checked below
                 {"subtractFeeFromOutputs", UniValueType(UniValue::VARR)},
                 {"replaceable", UniValueType(UniValue::VBOOL)},
