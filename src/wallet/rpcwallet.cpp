// Copyright (c) 2010 Satoshi Nakamoto
<<<<<<< HEAD
// Copyright (c) 2009-2018 The Bitcoin Core developers
=======
// Copyright (c) 2009-2017 The Bitcoin Core developers
>>>>>>> 07428419
// Distributed under the MIT software license, see the accompanying
// file COPYING or http://www.opensource.org/licenses/mit-license.php.

#include <amount.h>
#include <chain.h>
#include <consensus/validation.h>
#include <core_io.h>
#include <esperanza/walletextension.h>
#include <httpserver.h>
<<<<<<< HEAD
#include <validation.h>
#include <key_io.h>
=======
>>>>>>> 07428419
#include <net.h>
#include <outputtype.h>
#include <policy/feerate.h>
#include <policy/fees.h>
#include <policy/policy.h>
#include <policy/rbf.h>
#include <rpc/mining.h>
#include <rpc/rawtransaction.h>
#include <rpc/server.h>
#include <rpc/util.h>
#include <script/sign.h>
#include <shutdown.h>
#include <timedata.h>
#include <util.h>
#include <utilmoneystr.h>
#include <validation.h>
#include <wallet/coincontrol.h>
#include <wallet/feebumper.h>
#include <wallet/rpcwallet.h>
#include <wallet/wallet.h>
#include <wallet/walletdb.h>
#include <wallet/walletutil.h>

#include <stdint.h>

#include <univalue.h>

#include <functional>

static const std::string WALLET_ENDPOINT_BASE = "/wallet/";

bool GetWalletNameFromJSONRPCRequest(const JSONRPCRequest& request, std::string& wallet_name)
{
    if (request.URI.substr(0, WALLET_ENDPOINT_BASE.size()) == WALLET_ENDPOINT_BASE) {
        // wallet endpoint was used
        wallet_name = urlDecode(request.URI.substr(WALLET_ENDPOINT_BASE.size()));
        return true;
    }
    return false;
}

std::shared_ptr<CWallet> GetWalletForJSONRPCRequest(const JSONRPCRequest& request)
{
    std::string wallet_name;
    if (GetWalletNameFromJSONRPCRequest(request, wallet_name)) {
        std::shared_ptr<CWallet> pwallet = GetWallet(wallet_name);
        if (!pwallet) throw JSONRPCError(RPC_WALLET_NOT_FOUND, "Requested wallet does not exist or is not loaded");
        return pwallet;
    }

    std::vector<std::shared_ptr<CWallet>> wallets = GetWallets();
    return wallets.size() == 1 || (request.fHelp && wallets.size() > 0) ? wallets[0] : nullptr;
}

std::string HelpRequiringPassphrase(CWallet * const pwallet)
{
    return pwallet && pwallet->IsCrypted()
        ? "\nRequires wallet passphrase to be set with walletpassphrase call."
        : "";
}

bool EnsureWalletIsAvailable(CWallet * const pwallet, bool avoidException)
{
    if (pwallet) return true;
    if (avoidException) return false;
    if (!HasWallets()) {
        throw JSONRPCError(
            RPC_METHOD_NOT_FOUND, "Method not found (wallet method is disabled because no wallet is loaded)");
    }
    throw JSONRPCError(RPC_WALLET_NOT_SPECIFIED,
        "Wallet file not specified (must request wallet RPC through /wallet/<filename> uri-path).");
}

void EnsureWalletIsUnlocked(CWallet * const pwallet)
{
    if (pwallet->IsLocked()) {
        throw JSONRPCError(RPC_WALLET_UNLOCK_NEEDED, "Error: Please enter the wallet passphrase with walletpassphrase first.");
    }

    if (pwallet->GetWalletExtension().GetEncryptionState() == +esperanza::EncryptionState::UNLOCKED_FOR_STAKING_ONLY) {
        throw JSONRPCError(RPC_WALLET_UNLOCK_NEEDED, "Error: Wallet is unlocked for staking only.");
    }
}

static void WalletTxToJSON(const CWalletTx& wtx, UniValue& entry)
{
    int confirms = wtx.GetDepthInMainChain();
    entry.pushKV("confirmations", confirms);
    if (wtx.IsCoinBase())
        entry.pushKV("generated", true);
    if (confirms > 0)
    {
        entry.pushKV("blockhash", wtx.hashBlock.GetHex());
        entry.pushKV("blockindex", wtx.nIndex);
        entry.pushKV("blocktime", LookupBlockIndex(wtx.hashBlock)->GetBlockTime());
    } else {
        entry.pushKV("trusted", wtx.IsTrusted());
    }
    uint256 hash = wtx.GetHash();
    entry.pushKV("txid", hash.GetHex());
    UniValue conflicts(UniValue::VARR);
    for (const uint256& conflict : wtx.GetConflicts())
        conflicts.push_back(conflict.GetHex());
    entry.pushKV("walletconflicts", conflicts);
    entry.pushKV("time", wtx.GetTxTime());
    entry.pushKV("timereceived", (int64_t)wtx.nTimeReceived);

    // Add opt-in RBF status
    std::string rbfStatus = "no";
    if (confirms <= 0) {
        LOCK(mempool.cs);
        RBFTransactionState rbfState = IsRBFOptIn(*wtx.tx, mempool);
        if (rbfState == RBFTransactionState::UNKNOWN)
            rbfStatus = "unknown";
        else if (rbfState == RBFTransactionState::REPLACEABLE_BIP125)
            rbfStatus = "yes";
    }
    entry.pushKV("bip125-replaceable", rbfStatus);

<<<<<<< HEAD
    for (const std::pair<const std::string, std::string>& item : wtx.mapValue)
        entry.pushKV(item.first, item.second);
=======
    for (const auto &item : wtx.mapValue) {
        entry.push_back(Pair(item.first, item.second));
    }
>>>>>>> 07428419
}

static std::string LabelFromValue(const UniValue& value)
{
    std::string label = value.get_str();
    if (label == "*")
        throw JSONRPCError(RPC_WALLET_INVALID_LABEL_NAME, "Invalid label name");
    return label;
}

static UniValue getnewaddress(const JSONRPCRequest& request)
{
    std::shared_ptr<CWallet> const wallet = GetWalletForJSONRPCRequest(request);
    CWallet* const pwallet = wallet.get();

    if (!EnsureWalletIsAvailable(pwallet, request.fHelp)) {
        return NullUniValue;
    }

    if (request.fHelp || request.params.size() > 2)
        throw std::runtime_error(
<<<<<<< HEAD
            "getnewaddress ( \"label\" \"address_type\" )\n"
            "\nReturns a new Unit-e address for receiving payments.\n"
            "If 'label' is specified, it is added to the address book \n"
            "so payments received with the address will be associated with 'label'.\n"
            "\nArguments:\n"
            "1. \"label\"          (string, optional) The label name for the address to be linked to. If not provided, the default label \"\" is used. It can also be set to the empty string \"\" to represent the default label. The label does not need to exist, it will be created if there is no label by the given name.\n"
=======
            "getnewaddress ( \"account\" \"address_type\" )\n"
            "\nReturns a new Unit-e address for receiving payments.\n"
            "If 'account' is specified (DEPRECATED), it is added to the address book \n"
            "so payments received with the address will be credited to 'account'.\n"
            "\nArguments:\n"
            "1. \"account\"        (string, optional) DEPRECATED. The account name for the address to be linked to. If not provided, the default account \"\" is used. It can also be set to the empty string \"\" to represent the default account. The account does not need to exist, it will be created if there is no account by the given name.\n"
>>>>>>> 07428419
            "2. \"address_type\"   (string, optional) The address type to use. Options are \"legacy\", \"p2sh-segwit\", and \"bech32\". Default is set by -addresstype.\n"
            "\nResult:\n"
            "\"address\"    (string) The new Unit-e address\n"
            "\nExamples:\n"
            + HelpExampleCli("getnewaddress", "")
            + HelpExampleRpc("getnewaddress", "")
        );

    if (pwallet->IsWalletFlagSet(WALLET_FLAG_DISABLE_PRIVATE_KEYS)) {
        throw JSONRPCError(RPC_WALLET_ERROR, "Error: Private keys are disabled for this wallet");
    }

    LOCK2(cs_main, pwallet->cs_wallet);

    // Parse the label first so we don't generate a key if there's an error
    std::string label;
    if (!request.params[0].isNull())
        label = LabelFromValue(request.params[0]);

    OutputType output_type = pwallet->m_default_address_type;
    if (!request.params[1].isNull()) {
        if (!ParseOutputType(request.params[1].get_str(), output_type)) {
            throw JSONRPCError(RPC_INVALID_ADDRESS_OR_KEY, strprintf("Unknown address type '%s'", request.params[1].get_str()));
        }
    }

    OutputType output_type = g_address_type;
    if (!request.params[1].isNull()) {
        output_type = ParseOutputType(request.params[1].get_str(), g_address_type);
        if (output_type == OUTPUT_TYPE_NONE) {
            throw JSONRPCError(RPC_INVALID_ADDRESS_OR_KEY, strprintf("Unknown address type '%s'", request.params[1].get_str()));
        }
    }

    if (!pwallet->IsLocked()) {
        pwallet->TopUpKeyPool();
    }

    // Generate a new key that is added to wallet
    CPubKey newKey;
    if (!pwallet->GetKeyFromPool(newKey)) {
        throw JSONRPCError(RPC_WALLET_KEYPOOL_RAN_OUT, "Error: Keypool ran out, please call keypoolrefill first");
    }
    pwallet->LearnRelatedScripts(newKey, output_type);
    CTxDestination dest = GetDestinationForKey(newKey, output_type);

<<<<<<< HEAD
    pwallet->SetAddressBook(dest, label, "receive");
=======
    pwallet->SetAddressBook(dest, strAccount, "receive");
>>>>>>> 07428419

    return EncodeDestination(dest);
}

<<<<<<< HEAD
CTxDestination GetLabelDestination(CWallet* const pwallet, const std::string& label, bool bForceNew=false)
{
    CTxDestination dest;
    if (!pwallet->GetLabelDestination(dest, label, bForceNew)) {
=======

CTxDestination GetAccountDestination(CWallet* const pwallet, std::string strAccount, bool bForceNew=false)
{
    CTxDestination dest;
    if (!pwallet->GetAccountDestination(dest, strAccount, bForceNew)) {
>>>>>>> 07428419
        throw JSONRPCError(RPC_WALLET_KEYPOOL_RAN_OUT, "Error: Keypool ran out, please call keypoolrefill first");
    }

    return dest;
}

static UniValue getaccountaddress(const JSONRPCRequest& request)
{
    std::shared_ptr<CWallet> const wallet = GetWalletForJSONRPCRequest(request);
    CWallet* const pwallet = wallet.get();

    if (!EnsureWalletIsAvailable(pwallet, request.fHelp)) {
        return NullUniValue;
    }

    if (!IsDeprecatedRPCEnabled("accounts")) {
        if (request.fHelp) {
            throw std::runtime_error("getaccountaddress (Deprecated, will be removed in V0.18. To use this command, start united with -deprecatedrpc=accounts)");
        }
        throw JSONRPCError(RPC_METHOD_DEPRECATED, "getaccountaddress is deprecated and will be removed in V0.18. To use this command, start united with -deprecatedrpc=accounts.");
    }

    if (request.fHelp || request.params.size() != 1)
        throw std::runtime_error(
            "getaccountaddress \"account\"\n"
<<<<<<< HEAD
            "\n\nDEPRECATED. Returns the current Unit-e address for receiving payments to this account.\n"
=======
            "\nDEPRECATED. Returns the current Unit-e address for receiving payments to this account.\n"
>>>>>>> 07428419
            "\nArguments:\n"
            "1. \"account\"       (string, required) The account for the address. It can also be set to the empty string \"\" to represent the default account. The account does not need to exist, it will be created and a new address created  if there is no account by the given name.\n"
            "\nResult:\n"
            "\"address\"          (string) The account Unit-e address\n"
            "\nExamples:\n"
            + HelpExampleCli("getaccountaddress", "")
            + HelpExampleCli("getaccountaddress", "\"\"")
            + HelpExampleCli("getaccountaddress", "\"myaccount\"")
            + HelpExampleRpc("getaccountaddress", "\"myaccount\"")
        );

    LOCK2(cs_main, pwallet->cs_wallet);

    // Parse the account first so we don't generate a key if there's an error
    std::string account = LabelFromValue(request.params[0]);

    UniValue ret(UniValue::VSTR);

<<<<<<< HEAD
    ret = EncodeDestination(GetLabelDestination(pwallet, account));
=======
    ret = EncodeDestination(GetAccountDestination(pwallet, strAccount));
>>>>>>> 07428419
    return ret;
}


static UniValue getrawchangeaddress(const JSONRPCRequest& request)
{
    std::shared_ptr<CWallet> const wallet = GetWalletForJSONRPCRequest(request);
    CWallet* const pwallet = wallet.get();

    if (!EnsureWalletIsAvailable(pwallet, request.fHelp)) {
        return NullUniValue;
    }

    if (request.fHelp || request.params.size() > 1)
        throw std::runtime_error(
            "getrawchangeaddress ( \"address_type\" )\n"
            "\nReturns a new Unit-e address, for receiving change.\n"
            "This is for use with raw transactions, NOT normal use.\n"
            "\nArguments:\n"
            "1. \"address_type\"           (string, optional) The address type to use. Options are \"legacy\", \"p2sh-segwit\", and \"bech32\". Default is set by -changetype.\n"
            "\nResult:\n"
            "\"address\"    (string) The address\n"
            "\nExamples:\n"
            + HelpExampleCli("getrawchangeaddress", "")
            + HelpExampleRpc("getrawchangeaddress", "")
       );

    if (pwallet->IsWalletFlagSet(WALLET_FLAG_DISABLE_PRIVATE_KEYS)) {
        throw JSONRPCError(RPC_WALLET_ERROR, "Error: Private keys are disabled for this wallet");
    }

    LOCK2(cs_main, pwallet->cs_wallet);

    if (!pwallet->IsLocked()) {
        pwallet->TopUpKeyPool();
    }

<<<<<<< HEAD
    OutputType output_type = pwallet->m_default_change_type != OutputType::CHANGE_AUTO ? pwallet->m_default_change_type : pwallet->m_default_address_type;
    if (!request.params[0].isNull()) {
        if (!ParseOutputType(request.params[0].get_str(), output_type)) {
=======
    OutputType output_type = g_change_type != OUTPUT_TYPE_NONE ? g_change_type : g_address_type;
    if (!request.params[0].isNull()) {
        output_type = ParseOutputType(request.params[0].get_str(), output_type);
        if (output_type == OUTPUT_TYPE_NONE) {
>>>>>>> 07428419
            throw JSONRPCError(RPC_INVALID_ADDRESS_OR_KEY, strprintf("Unknown address type '%s'", request.params[0].get_str()));
        }
    }

    CReserveKey reservekey(pwallet);
    CPubKey vchPubKey;
    if (!reservekey.GetReservedKey(vchPubKey, true))
        throw JSONRPCError(RPC_WALLET_KEYPOOL_RAN_OUT, "Error: Keypool ran out, please call keypoolrefill first");

    reservekey.KeepKey();

    pwallet->LearnRelatedScripts(vchPubKey, output_type);
    CTxDestination dest = GetDestinationForKey(vchPubKey, output_type);

    return EncodeDestination(dest);
}


static UniValue setlabel(const JSONRPCRequest& request)
{
    std::shared_ptr<CWallet> const wallet = GetWalletForJSONRPCRequest(request);
    CWallet* const pwallet = wallet.get();

    if (!EnsureWalletIsAvailable(pwallet, request.fHelp)) {
        return NullUniValue;
    }

    if (!IsDeprecatedRPCEnabled("accounts") && request.strMethod == "setaccount") {
        if (request.fHelp) {
            throw std::runtime_error("setaccount (Deprecated, will be removed in V0.18. To use this command, start united with -deprecatedrpc=accounts)");
        }
        throw JSONRPCError(RPC_METHOD_DEPRECATED, "setaccount is deprecated and will be removed in V0.18. To use this command, start united with -deprecatedrpc=accounts.");
    }

    if (request.fHelp || request.params.size() != 2)
        throw std::runtime_error(
            "setlabel \"address\" \"label\"\n"
            "\nSets the label associated with the given address.\n"
            "\nArguments:\n"
<<<<<<< HEAD
            "1. \"address\"         (string, required) The Unit-e address to be associated with a label.\n"
            "2. \"label\"           (string, required) The label to assign to the address.\n"
=======
            "1. \"address\"         (string, required) The Unit-e address to be associated with an account.\n"
            "2. \"account\"         (string, required) The account to assign the address to.\n"
>>>>>>> 07428419
            "\nExamples:\n"
            + HelpExampleCli("setlabel", "\"1D1ZrZNe3JUo7ZycKEYQQiQAWd9y54F4XX\" \"tabby\"")
            + HelpExampleRpc("setlabel", "\"1D1ZrZNe3JUo7ZycKEYQQiQAWd9y54F4XX\", \"tabby\"")
        );

    LOCK2(cs_main, pwallet->cs_wallet);

    CTxDestination dest = DecodeDestination(request.params[0].get_str());
    if (!IsValidDestination(dest)) {
        throw JSONRPCError(RPC_INVALID_ADDRESS_OR_KEY, "Invalid Unit-e address");
    }

    std::string old_label = pwallet->mapAddressBook[dest].name;
    std::string label = LabelFromValue(request.params[1]);

    if (IsMine(*pwallet, dest)) {
<<<<<<< HEAD
        pwallet->SetAddressBook(dest, label, "receive");
        if (request.strMethod == "setaccount" && old_label != label && dest == GetLabelDestination(pwallet, old_label)) {
            // for setaccount, call GetLabelDestination so a new receive address is created for the old account
            GetLabelDestination(pwallet, old_label, true);
        }
    } else {
        pwallet->SetAddressBook(dest, label, "send");
    }

    // Detect when there are no addresses using this label.
    // If so, delete the account record for it. Labels, unlike addresses, can be deleted,
    // and if we wouldn't do this, the record would stick around forever.
    bool found_address = false;
    for (const std::pair<const CTxDestination, CAddressBookData>& item : pwallet->mapAddressBook) {
        if (item.second.name == label) {
            found_address = true;
            break;
=======
        // Detect when changing the account of an address that is the 'unused current key' of another account:
        if (pwallet->mapAddressBook.count(dest)) {
            std::string strOldAccount = pwallet->mapAddressBook[dest].name;
            if (dest == GetAccountDestination(pwallet, strOldAccount)) {
                GetAccountDestination(pwallet, strOldAccount, true);
            }
>>>>>>> 07428419
        }
    }
    if (!found_address) {
        pwallet->DeleteLabel(old_label);
    }

    return NullUniValue;
}


static UniValue getaccount(const JSONRPCRequest& request)
{
    std::shared_ptr<CWallet> const wallet = GetWalletForJSONRPCRequest(request);
    CWallet* const pwallet = wallet.get();

    if (!EnsureWalletIsAvailable(pwallet, request.fHelp)) {
        return NullUniValue;
    }

    if (!IsDeprecatedRPCEnabled("accounts")) {
        if (request.fHelp) {
            throw std::runtime_error("getaccount (Deprecated, will be removed in V0.18. To use this command, start united with -deprecatedrpc=accounts)");
        }
        throw JSONRPCError(RPC_METHOD_DEPRECATED, "getaccount is deprecated and will be removed in V0.18. To use this command, start united with -deprecatedrpc=accounts.");
    }

    if (request.fHelp || request.params.size() != 1)
        throw std::runtime_error(
            "getaccount \"address\"\n"
            "\nDEPRECATED. Returns the account associated with the given address.\n"
            "\nArguments:\n"
            "1. \"address\"         (string, required) The Unit-e address for account lookup.\n"
            "\nResult:\n"
            "\"accountname\"        (string) the account address\n"
            "\nExamples:\n"
            + HelpExampleCli("getaccount", "\"1D1ZrZNe3JUo7ZycKEYQQiQAWd9y54F4XX\"")
            + HelpExampleRpc("getaccount", "\"1D1ZrZNe3JUo7ZycKEYQQiQAWd9y54F4XX\"")
        );

    LOCK2(cs_main, pwallet->cs_wallet);

    CTxDestination dest = DecodeDestination(request.params[0].get_str());
    if (!IsValidDestination(dest)) {
        throw JSONRPCError(RPC_INVALID_ADDRESS_OR_KEY, "Invalid Unit-e address");
    }

    std::string strAccount;
    std::map<CTxDestination, CAddressBookData>::iterator mi = pwallet->mapAddressBook.find(dest);
    if (mi != pwallet->mapAddressBook.end() && !(*mi).second.name.empty()) {
        strAccount = (*mi).second.name;
    }
    return strAccount;
}


static UniValue getaddressesbyaccount(const JSONRPCRequest& request)
{
    std::shared_ptr<CWallet> const wallet = GetWalletForJSONRPCRequest(request);
    CWallet* const pwallet = wallet.get();

    if (!EnsureWalletIsAvailable(pwallet, request.fHelp)) {
        return NullUniValue;
    }

    if (!IsDeprecatedRPCEnabled("accounts")) {
        if (request.fHelp) {
            throw std::runtime_error("getaddressbyaccount (Deprecated, will be removed in V0.18. To use this command, start united with -deprecatedrpc=accounts)");
        }
        throw JSONRPCError(RPC_METHOD_DEPRECATED, "getaddressesbyaccount is deprecated and will be removed in V0.18. To use this command, start united with -deprecatedrpc=accounts.");
    }

    if (request.fHelp || request.params.size() != 1)
        throw std::runtime_error(
            "getaddressesbyaccount \"account\"\n"
            "\nDEPRECATED. Returns the list of addresses for the given account.\n"
            "\nArguments:\n"
            "1. \"account\"        (string, required) The account name.\n"
            "\nResult:\n"
            "[                     (json array of string)\n"
            "  \"address\"         (string) a Unit-e address associated with the given account\n"
            "  ,...\n"
            "]\n"
            "\nExamples:\n"
            + HelpExampleCli("getaddressesbyaccount", "\"tabby\"")
            + HelpExampleRpc("getaddressesbyaccount", "\"tabby\"")
        );

    LOCK2(cs_main, pwallet->cs_wallet);

    std::string strAccount = LabelFromValue(request.params[0]);

    // Find all addresses that have the given account
    UniValue ret(UniValue::VARR);
    for (const std::pair<const CTxDestination, CAddressBookData>& item : pwallet->mapAddressBook) {
        const CTxDestination& dest = item.first;
        const std::string& strName = item.second.name;
        if (strName == strAccount) {
            ret.push_back(EncodeDestination(dest));
        }
    }
    return ret;
}

static CTransactionRef SendMoney(CWallet * const pwallet, const CTxDestination &address, CAmount nValue, bool fSubtractFeeFromAmount, const CCoinControl& coin_control, mapValue_t mapValue, std::string fromAccount)
{
    CAmount curBalance = pwallet->GetBalance();

    // Check amount
    if (nValue <= 0)
        throw JSONRPCError(RPC_INVALID_PARAMETER, "Invalid amount");

    if (nValue > curBalance)
        throw JSONRPCError(RPC_WALLET_INSUFFICIENT_FUNDS, "Insufficient funds");

    if (pwallet->GetBroadcastTransactions() && !g_connman) {
        throw JSONRPCError(RPC_CLIENT_P2P_DISABLED, "Error: Peer-to-peer functionality missing or disabled");
    }

    // Parse Unit-e address
    CScript scriptPubKey = GetScriptForDestination(address);

    // Create and send the transaction
    CReserveKey reservekey(pwallet);
    CAmount nFeeRequired;
    std::string strError;
    std::vector<CRecipient> vecSend;
    int nChangePosRet = -1;
    CRecipient recipient = {scriptPubKey, nValue, fSubtractFeeFromAmount};
    vecSend.push_back(recipient);
    CTransactionRef tx;
    if (!pwallet->CreateTransaction(vecSend, tx, reservekey, nFeeRequired, nChangePosRet, strError, coin_control)) {
        if (!fSubtractFeeFromAmount && nValue + nFeeRequired > curBalance)
            strError = strprintf("Error: This transaction requires a transaction fee of at least %s", FormatMoney(nFeeRequired));
        throw JSONRPCError(RPC_WALLET_ERROR, strError);
    }
    CValidationState state;
    if (!pwallet->CommitTransaction(tx, std::move(mapValue), {} /* orderForm */, std::move(fromAccount), reservekey, g_connman.get(), state)) {
        strError = strprintf("Error: The transaction was rejected! Reason given: %s", FormatStateMessage(state));
        throw JSONRPCError(RPC_WALLET_ERROR, strError);
    }
    return tx;
}

static UniValue sendtoaddress(const JSONRPCRequest& request)
{
    std::shared_ptr<CWallet> const wallet = GetWalletForJSONRPCRequest(request);
    CWallet* const pwallet = wallet.get();

    if (!EnsureWalletIsAvailable(pwallet, request.fHelp)) {
        return NullUniValue;
    }

    if (request.fHelp || request.params.size() < 2 || request.params.size() > 8)
        throw std::runtime_error(
            "sendtoaddress \"address\" amount ( \"comment\" \"comment_to\" subtractfeefromamount replaceable conf_target \"estimate_mode\")\n"
            "\nSend an amount to a given address.\n"
            + HelpRequiringPassphrase(pwallet) +
            "\nArguments:\n"
            "1. \"address\"            (string, required) The Unit-e address to send to.\n"
            "2. \"amount\"             (numeric or string, required) The amount in " + CURRENCY_UNIT + " to send. eg 0.1\n"
            "3. \"comment\"            (string, optional) A comment used to store what the transaction is for. \n"
            "                             This is not part of the transaction, just kept in your wallet.\n"
            "4. \"comment_to\"         (string, optional) A comment to store the name of the person or organization \n"
            "                             to which you're sending the transaction. This is not part of the \n"
            "                             transaction, just kept in your wallet.\n"
            "5. subtractfeefromamount  (boolean, optional, default=false) The fee will be deducted from the amount being sent.\n"
            "                             The recipient will receive less unites than you enter in the amount field.\n"
            "6. replaceable            (boolean, optional) Allow this transaction to be replaced by a transaction with higher fees via BIP 125\n"
            "7. conf_target            (numeric, optional) Confirmation target (in blocks)\n"
            "8. \"estimate_mode\"      (string, optional, default=UNSET) The fee estimate mode, must be one of:\n"
            "       \"UNSET\"\n"
            "       \"ECONOMICAL\"\n"
            "       \"CONSERVATIVE\"\n"
            "\nResult:\n"
            "\"txid\"                  (string) The transaction id.\n"
            "\nExamples:\n"
            + HelpExampleCli("sendtoaddress", "\"1M72Sfpbz1BPpXFHz9m3CdqATR44Jvaydd\" 0.1")
            + HelpExampleCli("sendtoaddress", "\"1M72Sfpbz1BPpXFHz9m3CdqATR44Jvaydd\" 0.1 \"donation\" \"seans outpost\"")
            + HelpExampleCli("sendtoaddress", "\"1M72Sfpbz1BPpXFHz9m3CdqATR44Jvaydd\" 0.1 \"\" \"\" true")
            + HelpExampleRpc("sendtoaddress", "\"1M72Sfpbz1BPpXFHz9m3CdqATR44Jvaydd\", 0.1, \"donation\", \"seans outpost\"")
        );

    // Make sure the results are valid at least up to the most recent block
    // the user could have gotten from another RPC command prior to now
    pwallet->BlockUntilSyncedToCurrentChain();

    LOCK2(cs_main, pwallet->cs_wallet);

    CTxDestination dest = DecodeDestination(request.params[0].get_str());
    if (!IsValidDestination(dest)) {
        throw JSONRPCError(RPC_INVALID_ADDRESS_OR_KEY, "Invalid address");
    }

    // Amount
    CAmount nAmount = AmountFromValue(request.params[1]);
    if (nAmount <= 0)
        throw JSONRPCError(RPC_TYPE_ERROR, "Invalid amount for send");

    // Wallet comments
    mapValue_t mapValue;
    if (!request.params[2].isNull() && !request.params[2].get_str().empty())
        mapValue["comment"] = request.params[2].get_str();
    if (!request.params[3].isNull() && !request.params[3].get_str().empty())
        mapValue["to"] = request.params[3].get_str();

    bool fSubtractFeeFromAmount = false;
    if (!request.params[4].isNull()) {
        fSubtractFeeFromAmount = request.params[4].get_bool();
    }

    CCoinControl coin_control;
    if (!request.params[5].isNull()) {
        coin_control.m_signal_bip125_rbf = request.params[5].get_bool();
    }

    if (!request.params[6].isNull()) {
        coin_control.m_confirm_target = ParseConfirmTarget(request.params[6]);
    }

    if (!request.params[7].isNull()) {
        if (!FeeModeFromString(request.params[7].get_str(), coin_control.m_fee_mode)) {
            throw JSONRPCError(RPC_INVALID_PARAMETER, "Invalid estimate_mode parameter");
        }
    }


    EnsureWalletIsUnlocked(pwallet);

    CTransactionRef tx = SendMoney(pwallet, dest, nAmount, fSubtractFeeFromAmount, coin_control, std::move(mapValue), {} /* fromAccount */);
    return tx->GetHash().GetHex();
}

static UniValue listaddressgroupings(const JSONRPCRequest& request)
{
    std::shared_ptr<CWallet> const wallet = GetWalletForJSONRPCRequest(request);
    CWallet* const pwallet = wallet.get();

    if (!EnsureWalletIsAvailable(pwallet, request.fHelp)) {
        return NullUniValue;
    }

    if (request.fHelp || request.params.size() != 0)
        throw std::runtime_error(
            "listaddressgroupings\n"
            "\nLists groups of addresses which have had their common ownership\n"
            "made public by common use as inputs or as the resulting change\n"
            "in past transactions\n"
            "\nResult:\n"
            "[\n"
            "  [\n"
            "    [\n"
            "      \"address\",            (string) The Unit-e address\n"
            "      amount,                 (numeric) The amount in " + CURRENCY_UNIT + "\n"
            "      \"label\"               (string, optional) The label\n"
            "    ]\n"
            "    ,...\n"
            "  ]\n"
            "  ,...\n"
            "]\n"
            "\nExamples:\n"
            + HelpExampleCli("listaddressgroupings", "")
            + HelpExampleRpc("listaddressgroupings", "")
        );

    // Make sure the results are valid at least up to the most recent block
    // the user could have gotten from another RPC command prior to now
    pwallet->BlockUntilSyncedToCurrentChain();

    LOCK2(cs_main, pwallet->cs_wallet);

    UniValue jsonGroupings(UniValue::VARR);
    std::map<CTxDestination, CAmount> balances = pwallet->GetAddressBalances();
    for (const std::set<CTxDestination>& grouping : pwallet->GetAddressGroupings()) {
        UniValue jsonGrouping(UniValue::VARR);
        for (const CTxDestination& address : grouping)
        {
            UniValue addressInfo(UniValue::VARR);
            addressInfo.push_back(EncodeDestination(address));
            addressInfo.push_back(ValueFromAmount(balances[address]));
            {
                if (pwallet->mapAddressBook.find(address) != pwallet->mapAddressBook.end()) {
                    addressInfo.push_back(pwallet->mapAddressBook.find(address)->second.name);
                }
            }
            jsonGrouping.push_back(addressInfo);
        }
        jsonGroupings.push_back(jsonGrouping);
    }
    return jsonGroupings;
}

static UniValue signmessage(const JSONRPCRequest& request)
{
    std::shared_ptr<CWallet> const wallet = GetWalletForJSONRPCRequest(request);
    CWallet* const pwallet = wallet.get();

    if (!EnsureWalletIsAvailable(pwallet, request.fHelp)) {
        return NullUniValue;
    }

    if (request.fHelp || request.params.size() != 2)
        throw std::runtime_error(
            "signmessage \"address\" \"message\"\n"
            "\nSign a message with the private key of an address"
            + HelpRequiringPassphrase(pwallet) + "\n"
            "\nArguments:\n"
            "1. \"address\"         (string, required) The Unit-e address to use for the private key.\n"
            "2. \"message\"         (string, required) The message to create a signature of.\n"
            "\nResult:\n"
            "\"signature\"          (string) The signature of the message encoded in base 64\n"
            "\nExamples:\n"
            "\nUnlock the wallet for 30 seconds\n"
            + HelpExampleCli("walletpassphrase", "\"mypassphrase\" 30") +
            "\nCreate the signature\n"
            + HelpExampleCli("signmessage", "\"1D1ZrZNe3JUo7ZycKEYQQiQAWd9y54F4XX\" \"my message\"") +
            "\nVerify the signature\n"
            + HelpExampleCli("verifymessage", "\"1D1ZrZNe3JUo7ZycKEYQQiQAWd9y54F4XX\" \"signature\" \"my message\"") +
            "\nAs json rpc\n"
            + HelpExampleRpc("signmessage", "\"1D1ZrZNe3JUo7ZycKEYQQiQAWd9y54F4XX\", \"my message\"")
        );

    LOCK2(cs_main, pwallet->cs_wallet);

    EnsureWalletIsUnlocked(pwallet);

    std::string strAddress = request.params[0].get_str();
    std::string strMessage = request.params[1].get_str();

    CTxDestination dest = DecodeDestination(strAddress);
    if (!IsValidDestination(dest)) {
        throw JSONRPCError(RPC_TYPE_ERROR, "Invalid address");
    }

    const CKeyID *keyID = boost::get<CKeyID>(&dest);
    if (!keyID) {
        throw JSONRPCError(RPC_TYPE_ERROR, "Address does not refer to key");
    }

    CKey key;
    if (!pwallet->GetKey(*keyID, key)) {
        throw JSONRPCError(RPC_WALLET_ERROR, "Private key not available");
    }

    CHashWriter ss(SER_GETHASH, 0);
    ss << strMessageMagic;
    ss << strMessage;

    std::vector<unsigned char> vchSig;
    if (!key.SignCompact(ss.GetHash(), vchSig))
        throw JSONRPCError(RPC_INVALID_ADDRESS_OR_KEY, "Sign failed");

    return EncodeBase64(vchSig.data(), vchSig.size());
}

static UniValue getreceivedbyaddress(const JSONRPCRequest& request)
{
    std::shared_ptr<CWallet> const wallet = GetWalletForJSONRPCRequest(request);
    CWallet* const pwallet = wallet.get();

    if (!EnsureWalletIsAvailable(pwallet, request.fHelp)) {
        return NullUniValue;
    }

    if (request.fHelp || request.params.size() < 1 || request.params.size() > 2)
        throw std::runtime_error(
            "getreceivedbyaddress \"address\" ( minconf )\n"
            "\nReturns the total amount received by the given address in transactions with at least minconf confirmations.\n"
            "\nArguments:\n"
            "1. \"address\"         (string, required) The Unit-e address for transactions.\n"
            "2. minconf             (numeric, optional, default=1) Only include transactions confirmed at least this many times.\n"
            "\nResult:\n"
            "amount   (numeric) The total amount in " + CURRENCY_UNIT + " received at this address.\n"
            "\nExamples:\n"
            "\nThe amount from transactions with at least 1 confirmation\n"
            + HelpExampleCli("getreceivedbyaddress", "\"1D1ZrZNe3JUo7ZycKEYQQiQAWd9y54F4XX\"") +
            "\nThe amount including unconfirmed transactions, zero confirmations\n"
            + HelpExampleCli("getreceivedbyaddress", "\"1D1ZrZNe3JUo7ZycKEYQQiQAWd9y54F4XX\" 0") +
            "\nThe amount with at least 6 confirmations\n"
            + HelpExampleCli("getreceivedbyaddress", "\"1D1ZrZNe3JUo7ZycKEYQQiQAWd9y54F4XX\" 6") +
            "\nAs a json rpc call\n"
            + HelpExampleRpc("getreceivedbyaddress", "\"1D1ZrZNe3JUo7ZycKEYQQiQAWd9y54F4XX\", 6")
       );

    // Make sure the results are valid at least up to the most recent block
    // the user could have gotten from another RPC command prior to now
    pwallet->BlockUntilSyncedToCurrentChain();

    LOCK2(cs_main, pwallet->cs_wallet);

    // Unit-e address
    CTxDestination dest = DecodeDestination(request.params[0].get_str());
    if (!IsValidDestination(dest)) {
        throw JSONRPCError(RPC_INVALID_ADDRESS_OR_KEY, "Invalid Unit-e address");
    }
    CScript scriptPubKey = GetScriptForDestination(dest);
    if (!IsMine(*pwallet, scriptPubKey)) {
        throw JSONRPCError(RPC_WALLET_ERROR, "Address not found in wallet");
    }

    // Minimum confirmations
    int nMinDepth = 1;
    if (!request.params[1].isNull())
        nMinDepth = request.params[1].get_int();

    // Tally
    CAmount nAmount = 0;
    for (const std::pair<const uint256, CWalletTx>& pairWtx : pwallet->mapWallet) {
        const CWalletTx& wtx = pairWtx.second;
        if (wtx.IsCoinBase() || !CheckFinalTx(*wtx.tx))
            continue;

        for (const CTxOut& txout : wtx.tx->vout)
            if (txout.scriptPubKey == scriptPubKey)
                if (wtx.GetDepthInMainChain() >= nMinDepth)
                    nAmount += txout.nValue;
    }

    return  ValueFromAmount(nAmount);
}


static UniValue getreceivedbylabel(const JSONRPCRequest& request)
{
    std::shared_ptr<CWallet> const wallet = GetWalletForJSONRPCRequest(request);
    CWallet* const pwallet = wallet.get();

    if (!EnsureWalletIsAvailable(pwallet, request.fHelp)) {
        return NullUniValue;
    }

    if (!IsDeprecatedRPCEnabled("accounts") && request.strMethod == "getreceivedbyaccount") {
        if (request.fHelp) {
            throw std::runtime_error("getreceivedbyaccount (Deprecated, will be removed in V0.18. To use this command, start united with -deprecatedrpc=accounts)");
        }
        throw JSONRPCError(RPC_METHOD_DEPRECATED, "getreceivedbyaccount is deprecated and will be removed in V0.18. To use this command, start united with -deprecatedrpc=accounts.");
    }

    if (request.fHelp || request.params.size() < 1 || request.params.size() > 2)
        throw std::runtime_error(
            "getreceivedbylabel \"label\" ( minconf )\n"
            "\nReturns the total amount received by addresses with <label> in transactions with at least [minconf] confirmations.\n"
            "\nArguments:\n"
            "1. \"label\"        (string, required) The selected label, may be the default label using \"\".\n"
            "2. minconf          (numeric, optional, default=1) Only include transactions confirmed at least this many times.\n"
            "\nResult:\n"
            "amount              (numeric) The total amount in " + CURRENCY_UNIT + " received for this label.\n"
            "\nExamples:\n"
            "\nAmount received by the default label with at least 1 confirmation\n"
            + HelpExampleCli("getreceivedbylabel", "\"\"") +
            "\nAmount received at the tabby label including unconfirmed amounts with zero confirmations\n"
            + HelpExampleCli("getreceivedbylabel", "\"tabby\" 0") +
            "\nThe amount with at least 6 confirmations\n"
            + HelpExampleCli("getreceivedbylabel", "\"tabby\" 6") +
            "\nAs a json rpc call\n"
            + HelpExampleRpc("getreceivedbylabel", "\"tabby\", 6")
        );

    // Make sure the results are valid at least up to the most recent block
    // the user could have gotten from another RPC command prior to now
    pwallet->BlockUntilSyncedToCurrentChain();

    LOCK2(cs_main, pwallet->cs_wallet);

    // Minimum confirmations
    int nMinDepth = 1;
    if (!request.params[1].isNull())
        nMinDepth = request.params[1].get_int();

    // Get the set of pub keys assigned to label
    std::string label = LabelFromValue(request.params[0]);
    std::set<CTxDestination> setAddress = pwallet->GetLabelAddresses(label);

    // Tally
    CAmount nAmount = 0;
    for (const std::pair<const uint256, CWalletTx>& pairWtx : pwallet->mapWallet) {
        const CWalletTx& wtx = pairWtx.second;
        if (wtx.IsCoinBase() || !CheckFinalTx(*wtx.tx))
            continue;

        for (const CTxOut& txout : wtx.tx->vout)
        {
            CTxDestination address;
            if (ExtractDestination(txout.scriptPubKey, address) && IsMine(*pwallet, address) && setAddress.count(address)) {
                if (wtx.GetDepthInMainChain() >= nMinDepth)
                    nAmount += txout.nValue;
            }
        }
    }

    return ValueFromAmount(nAmount);
}


static UniValue getbalance(const JSONRPCRequest& request)
{
    std::shared_ptr<CWallet> const wallet = GetWalletForJSONRPCRequest(request);
    CWallet* const pwallet = wallet.get();

    if (!EnsureWalletIsAvailable(pwallet, request.fHelp)) {
        return NullUniValue;
    }

    if (request.fHelp || (request.params.size() > 3 ))
        throw std::runtime_error(
           (IsDeprecatedRPCEnabled("accounts") ? std::string(
            "getbalance ( \"account\" minconf include_watchonly )\n"
            "\nIf account is not specified, returns the server's total available balance.\n"
            "The available balance is what the wallet considers currently spendable, and is\n"
            "thus affected by options which limit spendability such as -spendzeroconfchange.\n"
            "If account is specified (DEPRECATED), returns the balance in the account.\n"
            "Note that the account \"\" is not the same as leaving the parameter out.\n"
            "The server total may be different to the balance in the default \"\" account.\n"
            "\nArguments:\n"
            "1. \"account\"         (string, optional) DEPRECATED. This argument will be removed in V0.18. \n"
            "                     To use this deprecated argument, start united with -deprecatedrpc=accounts. The account string may be given as a\n"
            "                     specific account name to find the balance associated with wallet keys in\n"
            "                     a named account, or as the empty string (\"\") to find the balance\n"
            "                     associated with wallet keys not in any named account, or as \"*\" to find\n"
            "                     the balance associated with all wallet keys regardless of account.\n"
            "                     When this option is specified, it calculates the balance in a different\n"
            "                     way than when it is not specified, and which can count spends twice when\n"
            "                     there are conflicting pending transactions (such as those created by\n"
            "                     the bumpfee command), temporarily resulting in low or even negative\n"
            "                     balances. In general, account balance calculation is not considered\n"
            "                     reliable and has resulted in confusing outcomes, so it is recommended to\n"
            "                     avoid passing this argument.\n"
            "2. minconf           (numeric, optional) Only include transactions confirmed at least this many times. \n"
            "                     The default is 1 if an account is provided or 0 if no account is provided\n")
            : std::string(
            "getbalance ( \"(dummy)\" minconf include_watchonly )\n"
            "\nReturns the total available balance.\n"
            "The available balance is what the wallet considers currently spendable, and is\n"
            "thus affected by options which limit spendability such as -spendzeroconfchange.\n"
            "\nArguments:\n"
            "1. (dummy)           (string, optional) Remains for backward compatibility. Must be excluded or set to \"*\".\n"
            "2. minconf           (numeric, optional, default=0) Only include transactions confirmed at least this many times.\n")) +
            "3. include_watchonly (bool, optional, default=false) Also include balance in watch-only addresses (see 'importaddress')\n"
            "\nResult:\n"
            "amount              (numeric) The total amount in " + CURRENCY_UNIT + " received for this account.\n"
            "\nExamples:\n"
            "\nThe total amount in the wallet with 1 or more confirmations\n"
            + HelpExampleCli("getbalance", "") +
            "\nThe total amount in the wallet at least 6 blocks confirmed\n"
            + HelpExampleCli("getbalance", "\"*\" 6") +
            "\nAs a json rpc call\n"
            + HelpExampleRpc("getbalance", "\"*\", 6")
        );

    // Make sure the results are valid at least up to the most recent block
    // the user could have gotten from another RPC command prior to now
    pwallet->BlockUntilSyncedToCurrentChain();

    LOCK2(cs_main, pwallet->cs_wallet);

    const UniValue& account_value = request.params[0];

    int min_depth = 0;
    if (IsDeprecatedRPCEnabled("accounts") && !account_value.isNull()) {
        // Default min_depth to 1 when an account is provided.
        min_depth = 1;
    }
    if (!request.params[1].isNull()) {
        min_depth = request.params[1].get_int();
    }

    isminefilter filter = ISMINE_SPENDABLE;
    if (!request.params[2].isNull() && request.params[2].get_bool()) {
        filter = filter | ISMINE_WATCH_ONLY;
    }

    if (!account_value.isNull()) {

        const std::string& account_param = account_value.get_str();
        const std::string* account = account_param != "*" ? &account_param : nullptr;

        if (!IsDeprecatedRPCEnabled("accounts") && account_param != "*") {
            throw JSONRPCError(RPC_METHOD_DEPRECATED, "dummy first argument must be excluded or set to \"*\".");
        } else if (IsDeprecatedRPCEnabled("accounts")) {
            return ValueFromAmount(pwallet->GetLegacyBalance(filter, min_depth, account));
        }
    }

    return ValueFromAmount(pwallet->GetBalance(filter, min_depth));
}

static UniValue getunconfirmedbalance(const JSONRPCRequest &request)
{
    std::shared_ptr<CWallet> const wallet = GetWalletForJSONRPCRequest(request);
    CWallet* const pwallet = wallet.get();

    if (!EnsureWalletIsAvailable(pwallet, request.fHelp)) {
        return NullUniValue;
    }

    if (request.fHelp || request.params.size() > 0)
        throw std::runtime_error(
                "getunconfirmedbalance\n"
                "Returns the server's total unconfirmed balance\n");

    // Make sure the results are valid at least up to the most recent block
    // the user could have gotten from another RPC command prior to now
    pwallet->BlockUntilSyncedToCurrentChain();

    LOCK2(cs_main, pwallet->cs_wallet);

    return ValueFromAmount(pwallet->GetUnconfirmedBalance());
}


static UniValue movecmd(const JSONRPCRequest& request)
{
    std::shared_ptr<CWallet> const wallet = GetWalletForJSONRPCRequest(request);
    CWallet* const pwallet = wallet.get();

    if (!EnsureWalletIsAvailable(pwallet, request.fHelp)) {
        return NullUniValue;
    }

    if (!IsDeprecatedRPCEnabled("accounts")) {
        if (request.fHelp) {
            throw std::runtime_error("move (Deprecated, will be removed in V0.18. To use this command, start united with -deprecatedrpc=accounts)");
        }
        throw JSONRPCError(RPC_METHOD_DEPRECATED, "move is deprecated and will be removed in V0.18. To use this command, start united with -deprecatedrpc=accounts.");
    }

    if (request.fHelp || request.params.size() < 3 || request.params.size() > 5)
        throw std::runtime_error(
            "move \"fromaccount\" \"toaccount\" amount ( minconf \"comment\" )\n"
            "\nDEPRECATED. Move a specified amount from one account in your wallet to another.\n"
            "\nArguments:\n"
            "1. \"fromaccount\"   (string, required) The name of the account to move funds from. May be the default account using \"\".\n"
            "2. \"toaccount\"     (string, required) The name of the account to move funds to. May be the default account using \"\".\n"
            "3. amount            (numeric) Quantity of " + CURRENCY_UNIT + " to move between accounts.\n"
            "4. (dummy)           (numeric, optional) Ignored. Remains for backward compatibility.\n"
            "5. \"comment\"       (string, optional) An optional comment, stored in the wallet only.\n"
            "\nResult:\n"
            "true|false           (boolean) true if successful.\n"
            "\nExamples:\n"
            "\nMove 0.01 " + CURRENCY_UNIT + " from the default account to the account named tabby\n"
            + HelpExampleCli("move", "\"\" \"tabby\" 0.01") +
            "\nMove 0.01 " + CURRENCY_UNIT + " timotei to akiko with a comment and funds have 6 confirmations\n"
            + HelpExampleCli("move", "\"timotei\" \"akiko\" 0.01 6 \"happy birthday!\"") +
            "\nAs a json rpc call\n"
            + HelpExampleRpc("move", "\"timotei\", \"akiko\", 0.01, 6, \"happy birthday!\"")
        );

    LOCK2(cs_main, pwallet->cs_wallet);

    std::string strFrom = LabelFromValue(request.params[0]);
    std::string strTo = LabelFromValue(request.params[1]);
    CAmount nAmount = AmountFromValue(request.params[2]);
    if (nAmount <= 0)
        throw JSONRPCError(RPC_TYPE_ERROR, "Invalid amount for send");
    if (!request.params[3].isNull())
        // unused parameter, used to be nMinDepth, keep type-checking it though
        (void)request.params[3].get_int();
    std::string strComment;
    if (!request.params[4].isNull())
        strComment = request.params[4].get_str();

    if (!pwallet->AccountMove(strFrom, strTo, nAmount, strComment)) {
        throw JSONRPCError(RPC_DATABASE_ERROR, "database error");
    }

    return true;
}


static UniValue sendfrom(const JSONRPCRequest& request)
{
    std::shared_ptr<CWallet> const wallet = GetWalletForJSONRPCRequest(request);
    CWallet* const pwallet = wallet.get();

    if (!EnsureWalletIsAvailable(pwallet, request.fHelp)) {
        return NullUniValue;
    }

    if (!IsDeprecatedRPCEnabled("accounts")) {
        if (request.fHelp) {
            throw std::runtime_error("sendfrom (Deprecated, will be removed in V0.18. To use this command, start united with -deprecatedrpc=accounts)");
        }
        throw JSONRPCError(RPC_METHOD_DEPRECATED, "sendfrom is deprecated and will be removed in V0.18. To use this command, start united with -deprecatedrpc=accounts.");
    }


    if (request.fHelp || request.params.size() < 3 || request.params.size() > 6)
        throw std::runtime_error(
            "sendfrom \"fromaccount\" \"toaddress\" amount ( minconf \"comment\" \"comment_to\" )\n"
            "\nDEPRECATED (use sendtoaddress). Sent an amount from an account to a Unit-e address."
            + HelpRequiringPassphrase(pwallet) + "\n"
            "\nArguments:\n"
            "1. \"fromaccount\"       (string, required) The name of the account to send funds from. May be the default account using \"\".\n"
            "                       Specifying an account does not influence coin selection, but it does associate the newly created\n"
            "                       transaction with the account, so the account's balance computation and transaction history can reflect\n"
            "                       the spend.\n"
            "2. \"toaddress\"         (string, required) The Unit-e address to send funds to.\n"
            "3. amount                (numeric or string, required) The amount in " + CURRENCY_UNIT + " (transaction fee is added on top).\n"
            "4. minconf               (numeric, optional, default=1) Only use funds with at least this many confirmations.\n"
            "5. \"comment\"           (string, optional) A comment used to store what the transaction is for. \n"
            "                                     This is not part of the transaction, just kept in your wallet.\n"
            "6. \"comment_to\"        (string, optional) An optional comment to store the name of the person or organization \n"
            "                                     to which you're sending the transaction. This is not part of the transaction, \n"
            "                                     it is just kept in your wallet.\n"
            "\nResult:\n"
            "\"txid\"                 (string) The transaction id.\n"
            "\nExamples:\n"
            "\nSend 0.01 " + CURRENCY_UNIT + " from the default account to the address, must have at least 1 confirmation\n"
            + HelpExampleCli("sendfrom", "\"\" \"1M72Sfpbz1BPpXFHz9m3CdqATR44Jvaydd\" 0.01") +
            "\nSend 0.01 from the tabby account to the given address, funds must have at least 6 confirmations\n"
            + HelpExampleCli("sendfrom", "\"tabby\" \"1M72Sfpbz1BPpXFHz9m3CdqATR44Jvaydd\" 0.01 6 \"donation\" \"seans outpost\"") +
            "\nAs a json rpc call\n"
            + HelpExampleRpc("sendfrom", "\"tabby\", \"1M72Sfpbz1BPpXFHz9m3CdqATR44Jvaydd\", 0.01, 6, \"donation\", \"seans outpost\"")
        );

    // Make sure the results are valid at least up to the most recent block
    // the user could have gotten from another RPC command prior to now
    pwallet->BlockUntilSyncedToCurrentChain();

    LOCK2(cs_main, pwallet->cs_wallet);

    std::string strAccount = LabelFromValue(request.params[0]);
    CTxDestination dest = DecodeDestination(request.params[1].get_str());
    if (!IsValidDestination(dest)) {
        throw JSONRPCError(RPC_INVALID_ADDRESS_OR_KEY, "Invalid Unit-e address");
    }
    CAmount nAmount = AmountFromValue(request.params[2]);
    if (nAmount <= 0)
        throw JSONRPCError(RPC_TYPE_ERROR, "Invalid amount for send");
    int nMinDepth = 1;
    if (!request.params[3].isNull())
        nMinDepth = request.params[3].get_int();

    mapValue_t mapValue;
    if (!request.params[4].isNull() && !request.params[4].get_str().empty())
        mapValue["comment"] = request.params[4].get_str();
    if (!request.params[5].isNull() && !request.params[5].get_str().empty())
        mapValue["to"] = request.params[5].get_str();

    EnsureWalletIsUnlocked(pwallet);

    // Check funds
    CAmount nBalance = pwallet->GetLegacyBalance(ISMINE_SPENDABLE, nMinDepth, &strAccount);
    if (nAmount > nBalance)
        throw JSONRPCError(RPC_WALLET_INSUFFICIENT_FUNDS, "Account has insufficient funds");

    CCoinControl no_coin_control; // This is a deprecated API
    CTransactionRef tx = SendMoney(pwallet, dest, nAmount, false, no_coin_control, std::move(mapValue), std::move(strAccount));
    return tx->GetHash().GetHex();
}


static UniValue sendmany(const JSONRPCRequest& request)
{
    std::shared_ptr<CWallet> const wallet = GetWalletForJSONRPCRequest(request);
    CWallet* const pwallet = wallet.get();

    if (!EnsureWalletIsAvailable(pwallet, request.fHelp)) {
        return NullUniValue;
    }

    std::string help_text;
    if (!IsDeprecatedRPCEnabled("accounts")) {
        help_text = "sendmany \"\" {\"address\":amount,...} ( minconf \"comment\" [\"address\",...] replaceable conf_target \"estimate_mode\")\n"
            "\nSend multiple times. Amounts are double-precision floating point numbers.\n"
            "Note that the \"fromaccount\" argument has been removed in V0.17. To use this RPC with a \"fromaccount\" argument, restart\n"
            "united with -deprecatedrpc=accounts\n"
            + HelpRequiringPassphrase(pwallet) + "\n"
            "\nArguments:\n"
            "1. \"dummy\"               (string, required) Must be set to \"\" for backwards compatibility.\n"
            "2. \"amounts\"             (string, required) A json object with addresses and amounts\n"
            "    {\n"
            "      \"address\":amount   (numeric or string) The Unit-e address is the key, the numeric amount (can be string) in " + CURRENCY_UNIT + " is the value\n"
            "      ,...\n"
            "    }\n"
            "3. minconf                 (numeric, optional, default=1) Only use the balance confirmed at least this many times.\n"
            "4. \"comment\"             (string, optional) A comment\n"
            "5. subtractfeefrom         (array, optional) A json array with addresses.\n"
            "                           The fee will be equally deducted from the amount of each selected address.\n"
            "                           Those recipients will receive less unites than you enter in their corresponding amount field.\n"
            "                           If no addresses are specified here, the sender pays the fee.\n"
            "    [\n"
            "      \"address\"          (string) Subtract fee from this address\n"
            "      ,...\n"
            "    ]\n"
            "6. replaceable            (boolean, optional) Allow this transaction to be replaced by a transaction with higher fees via BIP 125\n"
            "7. conf_target            (numeric, optional) Confirmation target (in blocks)\n"
            "8. \"estimate_mode\"      (string, optional, default=UNSET) The fee estimate mode, must be one of:\n"
            "       \"UNSET\"\n"
            "       \"ECONOMICAL\"\n"
            "       \"CONSERVATIVE\"\n"
             "\nResult:\n"
            "\"txid\"                   (string) The transaction id for the send. Only 1 transaction is created regardless of \n"
            "                                    the number of addresses.\n"
            "\nExamples:\n"
            "\nSend two amounts to two different addresses:\n"
            + HelpExampleCli("sendmany", "\"\" \"{\\\"1D1ZrZNe3JUo7ZycKEYQQiQAWd9y54F4XX\\\":0.01,\\\"1353tsE8YMTA4EuV7dgUXGjNFf9KpVvKHz\\\":0.02}\"") +
            "\nSend two amounts to two different addresses setting the confirmation and comment:\n"
            + HelpExampleCli("sendmany", "\"\" \"{\\\"1D1ZrZNe3JUo7ZycKEYQQiQAWd9y54F4XX\\\":0.01,\\\"1353tsE8YMTA4EuV7dgUXGjNFf9KpVvKHz\\\":0.02}\" 6 \"testing\"") +
            "\nSend two amounts to two different addresses, subtract fee from amount:\n"
            + HelpExampleCli("sendmany", "\"\" \"{\\\"1D1ZrZNe3JUo7ZycKEYQQiQAWd9y54F4XX\\\":0.01,\\\"1353tsE8YMTA4EuV7dgUXGjNFf9KpVvKHz\\\":0.02}\" 1 \"\" \"[\\\"1D1ZrZNe3JUo7ZycKEYQQiQAWd9y54F4XX\\\",\\\"1353tsE8YMTA4EuV7dgUXGjNFf9KpVvKHz\\\"]\"") +
            "\nAs a json rpc call\n"
            + HelpExampleRpc("sendmany", "\"\", {\"1D1ZrZNe3JUo7ZycKEYQQiQAWd9y54F4XX\":0.01,\"1353tsE8YMTA4EuV7dgUXGjNFf9KpVvKHz\":0.02}, 6, \"testing\"");
    } else {
        help_text = "sendmany \"\" \"fromaccount\" {\"address\":amount,...} ( minconf \"comment\" [\"address\",...] replaceable conf_target \"estimate_mode\")\n"
            "\nSend multiple times. Amounts are double-precision floating point numbers."
            + HelpRequiringPassphrase(pwallet) + "\n"
            "\nArguments:\n"
            "1. \"fromaccount\"         (string, required) DEPRECATED. The account to send the funds from. Should be \"\" for the default account\n"
            "2. \"amounts\"             (string, required) A json object with addresses and amounts\n"
            "    {\n"
            "      \"address\":amount   (numeric or string) The Unit-e address is the key, the numeric amount (can be string) in " + CURRENCY_UNIT + " is the value\n"
            "      ,...\n"
            "    }\n"
            "3. minconf                 (numeric, optional, default=1) Only use the balance confirmed at least this many times.\n"
            "4. \"comment\"             (string, optional) A comment\n"
            "5. subtractfeefrom         (array, optional) A json array with addresses.\n"
            "                           The fee will be equally deducted from the amount of each selected address.\n"
            "                           Those recipients will receive less unites than you enter in their corresponding amount field.\n"
            "                           If no addresses are specified here, the sender pays the fee.\n"
            "    [\n"
            "      \"address\"          (string) Subtract fee from this address\n"
            "      ,...\n"
            "    ]\n"
            "6. replaceable            (boolean, optional) Allow this transaction to be replaced by a transaction with higher fees via BIP 125\n"
            "7. conf_target            (numeric, optional) Confirmation target (in blocks)\n"
            "8. \"estimate_mode\"      (string, optional, default=UNSET) The fee estimate mode, must be one of:\n"
            "       \"UNSET\"\n"
            "       \"ECONOMICAL\"\n"
            "       \"CONSERVATIVE\"\n"
             "\nResult:\n"
            "\"txid\"                   (string) The transaction id for the send. Only 1 transaction is created regardless of \n"
            "                                    the number of addresses.\n"
            "\nExamples:\n"
            "\nSend two amounts to two different addresses:\n"
            + HelpExampleCli("sendmany", "\"\" \"{\\\"1D1ZrZNe3JUo7ZycKEYQQiQAWd9y54F4XX\\\":0.01,\\\"1353tsE8YMTA4EuV7dgUXGjNFf9KpVvKHz\\\":0.02}\"") +
            "\nSend two amounts to two different addresses setting the confirmation and comment:\n"
            + HelpExampleCli("sendmany", "\"\" \"{\\\"1D1ZrZNe3JUo7ZycKEYQQiQAWd9y54F4XX\\\":0.01,\\\"1353tsE8YMTA4EuV7dgUXGjNFf9KpVvKHz\\\":0.02}\" 6 \"testing\"") +
            "\nSend two amounts to two different addresses, subtract fee from amount:\n"
            + HelpExampleCli("sendmany", "\"\" \"{\\\"1D1ZrZNe3JUo7ZycKEYQQiQAWd9y54F4XX\\\":0.01,\\\"1353tsE8YMTA4EuV7dgUXGjNFf9KpVvKHz\\\":0.02}\" 1 \"\" \"[\\\"1D1ZrZNe3JUo7ZycKEYQQiQAWd9y54F4XX\\\",\\\"1353tsE8YMTA4EuV7dgUXGjNFf9KpVvKHz\\\"]\"") +
            "\nAs a json rpc call\n"
<<<<<<< HEAD
            + HelpExampleRpc("sendmany", "\"\", {\"1D1ZrZNe3JUo7ZycKEYQQiQAWd9y54F4XX\":0.01,\"1353tsE8YMTA4EuV7dgUXGjNFf9KpVvKHz\":0.02}, 6, \"testing\"");
    }
=======
            + HelpExampleRpc("sendmany", "\"\", {\"1D1ZrZNe3JUo7ZycKEYQQiQAWd9y54F4XX\":0.01,\"1353tsE8YMTA4EuV7dgUXGjNFf9KpVvKHz\":0.02}, 6, \"testing\"")
        );
>>>>>>> 07428419

    if (request.fHelp || request.params.size() < 2 || request.params.size() > 8) throw std::runtime_error(help_text);

    // Make sure the results are valid at least up to the most recent block
    // the user could have gotten from another RPC command prior to now
    pwallet->BlockUntilSyncedToCurrentChain();

    LOCK2(cs_main, pwallet->cs_wallet);

    if (pwallet->GetBroadcastTransactions() && !g_connman) {
        throw JSONRPCError(RPC_CLIENT_P2P_DISABLED, "Error: Peer-to-peer functionality missing or disabled");
    }

    if (!IsDeprecatedRPCEnabled("accounts") && !request.params[0].get_str().empty()) {
        throw JSONRPCError(RPC_INVALID_PARAMETER, "Dummy value must be set to \"\"");
    }
    std::string strAccount = LabelFromValue(request.params[0]);
    UniValue sendTo = request.params[1].get_obj();
    int nMinDepth = 1;
    if (!request.params[2].isNull())
        nMinDepth = request.params[2].get_int();

    mapValue_t mapValue;
    if (!request.params[3].isNull() && !request.params[3].get_str().empty())
        mapValue["comment"] = request.params[3].get_str();

    UniValue subtractFeeFromAmount(UniValue::VARR);
    if (!request.params[4].isNull())
        subtractFeeFromAmount = request.params[4].get_array();

    CCoinControl coin_control;
    if (!request.params[5].isNull()) {
        coin_control.m_signal_bip125_rbf = request.params[5].get_bool();
    }

    if (!request.params[6].isNull()) {
        coin_control.m_confirm_target = ParseConfirmTarget(request.params[6]);
    }

    if (!request.params[7].isNull()) {
        if (!FeeModeFromString(request.params[7].get_str(), coin_control.m_fee_mode)) {
            throw JSONRPCError(RPC_INVALID_PARAMETER, "Invalid estimate_mode parameter");
        }
    }

    std::set<CTxDestination> destinations;
    std::vector<CRecipient> vecSend;

    CAmount totalAmount = 0;
    std::vector<std::string> keys = sendTo.getKeys();
    for (const std::string& name_ : keys) {
        CTxDestination dest = DecodeDestination(name_);
        if (!IsValidDestination(dest)) {
            throw JSONRPCError(RPC_INVALID_ADDRESS_OR_KEY, std::string("Invalid Unit-e address: ") + name_);
        }

        if (destinations.count(dest)) {
            throw JSONRPCError(RPC_INVALID_PARAMETER, std::string("Invalid parameter, duplicated address: ") + name_);
        }
        destinations.insert(dest);

        CScript scriptPubKey = GetScriptForDestination(dest);
        CAmount nAmount = AmountFromValue(sendTo[name_]);
        if (nAmount <= 0)
            throw JSONRPCError(RPC_TYPE_ERROR, "Invalid amount for send");
        totalAmount += nAmount;

        bool fSubtractFeeFromAmount = false;
        for (unsigned int idx = 0; idx < subtractFeeFromAmount.size(); idx++) {
            const UniValue& addr = subtractFeeFromAmount[idx];
            if (addr.get_str() == name_)
                fSubtractFeeFromAmount = true;
        }

        CRecipient recipient = {scriptPubKey, nAmount, fSubtractFeeFromAmount};
        vecSend.push_back(recipient);
    }

    EnsureWalletIsUnlocked(pwallet);

    // Check funds
    if (IsDeprecatedRPCEnabled("accounts") && totalAmount > pwallet->GetLegacyBalance(ISMINE_SPENDABLE, nMinDepth, &strAccount)) {
        throw JSONRPCError(RPC_WALLET_INSUFFICIENT_FUNDS, "Account has insufficient funds");
    } else if (!IsDeprecatedRPCEnabled("accounts") && totalAmount > pwallet->GetLegacyBalance(ISMINE_SPENDABLE, nMinDepth, nullptr)) {
        throw JSONRPCError(RPC_WALLET_INSUFFICIENT_FUNDS, "Wallet has insufficient funds");
    }

    // Shuffle recipient list
    std::shuffle(vecSend.begin(), vecSend.end(), FastRandomContext());

    // Send
    CReserveKey keyChange(pwallet);
    CAmount nFeeRequired = 0;
    int nChangePosRet = -1;
    std::string strFailReason;
    CTransactionRef tx;
    bool fCreated = pwallet->CreateTransaction(vecSend, tx, keyChange, nFeeRequired, nChangePosRet, strFailReason, coin_control);
    if (!fCreated)
        throw JSONRPCError(RPC_WALLET_INSUFFICIENT_FUNDS, strFailReason);
    CValidationState state;
    if (!pwallet->CommitTransaction(tx, std::move(mapValue), {} /* orderForm */, std::move(strAccount), keyChange, g_connman.get(), state)) {
        strFailReason = strprintf("Transaction commit failed:: %s", FormatStateMessage(state));
        throw JSONRPCError(RPC_WALLET_ERROR, strFailReason);
    }

    return tx->GetHash().GetHex();
}

<<<<<<< HEAD
static UniValue addmultisigaddress(const JSONRPCRequest& request)
=======
UniValue addmultisigaddress(const JSONRPCRequest& request)
>>>>>>> 07428419
{
    std::shared_ptr<CWallet> const wallet = GetWalletForJSONRPCRequest(request);
    CWallet* const pwallet = wallet.get();

    if (!EnsureWalletIsAvailable(pwallet, request.fHelp)) {
        return NullUniValue;
    }

    if (request.fHelp || request.params.size() < 2 || request.params.size() > 4) {
<<<<<<< HEAD
        std::string msg = "addmultisigaddress nrequired [\"key\",...] ( \"label\" \"address_type\" )\n"
=======
        std::string msg = "addmultisigaddress nrequired [\"key\",...] ( \"account\" \"address_type\" )\n"
>>>>>>> 07428419
            "\nAdd a nrequired-to-sign multisignature address to the wallet. Requires a new wallet backup.\n"
            "Each key is a Unit-e address or hex-encoded public key.\n"
            "This functionality is only intended for use with non-watchonly addresses.\n"
            "See `importaddress` for watchonly p2sh address support.\n"
<<<<<<< HEAD
            "If 'label' is specified, assign address to that label.\n"
=======
            "If 'account' is specified (DEPRECATED), assign address to that account.\n"
>>>>>>> 07428419

            "\nArguments:\n"
            "1. nrequired                      (numeric, required) The number of required signatures out of the n keys or addresses.\n"
            "2. \"keys\"                         (string, required) A json array of Unit-e addresses or hex-encoded public keys\n"
            "     [\n"
            "       \"address\"                  (string) Unit-e address or hex-encoded public key\n"
            "       ...,\n"
            "     ]\n"
<<<<<<< HEAD
            "3. \"label\"                        (string, optional) A label to assign the addresses to.\n"
=======
            "3. \"account\"                      (string, optional) DEPRECATED. An account to assign the addresses to.\n"
>>>>>>> 07428419
            "4. \"address_type\"                 (string, optional) The address type to use. Options are \"legacy\", \"p2sh-segwit\", and \"bech32\". Default is set by -addresstype.\n"

            "\nResult:\n"
            "{\n"
            "  \"address\":\"multisigaddress\",    (string) The value of the new multisig address.\n"
            "  \"redeemScript\":\"script\"         (string) The string value of the hex-encoded redemption script.\n"
            "}\n"
<<<<<<< HEAD
=======
            "\nResult (DEPRECATED. To see this result in v0.16 instead, please start united with -deprecatedrpc=addmultisigaddress).\n"
            "        clients should transition to the new output api before upgrading to v0.17.\n"
            "\"address\"                         (string) A Unit-e address associated with the keys.\n"

>>>>>>> 07428419
            "\nExamples:\n"
            "\nAdd a multisig address from 2 addresses\n"
            + HelpExampleCli("addmultisigaddress", "2 \"[\\\"16sSauSf5pF2UkUwvKGq4qjNRzBZYqgEL5\\\",\\\"171sgjn4YtPu27adkKGrdDwzRTxnRkBfKV\\\"]\"") +
            "\nAs json rpc call\n"
            + HelpExampleRpc("addmultisigaddress", "2, \"[\\\"16sSauSf5pF2UkUwvKGq4qjNRzBZYqgEL5\\\",\\\"171sgjn4YtPu27adkKGrdDwzRTxnRkBfKV\\\"]\"")
        ;
        throw std::runtime_error(msg);
    }

    LOCK2(cs_main, pwallet->cs_wallet);

    std::string label;
    if (!request.params[2].isNull())
        label = LabelFromValue(request.params[2]);

    int required = request.params[0].get_int();

    // Get the public keys
    const UniValue& keys_or_addrs = request.params[1].get_array();
    std::vector<CPubKey> pubkeys;
    for (unsigned int i = 0; i < keys_or_addrs.size(); ++i) {
        if (IsHex(keys_or_addrs[i].get_str()) && (keys_or_addrs[i].get_str().length() == 66 || keys_or_addrs[i].get_str().length() == 130)) {
            pubkeys.push_back(HexToPubKey(keys_or_addrs[i].get_str()));
        } else {
            pubkeys.push_back(AddrToPubKey(pwallet, keys_or_addrs[i].get_str()));
        }
    }

    OutputType output_type = pwallet->m_default_address_type;
    if (!request.params[3].isNull()) {
        if (!ParseOutputType(request.params[3].get_str(), output_type)) {
            throw JSONRPCError(RPC_INVALID_ADDRESS_OR_KEY, strprintf("Unknown address type '%s'", request.params[3].get_str()));
        }
    }

    int required = request.params[0].get_int();

    // Get the public keys
    const UniValue& keys_or_addrs = request.params[1].get_array();
    std::vector<CPubKey> pubkeys;
    for (unsigned int i = 0; i < keys_or_addrs.size(); ++i) {
        if (IsHex(keys_or_addrs[i].get_str()) && (keys_or_addrs[i].get_str().length() == 66 || keys_or_addrs[i].get_str().length() == 130)) {
            pubkeys.push_back(HexToPubKey(keys_or_addrs[i].get_str()));
        } else {
            pubkeys.push_back(AddrToPubKey(pwallet, keys_or_addrs[i].get_str()));
        }
    }

    OutputType output_type = g_address_type;
    if (!request.params[3].isNull()) {
        output_type = ParseOutputType(request.params[3].get_str(), output_type);
        if (output_type == OUTPUT_TYPE_NONE) {
            throw JSONRPCError(RPC_INVALID_ADDRESS_OR_KEY, strprintf("Unknown address type '%s'", request.params[3].get_str()));
        }
    }

    // Construct using pay-to-script-hash:
    CScript inner = CreateMultisigRedeemscript(required, pubkeys);
<<<<<<< HEAD
    CTxDestination dest = AddAndGetDestinationForScript(*pwallet, inner, output_type);
    pwallet->SetAddressBook(dest, label, "send");
=======
    pwallet->AddCScript(inner);
    CTxDestination dest = pwallet->AddAndGetDestinationForScript(inner, output_type);
    pwallet->SetAddressBook(dest, strAccount, "send");

    // Return old style interface
    if (IsDeprecatedRPCEnabled("addmultisigaddress")) {
        return EncodeDestination(dest);
    }
>>>>>>> 07428419

    UniValue result(UniValue::VOBJ);
    result.pushKV("address", EncodeDestination(dest));
    result.pushKV("redeemScript", HexStr(inner.begin(), inner.end()));
    return result;
}

class Witnessifier : public boost::static_visitor<bool>
{
public:
    CWallet * const pwallet;
    CTxDestination result;
    bool already_witness;

    explicit Witnessifier(CWallet *_pwallet) : pwallet(_pwallet), already_witness(false) {}

    bool operator()(const CKeyID &keyID) {
        if (pwallet) {
            CScript basescript = GetScriptForDestination(keyID);
            CScript witscript = GetScriptForWitness(basescript);
            if (!IsSolvable(*pwallet, witscript)) {
                return false;
            }
            return ExtractDestination(witscript, result);
        }
        return false;
    }

    bool operator()(const CScriptID &scriptID) {
        CScript subscript;
        if (pwallet && pwallet->GetCScript(scriptID, subscript)) {
            if (subscript.IsWitnessProgram()) {
                ExtractDestination(subscript, result);
                already_witness = true;
                return true;
            }
            CScript witscript = GetScriptForWitness(subscript);
            if (!IsSolvable(*pwallet, witscript)) {
                return false;
            }
            return ExtractDestination(witscript, result);
        }
        return false;
    }

    bool operator()(const WitnessV0KeyHash& id)
    {
        already_witness = true;
        result = id;
        return true;
    }

    bool operator()(const WitnessV0ScriptHash& id)
    {
        already_witness = true;
        result = id;
        return true;
    }

    template<typename T>
    bool operator()(const T& dest) { return false; }
};

static UniValue addwitnessaddress(const JSONRPCRequest& request)
{
    std::shared_ptr<CWallet> const wallet = GetWalletForJSONRPCRequest(request);
    CWallet* const pwallet = wallet.get();

    if (!EnsureWalletIsAvailable(pwallet, request.fHelp)) {
        return NullUniValue;
    }

    if (request.fHelp || request.params.size() < 1 || request.params.size() > 2)
    {
        std::string msg = "addwitnessaddress \"address\" ( p2sh )\n"
            "\nDEPRECATED: set the address_type argument of getnewaddress, or option -addresstype=[bech32|p2sh-segwit] instead.\n"
            "Add a witness address for a script (with pubkey or redeemscript known). Requires a new wallet backup.\n"
            "It returns the witness script.\n"

            "\nArguments:\n"
            "1. \"address\"       (string, required) An address known to the wallet\n"
            "2. p2sh            (bool, optional, default=true) Embed inside P2SH\n"

            "\nResult:\n"
            "\"witnessaddress\",  (string) The value of the new address (P2SH or BIP173).\n"
            "}\n"
        ;
        throw std::runtime_error(msg);
    }

    if (!IsDeprecatedRPCEnabled("addwitnessaddress")) {
        throw JSONRPCError(RPC_METHOD_DEPRECATED, "addwitnessaddress is deprecated and will be fully removed in v0.17. "
            "To use addwitnessaddress in v0.16, restart united with -deprecatedrpc=addwitnessaddress.\n"
            "Projects should transition to using the address_type argument of getnewaddress, or option -addresstype=[bech32|p2sh-segwit] instead.\n");
    }

    CTxDestination dest = DecodeDestination(request.params[0].get_str());
    if (!IsValidDestination(dest)) {
        throw JSONRPCError(RPC_INVALID_ADDRESS_OR_KEY, "Invalid Unit-e address");
    }

    bool p2sh = true;
    if (!request.params[1].isNull()) {
        p2sh = request.params[1].get_bool();
    }

    Witnessifier w(pwallet);
    bool ret = boost::apply_visitor(w, dest);
    if (!ret) {
        throw JSONRPCError(RPC_WALLET_ERROR, "Public key or redeemscript not known to wallet, or the key is uncompressed");
    }

    CScript witprogram = GetScriptForDestination(w.result);

    if (p2sh) {
        w.result = CScriptID(witprogram);
    }

    if (w.already_witness) {
        if (!(dest == w.result)) {
            throw JSONRPCError(RPC_WALLET_ERROR, "Cannot convert between witness address types");
        }
    } else {
        pwallet->AddCScript(witprogram); // Implicit for single-key now, but necessary for multisig and for compatibility with older software
        pwallet->SetAddressBook(w.result, "", "receive");
    }

    return EncodeDestination(w.result);
}

struct tallyitem
{
    CAmount nAmount;
    int nConf;
    std::vector<uint256> txids;
    bool fIsWatchonly;
    tallyitem()
    {
        nAmount = 0;
        nConf = std::numeric_limits<int>::max();
        fIsWatchonly = false;
    }
};

static UniValue ListReceived(CWallet * const pwallet, const UniValue& params, bool by_label)
{
    // Minimum confirmations
    int nMinDepth = 1;
    if (!params[0].isNull())
        nMinDepth = params[0].get_int();

    // Whether to include empty labels
    bool fIncludeEmpty = false;
    if (!params[1].isNull())
        fIncludeEmpty = params[1].get_bool();

    isminefilter filter = ISMINE_SPENDABLE;
    if(!params[2].isNull())
        if(params[2].get_bool())
            filter = filter | ISMINE_WATCH_ONLY;

    bool has_filtered_address = false;
    CTxDestination filtered_address = CNoDestination();
    if (!by_label && params.size() > 3) {
        if (!IsValidDestinationString(params[3].get_str())) {
            throw JSONRPCError(RPC_WALLET_ERROR, "address_filter parameter was invalid");
        }
        filtered_address = DecodeDestination(params[3].get_str());
        has_filtered_address = true;
    }

    // Tally
    std::map<CTxDestination, tallyitem> mapTally;
    for (const std::pair<const uint256, CWalletTx>& pairWtx : pwallet->mapWallet) {
        const CWalletTx& wtx = pairWtx.second;

        if (wtx.IsCoinBase() || !CheckFinalTx(*wtx.tx))
            continue;

        int nDepth = wtx.GetDepthInMainChain();
        if (nDepth < nMinDepth)
            continue;

        for (const CTxOut& txout : wtx.tx->vout)
        {
            CTxDestination address;
            if (!ExtractDestination(txout.scriptPubKey, address))
                continue;

            if (has_filtered_address && !(filtered_address == address)) {
                continue;
            }

            isminefilter mine = IsMine(*pwallet, address);
            if(!(mine & filter))
                continue;

            tallyitem& item = mapTally[address];
            item.nAmount += txout.nValue;
            item.nConf = std::min(item.nConf, nDepth);
            item.txids.push_back(wtx.GetHash());
            if (mine & ISMINE_WATCH_ONLY)
                item.fIsWatchonly = true;
        }
    }

    // Reply
    UniValue ret(UniValue::VARR);
    std::map<std::string, tallyitem> label_tally;

    // Create mapAddressBook iterator
    // If we aren't filtering, go from begin() to end()
    auto start = pwallet->mapAddressBook.begin();
    auto end = pwallet->mapAddressBook.end();
    // If we are filtering, find() the applicable entry
    if (has_filtered_address) {
        start = pwallet->mapAddressBook.find(filtered_address);
        if (start != end) {
            end = std::next(start);
        }
    }

    for (auto item_it = start; item_it != end; ++item_it)
    {
        const CTxDestination& address = item_it->first;
        const std::string& label = item_it->second.name;
        auto it = mapTally.find(address);
        if (it == mapTally.end() && !fIncludeEmpty)
            continue;

        CAmount nAmount = 0;
        int nConf = std::numeric_limits<int>::max();
        bool fIsWatchonly = false;
        if (it != mapTally.end())
        {
            nAmount = (*it).second.nAmount;
            nConf = (*it).second.nConf;
            fIsWatchonly = (*it).second.fIsWatchonly;
        }

        if (by_label)
        {
            tallyitem& _item = label_tally[label];
            _item.nAmount += nAmount;
            _item.nConf = std::min(_item.nConf, nConf);
            _item.fIsWatchonly = fIsWatchonly;
        }
        else
        {
            UniValue obj(UniValue::VOBJ);
            if(fIsWatchonly)
                obj.pushKV("involvesWatchonly", true);
            obj.pushKV("address",       EncodeDestination(address));
            obj.pushKV("account",       label);
            obj.pushKV("amount",        ValueFromAmount(nAmount));
            obj.pushKV("confirmations", (nConf == std::numeric_limits<int>::max() ? 0 : nConf));
            obj.pushKV("label", label);
            UniValue transactions(UniValue::VARR);
            if (it != mapTally.end())
            {
                for (const uint256& _item : (*it).second.txids)
                {
                    transactions.push_back(_item.GetHex());
                }
            }
            obj.pushKV("txids", transactions);
            ret.push_back(obj);
        }
    }

    if (by_label)
    {
        for (const auto& entry : label_tally)
        {
            CAmount nAmount = entry.second.nAmount;
            int nConf = entry.second.nConf;
            UniValue obj(UniValue::VOBJ);
            if (entry.second.fIsWatchonly)
                obj.pushKV("involvesWatchonly", true);
            obj.pushKV("account",       entry.first);
            obj.pushKV("amount",        ValueFromAmount(nAmount));
            obj.pushKV("confirmations", (nConf == std::numeric_limits<int>::max() ? 0 : nConf));
            obj.pushKV("label",         entry.first);
            ret.push_back(obj);
        }
    }

    return ret;
}

static UniValue listreceivedbyaddress(const JSONRPCRequest& request)
{
    std::shared_ptr<CWallet> const wallet = GetWalletForJSONRPCRequest(request);
    CWallet* const pwallet = wallet.get();

    if (!EnsureWalletIsAvailable(pwallet, request.fHelp)) {
        return NullUniValue;
    }

    if (request.fHelp || request.params.size() > 4)
        throw std::runtime_error(
            "listreceivedbyaddress ( minconf include_empty include_watchonly address_filter )\n"
            "\nList balances by receiving address.\n"
            "\nArguments:\n"
            "1. minconf           (numeric, optional, default=1) The minimum number of confirmations before payments are included.\n"
            "2. include_empty     (bool, optional, default=false) Whether to include addresses that haven't received any payments.\n"
            "3. include_watchonly (bool, optional, default=false) Whether to include watch-only addresses (see 'importaddress').\n"
            "4. address_filter    (string, optional) If present, only return information on this address.\n"
            "\nResult:\n"
            "[\n"
            "  {\n"
            "    \"involvesWatchonly\" : true,        (bool) Only returned if imported addresses were involved in transaction\n"
            "    \"address\" : \"receivingaddress\",  (string) The receiving address\n"
            "    \"account\" : \"accountname\",       (string) DEPRECATED. Backwards compatible alias for label.\n"
            "    \"amount\" : x.xxx,                  (numeric) The total amount in " + CURRENCY_UNIT + " received by the address\n"
            "    \"confirmations\" : n,               (numeric) The number of confirmations of the most recent transaction included\n"
            "    \"label\" : \"label\",               (string) The label of the receiving address. The default label is \"\".\n"
            "    \"txids\": [\n"
            "       \"txid\",                         (string) The ids of transactions received with the address \n"
            "       ...\n"
            "    ]\n"
            "  }\n"
            "  ,...\n"
            "]\n"

            "\nExamples:\n"
            + HelpExampleCli("listreceivedbyaddress", "")
            + HelpExampleCli("listreceivedbyaddress", "6 true")
            + HelpExampleRpc("listreceivedbyaddress", "6, true, true")
            + HelpExampleRpc("listreceivedbyaddress", "6, true, true, \"1M72Sfpbz1BPpXFHz9m3CdqATR44Jvaydd\"")
        );

    // Make sure the results are valid at least up to the most recent block
    // the user could have gotten from another RPC command prior to now
    pwallet->BlockUntilSyncedToCurrentChain();

    LOCK2(cs_main, pwallet->cs_wallet);

    return ListReceived(pwallet, request.params, false);
}

static UniValue listreceivedbylabel(const JSONRPCRequest& request)
{
    std::shared_ptr<CWallet> const wallet = GetWalletForJSONRPCRequest(request);
    CWallet* const pwallet = wallet.get();

    if (!EnsureWalletIsAvailable(pwallet, request.fHelp)) {
        return NullUniValue;
    }

    if (!IsDeprecatedRPCEnabled("accounts") && request.strMethod == "listreceivedbyaccount") {
        if (request.fHelp) {
            throw std::runtime_error("listreceivedbyaccount (Deprecated, will be removed in V0.18. To use this command, start united with -deprecatedrpc=accounts)");
        }
        throw JSONRPCError(RPC_METHOD_DEPRECATED, "listreceivedbyaccount is deprecated and will be removed in V0.18. To use this command, start united with -deprecatedrpc=accounts.");
    }

    if (request.fHelp || request.params.size() > 3)
        throw std::runtime_error(
            "listreceivedbylabel ( minconf include_empty include_watchonly)\n"
            "\nList received transactions by label.\n"
            "\nArguments:\n"
            "1. minconf           (numeric, optional, default=1) The minimum number of confirmations before payments are included.\n"
            "2. include_empty     (bool, optional, default=false) Whether to include labels that haven't received any payments.\n"
            "3. include_watchonly (bool, optional, default=false) Whether to include watch-only addresses (see 'importaddress').\n"

            "\nResult:\n"
            "[\n"
            "  {\n"
            "    \"involvesWatchonly\" : true,   (bool) Only returned if imported addresses were involved in transaction\n"
            "    \"account\" : \"accountname\",  (string) DEPRECATED. Backwards compatible alias for label.\n"
            "    \"amount\" : x.xxx,             (numeric) The total amount received by addresses with this label\n"
            "    \"confirmations\" : n,          (numeric) The number of confirmations of the most recent transaction included\n"
            "    \"label\" : \"label\"           (string) The label of the receiving address. The default label is \"\".\n"
            "  }\n"
            "  ,...\n"
            "]\n"

            "\nExamples:\n"
            + HelpExampleCli("listreceivedbylabel", "")
            + HelpExampleCli("listreceivedbylabel", "6 true")
            + HelpExampleRpc("listreceivedbylabel", "6, true, true")
        );

    // Make sure the results are valid at least up to the most recent block
    // the user could have gotten from another RPC command prior to now
    pwallet->BlockUntilSyncedToCurrentChain();

    LOCK2(cs_main, pwallet->cs_wallet);

    return ListReceived(pwallet, request.params, true);
}

static void MaybePushAddress(UniValue & entry, const CTxDestination &dest)
{
    if (IsValidDestination(dest)) {
        entry.pushKV("address", EncodeDestination(dest));
    }
}

/**
 * List transactions based on the given criteria.
 *
 * @param  pwallet    The wallet.
 * @param  wtx        The wallet transaction.
 * @param  strAccount The account, if any, or "*" for all.
 * @param  nMinDepth  The minimum confirmation depth.
 * @param  fLong      Whether to include the JSON version of the transaction.
 * @param  ret        The UniValue into which the result is stored.
 * @param  filter     The "is mine" filter bool.
 */
static void ListTransactions(CWallet* const pwallet, const CWalletTx& wtx, const std::string& strAccount, int nMinDepth, bool fLong, UniValue& ret, const isminefilter& filter)
{
    CAmount nFee;
    std::string strSentAccount;
    std::list<COutputEntry> listReceived;
    std::list<COutputEntry> listSent;

    wtx.GetAmounts(listReceived, listSent, nFee, strSentAccount, filter);

    bool fAllAccounts = (strAccount == std::string("*"));
    bool involvesWatchonly = wtx.IsFromMe(ISMINE_WATCH_ONLY);

    bool list_sent = fAllAccounts;

    if (IsDeprecatedRPCEnabled("accounts")) {
        list_sent |= strAccount == strSentAccount;
    }

    // Sent
    if (list_sent) {
        for (const COutputEntry& s : listSent)
        {
            UniValue entry(UniValue::VOBJ);
            if (involvesWatchonly || (::IsMine(*pwallet, s.destination) & ISMINE_WATCH_ONLY)) {
                entry.pushKV("involvesWatchonly", true);
            }
            if (IsDeprecatedRPCEnabled("accounts")) entry.pushKV("account", strSentAccount);
            MaybePushAddress(entry, s.destination);
            entry.pushKV("category", "send");
            entry.pushKV("amount", ValueFromAmount(-s.amount));
            if (pwallet->mapAddressBook.count(s.destination)) {
                entry.pushKV("label", pwallet->mapAddressBook[s.destination].name);
            }
            entry.pushKV("vout", s.vout);
            entry.pushKV("fee", ValueFromAmount(-nFee));
            if (fLong)
                WalletTxToJSON(wtx, entry);
            entry.pushKV("abandoned", wtx.isAbandoned());
            ret.push_back(entry);
        }
    }

    // Received
    if (listReceived.size() > 0 && wtx.GetDepthInMainChain() >= nMinDepth)
    {
        for (const COutputEntry& r : listReceived)
        {
            std::string account;
            if (pwallet->mapAddressBook.count(r.destination)) {
                account = pwallet->mapAddressBook[r.destination].name;
            }
            if (fAllAccounts || (account == strAccount))
            {
                UniValue entry(UniValue::VOBJ);
                if (involvesWatchonly || (::IsMine(*pwallet, r.destination) & ISMINE_WATCH_ONLY)) {
                    entry.pushKV("involvesWatchonly", true);
                }
                if (IsDeprecatedRPCEnabled("accounts")) entry.pushKV("account", account);
                MaybePushAddress(entry, r.destination);
                if (wtx.IsCoinBase())
                {
                    if (wtx.GetDepthInMainChain() < 1)
<<<<<<< HEAD
                        entry.pushKV("category", "orphan");
                    else if (wtx.GetBlocksToMaturity() > 0)
                        entry.pushKV("category", "immature");
=======
                        entry.push_back(Pair("category", "orphan"));
                    else if (wtx.GetBlocksToRewardMaturity() > 0)
                        entry.push_back(Pair("category", "immature"));
>>>>>>> 07428419
                    else
                        entry.pushKV("category", "generate");
                }
                else
                {
                    entry.pushKV("category", "receive");
                }
                entry.pushKV("amount", ValueFromAmount(r.amount));
                if (pwallet->mapAddressBook.count(r.destination)) {
                    entry.pushKV("label", account);
                }
                entry.pushKV("vout", r.vout);
                if (fLong)
                    WalletTxToJSON(wtx, entry);
                ret.push_back(entry);
            }
        }
    }
}

static void AcentryToJSON(const CAccountingEntry& acentry, const std::string& strAccount, UniValue& ret)
{
    bool fAllAccounts = (strAccount == std::string("*"));

    if (fAllAccounts || acentry.strAccount == strAccount)
    {
        UniValue entry(UniValue::VOBJ);
        entry.pushKV("account", acentry.strAccount);
        entry.pushKV("category", "move");
        entry.pushKV("time", acentry.nTime);
        entry.pushKV("amount", ValueFromAmount(acentry.nCreditDebit));
        if (IsDeprecatedRPCEnabled("accounts")) entry.pushKV("otheraccount", acentry.strOtherAccount);
        entry.pushKV("comment", acentry.strComment);
        ret.push_back(entry);
    }
}

UniValue listtransactions(const JSONRPCRequest& request)
{
    std::shared_ptr<CWallet> const wallet = GetWalletForJSONRPCRequest(request);
    CWallet* const pwallet = wallet.get();

    if (!EnsureWalletIsAvailable(pwallet, request.fHelp)) {
        return NullUniValue;
    }

    std::string help_text {};
    if (!IsDeprecatedRPCEnabled("accounts")) {
        help_text = "listtransactions (label count skip include_watchonly)\n"
            "\nIf a label name is provided, this will return only incoming transactions paying to addresses with the specified label.\n"
            "\nReturns up to 'count' most recent transactions skipping the first 'from' transactions.\n"
            "Note that the \"account\" argument and \"otheraccount\" return value have been removed in V0.17. To use this RPC with an \"account\" argument, restart\n"
            "united with -deprecatedrpc=accounts\n"
            "\nArguments:\n"
            "1. \"label\"    (string, optional) If set, should be a valid label name to return only incoming transactions\n"
            "              with the specified label, or \"*\" to disable filtering and return all transactions.\n"
            "2. count          (numeric, optional, default=10) The number of transactions to return\n"
            "3. skip           (numeric, optional, default=0) The number of transactions to skip\n"
            "4. include_watchonly (bool, optional, default=false) Include transactions to watch-only addresses (see 'importaddress')\n"
            "\nResult:\n"
            "[\n"
            "  {\n"
            "    \"address\":\"address\",    (string) The Unit-e address of the transaction.\n"
            "    \"category\":\"send|receive\", (string) The transaction category.\n"
            "    \"amount\": x.xxx,          (numeric) The amount in " + CURRENCY_UNIT + ". This is negative for the 'send' category, and is positive\n"
            "                                        for the 'receive' category,\n"
            "    \"label\": \"label\",       (string) A comment for the address/transaction, if any\n"
            "    \"vout\": n,                (numeric) the vout value\n"
            "    \"fee\": x.xxx,             (numeric) The amount of the fee in " + CURRENCY_UNIT + ". This is negative and only available for the \n"
            "                                         'send' category of transactions.\n"
            "    \"confirmations\": n,       (numeric) The number of confirmations for the transaction. Negative confirmations indicate the\n"
            "                                         transaction conflicts with the block chain\n"
            "    \"trusted\": xxx,           (bool) Whether we consider the outputs of this unconfirmed transaction safe to spend.\n"
            "    \"blockhash\": \"hashvalue\", (string) The block hash containing the transaction.\n"
            "    \"blockindex\": n,          (numeric) The index of the transaction in the block that includes it.\n"
            "    \"blocktime\": xxx,         (numeric) The block time in seconds since epoch (1 Jan 1970 GMT).\n"
            "    \"txid\": \"transactionid\", (string) The transaction id.\n"
            "    \"time\": xxx,              (numeric) The transaction time in seconds since epoch (midnight Jan 1 1970 GMT).\n"
            "    \"timereceived\": xxx,      (numeric) The time received in seconds since epoch (midnight Jan 1 1970 GMT).\n"
            "    \"comment\": \"...\",       (string) If a comment is associated with the transaction.\n"
            "    \"bip125-replaceable\": \"yes|no|unknown\",  (string) Whether this transaction could be replaced due to BIP125 (replace-by-fee);\n"
            "                                                     may be unknown for unconfirmed transactions not in the mempool\n"
            "    \"abandoned\": xxx          (bool) 'true' if the transaction has been abandoned (inputs are respendable). Only available for the \n"
            "                                         'send' category of transactions.\n"
            "  }\n"
            "]\n"

            "\nExamples:\n"
            "\nList the most recent 10 transactions in the systems\n"
            + HelpExampleCli("listtransactions", "") +
            "\nList transactions 100 to 120\n"
            + HelpExampleCli("listtransactions", "\"*\" 20 100") +
            "\nAs a json rpc call\n"
            + HelpExampleRpc("listtransactions", "\"*\", 20, 100");
    } else {
        help_text = "listtransactions ( \"account\" count skip include_watchonly)\n"
            "\nReturns up to 'count' most recent transactions skipping the first 'from' transactions for account 'account'.\n"
            "\nArguments:\n"
            "1. \"account\"    (string, optional) DEPRECATED. This argument will be removed in V0.18. The account name. Should be \"*\".\n"
            "2. count          (numeric, optional, default=10) The number of transactions to return\n"
            "3. skip           (numeric, optional, default=0) The number of transactions to skip\n"
            "4. include_watchonly (bool, optional, default=false) Include transactions to watch-only addresses (see 'importaddress')\n"
            "\nResult:\n"
            "[\n"
            "  {\n"
            "    \"account\":\"accountname\",       (string) DEPRECATED. This field will be removed in V0.18. The account name associated with the transaction. \n"
            "                                                It will be \"\" for the default account.\n"
            "    \"address\":\"address\",    (string) The Unit-e address of the transaction. Not present for \n"
            "                                                move transactions (category = move).\n"
            "    \"category\":\"send|receive|move\", (string) The transaction category. 'move' is a local (off blockchain)\n"
            "                                                transaction between accounts, and not associated with an address,\n"
            "                                                transaction id or block. 'send' and 'receive' transactions are \n"
            "                                                associated with an address, transaction id and block details\n"
            "    \"amount\": x.xxx,          (numeric) The amount in " + CURRENCY_UNIT + ". This is negative for the 'send' category, and for the\n"
            "                                         'move' category for moves outbound. It is positive for the 'receive' category,\n"
            "                                         and for the 'move' category for inbound funds.\n"
            "    \"label\": \"label\",       (string) A comment for the address/transaction, if any\n"
            "    \"vout\": n,                (numeric) the vout value\n"
            "    \"fee\": x.xxx,             (numeric) The amount of the fee in " + CURRENCY_UNIT + ". This is negative and only available for the \n"
            "                                         'send' category of transactions.\n"
            "    \"confirmations\": n,       (numeric) The number of confirmations for the transaction. Available for 'send' and \n"
            "                                         'receive' category of transactions. Negative confirmations indicate the\n"
            "                                         transaction conflicts with the block chain\n"
            "    \"trusted\": xxx,           (bool) Whether we consider the outputs of this unconfirmed transaction safe to spend.\n"
            "    \"blockhash\": \"hashvalue\", (string) The block hash containing the transaction. Available for 'send' and 'receive'\n"
            "                                          category of transactions.\n"
            "    \"blockindex\": n,          (numeric) The index of the transaction in the block that includes it. Available for 'send' and 'receive'\n"
            "                                          category of transactions.\n"
            "    \"blocktime\": xxx,         (numeric) The block time in seconds since epoch (1 Jan 1970 GMT).\n"
            "    \"txid\": \"transactionid\", (string) The transaction id. Available for 'send' and 'receive' category of transactions.\n"
            "    \"time\": xxx,              (numeric) The transaction time in seconds since epoch (midnight Jan 1 1970 GMT).\n"
            "    \"timereceived\": xxx,      (numeric) The time received in seconds since epoch (midnight Jan 1 1970 GMT). Available \n"
            "                                          for 'send' and 'receive' category of transactions.\n"
            "    \"comment\": \"...\",       (string) If a comment is associated with the transaction.\n"
            "    \"otheraccount\": \"accountname\",  (string) DEPRECATED. This field will be removed in V0.18. For the 'move' category of transactions, the account the funds came \n"
            "                                          from (for receiving funds, positive amounts), or went to (for sending funds,\n"
            "                                          negative amounts).\n"
            "    \"bip125-replaceable\": \"yes|no|unknown\",  (string) Whether this transaction could be replaced due to BIP125 (replace-by-fee);\n"
            "                                                     may be unknown for unconfirmed transactions not in the mempool\n"
            "    \"abandoned\": xxx          (bool) 'true' if the transaction has been abandoned (inputs are respendable). Only available for the \n"
            "                                         'send' category of transactions.\n"
            "  }\n"
            "]\n"

            "\nExamples:\n"
            "\nList the most recent 10 transactions in the systems\n"
            + HelpExampleCli("listtransactions", "") +
            "\nList transactions 100 to 120\n"
            + HelpExampleCli("listtransactions", "\"*\" 20 100") +
            "\nAs a json rpc call\n"
            + HelpExampleRpc("listtransactions", "\"*\", 20, 100");
    }
    if (request.fHelp || request.params.size() > 4) throw std::runtime_error(help_text);

    // Make sure the results are valid at least up to the most recent block
    // the user could have gotten from another RPC command prior to now
    pwallet->BlockUntilSyncedToCurrentChain();

    std::string strAccount = "*";
    if (!request.params[0].isNull()) {
        strAccount = request.params[0].get_str();
        if (!IsDeprecatedRPCEnabled("accounts") && strAccount.empty()) {
            throw JSONRPCError(RPC_INVALID_PARAMETER, "Label argument must be a valid label name or \"*\".");
        }
    }
    int nCount = 10;
    if (!request.params[1].isNull())
        nCount = request.params[1].get_int();
    int nFrom = 0;
    if (!request.params[2].isNull())
        nFrom = request.params[2].get_int();
    isminefilter filter = ISMINE_SPENDABLE;
    if(!request.params[3].isNull())
        if(request.params[3].get_bool())
            filter = filter | ISMINE_WATCH_ONLY;

    if (nCount < 0)
        throw JSONRPCError(RPC_INVALID_PARAMETER, "Negative count");
    if (nFrom < 0)
        throw JSONRPCError(RPC_INVALID_PARAMETER, "Negative from");

    UniValue ret(UniValue::VARR);

    {
        LOCK2(cs_main, pwallet->cs_wallet);

        const CWallet::TxItems & txOrdered = pwallet->wtxOrdered;

        // iterate backwards until we have nCount items to return:
        for (CWallet::TxItems::const_reverse_iterator it = txOrdered.rbegin(); it != txOrdered.rend(); ++it)
        {
            CWalletTx *const pwtx = (*it).second.first;
            if (pwtx != nullptr)
                ListTransactions(pwallet, *pwtx, strAccount, 0, true, ret, filter);
            if (IsDeprecatedRPCEnabled("accounts")) {
                CAccountingEntry *const pacentry = (*it).second.second;
                if (pacentry != nullptr) AcentryToJSON(*pacentry, strAccount, ret);
            }

            if ((int)ret.size() >= (nCount+nFrom)) break;
        }
    }

    // ret is newest to oldest

    if (nFrom > (int)ret.size())
        nFrom = ret.size();
    if ((nFrom + nCount) > (int)ret.size())
        nCount = ret.size() - nFrom;

    std::vector<UniValue> arrTmp = ret.getValues();

    std::vector<UniValue>::iterator first = arrTmp.begin();
    std::advance(first, nFrom);
    std::vector<UniValue>::iterator last = arrTmp.begin();
    std::advance(last, nFrom+nCount);

    if (last != arrTmp.end()) arrTmp.erase(last, arrTmp.end());
    if (first != arrTmp.begin()) arrTmp.erase(arrTmp.begin(), first);

    std::reverse(arrTmp.begin(), arrTmp.end()); // Return oldest to newest

    ret.clear();
    ret.setArray();
    ret.push_backV(arrTmp);

    return ret;
}

static UniValue listaccounts(const JSONRPCRequest& request)
{
    std::shared_ptr<CWallet> const wallet = GetWalletForJSONRPCRequest(request);
    CWallet* const pwallet = wallet.get();

    if (!EnsureWalletIsAvailable(pwallet, request.fHelp)) {
        return NullUniValue;
    }

    if (!IsDeprecatedRPCEnabled("accounts")) {
        if (request.fHelp) {
            throw std::runtime_error("listaccounts (Deprecated, will be removed in V0.18. To use this command, start united with -deprecatedrpc=accounts)");
        }
        throw JSONRPCError(RPC_METHOD_DEPRECATED, "listaccounts is deprecated and will be removed in V0.18. To use this command, start united with -deprecatedrpc=accounts.");
    }

    if (request.fHelp || request.params.size() > 2)
        throw std::runtime_error(
            "listaccounts ( minconf include_watchonly)\n"
            "\nDEPRECATED. Returns Object that has account names as keys, account balances as values.\n"
            "\nArguments:\n"
            "1. minconf             (numeric, optional, default=1) Only include transactions with at least this many confirmations\n"
            "2. include_watchonly   (bool, optional, default=false) Include balances in watch-only addresses (see 'importaddress')\n"
            "\nResult:\n"
            "{                      (json object where keys are account names, and values are numeric balances\n"
            "  \"account\": x.xxx,  (numeric) The property name is the account name, and the value is the total balance for the account.\n"
            "  ...\n"
            "}\n"
            "\nExamples:\n"
            "\nList account balances where there at least 1 confirmation\n"
            + HelpExampleCli("listaccounts", "") +
            "\nList account balances including zero confirmation transactions\n"
            + HelpExampleCli("listaccounts", "0") +
            "\nList account balances for 6 or more confirmations\n"
            + HelpExampleCli("listaccounts", "6") +
            "\nAs json rpc call\n"
            + HelpExampleRpc("listaccounts", "6")
        );

    // Make sure the results are valid at least up to the most recent block
    // the user could have gotten from another RPC command prior to now
    pwallet->BlockUntilSyncedToCurrentChain();

    LOCK2(cs_main, pwallet->cs_wallet);

    int nMinDepth = 1;
    if (!request.params[0].isNull())
        nMinDepth = request.params[0].get_int();
    isminefilter includeWatchonly = ISMINE_SPENDABLE;
    if(!request.params[1].isNull())
        if(request.params[1].get_bool())
            includeWatchonly = includeWatchonly | ISMINE_WATCH_ONLY;

    std::map<std::string, CAmount> mapAccountBalances;
    for (const std::pair<const CTxDestination, CAddressBookData>& entry : pwallet->mapAddressBook) {
        if (IsMine(*pwallet, entry.first) & includeWatchonly) {  // This address belongs to me
            mapAccountBalances[entry.second.name] = 0;
        }
    }

    for (const std::pair<const uint256, CWalletTx>& pairWtx : pwallet->mapWallet) {
        const CWalletTx& wtx = pairWtx.second;
        CAmount nFee;
        std::string strSentAccount;
        std::list<COutputEntry> listReceived;
        std::list<COutputEntry> listSent;
        int nDepth = wtx.GetDepthInMainChain();
        if (wtx.GetBlocksToRewardMaturity() > 0 || nDepth < 0)
            continue;
        wtx.GetAmounts(listReceived, listSent, nFee, strSentAccount, includeWatchonly);
        mapAccountBalances[strSentAccount] -= nFee;
        for (const COutputEntry& s : listSent)
            mapAccountBalances[strSentAccount] -= s.amount;
        if (nDepth >= nMinDepth)
        {
            for (const COutputEntry& r : listReceived)
                if (pwallet->mapAddressBook.count(r.destination)) {
                    mapAccountBalances[pwallet->mapAddressBook[r.destination].name] += r.amount;
                }
                else
                    mapAccountBalances[""] += r.amount;
        }
    }

    const std::list<CAccountingEntry>& acentries = pwallet->laccentries;
    for (const CAccountingEntry& entry : acentries)
        mapAccountBalances[entry.strAccount] += entry.nCreditDebit;

    UniValue ret(UniValue::VOBJ);
    for (const std::pair<const std::string, CAmount>& accountBalance : mapAccountBalances) {
        ret.pushKV(accountBalance.first, ValueFromAmount(accountBalance.second));
    }
    return ret;
}

static UniValue listsinceblock(const JSONRPCRequest& request)
{
    std::shared_ptr<CWallet> const wallet = GetWalletForJSONRPCRequest(request);
    CWallet* const pwallet = wallet.get();

    if (!EnsureWalletIsAvailable(pwallet, request.fHelp)) {
        return NullUniValue;
    }

    if (request.fHelp || request.params.size() > 4)
        throw std::runtime_error(
            "listsinceblock ( \"blockhash\" target_confirmations include_watchonly include_removed )\n"
            "\nGet all transactions in blocks since block [blockhash], or all transactions if omitted.\n"
            "If \"blockhash\" is no longer a part of the main chain, transactions from the fork point onward are included.\n"
            "Additionally, if include_removed is set, transactions affecting the wallet which were removed are returned in the \"removed\" array.\n"
            "\nArguments:\n"
            "1. \"blockhash\"            (string, optional) The block hash to list transactions since\n"
            "2. target_confirmations:    (numeric, optional, default=1) Return the nth block hash from the main chain. e.g. 1 would mean the best block hash. Note: this is not used as a filter, but only affects [lastblock] in the return value\n"
            "3. include_watchonly:       (bool, optional, default=false) Include transactions to watch-only addresses (see 'importaddress')\n"
            "4. include_removed:         (bool, optional, default=true) Show transactions that were removed due to a reorg in the \"removed\" array\n"
            "                                                           (not guaranteed to work on pruned nodes)\n"
            "\nResult:\n"
            "{\n"
            "  \"transactions\": [\n"
<<<<<<< HEAD
            "    \"account\":\"accountname\",       (string) DEPRECATED. This field will be removed in V0.18. To see this deprecated field, start united with -deprecatedrpc=accounts. The account name associated with the transaction. Will be \"\" for the default account.\n"
=======
            "    \"account\":\"accountname\",       (string) DEPRECATED. The account name associated with the transaction. Will be \"\" for the default account.\n"
>>>>>>> 07428419
            "    \"address\":\"address\",    (string) The Unit-e address of the transaction. Not present for move transactions (category = move).\n"
            "    \"category\":\"send|receive\",     (string) The transaction category. 'send' has negative amounts, 'receive' has positive amounts.\n"
            "    \"amount\": x.xxx,          (numeric) The amount in " + CURRENCY_UNIT + ". This is negative for the 'send' category, and for the 'move' category for moves \n"
            "                                          outbound. It is positive for the 'receive' category, and for the 'move' category for inbound funds.\n"
            "    \"vout\" : n,               (numeric) the vout value\n"
            "    \"fee\": x.xxx,             (numeric) The amount of the fee in " + CURRENCY_UNIT + ". This is negative and only available for the 'send' category of transactions.\n"
            "    \"confirmations\": n,       (numeric) The number of confirmations for the transaction. Available for 'send' and 'receive' category of transactions.\n"
            "                                          When it's < 0, it means the transaction conflicted that many blocks ago.\n"
            "    \"blockhash\": \"hashvalue\",     (string) The block hash containing the transaction. Available for 'send' and 'receive' category of transactions.\n"
            "    \"blockindex\": n,          (numeric) The index of the transaction in the block that includes it. Available for 'send' and 'receive' category of transactions.\n"
            "    \"blocktime\": xxx,         (numeric) The block time in seconds since epoch (1 Jan 1970 GMT).\n"
            "    \"txid\": \"transactionid\",  (string) The transaction id. Available for 'send' and 'receive' category of transactions.\n"
            "    \"time\": xxx,              (numeric) The transaction time in seconds since epoch (Jan 1 1970 GMT).\n"
            "    \"timereceived\": xxx,      (numeric) The time received in seconds since epoch (Jan 1 1970 GMT). Available for 'send' and 'receive' category of transactions.\n"
            "    \"bip125-replaceable\": \"yes|no|unknown\",  (string) Whether this transaction could be replaced due to BIP125 (replace-by-fee);\n"
            "                                                   may be unknown for unconfirmed transactions not in the mempool\n"
            "    \"abandoned\": xxx,         (bool) 'true' if the transaction has been abandoned (inputs are respendable). Only available for the 'send' category of transactions.\n"
            "    \"comment\": \"...\",       (string) If a comment is associated with the transaction.\n"
            "    \"label\" : \"label\"       (string) A comment for the address/transaction, if any\n"
            "    \"to\": \"...\",            (string) If a comment to is associated with the transaction.\n"
            "  ],\n"
            "  \"removed\": [\n"
            "    <structure is the same as \"transactions\" above, only present if include_removed=true>\n"
            "    Note: transactions that were re-added in the active chain will appear as-is in this array, and may thus have a positive confirmation count.\n"
            "  ],\n"
            "  \"lastblock\": \"lastblockhash\"     (string) The hash of the block (target_confirmations-1) from the best block on the main chain. This is typically used to feed back into listsinceblock the next time you call it. So you would generally use a target_confirmations of say 6, so you will be continually re-notified of transactions until they've reached 6 confirmations plus any new ones\n"
            "}\n"
            "\nExamples:\n"
            + HelpExampleCli("listsinceblock", "")
            + HelpExampleCli("listsinceblock", "\"000000000000000bacf66f7497b7dc45ef753ee9a7d38571037cdb1a57f663ad\" 6")
            + HelpExampleRpc("listsinceblock", "\"000000000000000bacf66f7497b7dc45ef753ee9a7d38571037cdb1a57f663ad\", 6")
        );

    // Make sure the results are valid at least up to the most recent block
    // the user could have gotten from another RPC command prior to now
    pwallet->BlockUntilSyncedToCurrentChain();

    LOCK2(cs_main, pwallet->cs_wallet);

    const CBlockIndex* pindex = nullptr;    // Block index of the specified block or the common ancestor, if the block provided was in a deactivated chain.
    const CBlockIndex* paltindex = nullptr; // Block index of the specified block, even if it's in a deactivated chain.
    int target_confirms = 1;
    isminefilter filter = ISMINE_SPENDABLE;

    if (!request.params[0].isNull() && !request.params[0].get_str().empty()) {
        uint256 blockId;

        blockId.SetHex(request.params[0].get_str());
        paltindex = pindex = LookupBlockIndex(blockId);
        if (!pindex) {
            throw JSONRPCError(RPC_INVALID_ADDRESS_OR_KEY, "Block not found");
        }
        if (chainActive[pindex->nHeight] != pindex) {
            // the block being asked for is a part of a deactivated chain;
            // we don't want to depend on its perceived height in the block
            // chain, we want to instead use the last common ancestor
            pindex = chainActive.FindFork(pindex);
        }
    }

    if (!request.params[1].isNull()) {
        target_confirms = request.params[1].get_int();

        if (target_confirms < 1) {
            throw JSONRPCError(RPC_INVALID_PARAMETER, "Invalid parameter");
        }
    }

    if (!request.params[2].isNull() && request.params[2].get_bool()) {
        filter = filter | ISMINE_WATCH_ONLY;
    }

    bool include_removed = (request.params[3].isNull() || request.params[3].get_bool());

    int depth = pindex ? (1 + chainActive.Height() - pindex->nHeight) : -1;

    UniValue transactions(UniValue::VARR);

    for (const std::pair<const uint256, CWalletTx>& pairWtx : pwallet->mapWallet) {
        CWalletTx tx = pairWtx.second;

        if (depth == -1 || tx.GetDepthInMainChain() < depth) {
            ListTransactions(pwallet, tx, "*", 0, true, transactions, filter);
        }
    }

    // when a reorg'd block is requested, we also list any relevant transactions
    // in the blocks of the chain that was detached
    UniValue removed(UniValue::VARR);
    while (include_removed && paltindex && paltindex != pindex) {
        CBlock block;
        if (!ReadBlockFromDisk(block, paltindex, Params().GetConsensus())) {
            throw JSONRPCError(RPC_INTERNAL_ERROR, "Can't read block from disk");
        }
        for (const CTransactionRef& tx : block.vtx) {
            auto it = pwallet->mapWallet.find(tx->GetHash());
            if (it != pwallet->mapWallet.end()) {
                // We want all transactions regardless of confirmation count to appear here,
                // even negative confirmation ones, hence the big negative.
                ListTransactions(pwallet, it->second, "*", -100000000, true, removed, filter);
            }
        }
        paltindex = paltindex->pprev;
    }

    CBlockIndex *pblockLast = chainActive[chainActive.Height() + 1 - target_confirms];
    uint256 lastblock = pblockLast ? pblockLast->GetBlockHash() : uint256();

    UniValue ret(UniValue::VOBJ);
    ret.pushKV("transactions", transactions);
    if (include_removed) ret.pushKV("removed", removed);
    ret.pushKV("lastblock", lastblock.GetHex());

    return ret;
}

static UniValue gettransaction(const JSONRPCRequest& request)
{
    std::shared_ptr<CWallet> const wallet = GetWalletForJSONRPCRequest(request);
    CWallet* const pwallet = wallet.get();

    if (!EnsureWalletIsAvailable(pwallet, request.fHelp)) {
        return NullUniValue;
    }

    if (request.fHelp || request.params.size() < 1 || request.params.size() > 2)
        throw std::runtime_error(
            "gettransaction \"txid\" ( include_watchonly )\n"
            "\nGet detailed information about in-wallet transaction <txid>\n"
            "\nArguments:\n"
            "1. \"txid\"                  (string, required) The transaction id\n"
            "2. \"include_watchonly\"     (bool, optional, default=false) Whether to include watch-only addresses in balance calculation and details[]\n"
            "\nResult:\n"
            "{\n"
            "  \"amount\" : x.xxx,        (numeric) The transaction amount in " + CURRENCY_UNIT + "\n"
            "  \"fee\": x.xxx,            (numeric) The amount of the fee in " + CURRENCY_UNIT + ". This is negative and only available for the \n"
            "                              'send' category of transactions.\n"
            "  \"confirmations\" : n,     (numeric) The number of confirmations\n"
            "  \"blockhash\" : \"hash\",  (string) The block hash\n"
            "  \"blockindex\" : xx,       (numeric) The index of the transaction in the block that includes it\n"
            "  \"blocktime\" : ttt,       (numeric) The time in seconds since epoch (1 Jan 1970 GMT)\n"
            "  \"txid\" : \"transactionid\",   (string) The transaction id.\n"
            "  \"time\" : ttt,            (numeric) The transaction time in seconds since epoch (1 Jan 1970 GMT)\n"
            "  \"timereceived\" : ttt,    (numeric) The time received in seconds since epoch (1 Jan 1970 GMT)\n"
            "  \"bip125-replaceable\": \"yes|no|unknown\",  (string) Whether this transaction could be replaced due to BIP125 (replace-by-fee);\n"
            "                                                   may be unknown for unconfirmed transactions not in the mempool\n"
            "  \"details\" : [\n"
            "    {\n"
<<<<<<< HEAD
            "      \"account\" : \"accountname\",      (string) DEPRECATED. This field will be removed in a V0.18. To see this deprecated field, start united with -deprecatedrpc=accounts. The account name involved in the transaction, can be \"\" for the default account.\n"
=======
            "      \"account\" : \"accountname\",      (string) DEPRECATED. The account name involved in the transaction, can be \"\" for the default account.\n"
>>>>>>> 07428419
            "      \"address\" : \"address\",          (string) The Unit-e address involved in the transaction\n"
            "      \"category\" : \"send|receive\",    (string) The category, either 'send' or 'receive'\n"
            "      \"amount\" : x.xxx,                 (numeric) The amount in " + CURRENCY_UNIT + "\n"
            "      \"label\" : \"label\",              (string) A comment for the address/transaction, if any\n"
            "      \"vout\" : n,                       (numeric) the vout value\n"
            "      \"fee\": x.xxx,                     (numeric) The amount of the fee in " + CURRENCY_UNIT + ". This is negative and only available for the \n"
            "                                           'send' category of transactions.\n"
            "      \"abandoned\": xxx                  (bool) 'true' if the transaction has been abandoned (inputs are respendable). Only available for the \n"
            "                                           'send' category of transactions.\n"
            "    }\n"
            "    ,...\n"
            "  ],\n"
            "  \"hex\" : \"data\"         (string) Raw data for transaction\n"
            "}\n"

            "\nExamples:\n"
            + HelpExampleCli("gettransaction", "\"1075db55d416d3ca199f55b6084e2115b9345e16c5cf302fc80e9d5fbf5d48d\"")
            + HelpExampleCli("gettransaction", "\"1075db55d416d3ca199f55b6084e2115b9345e16c5cf302fc80e9d5fbf5d48d\" true")
            + HelpExampleRpc("gettransaction", "\"1075db55d416d3ca199f55b6084e2115b9345e16c5cf302fc80e9d5fbf5d48d\"")
        );

    // Make sure the results are valid at least up to the most recent block
    // the user could have gotten from another RPC command prior to now
    pwallet->BlockUntilSyncedToCurrentChain();

    LOCK2(cs_main, pwallet->cs_wallet);

    uint256 hash;
    hash.SetHex(request.params[0].get_str());

    isminefilter filter = ISMINE_SPENDABLE;
    if(!request.params[1].isNull())
        if(request.params[1].get_bool())
            filter = filter | ISMINE_WATCH_ONLY;

    UniValue entry(UniValue::VOBJ);
    auto it = pwallet->mapWallet.find(hash);
    if (it == pwallet->mapWallet.end()) {
        throw JSONRPCError(RPC_INVALID_ADDRESS_OR_KEY, "Invalid or non-wallet transaction id");
    }
    const CWalletTx& wtx = it->second;

    CAmount nCredit = wtx.GetCredit(filter);
    CAmount nDebit = wtx.GetDebit(filter);
    CAmount nNet = nCredit - nDebit;
    CAmount nFee = (wtx.IsFromMe(filter) ? wtx.tx->GetValueOut() - nDebit : 0);

    entry.pushKV("amount", ValueFromAmount(nNet - nFee));
    if (wtx.IsFromMe(filter))
        entry.pushKV("fee", ValueFromAmount(nFee));

    WalletTxToJSON(wtx, entry);

    UniValue details(UniValue::VARR);
    ListTransactions(pwallet, wtx, "*", 0, false, details, filter);
    entry.pushKV("details", details);

    std::string strHex = EncodeHexTx(*wtx.tx, RPCSerializationFlags());
    entry.pushKV("hex", strHex);

    return entry;
}

static UniValue abandontransaction(const JSONRPCRequest& request)
{
    std::shared_ptr<CWallet> const wallet = GetWalletForJSONRPCRequest(request);
    CWallet* const pwallet = wallet.get();

    if (!EnsureWalletIsAvailable(pwallet, request.fHelp)) {
        return NullUniValue;
    }

    if (request.fHelp || request.params.size() != 1) {
        throw std::runtime_error(
            "abandontransaction \"txid\"\n"
            "\nMark in-wallet transaction <txid> as abandoned\n"
            "This will mark this transaction and all its in-wallet descendants as abandoned which will allow\n"
            "for their inputs to be respent.  It can be used to replace \"stuck\" or evicted transactions.\n"
            "It only works on transactions which are not included in a block and are not currently in the mempool.\n"
            "It has no effect on transactions which are already abandoned.\n"
            "\nArguments:\n"
            "1. \"txid\"    (string, required) The transaction id\n"
            "\nResult:\n"
            "\nExamples:\n"
            + HelpExampleCli("abandontransaction", "\"1075db55d416d3ca199f55b6084e2115b9345e16c5cf302fc80e9d5fbf5d48d\"")
            + HelpExampleRpc("abandontransaction", "\"1075db55d416d3ca199f55b6084e2115b9345e16c5cf302fc80e9d5fbf5d48d\"")
        );
    }

    // Make sure the results are valid at least up to the most recent block
    // the user could have gotten from another RPC command prior to now
    pwallet->BlockUntilSyncedToCurrentChain();

    LOCK2(cs_main, pwallet->cs_wallet);

    uint256 hash;
    hash.SetHex(request.params[0].get_str());

    if (!pwallet->mapWallet.count(hash)) {
        throw JSONRPCError(RPC_INVALID_ADDRESS_OR_KEY, "Invalid or non-wallet transaction id");
    }
    if (!pwallet->AbandonTransaction(hash)) {
        throw JSONRPCError(RPC_INVALID_ADDRESS_OR_KEY, "Transaction not eligible for abandonment");
    }

    return NullUniValue;
}


static UniValue backupwallet(const JSONRPCRequest& request)
{
    std::shared_ptr<CWallet> const wallet = GetWalletForJSONRPCRequest(request);
    CWallet* const pwallet = wallet.get();

    if (!EnsureWalletIsAvailable(pwallet, request.fHelp)) {
        return NullUniValue;
    }

    if (request.fHelp || request.params.size() != 1)
        throw std::runtime_error(
            "backupwallet \"destination\"\n"
            "\nSafely copies current wallet file to destination, which can be a directory or a path with filename.\n"
            "\nArguments:\n"
            "1. \"destination\"   (string) The destination directory or file\n"
            "\nExamples:\n"
            + HelpExampleCli("backupwallet", "\"backup.dat\"")
            + HelpExampleRpc("backupwallet", "\"backup.dat\"")
        );

    // Make sure the results are valid at least up to the most recent block
    // the user could have gotten from another RPC command prior to now
    pwallet->BlockUntilSyncedToCurrentChain();

    LOCK2(cs_main, pwallet->cs_wallet);

    std::string strDest = request.params[0].get_str();
    if (!pwallet->BackupWallet(strDest)) {
        throw JSONRPCError(RPC_WALLET_ERROR, "Error: Wallet backup failed!");
    }

    return NullUniValue;
}


static UniValue keypoolrefill(const JSONRPCRequest& request)
{
    std::shared_ptr<CWallet> const wallet = GetWalletForJSONRPCRequest(request);
    CWallet* const pwallet = wallet.get();

    if (!EnsureWalletIsAvailable(pwallet, request.fHelp)) {
        return NullUniValue;
    }

    if (request.fHelp || request.params.size() > 1)
        throw std::runtime_error(
            "keypoolrefill ( newsize )\n"
            "\nFills the keypool."
            + HelpRequiringPassphrase(pwallet) + "\n"
            "\nArguments\n"
            "1. newsize     (numeric, optional, default=100) The new keypool size\n"
            "\nExamples:\n"
            + HelpExampleCli("keypoolrefill", "")
            + HelpExampleRpc("keypoolrefill", "")
        );

    if (pwallet->IsWalletFlagSet(WALLET_FLAG_DISABLE_PRIVATE_KEYS)) {
        throw JSONRPCError(RPC_WALLET_ERROR, "Error: Private keys are disabled for this wallet");
    }

    LOCK2(cs_main, pwallet->cs_wallet);

    // 0 is interpreted by TopUpKeyPool() as the default keypool size given by -keypool
    unsigned int kpSize = 0;
    if (!request.params[0].isNull()) {
        if (request.params[0].get_int() < 0)
            throw JSONRPCError(RPC_INVALID_PARAMETER, "Invalid parameter, expected valid size.");
        kpSize = (unsigned int)request.params[0].get_int();
    }

    EnsureWalletIsUnlocked(pwallet);
    pwallet->TopUpKeyPool(kpSize);

    if (pwallet->GetKeyPoolSize() < kpSize) {
        throw JSONRPCError(RPC_WALLET_ERROR, "Error refreshing keypool.");
    }

    return NullUniValue;
}


static UniValue walletpassphrase(const JSONRPCRequest& request)
{
    std::shared_ptr<CWallet> const wallet = GetWalletForJSONRPCRequest(request);
    CWallet* const pwallet = wallet.get();

    if (!EnsureWalletIsAvailable(pwallet, request.fHelp)) {
        return NullUniValue;
    }

    if (request.fHelp || request.params.size() < 2 || request.params.size() > 3) {
        throw std::runtime_error(
            "walletpassphrase \"passphrase\" timeout [staking_only]\n"
            "\nStores the wallet decryption key in memory for 'timeout' seconds.\n"
            "This is needed prior to performing transactions related to private keys such as sending unites\n"
            "\nArguments:\n"
            "1. \"passphrase\"     (string, required) The wallet passphrase\n"
            "2. timeout            (numeric, required) The time to keep the decryption key in seconds; capped at 100000000 (~3 years).\n"
<<<<<<< HEAD
=======
            "3. staking_only       (boolean, optional, default=false) Unlock the wallet for staking, but not for other operations. Set <timeout> to 0\n"
            "                      to keep it unlocked indefinitely.\n"
>>>>>>> 07428419
            "\nNote:\n"
            "Issuing the walletpassphrase command while the wallet is already unlocked will set a new unlock\n"
            "time that overrides the old one.\n"
            "\nExamples:\n"
            "\nUnlock the wallet for 60 seconds\n"
            + HelpExampleCli("walletpassphrase", "\"my pass phrase\" 60") +
            "\nLock the wallet again (before 60 seconds)\n"
            + HelpExampleCli("walletlock", "") +
            "\nAs json rpc call\n"
            + HelpExampleRpc("walletpassphrase", "\"my pass phrase\", 60")
        );
    }

    LOCK2(cs_main, pwallet->cs_wallet);

    if (!pwallet->IsCrypted()) {
        throw JSONRPCError(RPC_WALLET_WRONG_ENC_STATE, "Error: running with an unencrypted wallet, but walletpassphrase was called.");
    }

    // Note that the walletpassphrase is stored in request.params[0] which is not mlock()ed
    SecureString strWalletPass;
    strWalletPass.reserve(100);
    // TODO: get rid of this .c_str() by implementing SecureString::operator=(std::string)
    // Alternately, find a way to make request.params[0] mlock()'d to begin with.
    strWalletPass = request.params[0].get_str().c_str();

    // Get the timeout
    int64_t nSleepTime = request.params[1].get_int64();
    // Timeout cannot be negative, otherwise it will relock immediately
    if (nSleepTime < 0) {
        throw JSONRPCError(RPC_INVALID_PARAMETER, "Timeout cannot be negative.");
    }
    // Clamp timeout
    constexpr int64_t MAX_SLEEP_TIME = 100000000; // larger values trigger a macos/libevent bug?
    if (nSleepTime > MAX_SLEEP_TIME) {
        nSleepTime = MAX_SLEEP_TIME;
    }

<<<<<<< HEAD
=======
    bool staking_only = false;
    if (!request.params[2].isNull()) {
        staking_only = request.params[2].get_bool();
    }

>>>>>>> 07428419
    if (strWalletPass.length() > 0)
    {
        if (!pwallet->GetWalletExtension().Unlock(strWalletPass, staking_only)) {
            throw JSONRPCError(RPC_WALLET_PASSPHRASE_INCORRECT, "Error: The wallet passphrase entered was incorrect.");
        }
    }
    else
        throw std::runtime_error(
            "walletpassphrase <passphrase> <timeout> [<staking_only>]\n"
            "Stores the wallet decryption key in memory for <timeout> seconds.");

    pwallet->TopUpKeyPool();

<<<<<<< HEAD
=======
    // If the wallet is unlocked for staking, allow unlimited timeout
    if (staking_only && nSleepTime == 0) {
        pwallet->nRelockTime = 0;

        // Clear previous unlock timer for the wallet
        RPCRunLater(strprintf("lockwallet(%s)", pwallet->GetName()), [](){}, 0);
        return NullUniValue;
    }

>>>>>>> 07428419
    pwallet->nRelockTime = GetTime() + nSleepTime;

    // Keep a weak pointer to the wallet so that it is possible to unload the
    // wallet before the following callback is called. If a valid shared pointer
    // is acquired in the callback then the wallet is still loaded.
    std::weak_ptr<CWallet> weak_wallet = wallet;
    RPCRunLater(strprintf("lockwallet(%s)", pwallet->GetName()), [weak_wallet] {
        if (auto shared_wallet = weak_wallet.lock()) {
            LOCK(shared_wallet->cs_wallet);
            shared_wallet->Lock();
            shared_wallet->nRelockTime = 0;
        }
    }, nSleepTime);

    return NullUniValue;
}


static UniValue walletpassphrasechange(const JSONRPCRequest& request)
{
    std::shared_ptr<CWallet> const wallet = GetWalletForJSONRPCRequest(request);
    CWallet* const pwallet = wallet.get();

    if (!EnsureWalletIsAvailable(pwallet, request.fHelp)) {
        return NullUniValue;
    }

    if (request.fHelp || request.params.size() != 2) {
        throw std::runtime_error(
            "walletpassphrasechange \"oldpassphrase\" \"newpassphrase\"\n"
            "\nChanges the wallet passphrase from 'oldpassphrase' to 'newpassphrase'.\n"
            "\nArguments:\n"
            "1. \"oldpassphrase\"      (string) The current passphrase\n"
            "2. \"newpassphrase\"      (string) The new passphrase\n"
            "\nExamples:\n"
            + HelpExampleCli("walletpassphrasechange", "\"old one\" \"new one\"")
            + HelpExampleRpc("walletpassphrasechange", "\"old one\", \"new one\"")
        );
    }

    LOCK2(cs_main, pwallet->cs_wallet);

    if (!pwallet->IsCrypted()) {
        throw JSONRPCError(RPC_WALLET_WRONG_ENC_STATE, "Error: running with an unencrypted wallet, but walletpassphrasechange was called.");
    }

    // TODO: get rid of these .c_str() calls by implementing SecureString::operator=(std::string)
    // Alternately, find a way to make request.params[0] mlock()'d to begin with.
    SecureString strOldWalletPass;
    strOldWalletPass.reserve(100);
    strOldWalletPass = request.params[0].get_str().c_str();

    SecureString strNewWalletPass;
    strNewWalletPass.reserve(100);
    strNewWalletPass = request.params[1].get_str().c_str();

    if (strOldWalletPass.length() < 1 || strNewWalletPass.length() < 1)
        throw std::runtime_error(
            "walletpassphrasechange <oldpassphrase> <newpassphrase>\n"
            "Changes the wallet passphrase from <oldpassphrase> to <newpassphrase>.");

    if (!pwallet->ChangeWalletPassphrase(strOldWalletPass, strNewWalletPass)) {
        throw JSONRPCError(RPC_WALLET_PASSPHRASE_INCORRECT, "Error: The wallet passphrase entered was incorrect.");
    }

    return NullUniValue;
}


static UniValue walletlock(const JSONRPCRequest& request)
{
    std::shared_ptr<CWallet> const wallet = GetWalletForJSONRPCRequest(request);
    CWallet* const pwallet = wallet.get();

    if (!EnsureWalletIsAvailable(pwallet, request.fHelp)) {
        return NullUniValue;
    }

    if (request.fHelp || request.params.size() != 0) {
        throw std::runtime_error(
            "walletlock\n"
            "\nRemoves the wallet encryption key from memory, locking the wallet.\n"
            "After calling this method, you will need to call walletpassphrase again\n"
            "before being able to call any methods which require the wallet to be unlocked.\n"
            "\nExamples:\n"
            "\nSet the passphrase for 2 minutes to perform a transaction\n"
            + HelpExampleCli("walletpassphrase", "\"my pass phrase\" 120") +
            "\nPerform a send (requires passphrase set)\n"
            + HelpExampleCli("sendtoaddress", "\"1M72Sfpbz1BPpXFHz9m3CdqATR44Jvaydd\" 1.0") +
            "\nClear the passphrase since we are done before 2 minutes is up\n"
            + HelpExampleCli("walletlock", "") +
            "\nAs json rpc call\n"
            + HelpExampleRpc("walletlock", "")
        );
    }

    LOCK2(cs_main, pwallet->cs_wallet);

    if (!pwallet->IsCrypted()) {
        throw JSONRPCError(RPC_WALLET_WRONG_ENC_STATE, "Error: running with an unencrypted wallet, but walletlock was called.");
    }

    pwallet->Lock();
    pwallet->nRelockTime = 0;

    return NullUniValue;
}


static UniValue encryptwallet(const JSONRPCRequest& request)
{
    std::shared_ptr<CWallet> const wallet = GetWalletForJSONRPCRequest(request);
    CWallet* const pwallet = wallet.get();

    if (!EnsureWalletIsAvailable(pwallet, request.fHelp)) {
        return NullUniValue;
    }

    if (request.fHelp || request.params.size() != 1) {
        throw std::runtime_error(
            "encryptwallet \"passphrase\"\n"
            "\nEncrypts the wallet with 'passphrase'. This is for first time encryption.\n"
            "After this, any calls that interact with private keys such as sending or signing \n"
            "will require the passphrase to be set prior the making these calls.\n"
            "Use the walletpassphrase call for this, and then walletlock call.\n"
            "If the wallet is already encrypted, use the walletpassphrasechange call.\n"
            "Note that this will shutdown the server.\n"
            "\nArguments:\n"
            "1. \"passphrase\"    (string) The pass phrase to encrypt the wallet with. It must be at least 1 character, but should be long.\n"
            "\nExamples:\n"
            "\nEncrypt your wallet\n"
            + HelpExampleCli("encryptwallet", "\"my pass phrase\"") +
            "\nNow set the passphrase to use the wallet, such as for signing or sending unite\n"
            + HelpExampleCli("walletpassphrase", "\"my pass phrase\"") +
            "\nNow we can do something like sign\n"
            + HelpExampleCli("signmessage", "\"address\" \"test message\"") +
            "\nNow lock the wallet again by removing the passphrase\n"
            + HelpExampleCli("walletlock", "") +
            "\nAs a json rpc call\n"
            + HelpExampleRpc("encryptwallet", "\"my pass phrase\"")
        );
    }

    LOCK2(cs_main, pwallet->cs_wallet);

    if (pwallet->IsCrypted()) {
        throw JSONRPCError(RPC_WALLET_WRONG_ENC_STATE, "Error: running with an encrypted wallet, but encryptwallet was called.");
    }

    // TODO: get rid of this .c_str() by implementing SecureString::operator=(std::string)
    // Alternately, find a way to make request.params[0] mlock()'d to begin with.
    SecureString strWalletPass;
    strWalletPass.reserve(100);
    strWalletPass = request.params[0].get_str().c_str();

    if (strWalletPass.length() < 1)
        throw std::runtime_error(
            "encryptwallet <passphrase>\n"
            "Encrypts the wallet with <passphrase>.");

    if (!pwallet->EncryptWallet(strWalletPass)) {
        throw JSONRPCError(RPC_WALLET_ENCRYPTION_FAILED, "Error: Failed to encrypt the wallet.");
    }

    // BDB seems to have a bad habit of writing old data into
    // slack space in .dat files; that is bad if the old data is
    // unencrypted private keys. So:
    StartShutdown();
    return "wallet encrypted; Unit-e server stopping, restart to run with encrypted wallet. The keypool has been flushed and a new HD seed was generated (if you are using HD). You need to make a new backup.";
}

static UniValue lockunspent(const JSONRPCRequest& request)
{
    std::shared_ptr<CWallet> const wallet = GetWalletForJSONRPCRequest(request);
    CWallet* const pwallet = wallet.get();

    if (!EnsureWalletIsAvailable(pwallet, request.fHelp)) {
        return NullUniValue;
    }

    if (request.fHelp || request.params.size() < 1 || request.params.size() > 2)
        throw std::runtime_error(
            "lockunspent unlock ([{\"txid\":\"txid\",\"vout\":n},...])\n"
            "\nUpdates list of temporarily unspendable outputs.\n"
            "Temporarily lock (unlock=false) or unlock (unlock=true) specified transaction outputs.\n"
            "If no transaction outputs are specified when unlocking then all current locked transaction outputs are unlocked.\n"
            "A locked transaction output will not be chosen by automatic coin selection, when spending unites.\n"
            "Locks are stored in memory only. Nodes start with zero locked outputs, and the locked output list\n"
            "is always cleared (by virtue of process exit) when a node stops or fails.\n"
            "Also see the listunspent call\n"
            "\nArguments:\n"
            "1. unlock            (boolean, required) Whether to unlock (true) or lock (false) the specified transactions\n"
            "2. \"transactions\"  (string, optional) A json array of objects. Each object the txid (string) vout (numeric)\n"
            "     [           (json array of json objects)\n"
            "       {\n"
            "         \"txid\":\"id\",    (string) The transaction id\n"
            "         \"vout\": n         (numeric) The output number\n"
            "       }\n"
            "       ,...\n"
            "     ]\n"

            "\nResult:\n"
            "true|false    (boolean) Whether the command was successful or not\n"

            "\nExamples:\n"
            "\nList the unspent transactions\n"
            + HelpExampleCli("listunspent", "") +
            "\nLock an unspent transaction\n"
            + HelpExampleCli("lockunspent", "false \"[{\\\"txid\\\":\\\"a08e6907dbbd3d809776dbfc5d82e371b764ed838b5655e72f463568df1aadf0\\\",\\\"vout\\\":1}]\"") +
            "\nList the locked transactions\n"
            + HelpExampleCli("listlockunspent", "") +
            "\nUnlock the transaction again\n"
            + HelpExampleCli("lockunspent", "true \"[{\\\"txid\\\":\\\"a08e6907dbbd3d809776dbfc5d82e371b764ed838b5655e72f463568df1aadf0\\\",\\\"vout\\\":1}]\"") +
            "\nAs a json rpc call\n"
            + HelpExampleRpc("lockunspent", "false, \"[{\\\"txid\\\":\\\"a08e6907dbbd3d809776dbfc5d82e371b764ed838b5655e72f463568df1aadf0\\\",\\\"vout\\\":1}]\"")
        );

    // Make sure the results are valid at least up to the most recent block
    // the user could have gotten from another RPC command prior to now
    pwallet->BlockUntilSyncedToCurrentChain();

    LOCK2(cs_main, pwallet->cs_wallet);

    RPCTypeCheckArgument(request.params[0], UniValue::VBOOL);

    bool fUnlock = request.params[0].get_bool();

    if (request.params[1].isNull()) {
        if (fUnlock)
            pwallet->UnlockAllCoins();
        return true;
    }

    RPCTypeCheckArgument(request.params[1], UniValue::VARR);

    const UniValue& output_params = request.params[1];

    // Create and validate the COutPoints first.

    std::vector<COutPoint> outputs;
    outputs.reserve(output_params.size());

    for (unsigned int idx = 0; idx < output_params.size(); idx++) {
        const UniValue& o = output_params[idx].get_obj();

        RPCTypeCheckObj(o,
            {
                {"txid", UniValueType(UniValue::VSTR)},
                {"vout", UniValueType(UniValue::VNUM)},
            });

        const std::string& txid = find_value(o, "txid").get_str();
        if (!IsHex(txid)) {
            throw JSONRPCError(RPC_INVALID_PARAMETER, "Invalid parameter, expected hex txid");
        }

        const int nOutput = find_value(o, "vout").get_int();
        if (nOutput < 0) {
            throw JSONRPCError(RPC_INVALID_PARAMETER, "Invalid parameter, vout must be positive");
        }

        const COutPoint outpt(uint256S(txid), nOutput);

        const auto it = pwallet->mapWallet.find(outpt.hash);
        if (it == pwallet->mapWallet.end()) {
            throw JSONRPCError(RPC_INVALID_PARAMETER, "Invalid parameter, unknown transaction");
        }

        const CWalletTx& trans = it->second;

        if (outpt.n >= trans.tx->vout.size()) {
            throw JSONRPCError(RPC_INVALID_PARAMETER, "Invalid parameter, vout index out of bounds");
        }

        if (pwallet->IsSpent(outpt.hash, outpt.n)) {
            throw JSONRPCError(RPC_INVALID_PARAMETER, "Invalid parameter, expected unspent output");
        }

        const bool is_locked = pwallet->IsLockedCoin(outpt.hash, outpt.n);

        if (fUnlock && !is_locked) {
            throw JSONRPCError(RPC_INVALID_PARAMETER, "Invalid parameter, expected locked output");
        }

        if (!fUnlock && is_locked) {
            throw JSONRPCError(RPC_INVALID_PARAMETER, "Invalid parameter, output already locked");
        }

        outputs.push_back(outpt);
    }

    // Atomically set (un)locked status for the outputs.
    for (const COutPoint& outpt : outputs) {
        if (fUnlock) pwallet->UnlockCoin(outpt);
        else pwallet->LockCoin(outpt);
    }

    return true;
}

static UniValue listlockunspent(const JSONRPCRequest& request)
{
    std::shared_ptr<CWallet> const wallet = GetWalletForJSONRPCRequest(request);
    CWallet* const pwallet = wallet.get();

    if (!EnsureWalletIsAvailable(pwallet, request.fHelp)) {
        return NullUniValue;
    }

    if (request.fHelp || request.params.size() > 0)
        throw std::runtime_error(
            "listlockunspent\n"
            "\nReturns list of temporarily unspendable outputs.\n"
            "See the lockunspent call to lock and unlock transactions for spending.\n"
            "\nResult:\n"
            "[\n"
            "  {\n"
            "    \"txid\" : \"transactionid\",     (string) The transaction id locked\n"
            "    \"vout\" : n                      (numeric) The vout value\n"
            "  }\n"
            "  ,...\n"
            "]\n"
            "\nExamples:\n"
            "\nList the unspent transactions\n"
            + HelpExampleCli("listunspent", "") +
            "\nLock an unspent transaction\n"
            + HelpExampleCli("lockunspent", "false \"[{\\\"txid\\\":\\\"a08e6907dbbd3d809776dbfc5d82e371b764ed838b5655e72f463568df1aadf0\\\",\\\"vout\\\":1}]\"") +
            "\nList the locked transactions\n"
            + HelpExampleCli("listlockunspent", "") +
            "\nUnlock the transaction again\n"
            + HelpExampleCli("lockunspent", "true \"[{\\\"txid\\\":\\\"a08e6907dbbd3d809776dbfc5d82e371b764ed838b5655e72f463568df1aadf0\\\",\\\"vout\\\":1}]\"") +
            "\nAs a json rpc call\n"
            + HelpExampleRpc("listlockunspent", "")
        );

    LOCK2(cs_main, pwallet->cs_wallet);

    std::vector<COutPoint> vOutpts;
    pwallet->ListLockedCoins(vOutpts);

    UniValue ret(UniValue::VARR);

    for (COutPoint &outpt : vOutpts) {
        UniValue o(UniValue::VOBJ);

        o.pushKV("txid", outpt.hash.GetHex());
        o.pushKV("vout", (int)outpt.n);
        ret.push_back(o);
    }

    return ret;
}

static UniValue settxfee(const JSONRPCRequest& request)
{
    std::shared_ptr<CWallet> const wallet = GetWalletForJSONRPCRequest(request);
    CWallet* const pwallet = wallet.get();

    if (!EnsureWalletIsAvailable(pwallet, request.fHelp)) {
        return NullUniValue;
    }

    if (request.fHelp || request.params.size() < 1 || request.params.size() > 1) {
        throw std::runtime_error(
            "settxfee amount\n"
            "\nSet the transaction fee per kB for this wallet. Overrides the global -paytxfee command line parameter.\n"
            "\nArguments:\n"
            "1. amount         (numeric or string, required) The transaction fee in " + CURRENCY_UNIT + "/kB\n"
            "\nResult\n"
            "true|false        (boolean) Returns true if successful\n"
            "\nExamples:\n"
            + HelpExampleCli("settxfee", "0.00001")
            + HelpExampleRpc("settxfee", "0.00001")
        );
    }

    LOCK2(cs_main, pwallet->cs_wallet);

    CAmount nAmount = AmountFromValue(request.params[0]);

    pwallet->m_pay_tx_fee = CFeeRate(nAmount, 1000);
    return true;
}

static UniValue getwalletinfo(const JSONRPCRequest& request)
{
    std::shared_ptr<CWallet> const wallet = GetWalletForJSONRPCRequest(request);
    CWallet* const pwallet = wallet.get();

    if (!EnsureWalletIsAvailable(pwallet, request.fHelp)) {
        return NullUniValue;
    }

    if (request.fHelp || request.params.size() != 0)
        throw std::runtime_error(
            "getwalletinfo\n"
            "Returns an object containing various wallet state info.\n"
            "\nResult:\n"
            "{\n"
<<<<<<< HEAD
            "  \"walletname\": xxxxx,               (string) the wallet name\n"
            "  \"walletversion\": xxxxx,            (numeric) the wallet version\n"
            "  \"balance\": xxxxxxx,                (numeric) the total confirmed balance of the wallet in " + CURRENCY_UNIT + "\n"
            "  \"unconfirmed_balance\": xxx,        (numeric) the total unconfirmed balance of the wallet in " + CURRENCY_UNIT + "\n"
            "  \"immature_balance\": xxxxxx,        (numeric) the total immature balance of the wallet in " + CURRENCY_UNIT + "\n"
            "  \"txcount\": xxxxxxx,                (numeric) the total number of transactions in the wallet\n"
            "  \"keypoololdest\": xxxxxx,           (numeric) the timestamp (seconds since Unix epoch) of the oldest pre-generated key in the key pool\n"
            "  \"keypoolsize\": xxxx,               (numeric) how many new keys are pre-generated (only counts external keys)\n"
            "  \"keypoolsize_hd_internal\": xxxx,   (numeric) how many new keys are pre-generated for internal use (used for change outputs, only appears if the wallet is using this feature, otherwise external keys are used)\n"
            "  \"unlocked_until\": ttt,             (numeric) the timestamp in seconds since epoch (midnight Jan 1 1970 GMT) that the wallet is unlocked for transfers, or 0 if the wallet is locked\n"
            "  \"paytxfee\": x.xxxx,                (numeric) the transaction fee configuration, set in " + CURRENCY_UNIT + "/kB\n"
            "  \"hdseedid\": \"<hash160>\"            (string, optional) the Hash160 of the HD seed (only present when HD is enabled)\n"
            "  \"hdmasterkeyid\": \"<hash160>\"       (string, optional) alias for hdseedid retained for backwards-compatibility. Will be removed in V0.18.\n"
            "  \"private_keys_enabled\": true|false (boolean) false if privatekeys are disabled for this wallet (enforced watch-only wallet)\n"
=======
            "  \"walletname\": xxxxx,             (string) the wallet name\n"
            "  \"walletversion\": xxxxx,          (numeric) the wallet version\n"
            "  \"balance\": xxxxxxx,              (numeric) the total confirmed balance of the wallet in " + CURRENCY_UNIT + "\n"
            "  \"unconfirmed_balance\": xxx,      (numeric) the total unconfirmed balance of the wallet in " + CURRENCY_UNIT + "\n"
            "  \"immature_balance\": xxxxxx,      (numeric) the total immature balance of the wallet in " + CURRENCY_UNIT + "\n"
            "  \"remote_staking_balance\": xxx,   (numeric) the total balance that is being staked on remote nodes in " + CURRENCY_UNIT + "\n"
            "  \"txcount\": xxxxxxx,              (numeric) the total number of transactions in the wallet\n"
            "  \"keypoololdest\": xxxxxx,         (numeric) the timestamp (seconds since Unix epoch) of the oldest pre-generated key in the key pool\n"
            "  \"keypoolsize\": xxxx,             (numeric) how many new keys are pre-generated (only counts external keys)\n"
            "  \"keypoolsize_hd_internal\": xxxx, (numeric) how many new keys are pre-generated for internal use (used for change outputs, only appears if the wallet is using this feature, otherwise external keys are used)\n"
            "  \"unlocked_until\": ttt,           (numeric) the timestamp in seconds since epoch (midnight Jan 1 1970 GMT) that the wallet is unlocked for transfers, or 0 if the wallet is locked\n"
            "  \"encryption_state\": xxxxx,       (string) the wallet's encryption status (UNENCRYPTED, LOCKED, UNLOCKED, UNLOCKED_FOR_STAKING_ONLY)\n"
            "  \"paytxfee\": x.xxxx,              (numeric) the transaction fee configuration, set in " + CURRENCY_UNIT + "/kB\n"
            "  \"hdseedid\": \"<hash160>\"     (string, optional) the Hash160 of the HD master pubkey (only present when HD is enabled)\n"
>>>>>>> 07428419
            "}\n"
            "\nExamples:\n"
            + HelpExampleCli("getwalletinfo", "")
            + HelpExampleRpc("getwalletinfo", "")
        );

    // Make sure the results are valid at least up to the most recent block
    // the user could have gotten from another RPC command prior to now
    pwallet->BlockUntilSyncedToCurrentChain();

    LOCK2(cs_main, pwallet->cs_wallet);

    UniValue obj(UniValue::VOBJ);

    size_t kpExternalSize = pwallet->KeypoolCountExternalKeys();
<<<<<<< HEAD
    obj.pushKV("walletname", pwallet->GetName());
    obj.pushKV("walletversion", pwallet->GetVersion());
    obj.pushKV("balance",       ValueFromAmount(pwallet->GetBalance()));
    obj.pushKV("unconfirmed_balance", ValueFromAmount(pwallet->GetUnconfirmedBalance()));
    obj.pushKV("immature_balance",    ValueFromAmount(pwallet->GetImmatureBalance()));
    obj.pushKV("txcount",       (int)pwallet->mapWallet.size());
    obj.pushKV("keypoololdest", pwallet->GetOldestKeyPoolTime());
    obj.pushKV("keypoolsize", (int64_t)kpExternalSize);
    CKeyID seed_id = pwallet->GetHDChain().seed_id;
    if (!seed_id.IsNull() && pwallet->CanSupportFeature(FEATURE_HD_SPLIT)) {
        obj.pushKV("keypoolsize_hd_internal",   (int64_t)(pwallet->GetKeyPoolSize() - kpExternalSize));
    }
    if (pwallet->IsCrypted()) {
        obj.pushKV("unlocked_until", pwallet->nRelockTime);
    }
    obj.pushKV("paytxfee", ValueFromAmount(pwallet->m_pay_tx_fee.GetFeePerK()));
    if (!seed_id.IsNull()) {
        obj.pushKV("hdseedid", seed_id.GetHex());
        obj.pushKV("hdmasterkeyid", seed_id.GetHex());
    }
    obj.pushKV("private_keys_enabled", !pwallet->IsWalletFlagSet(WALLET_FLAG_DISABLE_PRIVATE_KEYS));
=======
    obj.push_back(Pair("walletname", pwallet->GetName()));
    obj.push_back(Pair("walletversion", pwallet->GetVersion()));
    obj.push_back(Pair("balance",       ValueFromAmount(pwallet->GetBalance())));
    obj.push_back(Pair("unconfirmed_balance", ValueFromAmount(pwallet->GetUnconfirmedBalance())));
    obj.push_back(Pair("immature_balance",    ValueFromAmount(pwallet->GetImmatureBalance())));
    obj.push_back(Pair("remote_staking_balance", ValueFromAmount(pwallet->GetWalletExtension().GetRemoteStakingBalance())));
    obj.push_back(Pair("txcount",       (int)pwallet->mapWallet.size()));
    obj.push_back(Pair("keypoololdest", pwallet->GetOldestKeyPoolTime()));
    obj.push_back(Pair("keypoolsize", (int64_t)kpExternalSize));
    CKeyID seed_id = pwallet->GetHDChain().seed_id;
    CKeyID master_key_id = pwallet->GetHDChain().master_key_id;
    if (!seed_id.IsNull() && pwallet->CanSupportFeature(FEATURE_HD_SPLIT)) {
        obj.push_back(Pair("keypoolsize_hd_internal",   (int64_t)(pwallet->GetKeyPoolSize() - kpExternalSize)));
    }

    auto state = pwallet->GetWalletExtension().GetEncryptionState();
    obj.push_back(Pair("encryption_state", state._to_string()));
    if (state != +esperanza::EncryptionState::UNENCRYPTED) {
        obj.push_back(Pair("unlocked_until", pwallet->nRelockTime));
    }

    obj.push_back(Pair("paytxfee",      ValueFromAmount(payTxFee.GetFeePerK())));
    if (!seed_id.IsNull()) {
        obj.push_back(Pair("hdseedid", seed_id.GetHex()));
    }
    if (!master_key_id.IsNull()) {
        obj.push_back(Pair("hdmasterkeyid", master_key_id.GetHex()));
    }
>>>>>>> 07428419
    return obj;
}

static UniValue listwallets(const JSONRPCRequest& request)
{
    if (request.fHelp || request.params.size() != 0)
        throw std::runtime_error(
            "listwallets\n"
            "Returns a list of currently loaded wallets.\n"
            "For full information on the wallet, use \"getwalletinfo\"\n"
            "\nResult:\n"
            "[                         (json array of strings)\n"
            "  \"walletname\"            (string) the wallet name\n"
            "   ...\n"
            "]\n"
            "\nExamples:\n"
            + HelpExampleCli("listwallets", "")
            + HelpExampleRpc("listwallets", "")
        );

    UniValue obj(UniValue::VARR);

    for (const std::shared_ptr<CWallet>& wallet : GetWallets()) {
        if (!EnsureWalletIsAvailable(wallet.get(), request.fHelp)) {
            return NullUniValue;
        }

        LOCK(wallet->cs_wallet);

        obj.push_back(wallet->GetName());
    }

    return obj;
}

static UniValue loadwallet(const JSONRPCRequest& request)
{
    if (request.fHelp || request.params.size() != 1)
        throw std::runtime_error(
            "loadwallet \"filename\"\n"
            "\nLoads a wallet from a wallet file or directory."
            "\nNote that all wallet command-line options used when starting united will be"
            "\napplied to the new wallet (eg -zapwallettxes, upgradewallet, rescan, etc).\n"
            "\nArguments:\n"
            "1. \"filename\"    (string, required) The wallet directory or .dat file.\n"
            "\nResult:\n"
            "{\n"
            "  \"name\" :    <wallet_name>,        (string) The wallet name if loaded successfully.\n"
            "  \"warning\" : <warning>,            (string) Warning message if wallet was not loaded cleanly.\n"
            "}\n"
            "\nExamples:\n"
            + HelpExampleCli("loadwallet", "\"test.dat\"")
            + HelpExampleRpc("loadwallet", "\"test.dat\"")
        );
    std::string wallet_file = request.params[0].get_str();
    std::string error;

    fs::path wallet_path = fs::absolute(wallet_file, GetWalletDir());
    if (fs::symlink_status(wallet_path).type() == fs::file_not_found) {
        throw JSONRPCError(RPC_WALLET_NOT_FOUND, "Wallet " + wallet_file + " not found.");
    } else if (fs::is_directory(wallet_path)) {
        // The given filename is a directory. Check that there's a wallet.dat file.
        fs::path wallet_dat_file = wallet_path / "wallet.dat";
        if (fs::symlink_status(wallet_dat_file).type() == fs::file_not_found) {
            throw JSONRPCError(RPC_WALLET_NOT_FOUND, "Directory " + wallet_file + " does not contain a wallet.dat file.");
        }
    }

    std::string warning;
    if (!CWallet::Verify(wallet_file, false, error, warning)) {
        throw JSONRPCError(RPC_WALLET_ERROR, "Wallet file verification failed: " + error);
    }

    std::shared_ptr<CWallet> const wallet = CWallet::CreateWalletFromFile(wallet_file, fs::absolute(wallet_file, GetWalletDir()));
    if (!wallet) {
        throw JSONRPCError(RPC_WALLET_ERROR, "Wallet loading failed.");
    }
    AddWallet(wallet);

    wallet->postInitProcess();

    UniValue obj(UniValue::VOBJ);
    obj.pushKV("name", wallet->GetName());
    obj.pushKV("warning", warning);

    return obj;
}

static UniValue createwallet(const JSONRPCRequest& request)
{
    if (request.fHelp || request.params.size() < 1 || request.params.size() > 2) {
        throw std::runtime_error(
            "createwallet \"wallet_name\" ( disable_private_keys )\n"
            "\nCreates and loads a new wallet.\n"
            "\nArguments:\n"
            "1. \"wallet_name\"          (string, required) The name for the new wallet. If this is a path, the wallet will be created at the path location.\n"
            "2. disable_private_keys   (boolean, optional, default: false) Disable the possibility of private keys (only watchonlys are possible in this mode).\n"
            "\nResult:\n"
            "{\n"
            "  \"name\" :    <wallet_name>,        (string) The wallet name if created successfully. If the wallet was created using a full path, the wallet_name will be the full path.\n"
            "  \"warning\" : <warning>,            (string) Warning message if wallet was not loaded cleanly.\n"
            "}\n"
            "\nExamples:\n"
            + HelpExampleCli("createwallet", "\"testwallet\"")
            + HelpExampleRpc("createwallet", "\"testwallet\"")
        );
    }
    std::string wallet_name = request.params[0].get_str();
    std::string error;
    std::string warning;

    bool disable_privatekeys = false;
    if (!request.params[1].isNull()) {
        disable_privatekeys = request.params[1].get_bool();
    }

    fs::path wallet_path = fs::absolute(wallet_name, GetWalletDir());
    if (fs::symlink_status(wallet_path).type() != fs::file_not_found) {
        throw JSONRPCError(RPC_WALLET_ERROR, "Wallet " + wallet_name + " already exists.");
    }

    // Wallet::Verify will check if we're trying to create a wallet with a duplication name.
    if (!CWallet::Verify(wallet_name, false, error, warning)) {
        throw JSONRPCError(RPC_WALLET_ERROR, "Wallet file verification failed: " + error);
    }

    std::shared_ptr<CWallet> const wallet = CWallet::CreateWalletFromFile(wallet_name, fs::absolute(wallet_name, GetWalletDir()), (disable_privatekeys ? (uint64_t)WALLET_FLAG_DISABLE_PRIVATE_KEYS : 0));
    if (!wallet) {
        throw JSONRPCError(RPC_WALLET_ERROR, "Wallet creation failed.");
    }
    AddWallet(wallet);

    wallet->postInitProcess();

    UniValue obj(UniValue::VOBJ);
    obj.pushKV("name", wallet->GetName());
    obj.pushKV("warning", warning);

    return obj;
}

static UniValue unloadwallet(const JSONRPCRequest& request)
{
    if (request.fHelp || request.params.size() > 1) {
        throw std::runtime_error(
            "unloadwallet ( \"wallet_name\" )\n"
            "Unloads the wallet referenced by the request endpoint otherwise unloads the wallet specified in the argument.\n"
            "Specifying the wallet name on a wallet endpoint is invalid."
            "\nArguments:\n"
            "1. \"wallet_name\"    (string, optional) The name of the wallet to unload.\n"
            "\nExamples:\n"
            + HelpExampleCli("unloadwallet", "wallet_name")
            + HelpExampleRpc("unloadwallet", "wallet_name")
        );
    }

    std::string wallet_name;
    if (GetWalletNameFromJSONRPCRequest(request, wallet_name)) {
        if (!request.params[0].isNull()) {
            throw JSONRPCError(RPC_INVALID_PARAMETER, "Cannot unload the requested wallet");
        }
    } else {
        wallet_name = request.params[0].get_str();
    }

    std::shared_ptr<CWallet> wallet = GetWallet(wallet_name);
    if (!wallet) {
        throw JSONRPCError(RPC_WALLET_NOT_FOUND, "Requested wallet does not exist or is not loaded");
    }

    // Release the "main" shared pointer and prevent further notifications.
    // Note that any attempt to load the same wallet would fail until the wallet
    // is destroyed (see CheckUniqueFileid).
    if (!RemoveWallet(wallet)) {
        throw JSONRPCError(RPC_MISC_ERROR, "Requested wallet already unloaded");
    }

    UnloadWallet(std::move(wallet));

    return NullUniValue;
}

static UniValue resendwallettransactions(const JSONRPCRequest& request)
{
    std::shared_ptr<CWallet> const wallet = GetWalletForJSONRPCRequest(request);
    CWallet* const pwallet = wallet.get();

    if (!EnsureWalletIsAvailable(pwallet, request.fHelp)) {
        return NullUniValue;
    }

    if (request.fHelp || request.params.size() != 0)
        throw std::runtime_error(
            "resendwallettransactions\n"
            "Immediately re-broadcast unconfirmed wallet transactions to all peers.\n"
            "Intended only for testing; the wallet code periodically re-broadcasts\n"
            "automatically.\n"
            "Returns an RPC error if -walletbroadcast is set to false.\n"
            "Returns array of transaction ids that were re-broadcast.\n"
            );

    if (!g_connman)
        throw JSONRPCError(RPC_CLIENT_P2P_DISABLED, "Error: Peer-to-peer functionality missing or disabled");

    LOCK2(cs_main, pwallet->cs_wallet);

    if (!pwallet->GetBroadcastTransactions()) {
        throw JSONRPCError(RPC_WALLET_ERROR, "Error: Wallet transaction broadcasting is disabled with -walletbroadcast");
    }

    std::vector<uint256> txids = pwallet->ResendWalletTransactionsBefore(GetTime(), g_connman.get());
    UniValue result(UniValue::VARR);
    for (const uint256& txid : txids)
    {
        result.push_back(txid.ToString());
    }
    return result;
}

static UniValue listunspent(const JSONRPCRequest& request)
{
    std::shared_ptr<CWallet> const wallet = GetWalletForJSONRPCRequest(request);
    CWallet* const pwallet = wallet.get();

    if (!EnsureWalletIsAvailable(pwallet, request.fHelp)) {
        return NullUniValue;
    }

    if (request.fHelp || request.params.size() > 5)
        throw std::runtime_error(
            "listunspent ( minconf maxconf  [\"addresses\",...] [include_unsafe] [query_options])\n"
            "\nReturns array of unspent transaction outputs\n"
            "with between minconf and maxconf (inclusive) confirmations.\n"
            "Optionally filter to only include txouts paid to specified addresses.\n"
            "\nArguments:\n"
            "1. minconf          (numeric, optional, default=1) The minimum confirmations to filter\n"
            "2. maxconf          (numeric, optional, default=9999999) The maximum confirmations to filter\n"
            "3. \"addresses\"      (string) A json array of Unit-e addresses to filter\n"
            "    [\n"
            "      \"address\"     (string) Unit-e address\n"
            "      ,...\n"
            "    ]\n"
            "4. include_unsafe (bool, optional, default=true) Include outputs that are not safe to spend\n"
            "                  See description of \"safe\" attribute below.\n"
            "5. query_options    (json, optional) JSON with query options\n"
            "    {\n"
            "      \"minimumAmount\"    (numeric or string, default=0) Minimum value of each UTXO in " + CURRENCY_UNIT + "\n"
            "      \"maximumAmount\"    (numeric or string, default=unlimited) Maximum value of each UTXO in " + CURRENCY_UNIT + "\n"
            "      \"maximumCount\"     (numeric or string, default=unlimited) Maximum number of UTXOs\n"
            "      \"minimumSumAmount\" (numeric or string, default=unlimited) Minimum sum value of all UTXOs in " + CURRENCY_UNIT + "\n"
            "    }\n"
            "\nResult\n"
            "[                   (array of json object)\n"
            "  {\n"
            "    \"txid\" : \"txid\",          (string) the transaction id \n"
            "    \"vout\" : n,               (numeric) the vout value\n"
            "    \"address\" : \"address\",    (string) the Unit-e address\n"
<<<<<<< HEAD
            "    \"label\" : \"label\",        (string) The associated label, or \"\" for the default label\n"
            "    \"account\" : \"account\",    (string) DEPRECATED. This field will be removed in V0.18. To see this deprecated field, start united with -deprecatedrpc=accounts. The associated account, or \"\" for the default account\n"
=======
            "    \"account\" : \"account\",    (string) DEPRECATED. The associated account, or \"\" for the default account\n"
>>>>>>> 07428419
            "    \"scriptPubKey\" : \"key\",   (string) the script key\n"
            "    \"amount\" : x.xxx,         (numeric) the transaction output amount in " + CURRENCY_UNIT + "\n"
            "    \"confirmations\" : n,      (numeric) The number of confirmations\n"
            "    \"redeemScript\" : n        (string) The redeemScript if scriptPubKey is P2SH\n"
            "    \"spendable\" : xxx,        (bool) Whether we have the private keys to spend this output\n"
            "    \"solvable\" : xxx,         (bool) Whether we know how to spend this output, ignoring the lack of keys\n"
            "    \"safe\" : xxx              (bool) Whether this output is considered safe to spend. Unconfirmed transactions\n"
            "                              from outside keys and unconfirmed replacement transactions are considered unsafe\n"
            "                              and are not eligible for spending by fundrawtransaction and sendtoaddress.\n"
            "  }\n"
            "  ,...\n"
            "]\n"

            "\nExamples\n"
            + HelpExampleCli("listunspent", "")
            + HelpExampleCli("listunspent", "6 9999999 \"[\\\"1PGFqEzfmQch1gKD3ra4k18PNj3tTUUSqg\\\",\\\"1LtvqCaApEdUGFkpKMM4MstjcaL4dKg8SP\\\"]\"")
            + HelpExampleRpc("listunspent", "6, 9999999 \"[\\\"1PGFqEzfmQch1gKD3ra4k18PNj3tTUUSqg\\\",\\\"1LtvqCaApEdUGFkpKMM4MstjcaL4dKg8SP\\\"]\"")
            + HelpExampleCli("listunspent", "6 9999999 '[]' true '{ \"minimumAmount\": 0.005 }'")
            + HelpExampleRpc("listunspent", "6, 9999999, [] , true, { \"minimumAmount\": 0.005 } ")
        );

    int nMinDepth = 1;
    if (!request.params[0].isNull()) {
        RPCTypeCheckArgument(request.params[0], UniValue::VNUM);
        nMinDepth = request.params[0].get_int();
    }

    int nMaxDepth = 9999999;
    if (!request.params[1].isNull()) {
        RPCTypeCheckArgument(request.params[1], UniValue::VNUM);
        nMaxDepth = request.params[1].get_int();
    }

    std::set<CTxDestination> destinations;
    if (!request.params[2].isNull()) {
        RPCTypeCheckArgument(request.params[2], UniValue::VARR);
        UniValue inputs = request.params[2].get_array();
        for (unsigned int idx = 0; idx < inputs.size(); idx++) {
            const UniValue& input = inputs[idx];
            CTxDestination dest = DecodeDestination(input.get_str());
            if (!IsValidDestination(dest)) {
                throw JSONRPCError(RPC_INVALID_ADDRESS_OR_KEY, std::string("Invalid Unit-e address: ") + input.get_str());
            }
            if (!destinations.insert(dest).second) {
                throw JSONRPCError(RPC_INVALID_PARAMETER, std::string("Invalid parameter, duplicated address: ") + input.get_str());
            }
        }
    }

    bool include_unsafe = true;
    if (!request.params[3].isNull()) {
        RPCTypeCheckArgument(request.params[3], UniValue::VBOOL);
        include_unsafe = request.params[3].get_bool();
    }

    CAmount nMinimumAmount = 0;
    CAmount nMaximumAmount = MAX_MONEY;
    CAmount nMinimumSumAmount = MAX_MONEY;
    uint64_t nMaximumCount = 0;

    if (!request.params[4].isNull()) {
        const UniValue& options = request.params[4].get_obj();

        if (options.exists("minimumAmount"))
            nMinimumAmount = AmountFromValue(options["minimumAmount"]);

        if (options.exists("maximumAmount"))
            nMaximumAmount = AmountFromValue(options["maximumAmount"]);

        if (options.exists("minimumSumAmount"))
            nMinimumSumAmount = AmountFromValue(options["minimumSumAmount"]);

        if (options.exists("maximumCount"))
            nMaximumCount = options["maximumCount"].get_int64();
    }

    // Make sure the results are valid at least up to the most recent block
    // the user could have gotten from another RPC command prior to now
    pwallet->BlockUntilSyncedToCurrentChain();

    UniValue results(UniValue::VARR);
    std::vector<COutput> vecOutputs;
    {
        LOCK2(cs_main, pwallet->cs_wallet);
        pwallet->AvailableCoins(vecOutputs, !include_unsafe, nullptr, nMinimumAmount, nMaximumAmount, nMinimumSumAmount, nMaximumCount, nMinDepth, nMaxDepth);
    }

    LOCK(pwallet->cs_wallet);

    for (const COutput& out : vecOutputs) {
        CTxDestination address;
        const CScript& scriptPubKey = out.tx->tx->vout[out.i].scriptPubKey;
        bool fValidAddress = ExtractDestination(scriptPubKey, address);

        if (destinations.size() && (!fValidAddress || !destinations.count(address)))
            continue;

        UniValue entry(UniValue::VOBJ);
        entry.pushKV("txid", out.tx->GetHash().GetHex());
        entry.pushKV("vout", out.i);

        if (fValidAddress) {
            entry.pushKV("address", EncodeDestination(address));

            auto i = pwallet->mapAddressBook.find(address);
            if (i != pwallet->mapAddressBook.end()) {
                entry.pushKV("label", i->second.name);
                if (IsDeprecatedRPCEnabled("accounts")) {
                    entry.pushKV("account", i->second.name);
                }
            }

            if (scriptPubKey.IsPayToScriptHash()) {
                const CScriptID& hash = boost::get<CScriptID>(address);
                CScript redeemScript;
                if (pwallet->GetCScript(hash, redeemScript)) {
                    entry.pushKV("redeemScript", HexStr(redeemScript.begin(), redeemScript.end()));
                }
            }
        }

        entry.pushKV("scriptPubKey", HexStr(scriptPubKey.begin(), scriptPubKey.end()));
        entry.pushKV("amount", ValueFromAmount(out.tx->tx->vout[out.i].nValue));
        entry.pushKV("confirmations", out.nDepth);
        entry.pushKV("spendable", out.fSpendable);
        entry.pushKV("solvable", out.fSolvable);
        entry.pushKV("safe", out.fSafe);
        results.push_back(entry);
    }

    return results;
}

void FundTransaction(CWallet* const pwallet, CMutableTransaction& tx, CAmount& fee_out, int& change_position, UniValue options)
{
<<<<<<< HEAD
=======
    CWallet * const pwallet = GetWalletForJSONRPCRequest(request);
    if (!EnsureWalletIsAvailable(pwallet, request.fHelp)) {
        return NullUniValue;
    }

    if (request.fHelp || request.params.size() < 1 || request.params.size() > 3)
        throw std::runtime_error(
                            "fundrawtransaction \"hexstring\" ( options iswitness )\n"
                            "\nAdd inputs to a transaction until it has enough in value to meet its out value.\n"
                            "This will not modify existing inputs, and will add at most one change output to the outputs.\n"
                            "No existing outputs will be modified unless \"subtractFeeFromOutputs\" is specified.\n"
                            "Note that inputs which were signed may need to be resigned after completion since in/outputs have been added.\n"
                            "The inputs added will not be signed, use signrawtransaction for that.\n"
                            "Note that all existing inputs must have their previous output transaction be in the wallet.\n"
                            "Note that all inputs selected must be of standard form and P2SH scripts must be\n"
                            "in the wallet using importaddress or addmultisigaddress (to calculate fees).\n"
                            "You can see whether this is the case by checking the \"solvable\" field in the listunspent output.\n"
                            "Only pay-to-pubkey, multisig, and P2SH versions thereof are currently supported for watch-only\n"
                            "\nArguments:\n"
                            "1. \"hexstring\"           (string, required) The hex string of the raw transaction\n"
                            "2. options                 (object, optional)\n"
                            "   {\n"
                            "     \"changeAddress\"          (string, optional, default pool address) The Unit-e address to receive the change\n"
                            "     \"changePosition\"         (numeric, optional, default random) The index of the change output\n"
                            "     \"change_type\"            (string, optional) The output type to use. Only valid if changeAddress is not specified. Options are \"legacy\", \"p2sh-segwit\", and \"bech32\". Default is set by -changetype.\n"
                            "     \"includeWatching\"        (boolean, optional, default false) Also select inputs which are watch only\n"
                            "     \"lockUnspents\"           (boolean, optional, default false) Lock selected unspent outputs\n"
                            "     \"feeRate\"                (numeric, optional, default not set: makes wallet determine the fee) Set a specific fee rate in " + CURRENCY_UNIT + "/kB\n"
                            "     \"subtractFeeFromOutputs\" (array, optional) A json array of integers.\n"
                            "                              The fee will be equally deducted from the amount of each specified output.\n"
                            "                              The outputs are specified by their zero-based index, before any change output is added.\n"
                            "                              Those recipients will receive less unites than you enter in their corresponding amount field.\n"
                            "                              If no outputs are specified here, the sender pays the fee.\n"
                            "                                  [vout_index,...]\n"
                            "     \"replaceable\"            (boolean, optional) Marks this transaction as BIP125 replaceable.\n"
                            "                              Allows this transaction to be replaced by a transaction with higher fees\n"
                            "     \"conf_target\"            (numeric, optional) Confirmation target (in blocks)\n"
                            "     \"estimate_mode\"          (string, optional, default=UNSET) The fee estimate mode, must be one of:\n"
                            "         \"UNSET\"\n"
                            "         \"ECONOMICAL\"\n"
                            "         \"CONSERVATIVE\"\n"
                            "   }\n"
                            "                         for backward compatibility: passing in a true instead of an object will result in {\"includeWatching\":true}\n"
                            "3. iswitness               (boolean, optional) Whether the transaction hex is a serialized witness transaction \n"
                            "                              If iswitness is not present, heuristic tests will be used in decoding\n"

                            "\nResult:\n"
                            "{\n"
                            "  \"hex\":       \"value\", (string)  The resulting raw transaction (hex-encoded string)\n"
                            "  \"fee\":       n,         (numeric) Fee in " + CURRENCY_UNIT + " the resulting transaction pays\n"
                            "  \"changepos\": n          (numeric) The position of the added change output, or -1\n"
                            "}\n"
                            "\nExamples:\n"
                            "\nCreate a transaction with no inputs\n"
                            + HelpExampleCli("createrawtransaction", "\"[]\" \"{\\\"myaddress\\\":0.01}\"") +
                            "\nAdd sufficient unsigned inputs to meet the output value\n"
                            + HelpExampleCli("fundrawtransaction", "\"rawtransactionhex\"") +
                            "\nSign the transaction\n"
                            + HelpExampleCli("signrawtransaction", "\"fundedtransactionhex\"") +
                            "\nSend the transaction\n"
                            + HelpExampleCli("sendrawtransaction", "\"signedtransactionhex\"")
                            );

    ObserveSafeMode();
    RPCTypeCheck(request.params, {UniValue::VSTR});

>>>>>>> 07428419
    // Make sure the results are valid at least up to the most recent block
    // the user could have gotten from another RPC command prior to now
    pwallet->BlockUntilSyncedToCurrentChain();

    CCoinControl coinControl;
    change_position = -1;
    bool lockUnspents = false;
    UniValue subtractFeeFromOutputs;
    std::set<int> setSubtractFeeFromOutputs;

    if (!options.isNull()) {
      if (options.type() == UniValue::VBOOL) {
        // backward compatibility bool only fallback
        coinControl.fAllowWatchOnly = options.get_bool();
      }
      else {
<<<<<<< HEAD
        RPCTypeCheckArgument(options, UniValue::VOBJ);
=======
        RPCTypeCheck(request.params, {UniValue::VSTR, UniValue::VOBJ, UniValue::VBOOL});

        UniValue options = request.params[1];

>>>>>>> 07428419
        RPCTypeCheckObj(options,
            {
                {"changeAddress", UniValueType(UniValue::VSTR)},
                {"changePosition", UniValueType(UniValue::VNUM)},
                {"change_type", UniValueType(UniValue::VSTR)},
                {"includeWatching", UniValueType(UniValue::VBOOL)},
                {"lockUnspents", UniValueType(UniValue::VBOOL)},
                {"feeRate", UniValueType()}, // will be checked below
                {"subtractFeeFromOutputs", UniValueType(UniValue::VARR)},
                {"replaceable", UniValueType(UniValue::VBOOL)},
                {"conf_target", UniValueType(UniValue::VNUM)},
                {"estimate_mode", UniValueType(UniValue::VSTR)},
            },
            true, true);

        if (options.exists("changeAddress")) {
            CTxDestination dest = DecodeDestination(options["changeAddress"].get_str());

            if (!IsValidDestination(dest)) {
                throw JSONRPCError(RPC_INVALID_ADDRESS_OR_KEY, "changeAddress must be a valid Unit-e address");
            }

            coinControl.destChange = dest;
        }

        if (options.exists("changePosition"))
            change_position = options["changePosition"].get_int();

        if (options.exists("change_type")) {
            if (options.exists("changeAddress")) {
                throw JSONRPCError(RPC_INVALID_PARAMETER, "Cannot specify both changeAddress and address_type options");
            }
            coinControl.m_change_type = pwallet->m_default_change_type;
            if (!ParseOutputType(options["change_type"].get_str(), *coinControl.m_change_type)) {
                throw JSONRPCError(RPC_INVALID_ADDRESS_OR_KEY, strprintf("Unknown change type '%s'", options["change_type"].get_str()));
            }
        }

        if (options.exists("change_type")) {
            if (options.exists("changeAddress")) {
                throw JSONRPCError(RPC_INVALID_PARAMETER, "Cannot specify both changeAddress and address_type options");
            }
            coinControl.change_type = ParseOutputType(options["change_type"].get_str(), coinControl.change_type);
            if (coinControl.change_type == OUTPUT_TYPE_NONE) {
                throw JSONRPCError(RPC_INVALID_ADDRESS_OR_KEY, strprintf("Unknown change type '%s'", options["change_type"].get_str()));
            }
        }

        if (options.exists("includeWatching"))
            coinControl.fAllowWatchOnly = options["includeWatching"].get_bool();

        if (options.exists("lockUnspents"))
            lockUnspents = options["lockUnspents"].get_bool();

        if (options.exists("feeRate"))
        {
            coinControl.m_feerate = CFeeRate(AmountFromValue(options["feeRate"]));
            coinControl.fOverrideFeeRate = true;
        }

        if (options.exists("subtractFeeFromOutputs"))
            subtractFeeFromOutputs = options["subtractFeeFromOutputs"].get_array();

        if (options.exists("replaceable")) {
            coinControl.m_signal_bip125_rbf = options["replaceable"].get_bool();
        }
        if (options.exists("conf_target")) {
            if (options.exists("feeRate")) {
                throw JSONRPCError(RPC_INVALID_PARAMETER, "Cannot specify both conf_target and feeRate");
            }
            coinControl.m_confirm_target = ParseConfirmTarget(options["conf_target"]);
        }
        if (options.exists("estimate_mode")) {
            if (options.exists("feeRate")) {
                throw JSONRPCError(RPC_INVALID_PARAMETER, "Cannot specify both estimate_mode and feeRate");
            }
            if (!FeeModeFromString(options["estimate_mode"].get_str(), coinControl.m_fee_mode)) {
                throw JSONRPCError(RPC_INVALID_PARAMETER, "Invalid estimate_mode parameter");
            }
        }
      }
    }

<<<<<<< HEAD
=======
    // parse hex string from parameter
    CMutableTransaction tx;
    bool try_witness = request.params[2].isNull() ? true : request.params[2].get_bool();
    bool try_no_witness = request.params[2].isNull() ? true : !request.params[2].get_bool();
    if (!DecodeHexTx(tx, request.params[0].get_str(), try_no_witness, try_witness)) {
        throw JSONRPCError(RPC_DESERIALIZATION_ERROR, "TX decode failed");
    }

>>>>>>> 07428419
    if (tx.vout.size() == 0)
        throw JSONRPCError(RPC_INVALID_PARAMETER, "TX must have at least one output");

    if (change_position != -1 && (change_position < 0 || (unsigned int)change_position > tx.vout.size()))
        throw JSONRPCError(RPC_INVALID_PARAMETER, "changePosition out of bounds");

    for (unsigned int idx = 0; idx < subtractFeeFromOutputs.size(); idx++) {
        int pos = subtractFeeFromOutputs[idx].get_int();
        if (setSubtractFeeFromOutputs.count(pos))
            throw JSONRPCError(RPC_INVALID_PARAMETER, strprintf("Invalid parameter, duplicated position: %d", pos));
        if (pos < 0)
            throw JSONRPCError(RPC_INVALID_PARAMETER, strprintf("Invalid parameter, negative position: %d", pos));
        if (pos >= int(tx.vout.size()))
            throw JSONRPCError(RPC_INVALID_PARAMETER, strprintf("Invalid parameter, position too large: %d", pos));
        setSubtractFeeFromOutputs.insert(pos);
    }

    std::string strFailReason;

    if (!pwallet->FundTransaction(tx, fee_out, change_position, strFailReason, lockUnspents, setSubtractFeeFromOutputs, coinControl)) {
        throw JSONRPCError(RPC_WALLET_ERROR, strFailReason);
    }
}

static UniValue fundrawtransaction(const JSONRPCRequest& request)
{
    std::shared_ptr<CWallet> const wallet = GetWalletForJSONRPCRequest(request);
    CWallet* const pwallet = wallet.get();

    if (!EnsureWalletIsAvailable(pwallet, request.fHelp)) {
        return NullUniValue;
    }

    if (request.fHelp || request.params.size() < 1 || request.params.size() > 3)
        throw std::runtime_error(
                            "fundrawtransaction \"hexstring\" ( options iswitness )\n"
                            "\nAdd inputs to a transaction until it has enough in value to meet its out value.\n"
                            "This will not modify existing inputs, and will add at most one change output to the outputs.\n"
                            "No existing outputs will be modified unless \"subtractFeeFromOutputs\" is specified.\n"
                            "Note that inputs which were signed may need to be resigned after completion since in/outputs have been added.\n"
                            "The inputs added will not be signed, use signrawtransaction for that.\n"
                            "Note that all existing inputs must have their previous output transaction be in the wallet.\n"
                            "Note that all inputs selected must be of standard form and P2SH scripts must be\n"
                            "in the wallet using importaddress or addmultisigaddress (to calculate fees).\n"
                            "You can see whether this is the case by checking the \"solvable\" field in the listunspent output.\n"
                            "Only pay-to-pubkey, multisig, and P2SH versions thereof are currently supported for watch-only\n"
                            "\nArguments:\n"
                            "1. \"hexstring\"           (string, required) The hex string of the raw transaction\n"
                            "2. options                 (object, optional)\n"
                            "   {\n"
                            "     \"changeAddress\"          (string, optional, default pool address) The Unit-e address to receive the change\n"
                            "     \"changePosition\"         (numeric, optional, default random) The index of the change output\n"
                            "     \"change_type\"            (string, optional) The output type to use. Only valid if changeAddress is not specified. Options are \"legacy\", \"p2sh-segwit\", and \"bech32\". Default is set by -changetype.\n"
                            "     \"includeWatching\"        (boolean, optional, default false) Also select inputs which are watch only\n"
                            "     \"lockUnspents\"           (boolean, optional, default false) Lock selected unspent outputs\n"
                            "     \"feeRate\"                (numeric, optional, default not set: makes wallet determine the fee) Set a specific fee rate in " + CURRENCY_UNIT + "/kB\n"
                            "     \"subtractFeeFromOutputs\" (array, optional) A json array of integers.\n"
                            "                              The fee will be equally deducted from the amount of each specified output.\n"
                            "                              The outputs are specified by their zero-based index, before any change output is added.\n"
                            "                              Those recipients will receive less unites than you enter in their corresponding amount field.\n"
                            "                              If no outputs are specified here, the sender pays the fee.\n"
                            "                                  [vout_index,...]\n"
                            "     \"replaceable\"            (boolean, optional) Marks this transaction as BIP125 replaceable.\n"
                            "                              Allows this transaction to be replaced by a transaction with higher fees\n"
                            "     \"conf_target\"            (numeric, optional) Confirmation target (in blocks)\n"
                            "     \"estimate_mode\"          (string, optional, default=UNSET) The fee estimate mode, must be one of:\n"
                            "         \"UNSET\"\n"
                            "         \"ECONOMICAL\"\n"
                            "         \"CONSERVATIVE\"\n"
                            "   }\n"
                            "                         for backward compatibility: passing in a true instead of an object will result in {\"includeWatching\":true}\n"
                            "3. iswitness               (boolean, optional) Whether the transaction hex is a serialized witness transaction \n"
                            "                              If iswitness is not present, heuristic tests will be used in decoding\n"

                            "\nResult:\n"
                            "{\n"
                            "  \"hex\":       \"value\", (string)  The resulting raw transaction (hex-encoded string)\n"
                            "  \"fee\":       n,         (numeric) Fee in " + CURRENCY_UNIT + " the resulting transaction pays\n"
                            "  \"changepos\": n          (numeric) The position of the added change output, or -1\n"
                            "}\n"
                            "\nExamples:\n"
                            "\nCreate a transaction with no inputs\n"
                            + HelpExampleCli("createrawtransaction", "\"[]\" \"{\\\"myaddress\\\":0.01}\"") +
                            "\nAdd sufficient unsigned inputs to meet the output value\n"
                            + HelpExampleCli("fundrawtransaction", "\"rawtransactionhex\"") +
                            "\nSign the transaction\n"
                            + HelpExampleCli("signrawtransaction", "\"fundedtransactionhex\"") +
                            "\nSend the transaction\n"
                            + HelpExampleCli("sendrawtransaction", "\"signedtransactionhex\"")
                            );

    RPCTypeCheck(request.params, {UniValue::VSTR, UniValueType(), UniValue::VBOOL});

    // parse hex string from parameter
    CMutableTransaction tx;
    bool try_witness = request.params[2].isNull() ? true : request.params[2].get_bool();
    bool try_no_witness = request.params[2].isNull() ? true : !request.params[2].get_bool();
    if (!DecodeHexTx(tx, request.params[0].get_str(), try_no_witness, try_witness)) {
        throw JSONRPCError(RPC_DESERIALIZATION_ERROR, "TX decode failed");
    }

    CAmount fee;
    int change_position;
    FundTransaction(pwallet, tx, fee, change_position, request.params[1]);

    UniValue result(UniValue::VOBJ);
    result.pushKV("hex", EncodeHexTx(tx));
    result.pushKV("fee", ValueFromAmount(fee));
    result.pushKV("changepos", change_position);

    return result;
}

UniValue signrawtransactionwithwallet(const JSONRPCRequest& request)
{
    std::shared_ptr<CWallet> const wallet = GetWalletForJSONRPCRequest(request);
    CWallet* const pwallet = wallet.get();

    if (!EnsureWalletIsAvailable(pwallet, request.fHelp)) {
        return NullUniValue;
    }

<<<<<<< HEAD
    if (request.fHelp || request.params.size() < 1 || request.params.size() > 3)
=======
    if (request.fHelp || request.params.size() < 1 || request.params.size() > 3) {
>>>>>>> 07428419
        throw std::runtime_error(
            "signrawtransactionwithwallet \"hexstring\" ( [{\"txid\":\"id\",\"vout\":n,\"scriptPubKey\":\"hex\",\"redeemScript\":\"hex\"},...] sighashtype )\n"
            "\nSign inputs for raw transaction (serialized, hex-encoded).\n"
            "The second optional argument (may be null) is an array of previous transaction outputs that\n"
            "this transaction depends on but may not yet be in the block chain.\n"
            + HelpRequiringPassphrase(pwallet) + "\n"

            "\nArguments:\n"
            "1. \"hexstring\"                      (string, required) The transaction hex string\n"
            "2. \"prevtxs\"                        (string, optional) An json array of previous dependent transaction outputs\n"
            "     [                              (json array of json objects, or 'null' if none provided)\n"
            "       {\n"
            "         \"txid\":\"id\",               (string, required) The transaction id\n"
            "         \"vout\":n,                  (numeric, required) The output number\n"
            "         \"scriptPubKey\": \"hex\",     (string, required) script key\n"
            "         \"redeemScript\": \"hex\",     (string, required for P2SH or P2WSH) redeem script\n"
            "         \"amount\": value            (numeric, required) The amount spent\n"
            "       }\n"
            "       ,...\n"
            "    ]\n"
            "3. \"sighashtype\"                    (string, optional, default=ALL) The signature hash type. Must be one of\n"
            "       \"ALL\"\n"
            "       \"NONE\"\n"
            "       \"SINGLE\"\n"
            "       \"ALL|ANYONECANPAY\"\n"
            "       \"NONE|ANYONECANPAY\"\n"
            "       \"SINGLE|ANYONECANPAY\"\n"

            "\nResult:\n"
            "{\n"
            "  \"hex\" : \"value\",                  (string) The hex-encoded raw transaction with signature(s)\n"
            "  \"complete\" : true|false,          (boolean) If the transaction has a complete set of signatures\n"
            "  \"errors\" : [                      (json array of objects) Script verification errors (if there are any)\n"
            "    {\n"
            "      \"txid\" : \"hash\",              (string) The hash of the referenced, previous transaction\n"
            "      \"vout\" : n,                   (numeric) The index of the output to spent and used as input\n"
            "      \"scriptSig\" : \"hex\",          (string) The hex-encoded signature script\n"
            "      \"sequence\" : n,               (numeric) Script sequence number\n"
            "      \"error\" : \"text\"              (string) Verification or signing error related to the input\n"
            "    }\n"
            "    ,...\n"
            "  ]\n"
            "}\n"

            "\nExamples:\n"
            + HelpExampleCli("signrawtransactionwithwallet", "\"myhex\"")
            + HelpExampleRpc("signrawtransactionwithwallet", "\"myhex\"")
        );

    RPCTypeCheck(request.params, {UniValue::VSTR, UniValue::VARR, UniValue::VSTR}, true);

    CMutableTransaction mtx;
    if (!DecodeHexTx(mtx, request.params[0].get_str(), true)) {
        throw JSONRPCError(RPC_DESERIALIZATION_ERROR, "TX decode failed");
    }

    // Sign the transaction
    LOCK2(cs_main, pwallet->cs_wallet);
    EnsureWalletIsUnlocked(pwallet);

    return SignTransaction(mtx, request.params[1], pwallet, false, request.params[2]);
}

static UniValue bumpfee(const JSONRPCRequest& request)
{
    std::shared_ptr<CWallet> const wallet = GetWalletForJSONRPCRequest(request);
    CWallet* const pwallet = wallet.get();


    if (!EnsureWalletIsAvailable(pwallet, request.fHelp))
        return NullUniValue;

    if (request.fHelp || request.params.size() < 1 || request.params.size() > 2) {
        throw std::runtime_error(
            "bumpfee \"txid\" ( options ) \n"
            "\nBumps the fee of an opt-in-RBF transaction T, replacing it with a new transaction B.\n"
            "An opt-in RBF transaction with the given txid must be in the wallet.\n"
            "The command will pay the additional fee by decreasing (or perhaps removing) its change output.\n"
            "If the change output is not big enough to cover the increased fee, the command will currently fail\n"
            "instead of adding new inputs to compensate. (A future implementation could improve this.)\n"
            "The command will fail if the wallet or mempool contains a transaction that spends one of T's outputs.\n"
            "By default, the new fee will be calculated automatically using estimatesmartfee.\n"
            "The user can specify a confirmation target for estimatesmartfee.\n"
            "Alternatively, the user can specify totalFee, or use RPC settxfee to set a higher fee rate.\n"
            "At a minimum, the new fee rate must be high enough to pay an additional new relay fee (incrementalfee\n"
            "returned by getnetworkinfo) to enter the node's mempool.\n"
            "\nArguments:\n"
            "1. txid                  (string, required) The txid to be bumped\n"
            "2. options               (object, optional)\n"
            "   {\n"
            "     \"confTarget\"        (numeric, optional) Confirmation target (in blocks)\n"
            "     \"totalFee\"          (numeric, optional) Total fee (NOT feerate) to pay, in satoshis.\n"
            "                         In rare cases, the actual fee paid might be slightly higher than the specified\n"
            "                         totalFee if the tx change output has to be removed because it is too close to\n"
            "                         the dust threshold.\n"
            "     \"replaceable\"       (boolean, optional, default true) Whether the new transaction should still be\n"
            "                         marked bip-125 replaceable. If true, the sequence numbers in the transaction will\n"
            "                         be left unchanged from the original. If false, any input sequence numbers in the\n"
            "                         original transaction that were less than 0xfffffffe will be increased to 0xfffffffe\n"
            "                         so the new transaction will not be explicitly bip-125 replaceable (though it may\n"
            "                         still be replaceable in practice, for example if it has unconfirmed ancestors which\n"
            "                         are replaceable).\n"
            "     \"estimate_mode\"     (string, optional, default=UNSET) The fee estimate mode, must be one of:\n"
            "         \"UNSET\"\n"
            "         \"ECONOMICAL\"\n"
            "         \"CONSERVATIVE\"\n"
            "   }\n"
            "3. test_fee              (bool, optional, default=false) Only return the fee it would cost to send, txn is discarded.\n"
            "\nResult:\n"
            "{\n"
            "  \"txid\":    \"value\",   (string)  The id of the new transaction\n"
            "  \"origfee\":  n,         (numeric) Fee of the replaced transaction\n"
            "  \"fee\":      n,         (numeric) Fee of the new transaction\n"
            "  \"errors\":  [ str... ] (json array of strings) Errors encountered during processing (may be empty)\n"
            "}\n"
            "\nExamples:\n"
            "\nBump the fee, get the new transaction\'s txid\n" +
            HelpExampleCli("bumpfee", "<txid>"));
    }

    RPCTypeCheck(request.params, {UniValue::VSTR, UniValue::VOBJ, UniValue::VBOOL}, true);
    uint256 hash;
    hash.SetHex(request.params[0].get_str());

    // optional parameters
    CAmount totalFee = 0;
    CCoinControl coin_control;
    coin_control.m_signal_bip125_rbf = true;
    if (!request.params[1].isNull()) {
        UniValue options = request.params[1];
        RPCTypeCheckObj(options,
            {
                {"confTarget", UniValueType(UniValue::VNUM)},
                {"totalFee", UniValueType(UniValue::VNUM)},
                {"replaceable", UniValueType(UniValue::VBOOL)},
                {"estimate_mode", UniValueType(UniValue::VSTR)},
            },
            true, true);

        if (options.exists("confTarget") && options.exists("totalFee")) {
            throw JSONRPCError(RPC_INVALID_PARAMETER, "confTarget and totalFee options should not both be set. Please provide either a confirmation target for fee estimation or an explicit total fee for the transaction.");
        } else if (options.exists("confTarget")) { // TODO: alias this to conf_target
            coin_control.m_confirm_target = ParseConfirmTarget(options["confTarget"]);
        } else if (options.exists("totalFee")) {
            totalFee = options["totalFee"].get_int64();
            if (totalFee <= 0) {
                throw JSONRPCError(RPC_INVALID_PARAMETER, strprintf("Invalid totalFee %s (must be greater than 0)", FormatMoney(totalFee)));
            }
        }

        if (options.exists("replaceable")) {
            coin_control.m_signal_bip125_rbf = options["replaceable"].get_bool();
        }
        if (options.exists("estimate_mode")) {
            if (!FeeModeFromString(options["estimate_mode"].get_str(), coin_control.m_fee_mode)) {
                throw JSONRPCError(RPC_INVALID_PARAMETER, "Invalid estimate_mode parameter");
            }
        }
    }

    bool test_fee = false;
    if (!request.params[2].isNull()) {
        test_fee = request.params[2].get_bool();
    }


    // Make sure the results are valid at least up to the most recent block
    // the user could have gotten from another RPC command prior to now
    pwallet->BlockUntilSyncedToCurrentChain();

    LOCK2(cs_main, pwallet->cs_wallet);
    EnsureWalletIsUnlocked(pwallet);


    std::vector<std::string> errors;
    CAmount old_fee;
    CAmount new_fee;
    CMutableTransaction mtx;
    feebumper::Result res = feebumper::CreateTransaction(pwallet, hash, coin_control, totalFee, errors, old_fee, new_fee, mtx);
    if (res != feebumper::Result::OK) {
        switch(res) {
            case feebumper::Result::INVALID_ADDRESS_OR_KEY:
                throw JSONRPCError(RPC_INVALID_ADDRESS_OR_KEY, errors[0]);
                break;
            case feebumper::Result::INVALID_REQUEST:
                throw JSONRPCError(RPC_INVALID_REQUEST, errors[0]);
                break;
            case feebumper::Result::INVALID_PARAMETER:
                throw JSONRPCError(RPC_INVALID_PARAMETER, errors[0]);
                break;
            case feebumper::Result::WALLET_ERROR:
                throw JSONRPCError(RPC_WALLET_ERROR, errors[0]);
                break;
            default:
                throw JSONRPCError(RPC_MISC_ERROR, errors[0]);
                break;
        }
    }

    UniValue result(UniValue::VOBJ);
<<<<<<< HEAD
    result.pushKV("txid", txid.GetHex());
    result.pushKV("origfee", ValueFromAmount(old_fee));
    result.pushKV("fee", ValueFromAmount(new_fee));
=======
    result.push_back(Pair("origfee", ValueFromAmount(old_fee)));
    result.push_back(Pair("fee", ValueFromAmount(new_fee)));

    if (!test_fee) {
        // sign bumped transaction
        if (!feebumper::SignTransaction(pwallet, mtx)) {
            throw JSONRPCError(RPC_WALLET_ERROR, "Can't sign transaction.");
        }
        // commit the bumped transaction
        uint256 txid;
        if (feebumper::CommitTransaction(pwallet, hash, std::move(mtx), errors, txid) != feebumper::Result::OK) {
            throw JSONRPCError(RPC_WALLET_ERROR, errors[0]);
        }
        result.push_back(Pair("txid", txid.GetHex()));
    }

>>>>>>> 07428419
    UniValue result_errors(UniValue::VARR);
    for (const std::string& error : errors) {
        result_errors.push_back(error);
    }
    result.pushKV("errors", result_errors);

    return result;
}

UniValue generateBlocks(CWallet * const pwallet, std::shared_ptr<CReserveScript> coinbaseScript, int nGenerate, uint64_t nMaxTries, bool keepScript)
{
    static const int nInnerLoopCount = 0x10000;
    int nHeightEnd = 0;
    int nHeight = 0;

    {   // Don't keep cs_main locked
        LOCK(cs_main);
        nHeight = chainActive.Height();
        nHeightEnd = nHeight+nGenerate;
    }
    unsigned int nExtraNonce = 0;
    UniValue blockHashes(UniValue::VARR);
    while (nHeight < nHeightEnd)
    {
        std::unique_ptr<CBlockTemplate> pblocktemplate(BlockAssembler(Params()).CreateNewBlock(
              coinbaseScript->reserveScript, true, pwallet
        ));
        if (!pblocktemplate.get())
            throw JSONRPCError(RPC_INTERNAL_ERROR, "Couldn't create new block");
        CBlock *pblock = &pblocktemplate->block;
        {
            LOCK(cs_main);
            IncrementExtraNonce(pblock, chainActive.Tip(), nExtraNonce);
        }

        while (nMaxTries > 0 && pblock->nNonce < nInnerLoopCount && !CheckProofOfWork(pblock->GetHash(), pblock->nBits, Params().GetConsensus())) {
            ++pblock->nNonce;
            --nMaxTries;
        }
        if (nMaxTries == 0) {
            break;
        }
        if (pblock->nNonce == nInnerLoopCount) {
            continue;
        }
        std::shared_ptr<const CBlock> shared_pblock = std::make_shared<const CBlock>(*pblock);
        if (!ProcessNewBlock(Params(), shared_pblock, true, nullptr))
            throw JSONRPCError(RPC_INTERNAL_ERROR, "ProcessNewBlock, block not accepted");

        ++nHeight;
        blockHashes.push_back(pblock->GetHash().GetHex());

        //mark script as important because it was used at least for one coinbase output if the script came from the wallet
        if (keepScript)
        {
            coinbaseScript->KeepScript();
        }

        if (pwallet)
            pwallet->BlockUntilSyncedToCurrentChain();
    }
    return blockHashes;
}

UniValue generate(const JSONRPCRequest& request)
{
    std::shared_ptr<CWallet> const wallet = GetWalletForJSONRPCRequest(request);
    CWallet* const pwallet = wallet.get();


    if (!EnsureWalletIsAvailable(pwallet, request.fHelp)) {
        return NullUniValue;
    }

    if (request.fHelp || request.params.size() < 1 || request.params.size() > 2) {
        throw std::runtime_error(
            "generate nblocks ( maxtries )\n"
            "\nMine up to nblocks blocks immediately (before the RPC call returns) to an address in the wallet.\n"
            "\nNote: this function can only be used on the regtest network.\n"
            "\nArguments:\n"
            "1. nblocks      (numeric, required) How many blocks are generated immediately.\n"
            "2. maxtries     (numeric, optional) How many iterations to try (default = 1000000).\n"
            "\nResult:\n"
            "[ blockhashes ]     (array) hashes of blocks generated\n"
            "\nExamples:\n"
            "\nGenerate 11 blocks\n"
            + HelpExampleCli("generate", "11")
        );
    }

    if (!Params().MineBlocksOnDemand()) {
        throw JSONRPCError(RPC_METHOD_NOT_FOUND, "This method can only be used on regtest");
    }

    int num_generate = request.params[0].get_int();
    uint64_t max_tries = 1000000;
    if (!request.params[1].isNull()) {
        max_tries = request.params[1].get_int();
    }

    std::shared_ptr<CReserveScript> coinbase_script;
    pwallet->GetScriptForMining(coinbase_script);

    // If the keypool is exhausted, no script is returned at all.  Catch this.
    if (!coinbase_script) {
        throw JSONRPCError(RPC_WALLET_KEYPOOL_RAN_OUT, "Error: Keypool ran out, please call keypoolrefill first");
    }

    //throw an error if no script was provided
    if (coinbase_script->reserveScript.empty()) {
        throw JSONRPCError(RPC_INTERNAL_ERROR, "No coinbase script available");
    }

    return generateBlocks(pwallet, coinbase_script, num_generate, max_tries, true);
}

UniValue generatetoaddress(const JSONRPCRequest& request)
{
    CWallet * const pwallet = GetWalletForJSONRPCRequest(request);

    if (!EnsureWalletIsAvailable(pwallet, request.fHelp)) {
        return NullUniValue;
    }

    if (request.fHelp || request.params.size() < 2 || request.params.size() > 3)
        throw std::runtime_error(
            "generatetoaddress nblocks address (maxtries)\n"
            "\nMine blocks immediately to a specified address (before the RPC call returns)\n"
            "\nArguments:\n"
            "1. nblocks      (numeric, required) How many blocks are generated immediately.\n"
            "2. address      (string, required) The address to send the newly generated unite to.\n"
            "3. maxtries     (numeric, optional) How many iterations to try (default = 1000000).\n"
            "\nResult:\n"
            "[ blockhashes ]     (array) hashes of blocks generated\n"
            "\nExamples:\n"
            "\nGenerate 11 blocks to myaddress\n"
            + HelpExampleCli("generatetoaddress", "11 \"myaddress\"")
        );

    int nGenerate = request.params[0].get_int();
    uint64_t nMaxTries = 1000000;
    if (!request.params[2].isNull()) {
        nMaxTries = request.params[2].get_int();
    }

    CTxDestination destination = DecodeDestination(request.params[1].get_str());
    if (!IsValidDestination(destination)) {
        throw JSONRPCError(RPC_INVALID_ADDRESS_OR_KEY, "Error: Invalid address");
    }

    std::shared_ptr<CReserveScript> coinbaseScript = std::make_shared<CReserveScript>();
    coinbaseScript->reserveScript = GetScriptForDestination(destination);

    return generateBlocks(pwallet, coinbaseScript, nGenerate, nMaxTries, false);
}

UniValue rescanblockchain(const JSONRPCRequest& request)
{
    std::shared_ptr<CWallet> const wallet = GetWalletForJSONRPCRequest(request);
    CWallet* const pwallet = wallet.get();

    if (!EnsureWalletIsAvailable(pwallet, request.fHelp)) {
        return NullUniValue;
    }

    if (request.fHelp || request.params.size() > 2) {
        throw std::runtime_error(
            "rescanblockchain (\"start_height\") (\"stop_height\")\n"
            "\nRescan the local blockchain for wallet related transactions.\n"
            "\nArguments:\n"
            "1. \"start_height\"    (numeric, optional) block height where the rescan should start\n"
            "2. \"stop_height\"     (numeric, optional) the last block height that should be scanned\n"
            "\nResult:\n"
            "{\n"
            "  \"start_height\"     (numeric) The block height where the rescan has started. If omitted, rescan started from the genesis block.\n"
            "  \"stop_height\"      (numeric) The height of the last rescanned block. If omitted, rescan stopped at the chain tip.\n"
            "}\n"
            "\nExamples:\n"
            + HelpExampleCli("rescanblockchain", "100000 120000")
            + HelpExampleRpc("rescanblockchain", "100000, 120000")
            );
    }

    WalletRescanReserver reserver(pwallet);
    if (!reserver.reserve()) {
        throw JSONRPCError(RPC_WALLET_ERROR, "Wallet is currently rescanning. Abort existing rescan or wait.");
    }

    CBlockIndex *pindexStart = nullptr;
    CBlockIndex *pindexStop = nullptr;
    CBlockIndex *pChainTip = nullptr;
    {
        LOCK(cs_main);
        pindexStart = chainActive.Genesis();
        pChainTip = chainActive.Tip();

        if (!request.params[0].isNull()) {
            pindexStart = chainActive[request.params[0].get_int()];
            if (!pindexStart) {
                throw JSONRPCError(RPC_INVALID_PARAMETER, "Invalid start_height");
            }
        }

        if (!request.params[1].isNull()) {
            pindexStop = chainActive[request.params[1].get_int()];
            if (!pindexStop) {
                throw JSONRPCError(RPC_INVALID_PARAMETER, "Invalid stop_height");
            }
            else if (pindexStop->nHeight < pindexStart->nHeight) {
<<<<<<< HEAD
                throw JSONRPCError(RPC_INVALID_PARAMETER, "stop_height must be greater than start_height");
=======
                throw JSONRPCError(RPC_INVALID_PARAMETER, "stop_height must be greater then start_height");
>>>>>>> 07428419
            }
        }
    }

    // We can't rescan beyond non-pruned blocks, stop and throw an error
    if (fPruneMode) {
        LOCK(cs_main);
        CBlockIndex *block = pindexStop ? pindexStop : pChainTip;
        while (block && block->nHeight >= pindexStart->nHeight) {
            if (!(block->nStatus & BLOCK_HAVE_DATA)) {
                throw JSONRPCError(RPC_MISC_ERROR, "Can't rescan beyond pruned data. Use RPC call getblockchaininfo to determine your pruned height.");
            }
            block = block->pprev;
        }
    }

    CBlockIndex *stopBlock = pwallet->ScanForWalletTransactions(pindexStart, pindexStop, reserver, true);
    if (!stopBlock) {
        if (pwallet->IsAbortingRescan()) {
            throw JSONRPCError(RPC_MISC_ERROR, "Rescan aborted.");
        }
        // if we got a nullptr returned, ScanForWalletTransactions did rescan up to the requested stopindex
        stopBlock = pindexStop ? pindexStop : pChainTip;
    }
    else {
        throw JSONRPCError(RPC_MISC_ERROR, "Rescan failed. Potentially corrupted data files.");
    }
    UniValue response(UniValue::VOBJ);
    response.pushKV("start_height", pindexStart->nHeight);
    response.pushKV("stop_height", stopBlock->nHeight);
    return response;
}

class DescribeWalletAddressVisitor : public boost::static_visitor<UniValue>
{
public:
    CWallet * const pwallet;

    void ProcessSubScript(const CScript& subscript, UniValue& obj, bool include_addresses = false) const
    {
        // Always present: script type and redeemscript
        txnouttype which_type;
        std::vector<std::vector<unsigned char>> solutions_data;
        Solver(subscript, which_type, solutions_data);
        obj.pushKV("script", GetTxnOutputType(which_type));
        obj.pushKV("hex", HexStr(subscript.begin(), subscript.end()));

        CTxDestination embedded;
        UniValue a(UniValue::VARR);
        if (ExtractDestination(subscript, embedded)) {
            // Only when the script corresponds to an address.
            UniValue subobj(UniValue::VOBJ);
            UniValue detail = DescribeAddress(embedded);
            subobj.pushKVs(detail);
            UniValue wallet_detail = boost::apply_visitor(*this, embedded);
            subobj.pushKVs(wallet_detail);
            subobj.pushKV("address", EncodeDestination(embedded));
            subobj.pushKV("scriptPubKey", HexStr(subscript.begin(), subscript.end()));
            // Always report the pubkey at the top level, so that `getnewaddress()['pubkey']` always works.
            if (subobj.exists("pubkey")) obj.pushKV("pubkey", subobj["pubkey"]);
            obj.pushKV("embedded", std::move(subobj));
            if (include_addresses) a.push_back(EncodeDestination(embedded));
        } else if (which_type == TX_MULTISIG) {
            // Also report some information on multisig scripts (which do not have a corresponding address).
            // TODO: abstract out the common functionality between this logic and ExtractDestinations.
            obj.pushKV("sigsrequired", solutions_data[0][0]);
            UniValue pubkeys(UniValue::VARR);
            for (size_t i = 1; i < solutions_data.size() - 1; ++i) {
                CPubKey key(solutions_data[i].begin(), solutions_data[i].end());
                if (include_addresses) a.push_back(EncodeDestination(key.GetID()));
                pubkeys.push_back(HexStr(key.begin(), key.end()));
            }
            obj.pushKV("pubkeys", std::move(pubkeys));
        }

        // The "addresses" field is confusing because it refers to public keys using their P2PKH address.
        // For that reason, only add the 'addresses' field when needed for backward compatibility. New applications
        // can use the 'embedded'->'address' field for P2SH or P2WSH wrapped addresses, and 'pubkeys' for
        // inspecting multisig participants.
        if (include_addresses) obj.pushKV("addresses", std::move(a));
    }

    explicit DescribeWalletAddressVisitor(CWallet* _pwallet) : pwallet(_pwallet) {}

    UniValue operator()(const CNoDestination& dest) const { return UniValue(UniValue::VOBJ); }

    UniValue operator()(const CKeyID& keyID) const
    {
        UniValue obj(UniValue::VOBJ);
        CPubKey vchPubKey;
        if (pwallet && pwallet->GetPubKey(keyID, vchPubKey)) {
            obj.pushKV("pubkey", HexStr(vchPubKey));
            obj.pushKV("iscompressed", vchPubKey.IsCompressed());
        }
        return obj;
    }

    UniValue operator()(const CScriptID& scriptID) const
    {
        UniValue obj(UniValue::VOBJ);
        CScript subscript;
        if (pwallet && pwallet->GetCScript(scriptID, subscript)) {
            ProcessSubScript(subscript, obj, IsDeprecatedRPCEnabled("validateaddress"));
        }
        return obj;
    }

    UniValue operator()(const WitnessV0KeyHash& id) const
    {
        UniValue obj(UniValue::VOBJ);
        CPubKey pubkey;
        if (pwallet && pwallet->GetPubKey(CKeyID(id), pubkey)) {
            obj.pushKV("pubkey", HexStr(pubkey));
        }
        return obj;
    }

    UniValue operator()(const WitnessV0ScriptHash& id) const
    {
        UniValue obj(UniValue::VOBJ);
        CScript subscript;
        CRIPEMD160 hasher;
        uint160 hash;
        hasher.Write(id.begin(), 32).Finalize(hash.begin());
        if (pwallet && pwallet->GetCScript(CScriptID(hash), subscript)) {
            ProcessSubScript(subscript, obj);
        }
        return obj;
    }

    UniValue operator()(const WitnessUnknown& id) const { return UniValue(UniValue::VOBJ); }
};

static UniValue DescribeWalletAddress(CWallet* pwallet, const CTxDestination& dest)
{
    UniValue ret(UniValue::VOBJ);
    UniValue detail = DescribeAddress(dest);
    ret.pushKVs(detail);
    ret.pushKVs(boost::apply_visitor(DescribeWalletAddressVisitor(pwallet), dest));
    return ret;
}

/** Convert CAddressBookData to JSON record.  */
static UniValue AddressBookDataToJSON(const CAddressBookData& data, const bool verbose)
{
    UniValue ret(UniValue::VOBJ);
    if (verbose) {
        ret.pushKV("name", data.name);
    }
    ret.pushKV("purpose", data.purpose);
    return ret;
}

UniValue getaddressinfo(const JSONRPCRequest& request)
{
    std::shared_ptr<CWallet> const wallet = GetWalletForJSONRPCRequest(request);
    CWallet* const pwallet = wallet.get();

    if (!EnsureWalletIsAvailable(pwallet, request.fHelp)) {
        return NullUniValue;
    }

    if (request.fHelp || request.params.size() != 1) {
        throw std::runtime_error(
            "getaddressinfo \"address\"\n"
            "\nReturn information about the given Unit-e address. Some information requires the address\n"
            "to be in the wallet.\n"
            "\nArguments:\n"
            "1. \"address\"                    (string, required) The Unit-e address to get the information of.\n"
            "\nResult:\n"
            "{\n"
            "  \"address\" : \"address\",        (string) The Unit-e address validated\n"
            "  \"scriptPubKey\" : \"hex\",       (string) The hex encoded scriptPubKey generated by the address\n"
            "  \"ismine\" : true|false,        (boolean) If the address is yours or not\n"
            "  \"iswatchonly\" : true|false,   (boolean) If the address is watchonly\n"
            "  \"isscript\" : true|false,      (boolean) If the key is a script\n"
            "  \"iswitness\" : true|false,     (boolean) If the address is a witness address\n"
            "  \"witness_version\" : version   (numeric, optional) The version number of the witness program\n"
            "  \"witness_program\" : \"hex\"     (string, optional) The hex value of the witness program\n"
            "  \"script\" : \"type\"             (string, optional) The output script type. Only if \"isscript\" is true and the redeemscript is known. Possible types: nonstandard, pubkey, pubkeyhash, scripthash, multisig, nulldata, witness_v0_keyhash, witness_v0_scripthash, witness_unknown\n"
            "  \"hex\" : \"hex\",                (string, optional) The redeemscript for the p2sh address\n"
            "  \"pubkeys\"                     (string, optional) Array of pubkeys associated with the known redeemscript (only if \"script\" is \"multisig\")\n"
            "    [\n"
            "      \"pubkey\"\n"
            "      ,...\n"
            "    ]\n"
            "  \"sigsrequired\" : xxxxx        (numeric, optional) Number of signatures required to spend multisig output (only if \"script\" is \"multisig\")\n"
            "  \"pubkey\" : \"publickeyhex\",    (string, optional) The hex value of the raw public key, for single-key addresses (possibly embedded in P2SH or P2WSH)\n"
            "  \"embedded\" : {...},           (object, optional) Information about the address embedded in P2SH or P2WSH, if relevant and known. It includes all getaddressinfo output fields for the embedded address, excluding metadata (\"timestamp\", \"hdkeypath\", \"hdseedid\") and relation to the wallet (\"ismine\", \"iswatchonly\", \"account\").\n"
            "  \"iscompressed\" : true|false,  (boolean) If the address is compressed\n"
            "  \"label\" :  \"label\"         (string) The label associated with the address, \"\" is the default account\n"
            "  \"account\" : \"account\"         (string) DEPRECATED. This field will be removed in V0.18. To see this deprecated field, start united with -deprecatedrpc=accounts. The account associated with the address, \"\" is the default account\n"
            "  \"timestamp\" : timestamp,      (number, optional) The creation time of the key if available in seconds since epoch (Jan 1 1970 GMT)\n"
            "  \"hdkeypath\" : \"keypath\"       (string, optional) The HD keypath if the key is HD and available\n"
            "  \"hdseedid\" : \"<hash160>\"      (string, optional) The Hash160 of the HD seed\n"
            "  \"hdmasterkeyid\" : \"<hash160>\" (string, optional) alias for hdseedid maintained for backwards compatibility. Will be removed in V0.18.\n"
            "  \"labels\"                      (object) Array of labels associated with the address.\n"
            "    [\n"
            "      { (json object of label data)\n"
            "        \"name\": \"labelname\" (string) The label\n"
            "        \"purpose\": \"string\" (string) Purpose of address (\"send\" for sending address, \"receive\" for receiving address)\n"
            "      },...\n"
            "    ]\n"
            "}\n"
            "\nExamples:\n"
            + HelpExampleCli("getaddressinfo", "\"1PSSGeFHDnKNxiEyFrD1wcEaHr9hrQDDWc\"")
            + HelpExampleRpc("getaddressinfo", "\"1PSSGeFHDnKNxiEyFrD1wcEaHr9hrQDDWc\"")
        );
    }

    LOCK(pwallet->cs_wallet);

    UniValue ret(UniValue::VOBJ);
    CTxDestination dest = DecodeDestination(request.params[0].get_str());

    // Make sure the destination is valid
    if (!IsValidDestination(dest)) {
        throw JSONRPCError(RPC_INVALID_ADDRESS_OR_KEY, "Invalid address");
    }

    std::string currentAddress = EncodeDestination(dest);
    ret.pushKV("address", currentAddress);

    CScript scriptPubKey = GetScriptForDestination(dest);
    ret.pushKV("scriptPubKey", HexStr(scriptPubKey.begin(), scriptPubKey.end()));

    isminetype mine = IsMine(*pwallet, dest);
    ret.pushKV("ismine", bool(mine & ISMINE_SPENDABLE));
    ret.pushKV("iswatchonly", bool(mine & ISMINE_WATCH_ONLY));
    UniValue detail = DescribeWalletAddress(pwallet, dest);
    ret.pushKVs(detail);
    if (pwallet->mapAddressBook.count(dest)) {
        ret.pushKV("label", pwallet->mapAddressBook[dest].name);
        if (IsDeprecatedRPCEnabled("accounts")) {
            ret.pushKV("account", pwallet->mapAddressBook[dest].name);
        }
    }
    const CKeyMetadata* meta = nullptr;
    CKeyID key_id = GetKeyForDestination(*pwallet, dest);
    if (!key_id.IsNull()) {
        auto it = pwallet->mapKeyMetadata.find(key_id);
        if (it != pwallet->mapKeyMetadata.end()) {
            meta = &it->second;
        }
    }
    if (!meta) {
        auto it = pwallet->m_script_metadata.find(CScriptID(scriptPubKey));
        if (it != pwallet->m_script_metadata.end()) {
            meta = &it->second;
        }
    }
    if (meta) {
        ret.pushKV("timestamp", meta->nCreateTime);
        if (!meta->hdKeypath.empty()) {
            ret.pushKV("hdkeypath", meta->hdKeypath);
            ret.pushKV("hdseedid", meta->hd_seed_id.GetHex());
            ret.pushKV("hdmasterkeyid", meta->hd_seed_id.GetHex());
        }
    }

    // Currently only one label can be associated with an address, return an array
    // so the API remains stable if we allow multiple labels to be associated with
    // an address.
    UniValue labels(UniValue::VARR);
    std::map<CTxDestination, CAddressBookData>::iterator mi = pwallet->mapAddressBook.find(dest);
    if (mi != pwallet->mapAddressBook.end()) {
        labels.push_back(AddressBookDataToJSON(mi->second, true));
    }
    ret.pushKV("labels", std::move(labels));

    return ret;
}

static UniValue getaddressesbylabel(const JSONRPCRequest& request)
{
    std::shared_ptr<CWallet> const wallet = GetWalletForJSONRPCRequest(request);
    CWallet* const pwallet = wallet.get();

    if (!EnsureWalletIsAvailable(pwallet, request.fHelp)) {
        return NullUniValue;
    }

    if (request.fHelp || request.params.size() != 1)
        throw std::runtime_error(
            "getaddressesbylabel \"label\"\n"
            "\nReturns the list of addresses assigned the specified label.\n"
            "\nArguments:\n"
            "1. \"label\"  (string, required) The label.\n"
            "\nResult:\n"
            "{ (json object with addresses as keys)\n"
            "  \"address\": { (json object with information about address)\n"
            "    \"purpose\": \"string\" (string)  Purpose of address (\"send\" for sending address, \"receive\" for receiving address)\n"
            "  },...\n"
            "}\n"
            "\nExamples:\n"
            + HelpExampleCli("getaddressesbylabel", "\"tabby\"")
            + HelpExampleRpc("getaddressesbylabel", "\"tabby\"")
        );

    LOCK(pwallet->cs_wallet);

    std::string label = LabelFromValue(request.params[0]);

    // Find all addresses that have the given label
    UniValue ret(UniValue::VOBJ);
    for (const std::pair<const CTxDestination, CAddressBookData>& item : pwallet->mapAddressBook) {
        if (item.second.name == label) {
            ret.pushKV(EncodeDestination(item.first), AddressBookDataToJSON(item.second, false));
        }
    }

    if (ret.empty()) {
        throw JSONRPCError(RPC_WALLET_INVALID_LABEL_NAME, std::string("No addresses with label " + label));
    }

    return ret;
}

static UniValue listlabels(const JSONRPCRequest& request)
{
    std::shared_ptr<CWallet> const wallet = GetWalletForJSONRPCRequest(request);
    CWallet* const pwallet = wallet.get();

    if (!EnsureWalletIsAvailable(pwallet, request.fHelp)) {
        return NullUniValue;
    }

    if (request.fHelp || request.params.size() > 1)
        throw std::runtime_error(
            "listlabels ( \"purpose\" )\n"
            "\nReturns the list of all labels, or labels that are assigned to addresses with a specific purpose.\n"
            "\nArguments:\n"
            "1. \"purpose\"    (string, optional) Address purpose to list labels for ('send','receive'). An empty string is the same as not providing this argument.\n"
            "\nResult:\n"
            "[               (json array of string)\n"
            "  \"label\",      (string) Label name\n"
            "  ...\n"
            "]\n"
            "\nExamples:\n"
            "\nList all labels\n"
            + HelpExampleCli("listlabels", "") +
            "\nList labels that have receiving addresses\n"
            + HelpExampleCli("listlabels", "receive") +
            "\nList labels that have sending addresses\n"
            + HelpExampleCli("listlabels", "send") +
            "\nAs json rpc call\n"
            + HelpExampleRpc("listlabels", "receive")
        );

    LOCK(pwallet->cs_wallet);

    std::string purpose;
    if (!request.params[0].isNull()) {
        purpose = request.params[0].get_str();
    }

    // Add to a set to sort by label name, then insert into Univalue array
    std::set<std::string> label_set;
    for (const std::pair<const CTxDestination, CAddressBookData>& entry : pwallet->mapAddressBook) {
        if (purpose.empty() || entry.second.purpose == purpose) {
            label_set.insert(entry.second.name);
        }
    }

    UniValue ret(UniValue::VARR);
    for (const std::string& name : label_set) {
        ret.push_back(name);
    }

    return ret;
}

UniValue sethdseed(const JSONRPCRequest& request)
{
    std::shared_ptr<CWallet> const wallet = GetWalletForJSONRPCRequest(request);
    CWallet* const pwallet = wallet.get();

    if (!EnsureWalletIsAvailable(pwallet, request.fHelp)) {
        return NullUniValue;
    }

    if (request.fHelp || request.params.size() > 2) {
        throw std::runtime_error(
            "sethdseed ( \"newkeypool\" \"seed\" )\n"
            "\nSet or generate a new HD wallet seed. Non-HD wallets will not be upgraded to being a HD wallet. Wallets that are already\n"
            "HD will have a new HD seed set so that new keys added to the keypool will be derived from this new seed.\n"
            "\nNote that you will need to MAKE A NEW BACKUP of your wallet after setting the HD wallet seed.\n"
            + HelpRequiringPassphrase(pwallet) +
            "\nArguments:\n"
            "1. \"newkeypool\"         (boolean, optional, default=true) Whether to flush old unused addresses, including change addresses, from the keypool and regenerate it.\n"
            "                             If true, the next address from getnewaddress and change address from getrawchangeaddress will be from this new seed.\n"
            "                             If false, addresses (including change addresses if the wallet already had HD Chain Split enabled) from the existing\n"
            "                             keypool will be used until it has been depleted.\n"
            "2. \"seed\"               (string, optional) The WIF private key to use as the new HD seed; if not provided a random seed will be used.\n"
            "                             The seed value can be retrieved using the dumpwallet command. It is the private key marked hdseed=1\n"
            "\nExamples:\n"
            + HelpExampleCli("sethdseed", "")
            + HelpExampleCli("sethdseed", "false")
            + HelpExampleCli("sethdseed", "true \"wifkey\"")
            + HelpExampleRpc("sethdseed", "true, \"wifkey\"")
            );
    }

    if (IsInitialBlockDownload()) {
        throw JSONRPCError(RPC_CLIENT_IN_INITIAL_DOWNLOAD, "Cannot set a new HD seed while still in Initial Block Download");
    }

    LOCK2(cs_main, pwallet->cs_wallet);

    // Do not do anything to non-HD wallets
    if (!pwallet->IsHDEnabled()) {
        throw JSONRPCError(RPC_WALLET_ERROR, "Cannot set a HD seed on a non-HD wallet. Start with -upgradewallet in order to upgrade a non-HD wallet to HD");
    }

    EnsureWalletIsUnlocked(pwallet);

    bool flush_key_pool = true;
    if (!request.params[0].isNull()) {
        flush_key_pool = request.params[0].get_bool();
    }

    CPubKey master_pub_key;
    if (request.params[1].isNull()) {
        master_pub_key = pwallet->GenerateNewSeed();
    } else {
        CKey key = DecodeSecret(request.params[1].get_str());
        if (!key.IsValid()) {
            throw JSONRPCError(RPC_INVALID_ADDRESS_OR_KEY, "Invalid private key");
        }

        if (HaveKey(*pwallet, key)) {
            throw JSONRPCError(RPC_INVALID_ADDRESS_OR_KEY, "Already have this key (either as an HD seed or as a loose private key)");
        }

        master_pub_key = pwallet->DeriveNewSeed(key);
    }

    pwallet->SetHDSeed(master_pub_key);
    if (flush_key_pool) pwallet->NewKeyPool();

    return NullUniValue;
}

bool ParseHDKeypath(std::string keypath_str, std::vector<uint32_t>& keypath)
{
    std::stringstream ss(keypath_str);
    std::string item;
    bool first = true;
    while (std::getline(ss, item, '/')) {
        if (item.compare("m") == 0) {
            if (first) {
                first = false;
                continue;
            }
            return false;
        }
        // Finds whether it is hardened
        uint32_t path = 0;
        size_t pos = item.find("'");
        if (pos != std::string::npos) {
            // The hardened tick can only be in the last index of the string
            if (pos != item.size() - 1) {
                return false;
            }
            path |= 0x80000000;
            item = item.substr(0, item.size() - 1); // Drop the last character which is the hardened tick
        }

        // Ensure this is only numbers
        if (item.find_first_not_of( "0123456789" ) != std::string::npos) {
            return false;
        }
        uint32_t number;
        if (!ParseUInt32(item, &number)) {
            return false;
        }
        path |= number;

        keypath.push_back(path);
        first = false;
    }
    return true;
}

void AddKeypathToMap(const CWallet* pwallet, const CKeyID& keyID, std::map<CPubKey, std::vector<uint32_t>>& hd_keypaths)
{
    CPubKey vchPubKey;
    if (!pwallet->GetPubKey(keyID, vchPubKey)) {
        return;
    }
    CKeyMetadata meta;
    auto it = pwallet->mapKeyMetadata.find(keyID);
    if (it != pwallet->mapKeyMetadata.end()) {
        meta = it->second;
    }
    std::vector<uint32_t> keypath;
    if (!meta.hdKeypath.empty()) {
        if (!ParseHDKeypath(meta.hdKeypath, keypath)) {
            throw JSONRPCError(RPC_INTERNAL_ERROR, "Internal keypath is broken");
        }
        // Get the proper master key id
        CKey key;
        pwallet->GetKey(meta.hd_seed_id, key);
        CExtKey masterKey;
        masterKey.SetSeed(key.begin(), key.size());
        // Add to map
        keypath.insert(keypath.begin(), ReadLE32(masterKey.key.GetPubKey().GetID().begin()));
    } else { // Single pubkeys get the master fingerprint of themselves
        keypath.insert(keypath.begin(), ReadLE32(vchPubKey.GetID().begin()));
    }
    hd_keypaths.emplace(vchPubKey, keypath);
}

bool FillPSBT(const CWallet* pwallet, PartiallySignedTransaction& psbtx, int sighash_type, bool sign, bool bip32derivs)
{
    LOCK(pwallet->cs_wallet);
    // Get all of the previous transactions
    bool complete = true;
    for (unsigned int i = 0; i < psbtx.tx->vin.size(); ++i) {
        const CTxIn& txin = psbtx.tx->vin[i];
        PSBTInput& input = psbtx.inputs.at(i);

        if (PSBTInputSigned(input)) {
            continue;
        }

        // Verify input looks sane. This will check that we have at most one uxto, witness or non-witness.
        if (!input.IsSane()) {
            throw JSONRPCError(RPC_DESERIALIZATION_ERROR, "PSBT input is not sane.");
        }

        // If we have no utxo, grab it from the wallet.
        if (!input.non_witness_utxo && input.witness_utxo.IsNull()) {
            const uint256& txhash = txin.prevout.hash;
            const auto it = pwallet->mapWallet.find(txhash);
            if (it != pwallet->mapWallet.end()) {
                const CWalletTx& wtx = it->second;
                // We only need the non_witness_utxo, which is a superset of the witness_utxo.
                //   The signing code will switch to the smaller witness_utxo if this is ok.
                input.non_witness_utxo = wtx.tx;
            }
        }

        // Get the Sighash type
        if (sign && input.sighash_type > 0 && input.sighash_type != sighash_type) {
            throw JSONRPCError(RPC_DESERIALIZATION_ERROR, "Specified Sighash and sighash in PSBT do not match.");
        }

        SignatureData sigdata;
        if (sign) {
            complete &= SignPSBTInput(*pwallet, psbtx, sigdata, i, sighash_type);
        } else {
            complete &= SignPSBTInput(PublicOnlySigningProvider(pwallet), psbtx, sigdata, i, sighash_type);
        }

        if (sigdata.witness) {
            // Convert the non-witness utxo to witness
            if (input.witness_utxo.IsNull() && input.non_witness_utxo) {
                input.witness_utxo = input.non_witness_utxo->vout[txin.prevout.n];
            }
        }

        // Get public key paths
        if (bip32derivs) {
            for (const auto& pubkey_it : sigdata.misc_pubkeys) {
                AddKeypathToMap(pwallet, pubkey_it.first, input.hd_keypaths);
            }
        }
    }

    // Fill in the bip32 keypaths and redeemscripts for the outputs so that hardware wallets can identify change
    for (unsigned int i = 0; i < psbtx.tx->vout.size(); ++i) {
        const CTxOut& out = psbtx.tx->vout.at(i);
        PSBTOutput& psbt_out = psbtx.outputs.at(i);

        // Dummy tx so we can use ProduceSignature to get stuff out
        CMutableTransaction dummy_tx;
        dummy_tx.vin.push_back(CTxIn());
        dummy_tx.vout.push_back(CTxOut());

        // Fill a SignatureData with output info
        SignatureData sigdata;
        psbt_out.FillSignatureData(sigdata);

        MutableTransactionSignatureCreator creator(psbtx.tx.get_ptr(), 0, out.nValue, 1);
        ProduceSignature(*pwallet, creator, out.scriptPubKey, sigdata);
        psbt_out.FromSignatureData(sigdata);

        // Get public key paths
        if (bip32derivs) {
            for (const auto& pubkey_it : sigdata.misc_pubkeys) {
                AddKeypathToMap(pwallet, pubkey_it.first, psbt_out.hd_keypaths);
            }
        }
    }
    return complete;
}

UniValue walletprocesspsbt(const JSONRPCRequest& request)
{
    std::shared_ptr<CWallet> const wallet = GetWalletForJSONRPCRequest(request);
    CWallet* const pwallet = wallet.get();

    if (!EnsureWalletIsAvailable(pwallet, request.fHelp)) {
        return NullUniValue;
    }

    if (request.fHelp || request.params.size() < 1 || request.params.size() > 4)
        throw std::runtime_error(
            "walletprocesspsbt \"psbt\" ( sign \"sighashtype\" bip32derivs )\n"
            "\nUpdate a PSBT with input information from our wallet and then sign inputs\n"
            "that we can sign for.\n"
            + HelpRequiringPassphrase(pwallet) + "\n"

            "\nArguments:\n"
            "1. \"psbt\"                      (string, required) The transaction base64 string\n"
            "2. sign                          (boolean, optional, default=true) Also sign the transaction when updating\n"
            "3. \"sighashtype\"            (string, optional, default=ALL) The signature hash type to sign with if not specified by the PSBT. Must be one of\n"
            "       \"ALL\"\n"
            "       \"NONE\"\n"
            "       \"SINGLE\"\n"
            "       \"ALL|ANYONECANPAY\"\n"
            "       \"NONE|ANYONECANPAY\"\n"
            "       \"SINGLE|ANYONECANPAY\"\n"
            "4. bip32derivs                    (boolean, optional, default=false) If true, includes the BIP 32 derivation paths for public keys if we know them\n"

            "\nResult:\n"
            "{\n"
            "  \"psbt\" : \"value\",          (string) The base64-encoded partially signed transaction\n"
            "  \"complete\" : true|false,   (boolean) If the transaction has a complete set of signatures\n"
            "  ]\n"
            "}\n"

            "\nExamples:\n"
            + HelpExampleCli("walletprocesspsbt", "\"psbt\"")
        );

    RPCTypeCheck(request.params, {UniValue::VSTR, UniValue::VBOOL, UniValue::VSTR});

    // Unserialize the transaction
    PartiallySignedTransaction psbtx;
    std::string error;
    if (!DecodePSBT(psbtx, request.params[0].get_str(), error)) {
        throw JSONRPCError(RPC_DESERIALIZATION_ERROR, strprintf("TX decode failed %s", error));
    }

    // Get the sighash type
    int nHashType = ParseSighashString(request.params[2]);

    // Fill transaction with our data and also sign
    bool sign = request.params[1].isNull() ? true : request.params[1].get_bool();
    bool bip32derivs = request.params[3].isNull() ? false : request.params[3].get_bool();
    bool complete = FillPSBT(pwallet, psbtx, nHashType, sign, bip32derivs);

    UniValue result(UniValue::VOBJ);
    CDataStream ssTx(SER_NETWORK, PROTOCOL_VERSION);
    ssTx << psbtx;
    result.pushKV("psbt", EncodeBase64(ssTx.str()));
    result.pushKV("complete", complete);

    return result;
}

UniValue walletcreatefundedpsbt(const JSONRPCRequest& request)
{
    std::shared_ptr<CWallet> const wallet = GetWalletForJSONRPCRequest(request);
    CWallet* const pwallet = wallet.get();

    if (!EnsureWalletIsAvailable(pwallet, request.fHelp)) {
        return NullUniValue;
    }

    if (request.fHelp || request.params.size() < 2 || request.params.size() > 5)
        throw std::runtime_error(
                            "walletcreatefundedpsbt [{\"txid\":\"id\",\"vout\":n},...] [{\"address\":amount},{\"data\":\"hex\"},...] ( locktime ) ( replaceable ) ( options bip32derivs )\n"
                            "\nCreates and funds a transaction in the Partially Signed Transaction format. Inputs will be added if supplied inputs are not enough\n"
                            "Implements the Creator and Updater roles.\n"
                            "\nArguments:\n"
                            "1. \"inputs\"                (array, required) A json array of json objects\n"
                            "     [\n"
                            "       {\n"
                            "         \"txid\":\"id\",      (string, required) The transaction id\n"
                            "         \"vout\":n,         (numeric, required) The output number\n"
                            "         \"sequence\":n      (numeric, optional) The sequence number\n"
                            "       } \n"
                            "       ,...\n"
                            "     ]\n"
                            "2. \"outputs\"               (array, required) a json array with outputs (key-value pairs), where none of the keys are duplicated.\n"
                            "That is, each address can only appear once and there can only be one 'data' object.\n"
                            "   [\n"
                            "    {\n"
                            "      \"address\": x.xxx,    (obj, optional) A key-value pair. The key (string) is the Unit-e address, the value (float or string) is the amount in " + CURRENCY_UNIT + "\n"
                            "    },\n"
                            "    {\n"
                            "      \"data\": \"hex\"        (obj, optional) A key-value pair. The key must be \"data\", the value is hex encoded data\n"
                            "    }\n"
                            "    ,...                     More key-value pairs of the above form. For compatibility reasons, a dictionary, which holds the key-value pairs directly, is also\n"
                            "                             accepted as second parameter.\n"
                            "   ]\n"
                            "3. locktime                  (numeric, optional, default=0) Raw locktime. Non-0 value also locktime-activates inputs\n"
                            "4. options                 (object, optional)\n"
                            "   {\n"
                            "     \"changeAddress\"          (string, optional, default pool address) The Unit-e address to receive the change\n"
                            "     \"changePosition\"         (numeric, optional, default random) The index of the change output\n"
                            "     \"change_type\"            (string, optional) The output type to use. Only valid if changeAddress is not specified. Options are \"legacy\", \"p2sh-segwit\", and \"bech32\". Default is set by -changetype.\n"
                            "     \"includeWatching\"        (boolean, optional, default false) Also select inputs which are watch only\n"
                            "     \"lockUnspents\"           (boolean, optional, default false) Lock selected unspent outputs\n"
                            "     \"feeRate\"                (numeric, optional, default not set: makes wallet determine the fee) Set a specific fee rate in " + CURRENCY_UNIT + "/kB\n"
                            "     \"subtractFeeFromOutputs\" (array, optional) A json array of integers.\n"
                            "                              The fee will be equally deducted from the amount of each specified output.\n"
                            "                              The outputs are specified by their zero-based index, before any change output is added.\n"
                            "                              Those recipients will receive less unites than you enter in their corresponding amount field.\n"
                            "                              If no outputs are specified here, the sender pays the fee.\n"
                            "                                  [vout_index,...]\n"
                            "     \"replaceable\"            (boolean, optional) Marks this transaction as BIP125 replaceable.\n"
                            "                              Allows this transaction to be replaced by a transaction with higher fees\n"
                            "     \"conf_target\"            (numeric, optional) Confirmation target (in blocks)\n"
                            "     \"estimate_mode\"          (string, optional, default=UNSET) The fee estimate mode, must be one of:\n"
                            "         \"UNSET\"\n"
                            "         \"ECONOMICAL\"\n"
                            "         \"CONSERVATIVE\"\n"
                            "   }\n"
                            "5. bip32derivs                    (boolean, optional, default=false) If true, includes the BIP 32 derivation paths for public keys if we know them\n"
                            "\nResult:\n"
                            "{\n"
                            "  \"psbt\": \"value\",        (string)  The resulting raw transaction (base64-encoded string)\n"
                            "  \"fee\":       n,         (numeric) Fee in " + CURRENCY_UNIT + " the resulting transaction pays\n"
                            "  \"changepos\": n          (numeric) The position of the added change output, or -1\n"
                            "}\n"
                            "\nExamples:\n"
                            "\nCreate a transaction with no inputs\n"
                            + HelpExampleCli("walletcreatefundedpsbt", "\"[{\\\"txid\\\":\\\"myid\\\",\\\"vout\\\":0}]\" \"[{\\\"data\\\":\\\"00010203\\\"}]\"")
                            );

    RPCTypeCheck(request.params, {
        UniValue::VARR,
        UniValueType(), // ARR or OBJ, checked later
        UniValue::VNUM,
        UniValue::VOBJ,
        UniValue::VBOOL
        }, true
    );

    CAmount fee;
    int change_position;
    CMutableTransaction rawTx = ConstructTransaction(request.params[0], request.params[1], request.params[2], request.params[3]["replaceable"]);
    FundTransaction(pwallet, rawTx, fee, change_position, request.params[3]);

    // Make a blank psbt
    PartiallySignedTransaction psbtx(rawTx);

    // Fill transaction with out data but don't sign
    bool bip32derivs = request.params[4].isNull() ? false : request.params[4].get_bool();
    FillPSBT(pwallet, psbtx, 1, false, bip32derivs);

    // Serialize the PSBT
    CDataStream ssTx(SER_NETWORK, PROTOCOL_VERSION);
    ssTx << psbtx;

    UniValue result(UniValue::VOBJ);
    result.pushKV("psbt", EncodeBase64(ssTx.str()));
    result.pushKV("fee", ValueFromAmount(fee));
    result.pushKV("changepos", change_position);
    return result;
}

extern UniValue abortrescan(const JSONRPCRequest& request); // in rpcdump.cpp
extern UniValue dumpprivkey(const JSONRPCRequest& request); // in rpcdump.cpp
extern UniValue importprivkey(const JSONRPCRequest& request);
extern UniValue importaddress(const JSONRPCRequest& request);
extern UniValue importpubkey(const JSONRPCRequest& request);
extern UniValue dumpwallet(const JSONRPCRequest& request);
extern UniValue importwallet(const JSONRPCRequest& request);
extern UniValue importprunedfunds(const JSONRPCRequest& request);
extern UniValue removeprunedfunds(const JSONRPCRequest& request);
extern UniValue importmulti(const JSONRPCRequest& request);
extern UniValue rescanblockchain(const JSONRPCRequest& request);

static const CRPCCommand commands[] =
<<<<<<< HEAD
{ //  category              name                                actor (function)                argNames
    //  --------------------- ------------------------          -----------------------         ----------
    { "rawtransactions",    "fundrawtransaction",               &fundrawtransaction,            {"hexstring","options","iswitness"} },
    { "wallet",             "walletprocesspsbt",                &walletprocesspsbt,             {"psbt","sign","sighashtype","bip32derivs"} },
    { "wallet",             "walletcreatefundedpsbt",           &walletcreatefundedpsbt,        {"inputs","outputs","locktime","options","bip32derivs"} },
    { "hidden",             "resendwallettransactions",         &resendwallettransactions,      {} },
    { "wallet",             "abandontransaction",               &abandontransaction,            {"txid"} },
    { "wallet",             "abortrescan",                      &abortrescan,                   {} },
    { "wallet",             "addmultisigaddress",               &addmultisigaddress,            {"nrequired","keys","label|account","address_type"} },
    { "hidden",             "addwitnessaddress",                &addwitnessaddress,             {"address","p2sh"} },
    { "wallet",             "backupwallet",                     &backupwallet,                  {"destination"} },
    { "wallet",             "bumpfee",                          &bumpfee,                       {"txid", "options"} },
    { "wallet",             "createwallet",                     &createwallet,                  {"wallet_name", "disable_private_keys"} },
    { "wallet",             "dumpprivkey",                      &dumpprivkey,                   {"address"}  },
    { "wallet",             "dumpwallet",                       &dumpwallet,                    {"filename"} },
    { "wallet",             "encryptwallet",                    &encryptwallet,                 {"passphrase"} },
    { "wallet",             "getaddressinfo",                   &getaddressinfo,                {"address"} },
    { "wallet",             "getbalance",                       &getbalance,                    {"account|dummy","minconf","include_watchonly"} },
    { "wallet",             "getnewaddress",                    &getnewaddress,                 {"label|account","address_type"} },
    { "wallet",             "getrawchangeaddress",              &getrawchangeaddress,           {"address_type"} },
    { "wallet",             "getreceivedbyaddress",             &getreceivedbyaddress,          {"address","minconf"} },
    { "wallet",             "gettransaction",                   &gettransaction,                {"txid","include_watchonly"} },
    { "wallet",             "getunconfirmedbalance",            &getunconfirmedbalance,         {} },
    { "wallet",             "getwalletinfo",                    &getwalletinfo,                 {} },
    { "wallet",             "importmulti",                      &importmulti,                   {"requests","options"} },
    { "wallet",             "importprivkey",                    &importprivkey,                 {"privkey","label","rescan"} },
    { "wallet",             "importwallet",                     &importwallet,                  {"filename"} },
    { "wallet",             "importaddress",                    &importaddress,                 {"address","label","rescan","p2sh"} },
    { "wallet",             "importprunedfunds",                &importprunedfunds,             {"rawtransaction","txoutproof"} },
    { "wallet",             "importpubkey",                     &importpubkey,                  {"pubkey","label","rescan"} },
    { "wallet",             "keypoolrefill",                    &keypoolrefill,                 {"newsize"} },
    { "wallet",             "listaddressgroupings",             &listaddressgroupings,          {} },
    { "wallet",             "listlockunspent",                  &listlockunspent,               {} },
    { "wallet",             "listreceivedbyaddress",            &listreceivedbyaddress,         {"minconf","include_empty","include_watchonly","address_filter"} },
    { "wallet",             "listsinceblock",                   &listsinceblock,                {"blockhash","target_confirmations","include_watchonly","include_removed"} },
    { "wallet",             "listtransactions",                 &listtransactions,              {"account|label|dummy","count","skip","include_watchonly"} },
    { "wallet",             "listunspent",                      &listunspent,                   {"minconf","maxconf","addresses","include_unsafe","query_options"} },
    { "wallet",             "listwallets",                      &listwallets,                   {} },
    { "wallet",             "loadwallet",                       &loadwallet,                    {"filename"} },
    { "wallet",             "lockunspent",                      &lockunspent,                   {"unlock","transactions"} },
    { "wallet",             "sendmany",                         &sendmany,                      {"fromaccount|dummy","amounts","minconf","comment","subtractfeefrom","replaceable","conf_target","estimate_mode"} },
    { "wallet",             "sendtoaddress",                    &sendtoaddress,                 {"address","amount","comment","comment_to","subtractfeefromamount","replaceable","conf_target","estimate_mode"} },
    { "wallet",             "settxfee",                         &settxfee,                      {"amount"} },
    { "wallet",             "signmessage",                      &signmessage,                   {"address","message"} },
    { "wallet",             "signrawtransactionwithwallet",     &signrawtransactionwithwallet,  {"hexstring","prevtxs","sighashtype"} },
    { "wallet",             "unloadwallet",                     &unloadwallet,                  {"wallet_name"} },
    { "wallet",             "walletlock",                       &walletlock,                    {} },
    { "wallet",             "walletpassphrasechange",           &walletpassphrasechange,        {"oldpassphrase","newpassphrase"} },
    { "wallet",             "walletpassphrase",                 &walletpassphrase,              {"passphrase","timeout"} },
    { "wallet",             "removeprunedfunds",                &removeprunedfunds,             {"txid"} },
    { "wallet",             "rescanblockchain",                 &rescanblockchain,              {"start_height", "stop_height"} },
    { "wallet",             "sethdseed",                        &sethdseed,                     {"newkeypool","seed"} },

    /** Account functions (deprecated) */
    { "wallet",             "getaccountaddress",                &getaccountaddress,             {"account"} },
    { "wallet",             "getaccount",                       &getaccount,                    {"address"} },
    { "wallet",             "getaddressesbyaccount",            &getaddressesbyaccount,         {"account"} },
    { "wallet",             "getreceivedbyaccount",             &getreceivedbylabel,            {"account","minconf"} },
    { "wallet",             "listaccounts",                     &listaccounts,                  {"minconf","include_watchonly"} },
    { "wallet",             "listreceivedbyaccount",            &listreceivedbylabel,           {"minconf","include_empty","include_watchonly"} },
    { "wallet",             "setaccount",                       &setlabel,                      {"address","account"} },
    { "wallet",             "sendfrom",                         &sendfrom,                      {"fromaccount","toaddress","amount","minconf","comment","comment_to"} },
    { "wallet",             "move",                             &movecmd,                       {"fromaccount","toaccount","amount","minconf","comment"} },

    /** Label functions (to replace non-balance account functions) */
    { "wallet",             "getaddressesbylabel",              &getaddressesbylabel,           {"label"} },
    { "wallet",             "getreceivedbylabel",               &getreceivedbylabel,            {"label","minconf"} },
    { "wallet",             "listlabels",                       &listlabels,                    {"purpose"} },
    { "wallet",             "listreceivedbylabel",              &listreceivedbylabel,           {"minconf","include_empty","include_watchonly"} },
    { "wallet",             "setlabel",                         &setlabel,                      {"address","label"} },

    { "generating",         "generate",                         &generate,                      {"nblocks","maxtries"} },
=======
{ //  category              name                        actor (function)           argNames
    //  --------------------- ------------------------    -----------------------  ----------
    { "rawtransactions",    "fundrawtransaction",       &fundrawtransaction,       {"hexstring","options","iswitness"} },
    { "hidden",             "resendwallettransactions", &resendwallettransactions, {} },
    { "wallet",             "abandontransaction",       &abandontransaction,       {"txid"} },
    { "wallet",             "abortrescan",              &abortrescan,              {} },
    { "wallet",             "addmultisigaddress",       &addmultisigaddress,       {"nrequired","keys","account","address_type"} },
    { "hidden",             "addwitnessaddress",        &addwitnessaddress,        {"address","p2sh"} },
    { "wallet",             "backupwallet",             &backupwallet,             {"destination"} },
    { "wallet",             "bumpfee",                  &bumpfee,                  {"txid", "options"} },
    { "wallet",             "dumpprivkey",              &dumpprivkey,              {"address"}  },
    { "wallet",             "dumpwallet",               &dumpwallet,               {"filename"} },
    { "wallet",             "encryptwallet",            &encryptwallet,            {"passphrase"} },
    { "wallet",             "getaccountaddress",        &getaccountaddress,        {"account"} },
    { "wallet",             "getaccount",               &getaccount,               {"address"} },
    { "wallet",             "getaddressesbyaccount",    &getaddressesbyaccount,    {"account"} },
    { "wallet",             "getbalance",               &getbalance,               {"account","minconf","include_watchonly"} },
    { "wallet",             "getnewaddress",            &getnewaddress,            {"account","address_type"} },
    { "wallet",             "getrawchangeaddress",      &getrawchangeaddress,      {"address_type"} },
    { "wallet",             "getreceivedbyaccount",     &getreceivedbyaccount,     {"account","minconf"} },
    { "wallet",             "getreceivedbyaddress",     &getreceivedbyaddress,     {"address","minconf"} },
    { "wallet",             "gettransaction",           &gettransaction,           {"txid","include_watchonly"} },
    { "wallet",             "getunconfirmedbalance",    &getunconfirmedbalance,    {} },
    { "wallet",             "getwalletinfo",            &getwalletinfo,            {} },
    { "wallet",             "importmulti",              &importmulti,              {"requests","options"} },
    { "wallet",             "importprivkey",            &importprivkey,            {"privkey","label","rescan"} },
    { "wallet",             "importwallet",             &importwallet,             {"filename"} },
    { "wallet",             "importaddress",            &importaddress,            {"address","label","rescan","p2sh"} },
    { "wallet",             "importprunedfunds",        &importprunedfunds,        {"rawtransaction","txoutproof"} },
    { "wallet",             "importpubkey",             &importpubkey,             {"pubkey","label","rescan"} },
    { "wallet",             "keypoolrefill",            &keypoolrefill,            {"newsize"} },
    { "wallet",             "listaccounts",             &listaccounts,             {"minconf","include_watchonly"} },
    { "wallet",             "listaddressgroupings",     &listaddressgroupings,     {} },
    { "wallet",             "listlockunspent",          &listlockunspent,          {} },
    { "wallet",             "listreceivedbyaccount",    &listreceivedbyaccount,    {"minconf","include_empty","include_watchonly"} },
    { "wallet",             "listreceivedbyaddress",    &listreceivedbyaddress,    {"minconf","include_empty","include_watchonly"} },
    { "wallet",             "listsinceblock",           &listsinceblock,           {"blockhash","target_confirmations","include_watchonly","include_removed"} },
    { "wallet",             "listtransactions",         &listtransactions,         {"account","count","skip","include_watchonly"} },
    { "wallet",             "listunspent",              &listunspent,              {"minconf","maxconf","addresses","include_unsafe","query_options"} },
    { "wallet",             "listwallets",              &listwallets,              {} },
    { "wallet",             "lockunspent",              &lockunspent,              {"unlock","transactions"} },
    { "wallet",             "move",                     &movecmd,                  {"fromaccount","toaccount","amount","minconf","comment"} },
    { "wallet",             "sendfrom",                 &sendfrom,                 {"fromaccount","toaddress","amount","minconf","comment","comment_to"} },
    { "wallet",             "sendmany",                 &sendmany,                 {"fromaccount","amounts","minconf","comment","subtractfeefrom","replaceable","conf_target","estimate_mode"} },
    { "wallet",             "sendtoaddress",            &sendtoaddress,            {"address","amount","comment","comment_to","subtractfeefromamount","replaceable","conf_target","estimate_mode"} },
    { "wallet",             "setaccount",               &setaccount,               {"address","account"} },
    { "wallet",             "settxfee",                 &settxfee,                 {"amount"} },
    { "wallet",             "signmessage",              &signmessage,              {"address","message"} },
    { "wallet",             "walletlock",               &walletlock,               {} },
    { "wallet",             "walletpassphrasechange",   &walletpassphrasechange,   {"oldpassphrase","newpassphrase"} },
    { "wallet",             "walletpassphrase",         &walletpassphrase,         {"passphrase","timeout"} },
    { "wallet",             "removeprunedfunds",        &removeprunedfunds,        {"txid"} },
    { "wallet",             "rescanblockchain",         &rescanblockchain,         {"start_height", "stop_height"} },

    { "generating",         "generate",                 &generate,                 {"nblocks","maxtries"} },
    { "generating",         "generatetoaddress",        &generatetoaddress,        {"nblocks","address","maxtries"} },
>>>>>>> 07428419
};

void RegisterWalletRPCCommands(CRPCTable &t)
{
    for (unsigned int vcidx = 0; vcidx < ARRAYLEN(commands); vcidx++)
        t.appendCommand(commands[vcidx].name, &commands[vcidx]);
}<|MERGE_RESOLUTION|>--- conflicted
+++ resolved
@@ -1,9 +1,5 @@
 // Copyright (c) 2010 Satoshi Nakamoto
-<<<<<<< HEAD
 // Copyright (c) 2009-2018 The Bitcoin Core developers
-=======
-// Copyright (c) 2009-2017 The Bitcoin Core developers
->>>>>>> 07428419
 // Distributed under the MIT software license, see the accompanying
 // file COPYING or http://www.opensource.org/licenses/mit-license.php.
 
@@ -13,17 +9,15 @@
 #include <core_io.h>
 #include <esperanza/walletextension.h>
 #include <httpserver.h>
-<<<<<<< HEAD
-#include <validation.h>
+#include <init.h>
 #include <key_io.h>
-=======
->>>>>>> 07428419
 #include <net.h>
 #include <outputtype.h>
 #include <policy/feerate.h>
 #include <policy/fees.h>
 #include <policy/policy.h>
 #include <policy/rbf.h>
+#include <pow.h>
 #include <rpc/mining.h>
 #include <rpc/rawtransaction.h>
 #include <rpc/server.h>
@@ -102,7 +96,7 @@
     }
 }
 
-static void WalletTxToJSON(const CWalletTx& wtx, UniValue& entry)
+void WalletTxToJSON(const CWalletTx& wtx, UniValue& entry)
 {
     int confirms = wtx.GetDepthInMainChain();
     entry.pushKV("confirmations", confirms);
@@ -137,14 +131,9 @@
     }
     entry.pushKV("bip125-replaceable", rbfStatus);
 
-<<<<<<< HEAD
-    for (const std::pair<const std::string, std::string>& item : wtx.mapValue)
+    for (const std::pair<const std::string, std::string>& item : wtx.mapValue) {
         entry.pushKV(item.first, item.second);
-=======
-    for (const auto &item : wtx.mapValue) {
-        entry.push_back(Pair(item.first, item.second));
-    }
->>>>>>> 07428419
+    }
 }
 
 static std::string LabelFromValue(const UniValue& value)
@@ -166,21 +155,12 @@
 
     if (request.fHelp || request.params.size() > 2)
         throw std::runtime_error(
-<<<<<<< HEAD
             "getnewaddress ( \"label\" \"address_type\" )\n"
             "\nReturns a new Unit-e address for receiving payments.\n"
             "If 'label' is specified, it is added to the address book \n"
             "so payments received with the address will be associated with 'label'.\n"
             "\nArguments:\n"
             "1. \"label\"          (string, optional) The label name for the address to be linked to. If not provided, the default label \"\" is used. It can also be set to the empty string \"\" to represent the default label. The label does not need to exist, it will be created if there is no label by the given name.\n"
-=======
-            "getnewaddress ( \"account\" \"address_type\" )\n"
-            "\nReturns a new Unit-e address for receiving payments.\n"
-            "If 'account' is specified (DEPRECATED), it is added to the address book \n"
-            "so payments received with the address will be credited to 'account'.\n"
-            "\nArguments:\n"
-            "1. \"account\"        (string, optional) DEPRECATED. The account name for the address to be linked to. If not provided, the default account \"\" is used. It can also be set to the empty string \"\" to represent the default account. The account does not need to exist, it will be created if there is no account by the given name.\n"
->>>>>>> 07428419
             "2. \"address_type\"   (string, optional) The address type to use. Options are \"legacy\", \"p2sh-segwit\", and \"bech32\". Default is set by -addresstype.\n"
             "\nResult:\n"
             "\"address\"    (string) The new Unit-e address\n"
@@ -207,14 +187,6 @@
         }
     }
 
-    OutputType output_type = g_address_type;
-    if (!request.params[1].isNull()) {
-        output_type = ParseOutputType(request.params[1].get_str(), g_address_type);
-        if (output_type == OUTPUT_TYPE_NONE) {
-            throw JSONRPCError(RPC_INVALID_ADDRESS_OR_KEY, strprintf("Unknown address type '%s'", request.params[1].get_str()));
-        }
-    }
-
     if (!pwallet->IsLocked()) {
         pwallet->TopUpKeyPool();
     }
@@ -227,27 +199,15 @@
     pwallet->LearnRelatedScripts(newKey, output_type);
     CTxDestination dest = GetDestinationForKey(newKey, output_type);
 
-<<<<<<< HEAD
     pwallet->SetAddressBook(dest, label, "receive");
-=======
-    pwallet->SetAddressBook(dest, strAccount, "receive");
->>>>>>> 07428419
 
     return EncodeDestination(dest);
 }
 
-<<<<<<< HEAD
 CTxDestination GetLabelDestination(CWallet* const pwallet, const std::string& label, bool bForceNew=false)
 {
     CTxDestination dest;
     if (!pwallet->GetLabelDestination(dest, label, bForceNew)) {
-=======
-
-CTxDestination GetAccountDestination(CWallet* const pwallet, std::string strAccount, bool bForceNew=false)
-{
-    CTxDestination dest;
-    if (!pwallet->GetAccountDestination(dest, strAccount, bForceNew)) {
->>>>>>> 07428419
         throw JSONRPCError(RPC_WALLET_KEYPOOL_RAN_OUT, "Error: Keypool ran out, please call keypoolrefill first");
     }
 
@@ -273,11 +233,7 @@
     if (request.fHelp || request.params.size() != 1)
         throw std::runtime_error(
             "getaccountaddress \"account\"\n"
-<<<<<<< HEAD
             "\n\nDEPRECATED. Returns the current Unit-e address for receiving payments to this account.\n"
-=======
-            "\nDEPRECATED. Returns the current Unit-e address for receiving payments to this account.\n"
->>>>>>> 07428419
             "\nArguments:\n"
             "1. \"account\"       (string, required) The account for the address. It can also be set to the empty string \"\" to represent the default account. The account does not need to exist, it will be created and a new address created  if there is no account by the given name.\n"
             "\nResult:\n"
@@ -296,11 +252,7 @@
 
     UniValue ret(UniValue::VSTR);
 
-<<<<<<< HEAD
     ret = EncodeDestination(GetLabelDestination(pwallet, account));
-=======
-    ret = EncodeDestination(GetAccountDestination(pwallet, strAccount));
->>>>>>> 07428419
     return ret;
 }
 
@@ -338,16 +290,9 @@
         pwallet->TopUpKeyPool();
     }
 
-<<<<<<< HEAD
     OutputType output_type = pwallet->m_default_change_type != OutputType::CHANGE_AUTO ? pwallet->m_default_change_type : pwallet->m_default_address_type;
     if (!request.params[0].isNull()) {
         if (!ParseOutputType(request.params[0].get_str(), output_type)) {
-=======
-    OutputType output_type = g_change_type != OUTPUT_TYPE_NONE ? g_change_type : g_address_type;
-    if (!request.params[0].isNull()) {
-        output_type = ParseOutputType(request.params[0].get_str(), output_type);
-        if (output_type == OUTPUT_TYPE_NONE) {
->>>>>>> 07428419
             throw JSONRPCError(RPC_INVALID_ADDRESS_OR_KEY, strprintf("Unknown address type '%s'", request.params[0].get_str()));
         }
     }
@@ -387,13 +332,8 @@
             "setlabel \"address\" \"label\"\n"
             "\nSets the label associated with the given address.\n"
             "\nArguments:\n"
-<<<<<<< HEAD
             "1. \"address\"         (string, required) The Unit-e address to be associated with a label.\n"
             "2. \"label\"           (string, required) The label to assign to the address.\n"
-=======
-            "1. \"address\"         (string, required) The Unit-e address to be associated with an account.\n"
-            "2. \"account\"         (string, required) The account to assign the address to.\n"
->>>>>>> 07428419
             "\nExamples:\n"
             + HelpExampleCli("setlabel", "\"1D1ZrZNe3JUo7ZycKEYQQiQAWd9y54F4XX\" \"tabby\"")
             + HelpExampleRpc("setlabel", "\"1D1ZrZNe3JUo7ZycKEYQQiQAWd9y54F4XX\", \"tabby\"")
@@ -410,7 +350,6 @@
     std::string label = LabelFromValue(request.params[1]);
 
     if (IsMine(*pwallet, dest)) {
-<<<<<<< HEAD
         pwallet->SetAddressBook(dest, label, "receive");
         if (request.strMethod == "setaccount" && old_label != label && dest == GetLabelDestination(pwallet, old_label)) {
             // for setaccount, call GetLabelDestination so a new receive address is created for the old account
@@ -428,14 +367,6 @@
         if (item.second.name == label) {
             found_address = true;
             break;
-=======
-        // Detect when changing the account of an address that is the 'unused current key' of another account:
-        if (pwallet->mapAddressBook.count(dest)) {
-            std::string strOldAccount = pwallet->mapAddressBook[dest].name;
-            if (dest == GetAccountDestination(pwallet, strOldAccount)) {
-                GetAccountDestination(pwallet, strOldAccount, true);
-            }
->>>>>>> 07428419
         }
     }
     if (!found_address) {
@@ -1276,13 +1207,8 @@
             "\nSend two amounts to two different addresses, subtract fee from amount:\n"
             + HelpExampleCli("sendmany", "\"\" \"{\\\"1D1ZrZNe3JUo7ZycKEYQQiQAWd9y54F4XX\\\":0.01,\\\"1353tsE8YMTA4EuV7dgUXGjNFf9KpVvKHz\\\":0.02}\" 1 \"\" \"[\\\"1D1ZrZNe3JUo7ZycKEYQQiQAWd9y54F4XX\\\",\\\"1353tsE8YMTA4EuV7dgUXGjNFf9KpVvKHz\\\"]\"") +
             "\nAs a json rpc call\n"
-<<<<<<< HEAD
             + HelpExampleRpc("sendmany", "\"\", {\"1D1ZrZNe3JUo7ZycKEYQQiQAWd9y54F4XX\":0.01,\"1353tsE8YMTA4EuV7dgUXGjNFf9KpVvKHz\":0.02}, 6, \"testing\"");
     }
-=======
-            + HelpExampleRpc("sendmany", "\"\", {\"1D1ZrZNe3JUo7ZycKEYQQiQAWd9y54F4XX\":0.01,\"1353tsE8YMTA4EuV7dgUXGjNFf9KpVvKHz\":0.02}, 6, \"testing\"")
-        );
->>>>>>> 07428419
 
     if (request.fHelp || request.params.size() < 2 || request.params.size() > 8) throw std::runtime_error(help_text);
 
@@ -1391,11 +1317,7 @@
     return tx->GetHash().GetHex();
 }
 
-<<<<<<< HEAD
 static UniValue addmultisigaddress(const JSONRPCRequest& request)
-=======
-UniValue addmultisigaddress(const JSONRPCRequest& request)
->>>>>>> 07428419
 {
     std::shared_ptr<CWallet> const wallet = GetWalletForJSONRPCRequest(request);
     CWallet* const pwallet = wallet.get();
@@ -1405,20 +1327,12 @@
     }
 
     if (request.fHelp || request.params.size() < 2 || request.params.size() > 4) {
-<<<<<<< HEAD
         std::string msg = "addmultisigaddress nrequired [\"key\",...] ( \"label\" \"address_type\" )\n"
-=======
-        std::string msg = "addmultisigaddress nrequired [\"key\",...] ( \"account\" \"address_type\" )\n"
->>>>>>> 07428419
             "\nAdd a nrequired-to-sign multisignature address to the wallet. Requires a new wallet backup.\n"
             "Each key is a Unit-e address or hex-encoded public key.\n"
             "This functionality is only intended for use with non-watchonly addresses.\n"
             "See `importaddress` for watchonly p2sh address support.\n"
-<<<<<<< HEAD
             "If 'label' is specified, assign address to that label.\n"
-=======
-            "If 'account' is specified (DEPRECATED), assign address to that account.\n"
->>>>>>> 07428419
 
             "\nArguments:\n"
             "1. nrequired                      (numeric, required) The number of required signatures out of the n keys or addresses.\n"
@@ -1427,11 +1341,7 @@
             "       \"address\"                  (string) Unit-e address or hex-encoded public key\n"
             "       ...,\n"
             "     ]\n"
-<<<<<<< HEAD
             "3. \"label\"                        (string, optional) A label to assign the addresses to.\n"
-=======
-            "3. \"account\"                      (string, optional) DEPRECATED. An account to assign the addresses to.\n"
->>>>>>> 07428419
             "4. \"address_type\"                 (string, optional) The address type to use. Options are \"legacy\", \"p2sh-segwit\", and \"bech32\". Default is set by -addresstype.\n"
 
             "\nResult:\n"
@@ -1439,13 +1349,6 @@
             "  \"address\":\"multisigaddress\",    (string) The value of the new multisig address.\n"
             "  \"redeemScript\":\"script\"         (string) The string value of the hex-encoded redemption script.\n"
             "}\n"
-<<<<<<< HEAD
-=======
-            "\nResult (DEPRECATED. To see this result in v0.16 instead, please start united with -deprecatedrpc=addmultisigaddress).\n"
-            "        clients should transition to the new output api before upgrading to v0.17.\n"
-            "\"address\"                         (string) A Unit-e address associated with the keys.\n"
-
->>>>>>> 07428419
             "\nExamples:\n"
             "\nAdd a multisig address from 2 addresses\n"
             + HelpExampleCli("addmultisigaddress", "2 \"[\\\"16sSauSf5pF2UkUwvKGq4qjNRzBZYqgEL5\\\",\\\"171sgjn4YtPu27adkKGrdDwzRTxnRkBfKV\\\"]\"") +
@@ -1481,42 +1384,10 @@
         }
     }
 
-    int required = request.params[0].get_int();
-
-    // Get the public keys
-    const UniValue& keys_or_addrs = request.params[1].get_array();
-    std::vector<CPubKey> pubkeys;
-    for (unsigned int i = 0; i < keys_or_addrs.size(); ++i) {
-        if (IsHex(keys_or_addrs[i].get_str()) && (keys_or_addrs[i].get_str().length() == 66 || keys_or_addrs[i].get_str().length() == 130)) {
-            pubkeys.push_back(HexToPubKey(keys_or_addrs[i].get_str()));
-        } else {
-            pubkeys.push_back(AddrToPubKey(pwallet, keys_or_addrs[i].get_str()));
-        }
-    }
-
-    OutputType output_type = g_address_type;
-    if (!request.params[3].isNull()) {
-        output_type = ParseOutputType(request.params[3].get_str(), output_type);
-        if (output_type == OUTPUT_TYPE_NONE) {
-            throw JSONRPCError(RPC_INVALID_ADDRESS_OR_KEY, strprintf("Unknown address type '%s'", request.params[3].get_str()));
-        }
-    }
-
     // Construct using pay-to-script-hash:
     CScript inner = CreateMultisigRedeemscript(required, pubkeys);
-<<<<<<< HEAD
     CTxDestination dest = AddAndGetDestinationForScript(*pwallet, inner, output_type);
     pwallet->SetAddressBook(dest, label, "send");
-=======
-    pwallet->AddCScript(inner);
-    CTxDestination dest = pwallet->AddAndGetDestinationForScript(inner, output_type);
-    pwallet->SetAddressBook(dest, strAccount, "send");
-
-    // Return old style interface
-    if (IsDeprecatedRPCEnabled("addmultisigaddress")) {
-        return EncodeDestination(dest);
-    }
->>>>>>> 07428419
 
     UniValue result(UniValue::VOBJ);
     result.pushKV("address", EncodeDestination(dest));
@@ -1990,15 +1861,9 @@
                 if (wtx.IsCoinBase())
                 {
                     if (wtx.GetDepthInMainChain() < 1)
-<<<<<<< HEAD
                         entry.pushKV("category", "orphan");
-                    else if (wtx.GetBlocksToMaturity() > 0)
+                    else if (wtx.GetBlocksToRewardMaturity() > 0)
                         entry.pushKV("category", "immature");
-=======
-                        entry.push_back(Pair("category", "orphan"));
-                    else if (wtx.GetBlocksToRewardMaturity() > 0)
-                        entry.push_back(Pair("category", "immature"));
->>>>>>> 07428419
                     else
                         entry.pushKV("category", "generate");
                 }
@@ -2347,11 +2212,7 @@
             "\nResult:\n"
             "{\n"
             "  \"transactions\": [\n"
-<<<<<<< HEAD
             "    \"account\":\"accountname\",       (string) DEPRECATED. This field will be removed in V0.18. To see this deprecated field, start united with -deprecatedrpc=accounts. The account name associated with the transaction. Will be \"\" for the default account.\n"
-=======
-            "    \"account\":\"accountname\",       (string) DEPRECATED. The account name associated with the transaction. Will be \"\" for the default account.\n"
->>>>>>> 07428419
             "    \"address\":\"address\",    (string) The Unit-e address of the transaction. Not present for move transactions (category = move).\n"
             "    \"category\":\"send|receive\",     (string) The transaction category. 'send' has negative amounts, 'receive' has positive amounts.\n"
             "    \"amount\": x.xxx,          (numeric) The amount in " + CURRENCY_UNIT + ". This is negative for the 'send' category, and for the 'move' category for moves \n"
@@ -2500,11 +2361,7 @@
             "                                                   may be unknown for unconfirmed transactions not in the mempool\n"
             "  \"details\" : [\n"
             "    {\n"
-<<<<<<< HEAD
             "      \"account\" : \"accountname\",      (string) DEPRECATED. This field will be removed in a V0.18. To see this deprecated field, start united with -deprecatedrpc=accounts. The account name involved in the transaction, can be \"\" for the default account.\n"
-=======
-            "      \"account\" : \"accountname\",      (string) DEPRECATED. The account name involved in the transaction, can be \"\" for the default account.\n"
->>>>>>> 07428419
             "      \"address\" : \"address\",          (string) The Unit-e address involved in the transaction\n"
             "      \"category\" : \"send|receive\",    (string) The category, either 'send' or 'receive'\n"
             "      \"amount\" : x.xxx,                 (numeric) The amount in " + CURRENCY_UNIT + "\n"
@@ -2712,11 +2569,8 @@
             "\nArguments:\n"
             "1. \"passphrase\"     (string, required) The wallet passphrase\n"
             "2. timeout            (numeric, required) The time to keep the decryption key in seconds; capped at 100000000 (~3 years).\n"
-<<<<<<< HEAD
-=======
             "3. staking_only       (boolean, optional, default=false) Unlock the wallet for staking, but not for other operations. Set <timeout> to 0\n"
             "                      to keep it unlocked indefinitely.\n"
->>>>>>> 07428419
             "\nNote:\n"
             "Issuing the walletpassphrase command while the wallet is already unlocked will set a new unlock\n"
             "time that overrides the old one.\n"
@@ -2755,14 +2609,11 @@
         nSleepTime = MAX_SLEEP_TIME;
     }
 
-<<<<<<< HEAD
-=======
     bool staking_only = false;
     if (!request.params[2].isNull()) {
         staking_only = request.params[2].get_bool();
     }
 
->>>>>>> 07428419
     if (strWalletPass.length() > 0)
     {
         if (!pwallet->GetWalletExtension().Unlock(strWalletPass, staking_only)) {
@@ -2776,8 +2627,6 @@
 
     pwallet->TopUpKeyPool();
 
-<<<<<<< HEAD
-=======
     // If the wallet is unlocked for staking, allow unlimited timeout
     if (staking_only && nSleepTime == 0) {
         pwallet->nRelockTime = 0;
@@ -2787,7 +2636,6 @@
         return NullUniValue;
     }
 
->>>>>>> 07428419
     pwallet->nRelockTime = GetTime() + nSleepTime;
 
     // Keep a weak pointer to the wallet so that it is possible to unload the
@@ -3187,37 +3035,22 @@
             "Returns an object containing various wallet state info.\n"
             "\nResult:\n"
             "{\n"
-<<<<<<< HEAD
             "  \"walletname\": xxxxx,               (string) the wallet name\n"
             "  \"walletversion\": xxxxx,            (numeric) the wallet version\n"
             "  \"balance\": xxxxxxx,                (numeric) the total confirmed balance of the wallet in " + CURRENCY_UNIT + "\n"
             "  \"unconfirmed_balance\": xxx,        (numeric) the total unconfirmed balance of the wallet in " + CURRENCY_UNIT + "\n"
             "  \"immature_balance\": xxxxxx,        (numeric) the total immature balance of the wallet in " + CURRENCY_UNIT + "\n"
+            "  \"remote_staking_balance\": xxx,     (numeric) the total balance that is being staked on remote nodes in " + CURRENCY_UNIT + "\n"
             "  \"txcount\": xxxxxxx,                (numeric) the total number of transactions in the wallet\n"
             "  \"keypoololdest\": xxxxxx,           (numeric) the timestamp (seconds since Unix epoch) of the oldest pre-generated key in the key pool\n"
             "  \"keypoolsize\": xxxx,               (numeric) how many new keys are pre-generated (only counts external keys)\n"
             "  \"keypoolsize_hd_internal\": xxxx,   (numeric) how many new keys are pre-generated for internal use (used for change outputs, only appears if the wallet is using this feature, otherwise external keys are used)\n"
             "  \"unlocked_until\": ttt,             (numeric) the timestamp in seconds since epoch (midnight Jan 1 1970 GMT) that the wallet is unlocked for transfers, or 0 if the wallet is locked\n"
+            "  \"encryption_state\": xxxxx,         (string) the wallet's encryption status (UNENCRYPTED, LOCKED, UNLOCKED, UNLOCKED_FOR_STAKING_ONLY)\n"
             "  \"paytxfee\": x.xxxx,                (numeric) the transaction fee configuration, set in " + CURRENCY_UNIT + "/kB\n"
             "  \"hdseedid\": \"<hash160>\"            (string, optional) the Hash160 of the HD seed (only present when HD is enabled)\n"
             "  \"hdmasterkeyid\": \"<hash160>\"       (string, optional) alias for hdseedid retained for backwards-compatibility. Will be removed in V0.18.\n"
             "  \"private_keys_enabled\": true|false (boolean) false if privatekeys are disabled for this wallet (enforced watch-only wallet)\n"
-=======
-            "  \"walletname\": xxxxx,             (string) the wallet name\n"
-            "  \"walletversion\": xxxxx,          (numeric) the wallet version\n"
-            "  \"balance\": xxxxxxx,              (numeric) the total confirmed balance of the wallet in " + CURRENCY_UNIT + "\n"
-            "  \"unconfirmed_balance\": xxx,      (numeric) the total unconfirmed balance of the wallet in " + CURRENCY_UNIT + "\n"
-            "  \"immature_balance\": xxxxxx,      (numeric) the total immature balance of the wallet in " + CURRENCY_UNIT + "\n"
-            "  \"remote_staking_balance\": xxx,   (numeric) the total balance that is being staked on remote nodes in " + CURRENCY_UNIT + "\n"
-            "  \"txcount\": xxxxxxx,              (numeric) the total number of transactions in the wallet\n"
-            "  \"keypoololdest\": xxxxxx,         (numeric) the timestamp (seconds since Unix epoch) of the oldest pre-generated key in the key pool\n"
-            "  \"keypoolsize\": xxxx,             (numeric) how many new keys are pre-generated (only counts external keys)\n"
-            "  \"keypoolsize_hd_internal\": xxxx, (numeric) how many new keys are pre-generated for internal use (used for change outputs, only appears if the wallet is using this feature, otherwise external keys are used)\n"
-            "  \"unlocked_until\": ttt,           (numeric) the timestamp in seconds since epoch (midnight Jan 1 1970 GMT) that the wallet is unlocked for transfers, or 0 if the wallet is locked\n"
-            "  \"encryption_state\": xxxxx,       (string) the wallet's encryption status (UNENCRYPTED, LOCKED, UNLOCKED, UNLOCKED_FOR_STAKING_ONLY)\n"
-            "  \"paytxfee\": x.xxxx,              (numeric) the transaction fee configuration, set in " + CURRENCY_UNIT + "/kB\n"
-            "  \"hdseedid\": \"<hash160>\"     (string, optional) the Hash160 of the HD master pubkey (only present when HD is enabled)\n"
->>>>>>> 07428419
             "}\n"
             "\nExamples:\n"
             + HelpExampleCli("getwalletinfo", "")
@@ -3233,12 +3066,12 @@
     UniValue obj(UniValue::VOBJ);
 
     size_t kpExternalSize = pwallet->KeypoolCountExternalKeys();
-<<<<<<< HEAD
     obj.pushKV("walletname", pwallet->GetName());
     obj.pushKV("walletversion", pwallet->GetVersion());
     obj.pushKV("balance",       ValueFromAmount(pwallet->GetBalance()));
     obj.pushKV("unconfirmed_balance", ValueFromAmount(pwallet->GetUnconfirmedBalance()));
     obj.pushKV("immature_balance",    ValueFromAmount(pwallet->GetImmatureBalance()));
+    obj.pushKV("remote_staking_balance", ValueFromAmount(pwallet->GetWalletExtension().GetRemoteStakingBalance()));
     obj.pushKV("txcount",       (int)pwallet->mapWallet.size());
     obj.pushKV("keypoololdest", pwallet->GetOldestKeyPoolTime());
     obj.pushKV("keypoolsize", (int64_t)kpExternalSize);
@@ -3246,7 +3079,10 @@
     if (!seed_id.IsNull() && pwallet->CanSupportFeature(FEATURE_HD_SPLIT)) {
         obj.pushKV("keypoolsize_hd_internal",   (int64_t)(pwallet->GetKeyPoolSize() - kpExternalSize));
     }
-    if (pwallet->IsCrypted()) {
+
+    auto state = pwallet->GetWalletExtension().GetEncryptionState();
+    obj.push_back(Pair("encryption_state", state._to_string()));
+    if (state != +esperanza::EncryptionState::UNENCRYPTED) {
         obj.pushKV("unlocked_until", pwallet->nRelockTime);
     }
     obj.pushKV("paytxfee", ValueFromAmount(pwallet->m_pay_tx_fee.GetFeePerK()));
@@ -3255,36 +3091,6 @@
         obj.pushKV("hdmasterkeyid", seed_id.GetHex());
     }
     obj.pushKV("private_keys_enabled", !pwallet->IsWalletFlagSet(WALLET_FLAG_DISABLE_PRIVATE_KEYS));
-=======
-    obj.push_back(Pair("walletname", pwallet->GetName()));
-    obj.push_back(Pair("walletversion", pwallet->GetVersion()));
-    obj.push_back(Pair("balance",       ValueFromAmount(pwallet->GetBalance())));
-    obj.push_back(Pair("unconfirmed_balance", ValueFromAmount(pwallet->GetUnconfirmedBalance())));
-    obj.push_back(Pair("immature_balance",    ValueFromAmount(pwallet->GetImmatureBalance())));
-    obj.push_back(Pair("remote_staking_balance", ValueFromAmount(pwallet->GetWalletExtension().GetRemoteStakingBalance())));
-    obj.push_back(Pair("txcount",       (int)pwallet->mapWallet.size()));
-    obj.push_back(Pair("keypoololdest", pwallet->GetOldestKeyPoolTime()));
-    obj.push_back(Pair("keypoolsize", (int64_t)kpExternalSize));
-    CKeyID seed_id = pwallet->GetHDChain().seed_id;
-    CKeyID master_key_id = pwallet->GetHDChain().master_key_id;
-    if (!seed_id.IsNull() && pwallet->CanSupportFeature(FEATURE_HD_SPLIT)) {
-        obj.push_back(Pair("keypoolsize_hd_internal",   (int64_t)(pwallet->GetKeyPoolSize() - kpExternalSize)));
-    }
-
-    auto state = pwallet->GetWalletExtension().GetEncryptionState();
-    obj.push_back(Pair("encryption_state", state._to_string()));
-    if (state != +esperanza::EncryptionState::UNENCRYPTED) {
-        obj.push_back(Pair("unlocked_until", pwallet->nRelockTime));
-    }
-
-    obj.push_back(Pair("paytxfee",      ValueFromAmount(payTxFee.GetFeePerK())));
-    if (!seed_id.IsNull()) {
-        obj.push_back(Pair("hdseedid", seed_id.GetHex()));
-    }
-    if (!master_key_id.IsNull()) {
-        obj.push_back(Pair("hdmasterkeyid", master_key_id.GetHex()));
-    }
->>>>>>> 07428419
     return obj;
 }
 
@@ -3358,13 +3164,14 @@
         throw JSONRPCError(RPC_WALLET_ERROR, "Wallet file verification failed: " + error);
     }
 
-    std::shared_ptr<CWallet> const wallet = CWallet::CreateWalletFromFile(wallet_file, fs::absolute(wallet_file, GetWalletDir()));
+    esperanza::WalletExtensionDeps deps(GetInjector());
+    std::shared_ptr<CWallet> const wallet = CWallet::CreateWalletFromFile(deps, wallet_file, fs::absolute(wallet_file, GetWalletDir()));
     if (!wallet) {
         throw JSONRPCError(RPC_WALLET_ERROR, "Wallet loading failed.");
     }
     AddWallet(wallet);
 
-    wallet->postInitProcess();
+    wallet->postInitProcess(GetScheduler());
 
     UniValue obj(UniValue::VOBJ);
     obj.pushKV("name", wallet->GetName());
@@ -3411,13 +3218,14 @@
         throw JSONRPCError(RPC_WALLET_ERROR, "Wallet file verification failed: " + error);
     }
 
-    std::shared_ptr<CWallet> const wallet = CWallet::CreateWalletFromFile(wallet_name, fs::absolute(wallet_name, GetWalletDir()), (disable_privatekeys ? (uint64_t)WALLET_FLAG_DISABLE_PRIVATE_KEYS : 0));
+    esperanza::WalletExtensionDeps deps(GetInjector());
+    std::shared_ptr<CWallet> const wallet = CWallet::CreateWalletFromFile(deps, wallet_name, fs::absolute(wallet_name, GetWalletDir()), (disable_privatekeys ? (uint64_t)WALLET_FLAG_DISABLE_PRIVATE_KEYS : 0));
     if (!wallet) {
         throw JSONRPCError(RPC_WALLET_ERROR, "Wallet creation failed.");
     }
     AddWallet(wallet);
 
-    wallet->postInitProcess();
+    wallet->postInitProcess(GetScheduler());
 
     UniValue obj(UniValue::VOBJ);
     obj.pushKV("name", wallet->GetName());
@@ -3542,12 +3350,8 @@
             "    \"txid\" : \"txid\",          (string) the transaction id \n"
             "    \"vout\" : n,               (numeric) the vout value\n"
             "    \"address\" : \"address\",    (string) the Unit-e address\n"
-<<<<<<< HEAD
             "    \"label\" : \"label\",        (string) The associated label, or \"\" for the default label\n"
             "    \"account\" : \"account\",    (string) DEPRECATED. This field will be removed in V0.18. To see this deprecated field, start united with -deprecatedrpc=accounts. The associated account, or \"\" for the default account\n"
-=======
-            "    \"account\" : \"account\",    (string) DEPRECATED. The associated account, or \"\" for the default account\n"
->>>>>>> 07428419
             "    \"scriptPubKey\" : \"key\",   (string) the script key\n"
             "    \"amount\" : x.xxx,         (numeric) the transaction output amount in " + CURRENCY_UNIT + "\n"
             "    \"confirmations\" : n,      (numeric) The number of confirmations\n"
@@ -3683,9 +3487,125 @@
 
 void FundTransaction(CWallet* const pwallet, CMutableTransaction& tx, CAmount& fee_out, int& change_position, UniValue options)
 {
-<<<<<<< HEAD
-=======
-    CWallet * const pwallet = GetWalletForJSONRPCRequest(request);
+    // Make sure the results are valid at least up to the most recent block
+    // the user could have gotten from another RPC command prior to now
+    pwallet->BlockUntilSyncedToCurrentChain();
+
+    CCoinControl coinControl;
+    change_position = -1;
+    bool lockUnspents = false;
+    UniValue subtractFeeFromOutputs;
+    std::set<int> setSubtractFeeFromOutputs;
+
+    if (!options.isNull()) {
+      if (options.type() == UniValue::VBOOL) {
+        // backward compatibility bool only fallback
+        coinControl.fAllowWatchOnly = options.get_bool();
+      }
+      else {
+        RPCTypeCheckArgument(options, UniValue::VOBJ);
+        RPCTypeCheckObj(options,
+            {
+                {"changeAddress", UniValueType(UniValue::VSTR)},
+                {"changePosition", UniValueType(UniValue::VNUM)},
+                {"change_type", UniValueType(UniValue::VSTR)},
+                {"includeWatching", UniValueType(UniValue::VBOOL)},
+                {"lockUnspents", UniValueType(UniValue::VBOOL)},
+                {"feeRate", UniValueType()}, // will be checked below
+                {"subtractFeeFromOutputs", UniValueType(UniValue::VARR)},
+                {"replaceable", UniValueType(UniValue::VBOOL)},
+                {"conf_target", UniValueType(UniValue::VNUM)},
+                {"estimate_mode", UniValueType(UniValue::VSTR)},
+            },
+            true, true);
+
+        if (options.exists("changeAddress")) {
+            CTxDestination dest = DecodeDestination(options["changeAddress"].get_str());
+
+            if (!IsValidDestination(dest)) {
+                throw JSONRPCError(RPC_INVALID_ADDRESS_OR_KEY, "changeAddress must be a valid Unit-e address");
+            }
+
+            coinControl.destChange = dest;
+        }
+
+        if (options.exists("changePosition"))
+            change_position = options["changePosition"].get_int();
+
+        if (options.exists("change_type")) {
+            if (options.exists("changeAddress")) {
+                throw JSONRPCError(RPC_INVALID_PARAMETER, "Cannot specify both changeAddress and address_type options");
+            }
+            coinControl.m_change_type = pwallet->m_default_change_type;
+            if (!ParseOutputType(options["change_type"].get_str(), *coinControl.m_change_type)) {
+                throw JSONRPCError(RPC_INVALID_ADDRESS_OR_KEY, strprintf("Unknown change type '%s'", options["change_type"].get_str()));
+            }
+        }
+
+        if (options.exists("includeWatching"))
+            coinControl.fAllowWatchOnly = options["includeWatching"].get_bool();
+
+        if (options.exists("lockUnspents"))
+            lockUnspents = options["lockUnspents"].get_bool();
+
+        if (options.exists("feeRate"))
+        {
+            coinControl.m_feerate = CFeeRate(AmountFromValue(options["feeRate"]));
+            coinControl.fOverrideFeeRate = true;
+        }
+
+        if (options.exists("subtractFeeFromOutputs"))
+            subtractFeeFromOutputs = options["subtractFeeFromOutputs"].get_array();
+
+        if (options.exists("replaceable")) {
+            coinControl.m_signal_bip125_rbf = options["replaceable"].get_bool();
+        }
+        if (options.exists("conf_target")) {
+            if (options.exists("feeRate")) {
+                throw JSONRPCError(RPC_INVALID_PARAMETER, "Cannot specify both conf_target and feeRate");
+            }
+            coinControl.m_confirm_target = ParseConfirmTarget(options["conf_target"]);
+        }
+        if (options.exists("estimate_mode")) {
+            if (options.exists("feeRate")) {
+                throw JSONRPCError(RPC_INVALID_PARAMETER, "Cannot specify both estimate_mode and feeRate");
+            }
+            if (!FeeModeFromString(options["estimate_mode"].get_str(), coinControl.m_fee_mode)) {
+                throw JSONRPCError(RPC_INVALID_PARAMETER, "Invalid estimate_mode parameter");
+            }
+        }
+      }
+    }
+
+    if (tx.vout.size() == 0)
+        throw JSONRPCError(RPC_INVALID_PARAMETER, "TX must have at least one output");
+
+    if (change_position != -1 && (change_position < 0 || (unsigned int)change_position > tx.vout.size()))
+        throw JSONRPCError(RPC_INVALID_PARAMETER, "changePosition out of bounds");
+
+    for (unsigned int idx = 0; idx < subtractFeeFromOutputs.size(); idx++) {
+        int pos = subtractFeeFromOutputs[idx].get_int();
+        if (setSubtractFeeFromOutputs.count(pos))
+            throw JSONRPCError(RPC_INVALID_PARAMETER, strprintf("Invalid parameter, duplicated position: %d", pos));
+        if (pos < 0)
+            throw JSONRPCError(RPC_INVALID_PARAMETER, strprintf("Invalid parameter, negative position: %d", pos));
+        if (pos >= int(tx.vout.size()))
+            throw JSONRPCError(RPC_INVALID_PARAMETER, strprintf("Invalid parameter, position too large: %d", pos));
+        setSubtractFeeFromOutputs.insert(pos);
+    }
+
+    std::string strFailReason;
+
+    if (!pwallet->FundTransaction(tx, fee_out, change_position, strFailReason, lockUnspents, setSubtractFeeFromOutputs, coinControl)) {
+        throw JSONRPCError(RPC_WALLET_ERROR, strFailReason);
+    }
+}
+
+static UniValue fundrawtransaction(const JSONRPCRequest& request)
+{
+    std::shared_ptr<CWallet> const wallet = GetWalletForJSONRPCRequest(request);
+    CWallet* const pwallet = wallet.get();
+
     if (!EnsureWalletIsAvailable(pwallet, request.fHelp)) {
         return NullUniValue;
     }
@@ -3748,119 +3668,8 @@
                             + HelpExampleCli("sendrawtransaction", "\"signedtransactionhex\"")
                             );
 
-    ObserveSafeMode();
-    RPCTypeCheck(request.params, {UniValue::VSTR});
-
->>>>>>> 07428419
-    // Make sure the results are valid at least up to the most recent block
-    // the user could have gotten from another RPC command prior to now
-    pwallet->BlockUntilSyncedToCurrentChain();
-
-    CCoinControl coinControl;
-    change_position = -1;
-    bool lockUnspents = false;
-    UniValue subtractFeeFromOutputs;
-    std::set<int> setSubtractFeeFromOutputs;
-
-    if (!options.isNull()) {
-      if (options.type() == UniValue::VBOOL) {
-        // backward compatibility bool only fallback
-        coinControl.fAllowWatchOnly = options.get_bool();
-      }
-      else {
-<<<<<<< HEAD
-        RPCTypeCheckArgument(options, UniValue::VOBJ);
-=======
-        RPCTypeCheck(request.params, {UniValue::VSTR, UniValue::VOBJ, UniValue::VBOOL});
-
-        UniValue options = request.params[1];
-
->>>>>>> 07428419
-        RPCTypeCheckObj(options,
-            {
-                {"changeAddress", UniValueType(UniValue::VSTR)},
-                {"changePosition", UniValueType(UniValue::VNUM)},
-                {"change_type", UniValueType(UniValue::VSTR)},
-                {"includeWatching", UniValueType(UniValue::VBOOL)},
-                {"lockUnspents", UniValueType(UniValue::VBOOL)},
-                {"feeRate", UniValueType()}, // will be checked below
-                {"subtractFeeFromOutputs", UniValueType(UniValue::VARR)},
-                {"replaceable", UniValueType(UniValue::VBOOL)},
-                {"conf_target", UniValueType(UniValue::VNUM)},
-                {"estimate_mode", UniValueType(UniValue::VSTR)},
-            },
-            true, true);
-
-        if (options.exists("changeAddress")) {
-            CTxDestination dest = DecodeDestination(options["changeAddress"].get_str());
-
-            if (!IsValidDestination(dest)) {
-                throw JSONRPCError(RPC_INVALID_ADDRESS_OR_KEY, "changeAddress must be a valid Unit-e address");
-            }
-
-            coinControl.destChange = dest;
-        }
-
-        if (options.exists("changePosition"))
-            change_position = options["changePosition"].get_int();
-
-        if (options.exists("change_type")) {
-            if (options.exists("changeAddress")) {
-                throw JSONRPCError(RPC_INVALID_PARAMETER, "Cannot specify both changeAddress and address_type options");
-            }
-            coinControl.m_change_type = pwallet->m_default_change_type;
-            if (!ParseOutputType(options["change_type"].get_str(), *coinControl.m_change_type)) {
-                throw JSONRPCError(RPC_INVALID_ADDRESS_OR_KEY, strprintf("Unknown change type '%s'", options["change_type"].get_str()));
-            }
-        }
-
-        if (options.exists("change_type")) {
-            if (options.exists("changeAddress")) {
-                throw JSONRPCError(RPC_INVALID_PARAMETER, "Cannot specify both changeAddress and address_type options");
-            }
-            coinControl.change_type = ParseOutputType(options["change_type"].get_str(), coinControl.change_type);
-            if (coinControl.change_type == OUTPUT_TYPE_NONE) {
-                throw JSONRPCError(RPC_INVALID_ADDRESS_OR_KEY, strprintf("Unknown change type '%s'", options["change_type"].get_str()));
-            }
-        }
-
-        if (options.exists("includeWatching"))
-            coinControl.fAllowWatchOnly = options["includeWatching"].get_bool();
-
-        if (options.exists("lockUnspents"))
-            lockUnspents = options["lockUnspents"].get_bool();
-
-        if (options.exists("feeRate"))
-        {
-            coinControl.m_feerate = CFeeRate(AmountFromValue(options["feeRate"]));
-            coinControl.fOverrideFeeRate = true;
-        }
-
-        if (options.exists("subtractFeeFromOutputs"))
-            subtractFeeFromOutputs = options["subtractFeeFromOutputs"].get_array();
-
-        if (options.exists("replaceable")) {
-            coinControl.m_signal_bip125_rbf = options["replaceable"].get_bool();
-        }
-        if (options.exists("conf_target")) {
-            if (options.exists("feeRate")) {
-                throw JSONRPCError(RPC_INVALID_PARAMETER, "Cannot specify both conf_target and feeRate");
-            }
-            coinControl.m_confirm_target = ParseConfirmTarget(options["conf_target"]);
-        }
-        if (options.exists("estimate_mode")) {
-            if (options.exists("feeRate")) {
-                throw JSONRPCError(RPC_INVALID_PARAMETER, "Cannot specify both estimate_mode and feeRate");
-            }
-            if (!FeeModeFromString(options["estimate_mode"].get_str(), coinControl.m_fee_mode)) {
-                throw JSONRPCError(RPC_INVALID_PARAMETER, "Invalid estimate_mode parameter");
-            }
-        }
-      }
-    }
-
-<<<<<<< HEAD
-=======
+    RPCTypeCheck(request.params, {UniValue::VSTR, UniValueType(), UniValue::VBOOL});
+
     // parse hex string from parameter
     CMutableTransaction tx;
     bool try_witness = request.params[2].isNull() ? true : request.params[2].get_bool();
@@ -3869,108 +3678,6 @@
         throw JSONRPCError(RPC_DESERIALIZATION_ERROR, "TX decode failed");
     }
 
->>>>>>> 07428419
-    if (tx.vout.size() == 0)
-        throw JSONRPCError(RPC_INVALID_PARAMETER, "TX must have at least one output");
-
-    if (change_position != -1 && (change_position < 0 || (unsigned int)change_position > tx.vout.size()))
-        throw JSONRPCError(RPC_INVALID_PARAMETER, "changePosition out of bounds");
-
-    for (unsigned int idx = 0; idx < subtractFeeFromOutputs.size(); idx++) {
-        int pos = subtractFeeFromOutputs[idx].get_int();
-        if (setSubtractFeeFromOutputs.count(pos))
-            throw JSONRPCError(RPC_INVALID_PARAMETER, strprintf("Invalid parameter, duplicated position: %d", pos));
-        if (pos < 0)
-            throw JSONRPCError(RPC_INVALID_PARAMETER, strprintf("Invalid parameter, negative position: %d", pos));
-        if (pos >= int(tx.vout.size()))
-            throw JSONRPCError(RPC_INVALID_PARAMETER, strprintf("Invalid parameter, position too large: %d", pos));
-        setSubtractFeeFromOutputs.insert(pos);
-    }
-
-    std::string strFailReason;
-
-    if (!pwallet->FundTransaction(tx, fee_out, change_position, strFailReason, lockUnspents, setSubtractFeeFromOutputs, coinControl)) {
-        throw JSONRPCError(RPC_WALLET_ERROR, strFailReason);
-    }
-}
-
-static UniValue fundrawtransaction(const JSONRPCRequest& request)
-{
-    std::shared_ptr<CWallet> const wallet = GetWalletForJSONRPCRequest(request);
-    CWallet* const pwallet = wallet.get();
-
-    if (!EnsureWalletIsAvailable(pwallet, request.fHelp)) {
-        return NullUniValue;
-    }
-
-    if (request.fHelp || request.params.size() < 1 || request.params.size() > 3)
-        throw std::runtime_error(
-                            "fundrawtransaction \"hexstring\" ( options iswitness )\n"
-                            "\nAdd inputs to a transaction until it has enough in value to meet its out value.\n"
-                            "This will not modify existing inputs, and will add at most one change output to the outputs.\n"
-                            "No existing outputs will be modified unless \"subtractFeeFromOutputs\" is specified.\n"
-                            "Note that inputs which were signed may need to be resigned after completion since in/outputs have been added.\n"
-                            "The inputs added will not be signed, use signrawtransaction for that.\n"
-                            "Note that all existing inputs must have their previous output transaction be in the wallet.\n"
-                            "Note that all inputs selected must be of standard form and P2SH scripts must be\n"
-                            "in the wallet using importaddress or addmultisigaddress (to calculate fees).\n"
-                            "You can see whether this is the case by checking the \"solvable\" field in the listunspent output.\n"
-                            "Only pay-to-pubkey, multisig, and P2SH versions thereof are currently supported for watch-only\n"
-                            "\nArguments:\n"
-                            "1. \"hexstring\"           (string, required) The hex string of the raw transaction\n"
-                            "2. options                 (object, optional)\n"
-                            "   {\n"
-                            "     \"changeAddress\"          (string, optional, default pool address) The Unit-e address to receive the change\n"
-                            "     \"changePosition\"         (numeric, optional, default random) The index of the change output\n"
-                            "     \"change_type\"            (string, optional) The output type to use. Only valid if changeAddress is not specified. Options are \"legacy\", \"p2sh-segwit\", and \"bech32\". Default is set by -changetype.\n"
-                            "     \"includeWatching\"        (boolean, optional, default false) Also select inputs which are watch only\n"
-                            "     \"lockUnspents\"           (boolean, optional, default false) Lock selected unspent outputs\n"
-                            "     \"feeRate\"                (numeric, optional, default not set: makes wallet determine the fee) Set a specific fee rate in " + CURRENCY_UNIT + "/kB\n"
-                            "     \"subtractFeeFromOutputs\" (array, optional) A json array of integers.\n"
-                            "                              The fee will be equally deducted from the amount of each specified output.\n"
-                            "                              The outputs are specified by their zero-based index, before any change output is added.\n"
-                            "                              Those recipients will receive less unites than you enter in their corresponding amount field.\n"
-                            "                              If no outputs are specified here, the sender pays the fee.\n"
-                            "                                  [vout_index,...]\n"
-                            "     \"replaceable\"            (boolean, optional) Marks this transaction as BIP125 replaceable.\n"
-                            "                              Allows this transaction to be replaced by a transaction with higher fees\n"
-                            "     \"conf_target\"            (numeric, optional) Confirmation target (in blocks)\n"
-                            "     \"estimate_mode\"          (string, optional, default=UNSET) The fee estimate mode, must be one of:\n"
-                            "         \"UNSET\"\n"
-                            "         \"ECONOMICAL\"\n"
-                            "         \"CONSERVATIVE\"\n"
-                            "   }\n"
-                            "                         for backward compatibility: passing in a true instead of an object will result in {\"includeWatching\":true}\n"
-                            "3. iswitness               (boolean, optional) Whether the transaction hex is a serialized witness transaction \n"
-                            "                              If iswitness is not present, heuristic tests will be used in decoding\n"
-
-                            "\nResult:\n"
-                            "{\n"
-                            "  \"hex\":       \"value\", (string)  The resulting raw transaction (hex-encoded string)\n"
-                            "  \"fee\":       n,         (numeric) Fee in " + CURRENCY_UNIT + " the resulting transaction pays\n"
-                            "  \"changepos\": n          (numeric) The position of the added change output, or -1\n"
-                            "}\n"
-                            "\nExamples:\n"
-                            "\nCreate a transaction with no inputs\n"
-                            + HelpExampleCli("createrawtransaction", "\"[]\" \"{\\\"myaddress\\\":0.01}\"") +
-                            "\nAdd sufficient unsigned inputs to meet the output value\n"
-                            + HelpExampleCli("fundrawtransaction", "\"rawtransactionhex\"") +
-                            "\nSign the transaction\n"
-                            + HelpExampleCli("signrawtransaction", "\"fundedtransactionhex\"") +
-                            "\nSend the transaction\n"
-                            + HelpExampleCli("sendrawtransaction", "\"signedtransactionhex\"")
-                            );
-
-    RPCTypeCheck(request.params, {UniValue::VSTR, UniValueType(), UniValue::VBOOL});
-
-    // parse hex string from parameter
-    CMutableTransaction tx;
-    bool try_witness = request.params[2].isNull() ? true : request.params[2].get_bool();
-    bool try_no_witness = request.params[2].isNull() ? true : !request.params[2].get_bool();
-    if (!DecodeHexTx(tx, request.params[0].get_str(), try_no_witness, try_witness)) {
-        throw JSONRPCError(RPC_DESERIALIZATION_ERROR, "TX decode failed");
-    }
-
     CAmount fee;
     int change_position;
     FundTransaction(pwallet, tx, fee, change_position, request.params[1]);
@@ -3992,11 +3699,7 @@
         return NullUniValue;
     }
 
-<<<<<<< HEAD
     if (request.fHelp || request.params.size() < 1 || request.params.size() > 3)
-=======
-    if (request.fHelp || request.params.size() < 1 || request.params.size() > 3) {
->>>>>>> 07428419
         throw std::runtime_error(
             "signrawtransactionwithwallet \"hexstring\" ( [{\"txid\":\"id\",\"vout\":n,\"scriptPubKey\":\"hex\",\"redeemScript\":\"hex\"},...] sighashtype )\n"
             "\nSign inputs for raw transaction (serialized, hex-encoded).\n"
@@ -4069,9 +3772,9 @@
     if (!EnsureWalletIsAvailable(pwallet, request.fHelp))
         return NullUniValue;
 
-    if (request.fHelp || request.params.size() < 1 || request.params.size() > 2) {
-        throw std::runtime_error(
-            "bumpfee \"txid\" ( options ) \n"
+    if (request.fHelp || request.params.size() < 1 || request.params.size() > 3) {
+        throw std::runtime_error(
+            "bumpfee \"txid\" ( options test_fee ) \n"
             "\nBumps the fee of an opt-in-RBF transaction T, replacing it with a new transaction B.\n"
             "An opt-in RBF transaction with the given txid must be in the wallet.\n"
             "The command will pay the additional fee by decreasing (or perhaps removing) its change output.\n"
@@ -4197,13 +3900,6 @@
     }
 
     UniValue result(UniValue::VOBJ);
-<<<<<<< HEAD
-    result.pushKV("txid", txid.GetHex());
-    result.pushKV("origfee", ValueFromAmount(old_fee));
-    result.pushKV("fee", ValueFromAmount(new_fee));
-=======
-    result.push_back(Pair("origfee", ValueFromAmount(old_fee)));
-    result.push_back(Pair("fee", ValueFromAmount(new_fee)));
 
     if (!test_fee) {
         // sign bumped transaction
@@ -4215,10 +3911,10 @@
         if (feebumper::CommitTransaction(pwallet, hash, std::move(mtx), errors, txid) != feebumper::Result::OK) {
             throw JSONRPCError(RPC_WALLET_ERROR, errors[0]);
         }
-        result.push_back(Pair("txid", txid.GetHex()));
-    }
-
->>>>>>> 07428419
+        result.pushKV("txid", txid.GetHex());
+    }
+    result.pushKV("origfee", ValueFromAmount(old_fee));
+    result.pushKV("fee", ValueFromAmount(new_fee));
     UniValue result_errors(UniValue::VARR);
     for (const std::string& error : errors) {
         result_errors.push_back(error);
@@ -4337,7 +4033,8 @@
 
 UniValue generatetoaddress(const JSONRPCRequest& request)
 {
-    CWallet * const pwallet = GetWalletForJSONRPCRequest(request);
+    std::shared_ptr<CWallet> const wallet = GetWalletForJSONRPCRequest(request);
+    CWallet * const pwallet = wallet.get();
 
     if (!EnsureWalletIsAvailable(pwallet, request.fHelp)) {
         return NullUniValue;
@@ -4428,11 +4125,7 @@
                 throw JSONRPCError(RPC_INVALID_PARAMETER, "Invalid stop_height");
             }
             else if (pindexStop->nHeight < pindexStart->nHeight) {
-<<<<<<< HEAD
                 throw JSONRPCError(RPC_INVALID_PARAMETER, "stop_height must be greater than start_height");
-=======
-                throw JSONRPCError(RPC_INVALID_PARAMETER, "stop_height must be greater then start_height");
->>>>>>> 07428419
             }
         }
     }
@@ -5212,7 +4905,6 @@
 extern UniValue rescanblockchain(const JSONRPCRequest& request);
 
 static const CRPCCommand commands[] =
-<<<<<<< HEAD
 { //  category              name                                actor (function)                argNames
     //  --------------------- ------------------------          -----------------------         ----------
     { "rawtransactions",    "fundrawtransaction",               &fundrawtransaction,            {"hexstring","options","iswitness"} },
@@ -5285,64 +4977,7 @@
     { "wallet",             "setlabel",                         &setlabel,                      {"address","label"} },
 
     { "generating",         "generate",                         &generate,                      {"nblocks","maxtries"} },
-=======
-{ //  category              name                        actor (function)           argNames
-    //  --------------------- ------------------------    -----------------------  ----------
-    { "rawtransactions",    "fundrawtransaction",       &fundrawtransaction,       {"hexstring","options","iswitness"} },
-    { "hidden",             "resendwallettransactions", &resendwallettransactions, {} },
-    { "wallet",             "abandontransaction",       &abandontransaction,       {"txid"} },
-    { "wallet",             "abortrescan",              &abortrescan,              {} },
-    { "wallet",             "addmultisigaddress",       &addmultisigaddress,       {"nrequired","keys","account","address_type"} },
-    { "hidden",             "addwitnessaddress",        &addwitnessaddress,        {"address","p2sh"} },
-    { "wallet",             "backupwallet",             &backupwallet,             {"destination"} },
-    { "wallet",             "bumpfee",                  &bumpfee,                  {"txid", "options"} },
-    { "wallet",             "dumpprivkey",              &dumpprivkey,              {"address"}  },
-    { "wallet",             "dumpwallet",               &dumpwallet,               {"filename"} },
-    { "wallet",             "encryptwallet",            &encryptwallet,            {"passphrase"} },
-    { "wallet",             "getaccountaddress",        &getaccountaddress,        {"account"} },
-    { "wallet",             "getaccount",               &getaccount,               {"address"} },
-    { "wallet",             "getaddressesbyaccount",    &getaddressesbyaccount,    {"account"} },
-    { "wallet",             "getbalance",               &getbalance,               {"account","minconf","include_watchonly"} },
-    { "wallet",             "getnewaddress",            &getnewaddress,            {"account","address_type"} },
-    { "wallet",             "getrawchangeaddress",      &getrawchangeaddress,      {"address_type"} },
-    { "wallet",             "getreceivedbyaccount",     &getreceivedbyaccount,     {"account","minconf"} },
-    { "wallet",             "getreceivedbyaddress",     &getreceivedbyaddress,     {"address","minconf"} },
-    { "wallet",             "gettransaction",           &gettransaction,           {"txid","include_watchonly"} },
-    { "wallet",             "getunconfirmedbalance",    &getunconfirmedbalance,    {} },
-    { "wallet",             "getwalletinfo",            &getwalletinfo,            {} },
-    { "wallet",             "importmulti",              &importmulti,              {"requests","options"} },
-    { "wallet",             "importprivkey",            &importprivkey,            {"privkey","label","rescan"} },
-    { "wallet",             "importwallet",             &importwallet,             {"filename"} },
-    { "wallet",             "importaddress",            &importaddress,            {"address","label","rescan","p2sh"} },
-    { "wallet",             "importprunedfunds",        &importprunedfunds,        {"rawtransaction","txoutproof"} },
-    { "wallet",             "importpubkey",             &importpubkey,             {"pubkey","label","rescan"} },
-    { "wallet",             "keypoolrefill",            &keypoolrefill,            {"newsize"} },
-    { "wallet",             "listaccounts",             &listaccounts,             {"minconf","include_watchonly"} },
-    { "wallet",             "listaddressgroupings",     &listaddressgroupings,     {} },
-    { "wallet",             "listlockunspent",          &listlockunspent,          {} },
-    { "wallet",             "listreceivedbyaccount",    &listreceivedbyaccount,    {"minconf","include_empty","include_watchonly"} },
-    { "wallet",             "listreceivedbyaddress",    &listreceivedbyaddress,    {"minconf","include_empty","include_watchonly"} },
-    { "wallet",             "listsinceblock",           &listsinceblock,           {"blockhash","target_confirmations","include_watchonly","include_removed"} },
-    { "wallet",             "listtransactions",         &listtransactions,         {"account","count","skip","include_watchonly"} },
-    { "wallet",             "listunspent",              &listunspent,              {"minconf","maxconf","addresses","include_unsafe","query_options"} },
-    { "wallet",             "listwallets",              &listwallets,              {} },
-    { "wallet",             "lockunspent",              &lockunspent,              {"unlock","transactions"} },
-    { "wallet",             "move",                     &movecmd,                  {"fromaccount","toaccount","amount","minconf","comment"} },
-    { "wallet",             "sendfrom",                 &sendfrom,                 {"fromaccount","toaddress","amount","minconf","comment","comment_to"} },
-    { "wallet",             "sendmany",                 &sendmany,                 {"fromaccount","amounts","minconf","comment","subtractfeefrom","replaceable","conf_target","estimate_mode"} },
-    { "wallet",             "sendtoaddress",            &sendtoaddress,            {"address","amount","comment","comment_to","subtractfeefromamount","replaceable","conf_target","estimate_mode"} },
-    { "wallet",             "setaccount",               &setaccount,               {"address","account"} },
-    { "wallet",             "settxfee",                 &settxfee,                 {"amount"} },
-    { "wallet",             "signmessage",              &signmessage,              {"address","message"} },
-    { "wallet",             "walletlock",               &walletlock,               {} },
-    { "wallet",             "walletpassphrasechange",   &walletpassphrasechange,   {"oldpassphrase","newpassphrase"} },
-    { "wallet",             "walletpassphrase",         &walletpassphrase,         {"passphrase","timeout"} },
-    { "wallet",             "removeprunedfunds",        &removeprunedfunds,        {"txid"} },
-    { "wallet",             "rescanblockchain",         &rescanblockchain,         {"start_height", "stop_height"} },
-
-    { "generating",         "generate",                 &generate,                 {"nblocks","maxtries"} },
-    { "generating",         "generatetoaddress",        &generatetoaddress,        {"nblocks","address","maxtries"} },
->>>>>>> 07428419
+    { "generating",         "generatetoaddress",                &generatetoaddress,             {"nblocks","address","maxtries"} },
 };
 
 void RegisterWalletRPCCommands(CRPCTable &t)
