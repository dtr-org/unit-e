<<<<<<< HEAD
// Copyright (c) 2016-2018 The Bitcoin Core developers
=======
// Copyright (c) 2016-2017 The Bitcoin Core developers
>>>>>>> 07428419
// Distributed under the MIT software license, see the accompanying
// file COPYING or http://www.opensource.org/licenses/mit-license.php.

#include <wallet/test/wallet_test_fixture.h>

#include <rpc/server.h>
#include <wallet/db.h>
#include <wallet/rpcvalidator.h>
#include <consensus/merkle.h>

<<<<<<< HEAD
WalletTestingSetup::WalletTestingSetup(const std::string& chainName):
    TestingSetup(chainName), m_wallet("mock", WalletDatabase::CreateMock())
=======
WalletTestingSetup::WalletTestingSetup(const std::string& chainName)
    : WalletTestingSetup([](Settings& s){}, chainName) {}

WalletTestingSetup::WalletTestingSetup(std::function<void(Settings&)> f, const std::string& chainName)
    : TestingSetup(chainName)
>>>>>>> 07428419
{
    bool fFirstRun;
<<<<<<< HEAD
    m_wallet.LoadWallet(fFirstRun);
    RegisterValidationInterface(&m_wallet);
=======
    g_address_type = OUTPUT_TYPE_DEFAULT;
    g_change_type = OUTPUT_TYPE_DEFAULT;
    std::unique_ptr<CWalletDBWrapper> dbw(new CWalletDBWrapper(&bitdb, "wallet_test.dat"));

    f(settings);
    esperanza::WalletExtensionDeps deps;
    deps.settings = &settings;

    pwalletMain = MakeUnique<CWallet>(deps, std::move(dbw));
    pwalletMain->LoadWallet(fFirstRun);
    vpwallets.insert(vpwallets.begin(), &*pwalletMain);
    RegisterValidationInterface(pwalletMain.get());
>>>>>>> 07428419

    RegisterWalletRPCCommands(tableRPC);
    RegisterValidatorRPCCommands(tableRPC);
}

WalletTestingSetup::~WalletTestingSetup()
{
<<<<<<< HEAD
    UnregisterValidationInterface(&m_wallet);
=======
    UnregisterValidationInterface(pwalletMain.get());
    vpwallets.clear();
    bitdb.Flush(true);
    bitdb.Reset();
}

TestChain100Setup::TestChain100Setup() : WalletTestingSetup(CBaseChainParams::REGTEST)
{
  CUnitESecret vchSecret;
  bool fGood = vchSecret.SetString("cQTjnbHifWGuMhm9cRgQ23ip5KntTMfj3zwo6iQyxMVxSfJyptqL");
  assert(fGood);
  coinbaseKey = vchSecret.GetKey();
  {
    LOCK(pwalletMain->cs_wallet);
    assert(pwalletMain->AddKey(coinbaseKey));
  }

  WalletRescanReserver reserver(pwalletMain.get());
  reserver.reserve();
  pwalletMain->ScanForWalletTransactions(chainActive.Genesis(), nullptr, reserver);

  // Generate a 100-block chain:
  GetComponent<Settings>()->stake_split_threshold = 0; // reset to 0
  CScript script_pubkey = GetScriptForDestination(WitnessV0KeyHash(coinbaseKey.GetPubKey().GetID()));
  for (int i = 0; i < COINBASE_MATURITY; i++)
  {
    std::vector<CMutableTransaction> noTxns;
    CBlock b = CreateAndProcessBlock(noTxns, script_pubkey);
    coinbaseTxns.push_back(*b.vtx[0]);
  }
}

//
// Create a new block with just given transactions, coinbase paying to
// scriptPubKey, and try to add it to the current chain.
//
CBlock
TestChain100Setup::CreateAndProcessBlock(const std::vector<CMutableTransaction>& txns, const CScript& scriptPubKey, bool *processed)
{
  const CChainParams& chainparams = Params();
  std::unique_ptr<CBlockTemplate> pblocktemplate = BlockAssembler(chainparams).CreateNewBlock(scriptPubKey, true /* fMineWitnessTx */);
  CBlock& block = pblocktemplate->block;

  // Replace mempool-selected txns with just coinbase plus passed-in txns:
  block.vtx.resize(1);
  for (const CMutableTransaction& tx : txns)
    block.vtx.push_back(MakeTransactionRef(tx));
  // IncrementExtraNonce creates a valid coinbase and merkleRoot
  unsigned int extraNonce = 0;
  {
    LOCK(cs_main);
    IncrementExtraNonce(&block, chainActive.Tip(), extraNonce);
  }
  // Regenerate the merkle roots cause we possibly changed the txs included
  block.ComputeMerkleTrees();

  while (!CheckProofOfWork(block.GetHash(), block.nBits, chainparams.GetConsensus())) ++block.nNonce;

  std::shared_ptr<const CBlock> shared_pblock = std::make_shared<const CBlock>(block);
  const bool was_processed = ProcessNewBlock(chainparams, shared_pblock, true, nullptr);
  assert(processed != nullptr || was_processed);
  if (processed != nullptr) {
    *processed = was_processed;
  }

  SyncWithValidationInterfaceQueue(); // To prevent Wallet::ConnectBlock from running concurrently

  CBlock result = block;
  return result;
}

TestChain100Setup::~TestChain100Setup()
{
>>>>>>> 07428419
}<|MERGE_RESOLUTION|>--- conflicted
+++ resolved
@@ -1,47 +1,32 @@
-<<<<<<< HEAD
 // Copyright (c) 2016-2018 The Bitcoin Core developers
-=======
-// Copyright (c) 2016-2017 The Bitcoin Core developers
->>>>>>> 07428419
 // Distributed under the MIT software license, see the accompanying
 // file COPYING or http://www.opensource.org/licenses/mit-license.php.
 
 #include <wallet/test/wallet_test_fixture.h>
 
+#include <key_io.h>
+#include <pow.h>
 #include <rpc/server.h>
 #include <wallet/db.h>
 #include <wallet/rpcvalidator.h>
 #include <consensus/merkle.h>
 
-<<<<<<< HEAD
-WalletTestingSetup::WalletTestingSetup(const std::string& chainName):
-    TestingSetup(chainName), m_wallet("mock", WalletDatabase::CreateMock())
-=======
 WalletTestingSetup::WalletTestingSetup(const std::string& chainName)
     : WalletTestingSetup([](Settings& s){}, chainName) {}
 
 WalletTestingSetup::WalletTestingSetup(std::function<void(Settings&)> f, const std::string& chainName)
     : TestingSetup(chainName)
->>>>>>> 07428419
 {
     bool fFirstRun;
-<<<<<<< HEAD
-    m_wallet.LoadWallet(fFirstRun);
-    RegisterValidationInterface(&m_wallet);
-=======
-    g_address_type = OUTPUT_TYPE_DEFAULT;
-    g_change_type = OUTPUT_TYPE_DEFAULT;
-    std::unique_ptr<CWalletDBWrapper> dbw(new CWalletDBWrapper(&bitdb, "wallet_test.dat"));
 
     f(settings);
     esperanza::WalletExtensionDeps deps;
     deps.settings = &settings;
 
-    pwalletMain = MakeUnique<CWallet>(deps, std::move(dbw));
-    pwalletMain->LoadWallet(fFirstRun);
-    vpwallets.insert(vpwallets.begin(), &*pwalletMain);
-    RegisterValidationInterface(pwalletMain.get());
->>>>>>> 07428419
+    m_wallet.reset(new CWallet("mock", WalletDatabase::CreateMock(), deps));
+    m_wallet->LoadWallet(fFirstRun);
+    RegisterValidationInterface(m_wallet.get());
+    AddWallet(m_wallet);
 
     RegisterWalletRPCCommands(tableRPC);
     RegisterValidatorRPCCommands(tableRPC);
@@ -49,29 +34,22 @@
 
 WalletTestingSetup::~WalletTestingSetup()
 {
-<<<<<<< HEAD
-    UnregisterValidationInterface(&m_wallet);
-=======
-    UnregisterValidationInterface(pwalletMain.get());
-    vpwallets.clear();
-    bitdb.Flush(true);
-    bitdb.Reset();
+    RemoveWallet(m_wallet);
+    UnregisterValidationInterface(m_wallet.get());
 }
 
 TestChain100Setup::TestChain100Setup() : WalletTestingSetup(CBaseChainParams::REGTEST)
 {
-  CUnitESecret vchSecret;
-  bool fGood = vchSecret.SetString("cQTjnbHifWGuMhm9cRgQ23ip5KntTMfj3zwo6iQyxMVxSfJyptqL");
-  assert(fGood);
-  coinbaseKey = vchSecret.GetKey();
+  coinbaseKey = DecodeSecret("cQTjnbHifWGuMhm9cRgQ23ip5KntTMfj3zwo6iQyxMVxSfJyptqL");
+  assert(coinbaseKey.IsValid());
   {
-    LOCK(pwalletMain->cs_wallet);
-    assert(pwalletMain->AddKey(coinbaseKey));
+    LOCK(m_wallet->cs_wallet);
+    assert(m_wallet->AddKey(coinbaseKey));
   }
 
-  WalletRescanReserver reserver(pwalletMain.get());
+  WalletRescanReserver reserver(m_wallet.get());
   reserver.reserve();
-  pwalletMain->ScanForWalletTransactions(chainActive.Genesis(), nullptr, reserver);
+  m_wallet->ScanForWalletTransactions(chainActive.Genesis(), nullptr, reserver);
 
   // Generate a 100-block chain:
   GetComponent<Settings>()->stake_split_threshold = 0; // reset to 0
@@ -80,7 +58,7 @@
   {
     std::vector<CMutableTransaction> noTxns;
     CBlock b = CreateAndProcessBlock(noTxns, script_pubkey);
-    coinbaseTxns.push_back(*b.vtx[0]);
+    m_coinbase_txns.push_back(*b.vtx[0]);
   }
 }
 
@@ -125,5 +103,4 @@
 
 TestChain100Setup::~TestChain100Setup()
 {
->>>>>>> 07428419
 }