--- conflicted
+++ resolved
@@ -9,13 +9,8 @@
 #include <rpc/server.h>
 #include <validation.h>
 #include <wallet/db.h>
-<<<<<<< HEAD
+#include <wallet/rpcvalidator.h>
 #include <wallet/rpcwallet.h>
-
-WalletTestingSetup::WalletTestingSetup(const std::string& chainName):
-    TestingSetup(chainName), m_wallet(*m_chain, WalletLocation(), WalletDatabase::CreateMock())
-=======
-#include <wallet/rpcvalidator.h>
 #include <wallet/rpcwalletext.h>
 #include <consensus/merkle.h>
 #include <test/test_unite_mocks.h>
@@ -28,14 +23,13 @@
     const std::string& chainName,
     UnitEInjectorConfiguration config)
     : TestingSetup(chainName, config)
->>>>>>> 44cd02af
 {
     bool fFirstRun;
 
     f(settings);
     esperanza::WalletExtensionDeps deps(&settings, &stake_validator_mock);
 
-    m_wallet.reset(new CWallet("mock", WalletDatabase::CreateMock(), deps));
+    m_wallet.reset(new CWallet(*m_chain, WalletLocation(), WalletDatabase::CreateMock(), deps));
     m_wallet->LoadWallet(fFirstRun);
     RegisterValidationInterface(m_wallet.get());
     AddWallet(m_wallet);
