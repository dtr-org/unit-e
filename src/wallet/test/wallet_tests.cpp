// Copyright (c) 2012-2019 The Bitcoin Core developers
// Distributed under the MIT software license, see the accompanying
// file COPYING or http://www.opensource.org/licenses/mit-license.php.

#include <wallet/wallet.h>

#include <consensus/validation.h>
#include <interfaces/chain.h>
#include <rpc/server.h>
#include <test/test_unite.h>
#include <validation.h>
#include <wallet/coincontrol.h>
#include <wallet/test/wallet_test_fixture.h>
#include <policy/policy.h>

#include <boost/test/unit_test.hpp>

extern UniValue importmulti(const JSONRPCRequest& request);
extern UniValue dumpwallet(const JSONRPCRequest& request);
extern UniValue importwallet(const JSONRPCRequest& request);

BOOST_FIXTURE_TEST_SUITE(wallet_tests, WalletTestingSetup)

static void AddKey(CWallet& wallet, const CKey& key)
{
    LOCK(wallet.cs_wallet);
    wallet.AddKeyPubKey(key, key.GetPubKey());
}

BOOST_FIXTURE_TEST_CASE(scan_for_wallet_transactions, TestChain100Setup)
{
    auto chain = interfaces::MakeChain();

    // Cap last block file size, and mine new block in a new block file.
    CBlockIndex* oldTip = chainActive.Tip();
    GetBlockFileInfo(oldTip->GetBlockPos().nFile)->nSize = MAX_BLOCKFILE_SIZE;
    CTransactionRef new_coinbase = CreateAndProcessBlock({}, GetScriptForRawPubKey(coinbaseKey.GetPubKey())).vtx[0];
    CBlockIndex* newTip = chainActive.Tip();

<<<<<<< HEAD
    LockAnnotation lock(::cs_main);
    auto locked_chain = chain->lock();

    // Verify ScanForWalletTransactions accommodates a null start block.
    {
        CWallet wallet(*chain, WalletLocation(), WalletDatabase::CreateDummy());
        AddKey(wallet, coinbaseKey);
        WalletRescanReserver reserver(&wallet);
        reserver.reserve();
        CWallet::ScanResult result = wallet.ScanForWalletTransactions({} /* start_block */, {} /* stop_block */, reserver, false /* update */);
        BOOST_CHECK_EQUAL(result.status, CWallet::ScanResult::SUCCESS);
        BOOST_CHECK(result.last_failed_block.IsNull());
        BOOST_CHECK(result.last_scanned_block.IsNull());
        BOOST_CHECK(!result.last_scanned_height);
        BOOST_CHECK_EQUAL(wallet.GetImmatureBalance(), 0);
    }
=======
    RemoveWallet(m_wallet);

    LOCK(cs_main);
>>>>>>> 44cd02af

    // Verify ScanForWalletTransactions picks up transactions in both the old
    // and new block files.
    {
        CWallet wallet(*chain, WalletLocation(), WalletDatabase::CreateDummy());
        AddKey(wallet, coinbaseKey);
        WalletRescanReserver reserver(&wallet);
        reserver.reserve();
<<<<<<< HEAD
        CWallet::ScanResult result = wallet.ScanForWalletTransactions(oldTip->GetBlockHash(), {} /* stop_block */, reserver, false /* update */);
        BOOST_CHECK_EQUAL(result.status, CWallet::ScanResult::SUCCESS);
        BOOST_CHECK(result.last_failed_block.IsNull());
        BOOST_CHECK_EQUAL(result.last_scanned_block, newTip->GetBlockHash());
        BOOST_CHECK_EQUAL(*result.last_scanned_height, newTip->nHeight);
        BOOST_CHECK_EQUAL(wallet.GetImmatureBalance(), 100 * UNIT);
=======
        BOOST_CHECK_EQUAL(nullBlock, wallet.ScanForWalletTransactions(oldTip, nullptr, reserver));
        BOOST_CHECK_EQUAL(wallet.GetImmatureBalance(), m_coinbase_txns.back().vout[0].nValue + new_coinbase->vout[0].nValue);
>>>>>>> 44cd02af
    }

    // Prune the older block file.
    PruneOneBlockFile(oldTip->GetBlockPos().nFile);
    UnlinkPrunedFiles({oldTip->GetBlockPos().nFile});

    // Verify ScanForWalletTransactions only picks transactions in the new block
    // file.
    {
        CWallet wallet(*chain, WalletLocation(), WalletDatabase::CreateDummy());
        AddKey(wallet, coinbaseKey);
        WalletRescanReserver reserver(&wallet);
        reserver.reserve();
        CWallet::ScanResult result = wallet.ScanForWalletTransactions(oldTip->GetBlockHash(), {} /* stop_block */, reserver, false /* update */);
        BOOST_CHECK_EQUAL(result.status, CWallet::ScanResult::FAILURE);
        BOOST_CHECK_EQUAL(result.last_failed_block, oldTip->GetBlockHash());
        BOOST_CHECK_EQUAL(result.last_scanned_block, newTip->GetBlockHash());
        BOOST_CHECK_EQUAL(*result.last_scanned_height, newTip->nHeight);
        BOOST_CHECK_EQUAL(wallet.GetImmatureBalance(), 50 * UNIT);
    }

    // Prune the remaining block file.
    PruneOneBlockFile(newTip->GetBlockPos().nFile);
    UnlinkPrunedFiles({newTip->GetBlockPos().nFile});

    // Verify ScanForWalletTransactions scans no blocks.
    {
        CWallet wallet(*chain, WalletLocation(), WalletDatabase::CreateDummy());
        AddKey(wallet, coinbaseKey);
        WalletRescanReserver reserver(&wallet);
        reserver.reserve();
<<<<<<< HEAD
        CWallet::ScanResult result = wallet.ScanForWalletTransactions(oldTip->GetBlockHash(), {} /* stop_block */, reserver, false /* update */);
        BOOST_CHECK_EQUAL(result.status, CWallet::ScanResult::FAILURE);
        BOOST_CHECK_EQUAL(result.last_failed_block, newTip->GetBlockHash());
        BOOST_CHECK(result.last_scanned_block.IsNull());
        BOOST_CHECK(!result.last_scanned_height);
        BOOST_CHECK_EQUAL(wallet.GetImmatureBalance(), 0);
=======
        BOOST_CHECK_EQUAL(oldTip, wallet.ScanForWalletTransactions(oldTip, nullptr, reserver));
        BOOST_CHECK_EQUAL(wallet.GetImmatureBalance(), m_coinbase_txns.back().vout[0].nValue);
>>>>>>> 44cd02af
    }
}

BOOST_FIXTURE_TEST_CASE(importmulti_rescan, TestChain100Setup)
{
    auto chain = interfaces::MakeChain();

    // Cap last block file size, and mine new block in a new block file.
    CBlockIndex* oldTip = chainActive.Tip();
    GetBlockFileInfo(oldTip->GetBlockPos().nFile)->nSize = MAX_BLOCKFILE_SIZE;
    CreateAndProcessBlock({}, GetScriptForRawPubKey(coinbaseKey.GetPubKey()));
    CBlockIndex* newTip = chainActive.Tip();

    LockAnnotation lock(::cs_main);
    auto locked_chain = chain->lock();

    // Prune the older block file.
    PruneOneBlockFile(oldTip->GetBlockPos().nFile);
    UnlinkPrunedFiles({oldTip->GetBlockPos().nFile});

    // Verify importmulti RPC returns failure for a key whose creation time is
    // before the missing block, and success for a key whose creation time is
    // after.
    {
        std::shared_ptr<CWallet> wallet = std::make_shared<CWallet>(*chain, WalletLocation(), WalletDatabase::CreateDummy());
        AddWallet(wallet);
        UniValue keys;
        keys.setArray();
        UniValue key;
        key.setObject();
        key.pushKV("scriptPubKey", HexStr(GetScriptForRawPubKey(coinbaseKey.GetPubKey())));
        key.pushKV("timestamp", 0);
        key.pushKV("internal", UniValue(true));
        keys.push_back(key);
        key.clear();
        key.setObject();
        CKey futureKey;
        futureKey.MakeNewKey(true);
        key.pushKV("scriptPubKey", HexStr(GetScriptForRawPubKey(futureKey.GetPubKey())));
        key.pushKV("timestamp", newTip->GetBlockTimeMax() + TIMESTAMP_WINDOW + 1);
        key.pushKV("internal", UniValue(true));
        keys.push_back(key);
        JSONRPCRequest request;
        request.params.setArray();
        request.params.push_back(keys);

        UniValue response = importmulti(request);
        BOOST_CHECK_EQUAL(response.write(),
            strprintf("[{\"success\":false,\"error\":{\"code\":-1,\"message\":\"Rescan failed for key with creation "
                      "timestamp %d. There was an error reading a block from time %d, which is after or within %d "
                      "seconds of key creation, and could contain transactions pertaining to the key. As a result, "
                      "transactions and coins using this key may not appear in the wallet. This error could be caused "
                      "by pruning or data corruption (see unit-e log for details) and could be dealt with by "
                      "downloading and rescanning the relevant blocks (see -reindex and -rescan "
                      "options).\"}},{\"success\":true}]",
                              0, oldTip->GetBlockTimeMax(), TIMESTAMP_WINDOW));
        RemoveWallet(wallet);
    }
}

// Verify importwallet RPC starts rescan at earliest block with timestamp
// greater or equal than key birthday. Previously there was a bug where
// importwallet RPC would start the scan at the latest block with timestamp less
// than or equal to key birthday.
BOOST_FIXTURE_TEST_CASE(importwallet_rescan, TestChain100Setup)
{
    auto chain = interfaces::MakeChain();

    // Create two blocks with same timestamp to verify that importwallet rescan
    // will pick up both blocks, not just the first.
    const int64_t BLOCK_TIME = chainActive.Tip()->GetBlockTimeMax() + 5;
    SetMockTime(BLOCK_TIME);
    m_coinbase_txns.emplace_back(*CreateAndProcessBlock({}, GetScriptForRawPubKey(coinbaseKey.GetPubKey())).vtx[0]);
    m_coinbase_txns.emplace_back(*CreateAndProcessBlock({}, GetScriptForRawPubKey(coinbaseKey.GetPubKey())).vtx[0]);

    // Set key birthday to block time increased by the timestamp window, so
    // rescan will start at the block time.
    const int64_t KEY_TIME = BLOCK_TIME + TIMESTAMP_WINDOW;
    SetMockTime(KEY_TIME);
    m_coinbase_txns.emplace_back(*CreateAndProcessBlock({}, GetScriptForRawPubKey(coinbaseKey.GetPubKey())).vtx[0]);

    RemoveWallet(m_wallet);

    auto locked_chain = chain->lock();

    std::string backup_file = (SetDataDir("importwallet_rescan") / "wallet.backup").string();

    // Import key into wallet and call dumpwallet to create backup file.
    {
        std::shared_ptr<CWallet> wallet = std::make_shared<CWallet>(*chain, WalletLocation(), WalletDatabase::CreateDummy());
        LOCK(wallet->cs_wallet);
        wallet->mapKeyMetadata[coinbaseKey.GetPubKey().GetID()].nCreateTime = KEY_TIME;
        wallet->AddKeyPubKey(coinbaseKey, coinbaseKey.GetPubKey());

        JSONRPCRequest request;
        request.params.setArray();
        request.params.push_back(backup_file);
        AddWallet(wallet);
        ::dumpwallet(request);
        RemoveWallet(wallet);
    }

    // Call importwallet RPC and verify all blocks with timestamps >= BLOCK_TIME
    // were scanned, and no prior blocks were scanned.
    {
        std::shared_ptr<CWallet> wallet = std::make_shared<CWallet>(*chain, WalletLocation(), WalletDatabase::CreateDummy());

        JSONRPCRequest request;
        request.params.setArray();
        request.params.push_back(backup_file);
        AddWallet(wallet);
        ::importwallet(request);
        RemoveWallet(wallet);

        LOCK(wallet->cs_wallet);
        BOOST_CHECK_EQUAL(wallet->mapWallet.size(), 3U);
        BOOST_CHECK_EQUAL(m_coinbase_txns.size(), 103U);
        for (size_t i = 0; i < m_coinbase_txns.size(); ++i) {
            bool found = wallet->GetWalletTx(m_coinbase_txns[i].GetHash());
            bool expected = i >= 100;
            BOOST_CHECK_EQUAL(found, expected);
        }
    }

    SetMockTime(0);
}

// Check that GetImmatureCredit() returns a newly calculated value instead of
// the cached value after a MarkDirty() call.
//
// This is a regression test written to verify a bugfix for the immature credit
// function. Similar tests probably should be written for the other credit and
// debit functions.
BOOST_FIXTURE_TEST_CASE(coin_mark_dirty_immature_credit, TestChain100Setup)
{
<<<<<<< HEAD
    auto chain = interfaces::MakeChain();
    CWallet wallet(*chain, WalletLocation(), WalletDatabase::CreateDummy());
    CWalletTx wtx(&wallet, m_coinbase_txns.back());
    auto locked_chain = chain->lock();
    LOCK(wallet.cs_wallet);
=======
    CWallet wallet("dummy", WalletDatabase::CreateDummy());
    CWalletTx wtx(&wallet, MakeTransactionRef(m_coinbase_txns.back()));
    LOCK2(cs_main, wallet.cs_wallet);
>>>>>>> 44cd02af
    wtx.hashBlock = chainActive.Tip()->GetBlockHash();
    wtx.nIndex = 0;

    // Call GetImmatureCredit() once before adding the key to the wallet to
    // cache the current immature credit amount, which is 0.
    BOOST_CHECK_EQUAL(wtx.GetImmatureCredit(*locked_chain), 0);

    // Invalidate the cached value, add the key, and make sure a new immature
    // credit amount is calculated.
    wtx.MarkDirty();
    wallet.AddKeyPubKey(coinbaseKey, coinbaseKey.GetPubKey());
<<<<<<< HEAD
    BOOST_CHECK_EQUAL(wtx.GetImmatureCredit(*locked_chain), 50*UNIT);
=======
    BOOST_CHECK_EQUAL(wtx.GetImmatureCredit(), wtx.tx->vout[0].nValue);
}

BOOST_FIXTURE_TEST_CASE(get_immature_credit, TestChain100Setup)
{
  // Make the first coinbase mature
  CreateAndProcessBlock({}, GetScriptForRawPubKey(coinbaseKey.GetPubKey()));
  {
    LOCK(cs_main);
    const CWalletTx *const immature_coinbase = m_wallet->GetWalletTx(m_coinbase_txns.back().GetHash());
    BOOST_CHECK_EQUAL(immature_coinbase->GetImmatureCredit(), immature_coinbase->tx->vout[0].nValue);

    const CWalletTx *const mature_coinbase = m_wallet->GetWalletTx(m_coinbase_txns.front().GetHash());
    BOOST_CHECK_EQUAL(mature_coinbase->GetImmatureCredit(), 0);
  }

  // Make the second coinbase mature
  CreateAndProcessBlock({}, GetScriptForRawPubKey(coinbaseKey.GetPubKey()));

  {
    LOCK(cs_main);
    const CWalletTx *const immature_coinbase = m_wallet->GetWalletTx(m_coinbase_txns.at(2).GetHash());
    BOOST_CHECK_EQUAL(immature_coinbase->GetImmatureCredit(), immature_coinbase->tx->vout[0].nValue);

    const CWalletTx *const mature_coinbase = m_wallet->GetWalletTx(m_coinbase_txns.at(1).GetHash());
    BOOST_CHECK_EQUAL(mature_coinbase->GetImmatureCredit(), 0);
  }
}

BOOST_FIXTURE_TEST_CASE(get_available_credit, TestChain100Setup)
{
  // Make the first coinbase mature
  CreateAndProcessBlock({}, GetScriptForRawPubKey(coinbaseKey.GetPubKey()));
  {
    LOCK(cs_main);
    const CWalletTx *const immature_coinbase = m_wallet->GetWalletTx(m_coinbase_txns.back().GetHash());
    BOOST_CHECK_EQUAL(immature_coinbase->GetAvailableCredit(), 0);

    const CWalletTx *const mature_coinbase = m_wallet->GetWalletTx(m_coinbase_txns.front().GetHash());
    BOOST_CHECK_EQUAL(mature_coinbase->GetAvailableCredit(), mature_coinbase->tx->vout[0].nValue);
  }

  // Make the second coinbase mature
  CreateAndProcessBlock({}, GetScriptForRawPubKey(coinbaseKey.GetPubKey()));

  {
    LOCK(cs_main);
    const CWalletTx *const immature_coinbase = m_wallet->GetWalletTx(m_coinbase_txns.at(2).GetHash());
    BOOST_CHECK_EQUAL(immature_coinbase->GetAvailableCredit(), 0);

    const CWalletTx *const mature_coinbase = m_wallet->GetWalletTx(m_coinbase_txns.at(1).GetHash());
    BOOST_CHECK_EQUAL(mature_coinbase->GetAvailableCredit(), immature_coinbase->tx->vout[0].nValue);
  }
}

BOOST_FIXTURE_TEST_CASE(get_immature_watch_only_credit, TestChain100Setup)
{
  CKey watch_only_key;
  watch_only_key.MakeNewKey(true);
  const CScript watch_only_script = GetScriptForRawPubKey(watch_only_key.GetPubKey());
  {
    LOCK(m_wallet->cs_wallet);
    assert(m_wallet->AddWatchOnly(watch_only_script, 0));
  }

  CTransactionRef immature_coinbase = CreateAndProcessBlock({}, watch_only_script).vtx[0];

  {
     LOCK(cs_main);
     const CWalletTx *const wallet_tx = m_wallet->GetWalletTx(immature_coinbase->GetHash());
     BOOST_CHECK_EQUAL(wallet_tx->GetImmatureWatchOnlyCredit(), immature_coinbase->vout[0].nValue);
  }

  // Make the coinbase watch-only mature
  for (int i = 0; i < COINBASE_MATURITY; ++i) {
    CreateAndProcessBlock({}, GetScriptForRawPubKey(watch_only_key.GetPubKey()));
  }

  {
    LOCK(cs_main);
    const CWalletTx *const wallet_tx = m_wallet->GetWalletTx(immature_coinbase->GetHash());
    BOOST_CHECK_EQUAL(wallet_tx->GetImmatureWatchOnlyCredit(), 0);
  }
}

BOOST_FIXTURE_TEST_CASE(get_available_watch_only_credit, TestChain100Setup)
{
  CKey watch_only_key;
  watch_only_key.MakeNewKey(true);
  const CScript watch_only_script = GetScriptForRawPubKey(watch_only_key.GetPubKey());
  {
    LOCK(m_wallet->cs_wallet);
    assert(m_wallet->AddWatchOnly(watch_only_script, 0));
  }

  CTransactionRef watch_only_coinbase = CreateAndProcessBlock({}, watch_only_script).vtx[0];

  {
    LOCK(cs_main);
    const CWalletTx *wallet_tx = m_wallet->GetWalletTx(watch_only_coinbase->GetHash());
    // The stake is watch-only
    BOOST_CHECK_EQUAL(wallet_tx->GetAvailableCredit(false, ISMINE_WATCH_ONLY), 10000 * UNIT);
  }

  // Make the coinbase watch-only mature mining using the rewards just made mature
  for (int i = 0; i < COINBASE_MATURITY; ++i) {
    CreateAndProcessBlock({}, GetScriptForRawPubKey(coinbaseKey.GetPubKey()));
  }

  {
    // The initial stake of 10000 * UNIT also beacame watch-only cause we proposed with a watch-only script
    LOCK(cs_main);
    const CWalletTx *wallet_tx = m_wallet->GetWalletTx(watch_only_coinbase->GetHash());
    BOOST_CHECK_EQUAL(wallet_tx->GetAvailableCredit(false, ISMINE_WATCH_ONLY), watch_only_coinbase->GetValueOut());
  }
>>>>>>> 44cd02af
}

static int64_t AddTx(CWallet& wallet, uint32_t lockTime, int64_t mockTime, int64_t blockTime)
{
    CMutableTransaction tx;
    tx.nLockTime = lockTime;
    SetMockTime(mockTime);
    CBlockIndex* block = nullptr;
    if (blockTime > 0) {
<<<<<<< HEAD
        LockAnnotation lock(::cs_main);
        auto locked_chain = wallet.chain().lock();
        auto inserted = mapBlockIndex.emplace(GetRandHash(), new CBlockIndex);
=======
        LOCK(cs_main);
        const auto inserted = mapBlockIndex.emplace(GetRandHash(), new CBlockIndex);
>>>>>>> 44cd02af
        assert(inserted.second);
        const uint256& hash = inserted.first->first;
        block = inserted.first->second;
        block->nTime = blockTime;
        block->phashBlock = &hash;
    }

    CWalletTx wtx(&wallet, MakeTransactionRef(tx));
    if (block) {
        wtx.SetMerkleBranch(block->GetBlockHash(), 0);
    }
    {
        LOCK(cs_main);
        wallet.AddToWallet(wtx);
    }
    LOCK(wallet.cs_wallet);
    return wallet.mapWallet.at(wtx.GetHash()).nTimeSmart;
}

// Simple test to verify assignment of CWalletTx::nSmartTime value. Could be
// expanded to cover more corner cases of smart time logic.
BOOST_AUTO_TEST_CASE(ComputeTimeSmart)
{
    // New transaction should use clock time if lower than block time.
    BOOST_CHECK_EQUAL(AddTx(*m_wallet, 1, 100, 120), 100);

    // Test that updating existing transaction does not change smart time.
    BOOST_CHECK_EQUAL(AddTx(*m_wallet, 1, 200, 220), 100);

    // New transaction should use clock time if there's no block time.
    BOOST_CHECK_EQUAL(AddTx(*m_wallet, 2, 300, 0), 300);

    // New transaction should use block time if lower than clock time.
    BOOST_CHECK_EQUAL(AddTx(*m_wallet, 3, 420, 400), 400);

    // New transaction should use latest entry time if higher than
    // min(block time, clock time).
    BOOST_CHECK_EQUAL(AddTx(*m_wallet, 4, 500, 390), 400);

    // If there are future entries, new transaction should use time of the
    // newest entry that is no more than 300 seconds ahead of the clock time.
    BOOST_CHECK_EQUAL(AddTx(*m_wallet, 5, 50, 600), 300);

    // Reset mock time for other tests.
    SetMockTime(0);
}

BOOST_AUTO_TEST_CASE(LoadReceiveRequests)
{
    CTxDestination dest = CKeyID();
    LOCK(m_wallet->cs_wallet);
    m_wallet->AddDestData(dest, "misc", "val_misc");
    m_wallet->AddDestData(dest, "rr0", "val_rr0");
    m_wallet->AddDestData(dest, "rr1", "val_rr1");

    auto values = m_wallet->GetDestValues("rr");
    BOOST_CHECK_EQUAL(values.size(), 2U);
    BOOST_CHECK_EQUAL(values[0], "val_rr0");
    BOOST_CHECK_EQUAL(values[1], "val_rr1");
}

class ListCoinsTestingSetup : public TestChain100Setup
{
public:
    ListCoinsTestingSetup()
    {
<<<<<<< HEAD
        CreateAndProcessBlock({}, GetScriptForRawPubKey(coinbaseKey.GetPubKey()));
        wallet = MakeUnique<CWallet>(*m_chain, WalletLocation(), WalletDatabase::CreateMock());
=======
        CreateAndProcessBlock({}, GetScriptForDestination(WitnessV0KeyHash(coinbaseKey.GetPubKey().GetID())));
        wallet = MakeUnique<CWallet>("mock", WalletDatabase::CreateMock());
>>>>>>> 44cd02af
        bool firstRun;
        wallet->LoadWallet(firstRun);
        AddKey(*wallet, coinbaseKey);
        WalletRescanReserver reserver(wallet.get());
        reserver.reserve();
        CWallet::ScanResult result = wallet->ScanForWalletTransactions(chainActive.Genesis()->GetBlockHash(), {} /* stop_block */, reserver, false /* update */);
        BOOST_CHECK_EQUAL(result.status, CWallet::ScanResult::SUCCESS);
        BOOST_CHECK_EQUAL(result.last_scanned_block, chainActive.Tip()->GetBlockHash());
        BOOST_CHECK_EQUAL(*result.last_scanned_height, chainActive.Height());
        BOOST_CHECK(result.last_failed_block.IsNull());
    }

    ~ListCoinsTestingSetup()
    {
        wallet.reset();
    }

    CWalletTx& AddTx(CRecipient recipient)
    {
        CTransactionRef tx;
        CReserveKey reservekey(wallet.get());
        CAmount fee;
        int changePos = -1;
        std::string error;
        CCoinControl dummy;
        BOOST_CHECK(wallet->CreateTransaction(*m_locked_chain, {recipient}, tx, reservekey, fee, changePos, error, dummy));
        CValidationState state;
        BOOST_CHECK(wallet->CommitTransaction(tx, {}, {}, reservekey, nullptr, state));
        CMutableTransaction blocktx;
        {
            LOCK(wallet->cs_wallet);
            blocktx = CMutableTransaction(*wallet->mapWallet.at(tx->GetHash()).tx);
        }
        CreateAndProcessBlock({CMutableTransaction(blocktx)}, GetScriptForDestination(WitnessV0KeyHash(coinbaseKey.GetPubKey().GetID())));
        LOCK(wallet->cs_wallet);
        auto it = wallet->mapWallet.find(tx->GetHash());
        BOOST_CHECK(it != wallet->mapWallet.end());
        it->second.SetMerkleBranch(chainActive.Tip()->GetBlockHash(), 1);
        return it->second;
    }

    std::unique_ptr<interfaces::Chain> m_chain = interfaces::MakeChain();
    std::unique_ptr<interfaces::Chain::Lock> m_locked_chain = m_chain->assumeLocked();  // Temporary. Removed in upcoming lock cleanup
    std::unique_ptr<CWallet> wallet;
};

BOOST_FIXTURE_TEST_CASE(ListCoins, ListCoinsTestingSetup)
{
    std::string coinbaseAddress = coinbaseKey.GetPubKey().GetID().ToString();

    // Confirm ListCoins initially returns 2 coins grouped under coinbaseKey
    // address.
<<<<<<< HEAD
    std::map<CTxDestination, std::vector<COutput>> list;
    {
        LOCK2(cs_main, wallet->cs_wallet);
        list = wallet->ListCoins(*m_locked_chain);
    }
=======
    std::map<CTxDestination, std::vector<COutput>> list = wallet->ListCoins();
>>>>>>> 44cd02af
    BOOST_CHECK_EQUAL(list.size(), 1U);
    BOOST_CHECK_EQUAL(list.begin()->first.which(), 4);
    BOOST_CHECK_EQUAL(boost::get<WitnessV0KeyHash>(list.begin()->first).ToString(), coinbaseAddress);
    BOOST_CHECK_EQUAL(list.begin()->second.size(), 2U); // Mature reward + inital stake

<<<<<<< HEAD
    // Check initial balance from one mature coinbase transaction.
    BOOST_CHECK_EQUAL(50 * UNIT, wallet->GetAvailableBalance());
=======
    // Check initial balance from one mature coinbase transaction + the initial funds.
    BOOST_CHECK_EQUAL(10000 * UNIT + m_coinbase_txns.back().vout[0].nValue, wallet->GetAvailableBalance());

    // Make another block reward mature so we can spend it for a transaction
    CreateAndProcessBlock({}, GetScriptForDestination(WitnessV0KeyHash(coinbaseKey.GetPubKey().GetID())));
>>>>>>> 44cd02af

    // Add a transaction creating a change address, and confirm ListCoins still
    // returns the coins associated with the change address underneath the
    // coinbaseKey pubkey, even though the change address has a different
    // pubkey.
<<<<<<< HEAD
    AddTx(CRecipient{GetScriptForRawPubKey({}), 1 * UNIT, false /* subtract fee */});
    {
        LOCK2(cs_main, wallet->cs_wallet);
        list = wallet->ListCoins(*m_locked_chain);
    }
=======
    AddTx(CRecipient{GetScriptForDestination(WitnessV0KeyHash()), 1 * UNIT, false /* subtract fee */});
    list = wallet->ListCoins();
>>>>>>> 44cd02af
    BOOST_CHECK_EQUAL(list.size(), 1U);
    BOOST_CHECK_EQUAL(list.begin()->first.which(), 4);
    BOOST_CHECK_EQUAL(boost::get<WitnessV0KeyHash>(list.begin()->first).ToString(), coinbaseAddress);
    BOOST_CHECK_EQUAL(list.begin()->second.size(), 4U); // stake + change + 2 mature rewards

    // Lock all coins. Confirm number of available coins drops to 0.
    {
        LOCK2(cs_main, wallet->cs_wallet);
        std::vector<COutput> available;
<<<<<<< HEAD
        wallet->AvailableCoins(*m_locked_chain, available);
        BOOST_CHECK_EQUAL(available.size(), 2U);
=======
        wallet->AvailableCoins(available);
        BOOST_CHECK_EQUAL(available.size(), 4U);
>>>>>>> 44cd02af
    }
    for (const auto& group : list) {
        for (const auto& coin : group.second) {
            LOCK(wallet->cs_wallet);
            wallet->LockCoin(COutPoint(coin.tx->GetHash(), coin.i));
        }
    }
    {
        LOCK2(cs_main, wallet->cs_wallet);
        std::vector<COutput> available;
        wallet->AvailableCoins(*m_locked_chain, available);
        BOOST_CHECK_EQUAL(available.size(), 0U);
    }
    // Confirm ListCoins still returns same result as before, despite coins
    // being locked.
    {
        LOCK2(cs_main, wallet->cs_wallet);
        list = wallet->ListCoins(*m_locked_chain);
    }
    BOOST_CHECK_EQUAL(list.size(), 1U);
    BOOST_CHECK_EQUAL(list.begin()->first.which(), 4);
    BOOST_CHECK_EQUAL(boost::get<WitnessV0KeyHash>(list.begin()->first).ToString(), coinbaseAddress);
    BOOST_CHECK_EQUAL(list.begin()->second.size(), 4U);
}

BOOST_FIXTURE_TEST_CASE(AvailableCoins_coinbase_maturity, TestChain100Setup)
{
<<<<<<< HEAD
    auto chain = interfaces::MakeChain();
    std::shared_ptr<CWallet> wallet = std::make_shared<CWallet>(*chain, WalletLocation(), WalletDatabase::CreateDummy());
    wallet->SetMinVersion(FEATURE_LATEST);
    wallet->SetWalletFlag(WALLET_FLAG_DISABLE_PRIVATE_KEYS);
    BOOST_CHECK(!wallet->TopUpKeyPool(1000));
    CPubKey pubkey;
    BOOST_CHECK(!wallet->GetKeyFromPool(pubkey, false));
=======
    {
        LOCK2(cs_main, m_wallet->cs_wallet);

        std::vector<COutput> stake_available;
        m_wallet->AvailableCoins(stake_available);
        BOOST_CHECK_EQUAL(stake_available.size(), 1);
        BOOST_CHECK_EQUAL(stake_available[0].tx->tx->vout[stake_available[0].i].nValue, 10000 * UNIT);
    }

    // Make one coinbase mature
    CreateAndProcessBlock({}, GetScriptForRawPubKey(coinbaseKey.GetPubKey()));

    {
        LOCK2(cs_main, m_wallet->cs_wallet);

        std::vector<COutput> available;
        m_wallet->AvailableCoins(available);
        // Stake + block reward are now available
        BOOST_CHECK_EQUAL(available.size(), 2);
    }
}

// Test that AvailableCoins follows coin control settings for
// ignoring remotely staked coins.
BOOST_FIXTURE_TEST_CASE(AvailableCoins, ListCoinsTestingSetup) {
    std::vector<COutput> coins;

    CKey our_key;
    CKey our_second_key;
    our_key.MakeNewKey(/* compressed: */ true);
    our_second_key.MakeNewKey(/* compressed: */ true);
    CScript witness_script = GetScriptForMultisig(1, {our_key.GetPubKey(), our_second_key.GetPubKey()});
    {
        LOCK(wallet->cs_wallet);
        wallet->AddKey(our_key);
        wallet->AddKey(our_second_key);
        wallet->AddCScript(witness_script);
    }

    CKey their_key;
    their_key.MakeNewKey(true);

    {
        LOCK2(cs_main, wallet->cs_wallet);

        wallet->AvailableCoins(coins);
        // One coinbase has reached maturity + the stake
        BOOST_CHECK_EQUAL(2, coins.size());
    }

    AddTx(CRecipient{
            CScript::CreateRemoteStakingKeyhashScript(
                    ToByteVector(their_key.GetPubKey().GetID()),
                    ToByteVector(our_key.GetPubKey().GetSha256())),
            1 * UNIT, false
    });

    AddTx(CRecipient{
            CScript::CreateRemoteStakingScripthashScript(
                    ToByteVector(their_key.GetPubKey().GetID()),
                    ToByteVector(Sha256(witness_script.begin(), witness_script.end()))),
            1 * UNIT, false
    });

    {
        LOCK2(cs_main, wallet->cs_wallet);

        wallet->AvailableCoins(coins);
        // Two coinbase and one remote staking output and the initial stake

        CCoinControl coin_control;
        coin_control.m_ignore_remote_staked = true;

        wallet->AvailableCoins(coins, true, &coin_control);
        // Remote staking output should be ignored
        BOOST_CHECK_EQUAL(4, coins.size());
    }
}

BOOST_FIXTURE_TEST_CASE(GetAddressBalances_coinbase_maturity, TestChain100Setup) {

  {
    LOCK2(cs_main, m_wallet->cs_wallet);
    const std::map<CTxDestination, CAmount> balances = m_wallet->GetAddressBalances();
    BOOST_CHECK_EQUAL(balances.size(), 1); // the stake
  }

  // Make one coinbase mature
  CreateAndProcessBlock({}, GetScriptForRawPubKey(coinbaseKey.GetPubKey()));

  {
    const CTxDestination coinbase_destination = GetDestinationForKey(coinbaseKey.GetPubKey(), OutputType::LEGACY);
    LOCK2(cs_main, m_wallet->cs_wallet);
    const std::map<CTxDestination, CAmount> balances = m_wallet->GetAddressBalances();
    BOOST_CHECK_EQUAL(balances.size(), 2);
    BOOST_CHECK_EQUAL(balances.at(coinbase_destination), 10000 * UNIT);
  }
}

BOOST_FIXTURE_TEST_CASE(GetLegacyBalance_coinbase_maturity, TestChain100Setup) {

  // Nothing is mature currenly so no balances (except the inital stake)
  {
    LOCK2(cs_main, m_wallet->cs_wallet);
    const CAmount all_balance = m_wallet->GetLegacyBalance(ISMINE_ALL, 0, nullptr);
    const CAmount spendable_balance = m_wallet->GetLegacyBalance(ISMINE_SPENDABLE, 0, nullptr);
    const CAmount watchonly_balance = m_wallet->GetLegacyBalance(ISMINE_WATCH_ONLY, 0, nullptr);
    BOOST_CHECK_EQUAL(all_balance, 10000 * UNIT);
    BOOST_CHECK_EQUAL(spendable_balance, 10000 * UNIT);
    BOOST_CHECK_EQUAL(watchonly_balance, 0);
  }

  // Make one coinbase mature
  CreateAndProcessBlock({}, GetScriptForRawPubKey(coinbaseKey.GetPubKey()));

  // Now we should have the same balance as before plus the newly mature coinbase
  {
    LOCK2(cs_main, m_wallet->cs_wallet);
    const CAmount all_balance = m_wallet->GetLegacyBalance(ISMINE_ALL, 0, nullptr);
    const CAmount spendable_balance = m_wallet->GetLegacyBalance(ISMINE_SPENDABLE, 0, nullptr);
    const CAmount watchonly_balance = m_wallet->GetLegacyBalance(ISMINE_WATCH_ONLY, 0, nullptr);
    BOOST_CHECK_EQUAL(all_balance, (10000 * UNIT) + m_coinbase_txns.front().vout[0].nValue);
    BOOST_CHECK_EQUAL(spendable_balance, (10000 * UNIT) + m_coinbase_txns.back().vout[0].nValue);
    BOOST_CHECK_EQUAL(watchonly_balance, 0);
  }

  // Now add a new watch-only key, craete a new coinbase and then make it mature
  CKey watch_only_key;
  watch_only_key.MakeNewKey(true);
  const CScript watch_only_script = GetScriptForRawPubKey(watch_only_key.GetPubKey());

  {
    LOCK(m_wallet->cs_wallet);
    assert(m_wallet->AddWatchOnly(watch_only_script, 0));
  }

  // Make one more coinbase mature so we can use it to mine after we spent our
  // last output for creating the watch-only block
  CreateAndProcessBlock({}, GetScriptForDestination(WitnessV0KeyHash(coinbaseKey.GetPubKey().GetID())));

  auto watch_only_coinbase = CreateAndProcessBlock({}, GetScriptForRawPubKey(watch_only_key.GetPubKey())).vtx[0];

  for (int i = 0; i < COINBASE_MATURITY + 1; ++i) {
    CreateAndProcessBlock({}, GetScriptForDestination(WitnessV0KeyHash(coinbaseKey.GetPubKey().GetID())));
  }

  // As per mature outputs we should have 103 blocks worth of rewards
  // - 1 reward used to stake the watch-only + the initial stake + the
  // watch-only stake and reward
  {
      auto coinbase_reward = m_coinbase_txns.back().vout[0].nValue;
      LOCK2(cs_main, m_wallet->cs_wallet);
      const CAmount all_balance = m_wallet->GetLegacyBalance(ISMINE_ALL, 0, nullptr);
      const CAmount spendable_balance = m_wallet->GetLegacyBalance(ISMINE_SPENDABLE, 0, nullptr);
      const CAmount watchonly_balance = m_wallet->GetLegacyBalance(ISMINE_WATCH_ONLY, 0, nullptr);
      BOOST_CHECK_EQUAL(all_balance, (10000 * UNIT) + coinbase_reward * 102 + watch_only_coinbase->GetValueOut());
      BOOST_CHECK_EQUAL(spendable_balance, (10000 * UNIT) + coinbase_reward * 102);
      BOOST_CHECK_EQUAL(watchonly_balance, watch_only_coinbase->GetValueOut());
  }
}

BOOST_FIXTURE_TEST_CASE(GetBlockToMaturity, TestChain100Setup)
{
  // Make the first coinbase mature
  CreateAndProcessBlock({}, GetScriptForRawPubKey(coinbaseKey.GetPubKey()));

  const blockchain::Height height = chainActive.Height();
  {
    LOCK(cs_main);
    const CWalletTx *const first = m_wallet->GetWalletTx(m_coinbase_txns.front().GetHash());
    BOOST_CHECK(first);
    // Height is 101, COINBASE_MATURITY is 100, so we expect the coinbase to be mature
    BOOST_CHECK_EQUAL(first->GetBlocksToRewardMaturity(), 0);

    const CWalletTx *const next_to_first = m_wallet->GetWalletTx(m_coinbase_txns.at(1).GetHash());
    BOOST_CHECK(next_to_first);
    BOOST_CHECK_EQUAL(next_to_first->GetBlocksToRewardMaturity(), 1);

    const CWalletTx *const middle = m_wallet->GetWalletTx(m_coinbase_txns.at(m_coinbase_txns.size()/2).GetHash());
    BOOST_CHECK(middle);
    BOOST_CHECK_EQUAL(middle->GetBlocksToRewardMaturity(), COINBASE_MATURITY - (height/2));

    // Just another block has been created on top of the last coibase, so we expect
    // it to need other COINBASE_MATURITY - 1 confirmations
    const CWalletTx *const last = m_wallet->GetWalletTx(m_coinbase_txns.back().GetHash());
    BOOST_CHECK(last);
    BOOST_CHECK_EQUAL(last->GetBlocksToRewardMaturity(), COINBASE_MATURITY - 1);
  }

  // Create 10 more blocks
  CBlock last_block;
  for (int i = 0; i < 10; ++i) {
    last_block = CreateAndProcessBlock({}, GetScriptForRawPubKey(coinbaseKey.GetPubKey()));
  }

  {
    LOCK(cs_main);
    CWalletTx last_generated_coinbase(m_wallet.get(), last_block.vtx[0]);
    BOOST_CHECK_EQUAL(last_generated_coinbase.GetBlocksToRewardMaturity(), COINBASE_MATURITY + 1);

    const CWalletTx *const last_coinbase = m_wallet->GetWalletTx(m_coinbase_txns.back().GetHash());
    BOOST_CHECK(last_coinbase);
    BOOST_CHECK_EQUAL(last_coinbase->GetBlocksToRewardMaturity(), COINBASE_MATURITY - 11);
  }
}

BOOST_FIXTURE_TEST_CASE(GetCredit_coinbase_maturity, TestChain100Setup) {

  // Nothing is mature currenly so no balances (except the initial stake)
  {
    LOCK2(cs_main, m_wallet->cs_wallet);
    const CWalletTx *const first = m_wallet->GetWalletTx(m_coinbase_txns.front().GetHash());
    const CAmount all_credit = first->GetCredit(ISMINE_ALL);
    const CAmount spendable_credit = first->GetCredit(ISMINE_SPENDABLE);
    const CAmount watchonly_credit = first->GetCredit(ISMINE_WATCH_ONLY);
    BOOST_CHECK_EQUAL(all_credit, 10000 * UNIT);
    BOOST_CHECK_EQUAL(spendable_credit, 10000 * UNIT);
    BOOST_CHECK_EQUAL(watchonly_credit, 0);
  }

  // Make one coinbase mature
  CreateAndProcessBlock({}, GetScriptForDestination(WitnessV0KeyHash(coinbaseKey.GetPubKey().GetID())));

  {
    LOCK2(cs_main, m_wallet->cs_wallet);
    const CWalletTx *const first = m_wallet->GetWalletTx(m_coinbase_txns.front().GetHash());
    const CAmount all_credit = first->GetCredit(ISMINE_ALL);
    const CAmount spendable_credit = first->GetCredit(ISMINE_SPENDABLE);
    const CAmount watchonly_credit = first->GetCredit(ISMINE_WATCH_ONLY);
    BOOST_CHECK_EQUAL(all_credit, m_coinbase_txns.back().GetValueOut());
    BOOST_CHECK_EQUAL(spendable_credit, m_coinbase_txns.back().GetValueOut());
    BOOST_CHECK_EQUAL(watchonly_credit, 0);
  }

  // Now add a new watch-only key, create a new coinbase and then make it mature
  CKey watch_only_key;
  watch_only_key.MakeNewKey(true);
  const CScript watch_only_script = GetScriptForRawPubKey(watch_only_key.GetPubKey());

  {
    LOCK(m_wallet->cs_wallet);
    assert(m_wallet->AddWatchOnly(watch_only_script, 0));
  }

  // Make one more coinbase mature so we can use it to mine after we spent our
  // last output for creating the watch-only block
  CreateAndProcessBlock({}, GetScriptForDestination(WitnessV0KeyHash(coinbaseKey.GetPubKey().GetID())));

  CTransactionRef watch_only_coinbase = CreateAndProcessBlock({}, GetScriptForRawPubKey(watch_only_key.GetPubKey())).vtx[0];

  for (int i = 0; i < COINBASE_MATURITY; ++i) {
    CreateAndProcessBlock({}, GetScriptForRawPubKey(coinbaseKey.GetPubKey()));
  }

  {
    LOCK2(cs_main, m_wallet->cs_wallet);
    const CWalletTx *const watch_only = m_wallet->GetWalletTx(watch_only_coinbase->GetHash());
    const CAmount all_credit = watch_only->GetCredit(ISMINE_ALL);
    const CAmount spendable_credit = watch_only->GetCredit(ISMINE_SPENDABLE);
    const CAmount watchonly_credit = watch_only->GetCredit(ISMINE_WATCH_ONLY);
    BOOST_CHECK_EQUAL(all_credit, watch_only_coinbase->GetValueOut());
    BOOST_CHECK_EQUAL(spendable_credit, 0);
    BOOST_CHECK_EQUAL(watchonly_credit, watch_only_coinbase->GetValueOut());
  }
}

BOOST_FIXTURE_TEST_CASE(GetCredit_coinbase_cache, TestChain100Setup) {
  // Nothing is mature (except the initial stake) currenlty so nothing should be cached
  {
    LOCK2(cs_main, m_wallet->cs_wallet);
    const CWalletTx *const first = m_wallet->GetWalletTx(m_coinbase_txns.front().GetHash());
    const CAmount available_credit = first->GetAvailableCredit(true);
    const CAmount all_credit = first->GetCredit(ISMINE_ALL);
    BOOST_CHECK_EQUAL(all_credit, 10000 * UNIT);
    BOOST_CHECK_EQUAL(first->fCreditCached, false);
    BOOST_CHECK_EQUAL(first->nCreditCached, 0);
    BOOST_CHECK_EQUAL(first->fAvailableCreditCached, false);
    BOOST_CHECK_EQUAL(first->nAvailableCreditCached, 0);
    BOOST_CHECK_EQUAL(available_credit, 0);
  }

  // Make one coinbase mature
  CreateAndProcessBlock({}, GetScriptForDestination(WitnessV0KeyHash(coinbaseKey.GetPubKey().GetID())));
  {
    LOCK2(cs_main, m_wallet->cs_wallet);
    const CWalletTx *const first = m_wallet->GetWalletTx(m_coinbase_txns.front().GetHash());

    // Since we didn't call GetBalance or GetAvailableCredit yet, nothing should be cached
    BOOST_CHECK_EQUAL(first->fCreditCached, false);
    BOOST_CHECK_EQUAL(first->nCreditCached, 0);
    BOOST_CHECK_EQUAL(first->fAvailableCreditCached, false);
    BOOST_CHECK_EQUAL(first->nAvailableCreditCached, 0);

    // The available credit is just the mature reward because the stake has been
    // already spent at this point
    const CAmount all_credit = first->GetCredit(ISMINE_ALL);
    const CAmount available_credit = first->GetAvailableCredit(true);
    BOOST_CHECK_EQUAL(all_credit, (10000 * UNIT) + m_coinbase_txns.front().vout[0].nValue);
    BOOST_CHECK_EQUAL(available_credit, m_coinbase_txns.front().vout[0].nValue);
    BOOST_CHECK_EQUAL(first->fCreditCached, true);
    BOOST_CHECK_EQUAL(first->nCreditCached, (10000 * UNIT) + m_coinbase_txns.front().vout[0].nValue);
    BOOST_CHECK_EQUAL(first->fAvailableCreditCached, true);
    BOOST_CHECK_EQUAL(first->nAvailableCreditCached, m_coinbase_txns.front().vout[0].nValue);

    // Calling the second time should result in the same (cached) values
    BOOST_CHECK_EQUAL(all_credit, first->GetCredit(ISMINE_ALL));
    BOOST_CHECK_EQUAL(available_credit, first->GetAvailableCredit(true));

    // Change the cached values to verify that they are the ones used
    first->nCreditCached = all_credit - 5 * UNIT;
    first->nAvailableCreditCached = available_credit - 7 * UNIT;
    BOOST_CHECK_EQUAL(all_credit - 5 * UNIT, first->GetCredit(ISMINE_ALL));
    BOOST_CHECK_EQUAL(available_credit - 7 * UNIT, first->GetAvailableCredit(true));

    // Verify that the amounts will be recalculated properly
    first->fCreditCached = false;
    first->fAvailableCreditCached = false;
    BOOST_CHECK_EQUAL(all_credit, first->GetCredit(ISMINE_ALL));
    BOOST_CHECK_EQUAL(available_credit, first->GetAvailableCredit(true));
  }

  // Now add a new watch-only key, create a new coinbase and then make it mature
  CKey watch_only_key;
  watch_only_key.MakeNewKey(true);
  const CScript watch_only_script = GetScriptForRawPubKey(watch_only_key.GetPubKey());

  {
    LOCK(m_wallet->cs_wallet);
    assert(m_wallet->AddWatchOnly(watch_only_script, 0));
  }

  // The initial stake is gonna be used to generate this block and it will become
  // watch-only
  CTransactionRef watch_only_coinbase = CreateAndProcessBlock({}, GetScriptForRawPubKey(watch_only_key.GetPubKey())).vtx[0];

  for (int i = 0; i < COINBASE_MATURITY + 1; ++i) {
    CreateAndProcessBlock({}, GetScriptForDestination(WitnessV0KeyHash(coinbaseKey.GetPubKey().GetID())));
  }

  {
    LOCK2(cs_main, m_wallet->cs_wallet);

    const CWalletTx *const watch_only = m_wallet->GetWalletTx(watch_only_coinbase->GetHash());

    BOOST_CHECK_EQUAL(watch_only->fWatchCreditCached, false);
    BOOST_CHECK_EQUAL(watch_only->nWatchCreditCached, 0);
    BOOST_CHECK_EQUAL(watch_only->fAvailableWatchCreditCached, false);
    BOOST_CHECK_EQUAL(watch_only->nAvailableWatchCreditCached, 0);

    const CAmount watch_only_credit = watch_only->GetCredit(ISMINE_WATCH_ONLY);
    const CAmount available_watch_only_credit = watch_only->GetAvailableCredit(true, ISMINE_WATCH_ONLY);

    BOOST_CHECK_EQUAL(watch_only_credit, watch_only_coinbase->GetValueOut());
    BOOST_CHECK_EQUAL(available_watch_only_credit, watch_only_coinbase->GetValueOut());
    BOOST_CHECK_EQUAL(watch_only->fWatchCreditCached, true);
    BOOST_CHECK_EQUAL(watch_only->nWatchCreditCached, watch_only_coinbase->GetValueOut());
    BOOST_CHECK_EQUAL(watch_only->fAvailableWatchCreditCached, true);
    BOOST_CHECK_EQUAL(watch_only->nAvailableWatchCreditCached, watch_only_coinbase->GetValueOut());

    // Calling the second time should result in the same (cached) values
    BOOST_CHECK_EQUAL(watch_only_credit, watch_only->GetCredit(ISMINE_WATCH_ONLY));
    BOOST_CHECK_EQUAL(available_watch_only_credit, watch_only->GetAvailableCredit(true, ISMINE_WATCH_ONLY));

    // Verify cache is used
    watch_only->nWatchCreditCached = watch_only_credit - 1 * UNIT;
    watch_only->nAvailableWatchCreditCached = available_watch_only_credit - 2 * UNIT;
    BOOST_CHECK_EQUAL(watch_only_credit - 1 * UNIT, watch_only->GetCredit(ISMINE_WATCH_ONLY));
    BOOST_CHECK_EQUAL(available_watch_only_credit - 2 * UNIT, watch_only->GetAvailableCredit(true, ISMINE_WATCH_ONLY));

    // Verify that the amounts will be recalculated properly
    watch_only->fWatchCreditCached = false;
    watch_only->fAvailableWatchCreditCached = false;
    BOOST_CHECK_EQUAL(watch_only_credit, watch_only->GetCredit(ISMINE_WATCH_ONLY));
    BOOST_CHECK_EQUAL(available_watch_only_credit, watch_only->GetAvailableCredit(true, ISMINE_WATCH_ONLY));
  }
>>>>>>> 44cd02af
}

// Explicit calculation which is used to test the wallet constant
// We get the same virtual size due to rounding(weight/4) for both use_max_sig values
static size_t CalculateNestedKeyhashInputSize(bool use_max_sig)
{
    // Generate ephemeral valid pubkey
    CKey key;
    key.MakeNewKey(true);
    CPubKey pubkey = key.GetPubKey();

    // Generate pubkey hash
    uint160 key_hash(Hash160(pubkey.begin(), pubkey.end()));

    // Create inner-script to enter into keystore. Key hash can't be 0...
    CScript inner_script = CScript() << OP_0 << std::vector<unsigned char>(key_hash.begin(), key_hash.end());

    // Create outer P2SH script for the output
    uint160 script_id(Hash160(inner_script.begin(), inner_script.end()));
    CScript script_pubkey = CScript() << OP_HASH160 << std::vector<unsigned char>(script_id.begin(), script_id.end()) << OP_EQUAL;

    // Add inner-script to key store and key to watchonly
    CBasicKeyStore keystore;
    keystore.AddCScript(inner_script);
    keystore.AddKeyPubKey(key, pubkey);

    // Fill in dummy signatures for fee calculation.
    SignatureData sig_data;

    if (!ProduceSignature(keystore, use_max_sig ? DUMMY_MAXIMUM_SIGNATURE_CREATOR : DUMMY_SIGNATURE_CREATOR, script_pubkey, sig_data)) {
        // We're hand-feeding it correct arguments; shouldn't happen
        assert(false);
    }

    CTxIn tx_in;
    UpdateInput(tx_in, sig_data);
    return (size_t)GetVirtualTransactionInputSize(tx_in);
}

BOOST_FIXTURE_TEST_CASE(dummy_input_size_test, TestChain100Setup)
{
    BOOST_CHECK_EQUAL(CalculateNestedKeyhashInputSize(false), DUMMY_NESTED_P2WPKH_INPUT_SIZE);
    BOOST_CHECK_EQUAL(CalculateNestedKeyhashInputSize(true), DUMMY_NESTED_P2WPKH_INPUT_SIZE);
}

BOOST_AUTO_TEST_SUITE_END()<|MERGE_RESOLUTION|>--- conflicted
+++ resolved
@@ -37,7 +37,8 @@
     CTransactionRef new_coinbase = CreateAndProcessBlock({}, GetScriptForRawPubKey(coinbaseKey.GetPubKey())).vtx[0];
     CBlockIndex* newTip = chainActive.Tip();
 
-<<<<<<< HEAD
+    RemoveWallet(m_wallet);
+
     LockAnnotation lock(::cs_main);
     auto locked_chain = chain->lock();
 
@@ -54,11 +55,6 @@
         BOOST_CHECK(!result.last_scanned_height);
         BOOST_CHECK_EQUAL(wallet.GetImmatureBalance(), 0);
     }
-=======
-    RemoveWallet(m_wallet);
-
-    LOCK(cs_main);
->>>>>>> 44cd02af
 
     // Verify ScanForWalletTransactions picks up transactions in both the old
     // and new block files.
@@ -67,17 +63,12 @@
         AddKey(wallet, coinbaseKey);
         WalletRescanReserver reserver(&wallet);
         reserver.reserve();
-<<<<<<< HEAD
         CWallet::ScanResult result = wallet.ScanForWalletTransactions(oldTip->GetBlockHash(), {} /* stop_block */, reserver, false /* update */);
         BOOST_CHECK_EQUAL(result.status, CWallet::ScanResult::SUCCESS);
         BOOST_CHECK(result.last_failed_block.IsNull());
         BOOST_CHECK_EQUAL(result.last_scanned_block, newTip->GetBlockHash());
         BOOST_CHECK_EQUAL(*result.last_scanned_height, newTip->nHeight);
-        BOOST_CHECK_EQUAL(wallet.GetImmatureBalance(), 100 * UNIT);
-=======
-        BOOST_CHECK_EQUAL(nullBlock, wallet.ScanForWalletTransactions(oldTip, nullptr, reserver));
         BOOST_CHECK_EQUAL(wallet.GetImmatureBalance(), m_coinbase_txns.back().vout[0].nValue + new_coinbase->vout[0].nValue);
->>>>>>> 44cd02af
     }
 
     // Prune the older block file.
@@ -96,7 +87,7 @@
         BOOST_CHECK_EQUAL(result.last_failed_block, oldTip->GetBlockHash());
         BOOST_CHECK_EQUAL(result.last_scanned_block, newTip->GetBlockHash());
         BOOST_CHECK_EQUAL(*result.last_scanned_height, newTip->nHeight);
-        BOOST_CHECK_EQUAL(wallet.GetImmatureBalance(), 50 * UNIT);
+        BOOST_CHECK_EQUAL(wallet.GetImmatureBalance(), m_coinbase_txns.back().vout[0].nValue);
     }
 
     // Prune the remaining block file.
@@ -109,17 +100,12 @@
         AddKey(wallet, coinbaseKey);
         WalletRescanReserver reserver(&wallet);
         reserver.reserve();
-<<<<<<< HEAD
         CWallet::ScanResult result = wallet.ScanForWalletTransactions(oldTip->GetBlockHash(), {} /* stop_block */, reserver, false /* update */);
         BOOST_CHECK_EQUAL(result.status, CWallet::ScanResult::FAILURE);
         BOOST_CHECK_EQUAL(result.last_failed_block, newTip->GetBlockHash());
         BOOST_CHECK(result.last_scanned_block.IsNull());
         BOOST_CHECK(!result.last_scanned_height);
         BOOST_CHECK_EQUAL(wallet.GetImmatureBalance(), 0);
-=======
-        BOOST_CHECK_EQUAL(oldTip, wallet.ScanForWalletTransactions(oldTip, nullptr, reserver));
-        BOOST_CHECK_EQUAL(wallet.GetImmatureBalance(), m_coinbase_txns.back().vout[0].nValue);
->>>>>>> 44cd02af
     }
 }
 
@@ -255,17 +241,11 @@
 // debit functions.
 BOOST_FIXTURE_TEST_CASE(coin_mark_dirty_immature_credit, TestChain100Setup)
 {
-<<<<<<< HEAD
     auto chain = interfaces::MakeChain();
     CWallet wallet(*chain, WalletLocation(), WalletDatabase::CreateDummy());
-    CWalletTx wtx(&wallet, m_coinbase_txns.back());
+    CWalletTx wtx(&wallet, MakeTransactionRef(m_coinbase_txns.back()));
     auto locked_chain = chain->lock();
     LOCK(wallet.cs_wallet);
-=======
-    CWallet wallet("dummy", WalletDatabase::CreateDummy());
-    CWalletTx wtx(&wallet, MakeTransactionRef(m_coinbase_txns.back()));
-    LOCK2(cs_main, wallet.cs_wallet);
->>>>>>> 44cd02af
     wtx.hashBlock = chainActive.Tip()->GetBlockHash();
     wtx.nIndex = 0;
 
@@ -277,10 +257,7 @@
     // credit amount is calculated.
     wtx.MarkDirty();
     wallet.AddKeyPubKey(coinbaseKey, coinbaseKey.GetPubKey());
-<<<<<<< HEAD
-    BOOST_CHECK_EQUAL(wtx.GetImmatureCredit(*locked_chain), 50*UNIT);
-=======
-    BOOST_CHECK_EQUAL(wtx.GetImmatureCredit(), wtx.tx->vout[0].nValue);
+    BOOST_CHECK_EQUAL(wtx.GetImmatureCredit(*locked_chain), wtx.tx->vout[0].nValue);
 }
 
 BOOST_FIXTURE_TEST_CASE(get_immature_credit, TestChain100Setup)
@@ -290,10 +267,10 @@
   {
     LOCK(cs_main);
     const CWalletTx *const immature_coinbase = m_wallet->GetWalletTx(m_coinbase_txns.back().GetHash());
-    BOOST_CHECK_EQUAL(immature_coinbase->GetImmatureCredit(), immature_coinbase->tx->vout[0].nValue);
+    BOOST_CHECK_EQUAL(immature_coinbase->GetImmatureCredit(*m_locked_chain), immature_coinbase->tx->vout[0].nValue);
 
     const CWalletTx *const mature_coinbase = m_wallet->GetWalletTx(m_coinbase_txns.front().GetHash());
-    BOOST_CHECK_EQUAL(mature_coinbase->GetImmatureCredit(), 0);
+    BOOST_CHECK_EQUAL(mature_coinbase->GetImmatureCredit(*m_locked_chain), 0);
   }
 
   // Make the second coinbase mature
@@ -302,10 +279,10 @@
   {
     LOCK(cs_main);
     const CWalletTx *const immature_coinbase = m_wallet->GetWalletTx(m_coinbase_txns.at(2).GetHash());
-    BOOST_CHECK_EQUAL(immature_coinbase->GetImmatureCredit(), immature_coinbase->tx->vout[0].nValue);
+    BOOST_CHECK_EQUAL(immature_coinbase->GetImmatureCredit(*m_locked_chain), immature_coinbase->tx->vout[0].nValue);
 
     const CWalletTx *const mature_coinbase = m_wallet->GetWalletTx(m_coinbase_txns.at(1).GetHash());
-    BOOST_CHECK_EQUAL(mature_coinbase->GetImmatureCredit(), 0);
+    BOOST_CHECK_EQUAL(mature_coinbase->GetImmatureCredit(*m_locked_chain), 0);
   }
 }
 
@@ -316,22 +293,24 @@
   {
     LOCK(cs_main);
     const CWalletTx *const immature_coinbase = m_wallet->GetWalletTx(m_coinbase_txns.back().GetHash());
-    BOOST_CHECK_EQUAL(immature_coinbase->GetAvailableCredit(), 0);
+    BOOST_CHECK_EQUAL(immature_coinbase->GetAvailableCredit(*m_locked_chain), 0);
 
     const CWalletTx *const mature_coinbase = m_wallet->GetWalletTx(m_coinbase_txns.front().GetHash());
-    BOOST_CHECK_EQUAL(mature_coinbase->GetAvailableCredit(), mature_coinbase->tx->vout[0].nValue);
+    BOOST_CHECK_EQUAL(mature_coinbase->GetAvailableCredit(*m_locked_chain), mature_coinbase->tx->vout[0].nValue);
   }
 
   // Make the second coinbase mature
   CreateAndProcessBlock({}, GetScriptForRawPubKey(coinbaseKey.GetPubKey()));
 
   {
+    auto locked_chain = m_chain->lock();
+
     LOCK(cs_main);
     const CWalletTx *const immature_coinbase = m_wallet->GetWalletTx(m_coinbase_txns.at(2).GetHash());
-    BOOST_CHECK_EQUAL(immature_coinbase->GetAvailableCredit(), 0);
+    BOOST_CHECK_EQUAL(immature_coinbase->GetAvailableCredit(*m_locked_chain), 0);
 
     const CWalletTx *const mature_coinbase = m_wallet->GetWalletTx(m_coinbase_txns.at(1).GetHash());
-    BOOST_CHECK_EQUAL(mature_coinbase->GetAvailableCredit(), immature_coinbase->tx->vout[0].nValue);
+    BOOST_CHECK_EQUAL(mature_coinbase->GetAvailableCredit(*m_locked_chain), immature_coinbase->tx->vout[0].nValue);
   }
 }
 
@@ -350,7 +329,7 @@
   {
      LOCK(cs_main);
      const CWalletTx *const wallet_tx = m_wallet->GetWalletTx(immature_coinbase->GetHash());
-     BOOST_CHECK_EQUAL(wallet_tx->GetImmatureWatchOnlyCredit(), immature_coinbase->vout[0].nValue);
+     BOOST_CHECK_EQUAL(wallet_tx->GetImmatureWatchOnlyCredit(*m_locked_chain), immature_coinbase->vout[0].nValue);
   }
 
   // Make the coinbase watch-only mature
@@ -361,7 +340,7 @@
   {
     LOCK(cs_main);
     const CWalletTx *const wallet_tx = m_wallet->GetWalletTx(immature_coinbase->GetHash());
-    BOOST_CHECK_EQUAL(wallet_tx->GetImmatureWatchOnlyCredit(), 0);
+    BOOST_CHECK_EQUAL(wallet_tx->GetImmatureWatchOnlyCredit(*m_locked_chain), 0);
   }
 }
 
@@ -381,7 +360,7 @@
     LOCK(cs_main);
     const CWalletTx *wallet_tx = m_wallet->GetWalletTx(watch_only_coinbase->GetHash());
     // The stake is watch-only
-    BOOST_CHECK_EQUAL(wallet_tx->GetAvailableCredit(false, ISMINE_WATCH_ONLY), 10000 * UNIT);
+    BOOST_CHECK_EQUAL(wallet_tx->GetAvailableCredit(*m_locked_chain, false, ISMINE_WATCH_ONLY), 10000 * UNIT);
   }
 
   // Make the coinbase watch-only mature mining using the rewards just made mature
@@ -393,9 +372,8 @@
     // The initial stake of 10000 * UNIT also beacame watch-only cause we proposed with a watch-only script
     LOCK(cs_main);
     const CWalletTx *wallet_tx = m_wallet->GetWalletTx(watch_only_coinbase->GetHash());
-    BOOST_CHECK_EQUAL(wallet_tx->GetAvailableCredit(false, ISMINE_WATCH_ONLY), watch_only_coinbase->GetValueOut());
-  }
->>>>>>> 44cd02af
+    BOOST_CHECK_EQUAL(wallet_tx->GetAvailableCredit(*m_locked_chain, false, ISMINE_WATCH_ONLY), watch_only_coinbase->GetValueOut());
+  }
 }
 
 static int64_t AddTx(CWallet& wallet, uint32_t lockTime, int64_t mockTime, int64_t blockTime)
@@ -405,14 +383,9 @@
     SetMockTime(mockTime);
     CBlockIndex* block = nullptr;
     if (blockTime > 0) {
-<<<<<<< HEAD
         LockAnnotation lock(::cs_main);
         auto locked_chain = wallet.chain().lock();
-        auto inserted = mapBlockIndex.emplace(GetRandHash(), new CBlockIndex);
-=======
-        LOCK(cs_main);
         const auto inserted = mapBlockIndex.emplace(GetRandHash(), new CBlockIndex);
->>>>>>> 44cd02af
         assert(inserted.second);
         const uint256& hash = inserted.first->first;
         block = inserted.first->second;
@@ -479,13 +452,8 @@
 public:
     ListCoinsTestingSetup()
     {
-<<<<<<< HEAD
-        CreateAndProcessBlock({}, GetScriptForRawPubKey(coinbaseKey.GetPubKey()));
+        CreateAndProcessBlock({}, GetScriptForDestination(WitnessV0KeyHash(coinbaseKey.GetPubKey().GetID())));
         wallet = MakeUnique<CWallet>(*m_chain, WalletLocation(), WalletDatabase::CreateMock());
-=======
-        CreateAndProcessBlock({}, GetScriptForDestination(WitnessV0KeyHash(coinbaseKey.GetPubKey().GetID())));
-        wallet = MakeUnique<CWallet>("mock", WalletDatabase::CreateMock());
->>>>>>> 44cd02af
         bool firstRun;
         wallet->LoadWallet(firstRun);
         AddKey(*wallet, coinbaseKey);
@@ -527,8 +495,6 @@
         return it->second;
     }
 
-    std::unique_ptr<interfaces::Chain> m_chain = interfaces::MakeChain();
-    std::unique_ptr<interfaces::Chain::Lock> m_locked_chain = m_chain->assumeLocked();  // Temporary. Removed in upcoming lock cleanup
     std::unique_ptr<CWallet> wallet;
 };
 
@@ -538,45 +504,31 @@
 
     // Confirm ListCoins initially returns 2 coins grouped under coinbaseKey
     // address.
-<<<<<<< HEAD
     std::map<CTxDestination, std::vector<COutput>> list;
     {
         LOCK2(cs_main, wallet->cs_wallet);
         list = wallet->ListCoins(*m_locked_chain);
     }
-=======
-    std::map<CTxDestination, std::vector<COutput>> list = wallet->ListCoins();
->>>>>>> 44cd02af
     BOOST_CHECK_EQUAL(list.size(), 1U);
     BOOST_CHECK_EQUAL(list.begin()->first.which(), 4);
     BOOST_CHECK_EQUAL(boost::get<WitnessV0KeyHash>(list.begin()->first).ToString(), coinbaseAddress);
     BOOST_CHECK_EQUAL(list.begin()->second.size(), 2U); // Mature reward + inital stake
 
-<<<<<<< HEAD
-    // Check initial balance from one mature coinbase transaction.
-    BOOST_CHECK_EQUAL(50 * UNIT, wallet->GetAvailableBalance());
-=======
     // Check initial balance from one mature coinbase transaction + the initial funds.
     BOOST_CHECK_EQUAL(10000 * UNIT + m_coinbase_txns.back().vout[0].nValue, wallet->GetAvailableBalance());
 
     // Make another block reward mature so we can spend it for a transaction
     CreateAndProcessBlock({}, GetScriptForDestination(WitnessV0KeyHash(coinbaseKey.GetPubKey().GetID())));
->>>>>>> 44cd02af
 
     // Add a transaction creating a change address, and confirm ListCoins still
     // returns the coins associated with the change address underneath the
     // coinbaseKey pubkey, even though the change address has a different
     // pubkey.
-<<<<<<< HEAD
-    AddTx(CRecipient{GetScriptForRawPubKey({}), 1 * UNIT, false /* subtract fee */});
+    AddTx(CRecipient{GetScriptForDestination(WitnessV0KeyHash()), 1 * UNIT, false /* subtract fee */});
     {
         LOCK2(cs_main, wallet->cs_wallet);
         list = wallet->ListCoins(*m_locked_chain);
     }
-=======
-    AddTx(CRecipient{GetScriptForDestination(WitnessV0KeyHash()), 1 * UNIT, false /* subtract fee */});
-    list = wallet->ListCoins();
->>>>>>> 44cd02af
     BOOST_CHECK_EQUAL(list.size(), 1U);
     BOOST_CHECK_EQUAL(list.begin()->first.which(), 4);
     BOOST_CHECK_EQUAL(boost::get<WitnessV0KeyHash>(list.begin()->first).ToString(), coinbaseAddress);
@@ -586,13 +538,8 @@
     {
         LOCK2(cs_main, wallet->cs_wallet);
         std::vector<COutput> available;
-<<<<<<< HEAD
         wallet->AvailableCoins(*m_locked_chain, available);
-        BOOST_CHECK_EQUAL(available.size(), 2U);
-=======
-        wallet->AvailableCoins(available);
         BOOST_CHECK_EQUAL(available.size(), 4U);
->>>>>>> 44cd02af
     }
     for (const auto& group : list) {
         for (const auto& coin : group.second) {
@@ -620,7 +567,385 @@
 
 BOOST_FIXTURE_TEST_CASE(AvailableCoins_coinbase_maturity, TestChain100Setup)
 {
-<<<<<<< HEAD
+    {
+        LOCK2(cs_main, m_wallet->cs_wallet);
+
+        std::vector<COutput> stake_available;
+        m_wallet->AvailableCoins(*m_locked_chain, stake_available);
+        BOOST_CHECK_EQUAL(stake_available.size(), 1);
+        BOOST_CHECK_EQUAL(stake_available[0].tx->tx->vout[stake_available[0].i].nValue, 10000 * UNIT);
+    }
+
+    // Make one coinbase mature
+    CreateAndProcessBlock({}, GetScriptForRawPubKey(coinbaseKey.GetPubKey()));
+
+    {
+        LOCK2(cs_main, m_wallet->cs_wallet);
+
+        std::vector<COutput> available;
+        m_wallet->AvailableCoins(*m_locked_chain, available);
+        // Stake + block reward are now available
+        BOOST_CHECK_EQUAL(available.size(), 2);
+    }
+}
+
+// Test that AvailableCoins follows coin control settings for
+// ignoring remotely staked coins.
+BOOST_FIXTURE_TEST_CASE(AvailableCoins, ListCoinsTestingSetup) {
+    std::vector<COutput> coins;
+
+    CKey our_key;
+    CKey our_second_key;
+    our_key.MakeNewKey(/* compressed: */ true);
+    our_second_key.MakeNewKey(/* compressed: */ true);
+    CScript witness_script = GetScriptForMultisig(1, {our_key.GetPubKey(), our_second_key.GetPubKey()});
+    {
+        LOCK(wallet->cs_wallet);
+        wallet->AddKey(our_key);
+        wallet->AddKey(our_second_key);
+        wallet->AddCScript(witness_script);
+    }
+
+    CKey their_key;
+    their_key.MakeNewKey(true);
+
+    {
+        LOCK2(cs_main, wallet->cs_wallet);
+
+        wallet->AvailableCoins(*m_locked_chain, coins);
+        // One coinbase has reached maturity + the stake
+        BOOST_CHECK_EQUAL(2, coins.size());
+    }
+
+    AddTx(CRecipient{
+            CScript::CreateRemoteStakingKeyhashScript(
+                    ToByteVector(their_key.GetPubKey().GetID()),
+                    ToByteVector(our_key.GetPubKey().GetSha256())),
+            1 * UNIT, false
+    });
+
+    AddTx(CRecipient{
+            CScript::CreateRemoteStakingScripthashScript(
+                    ToByteVector(their_key.GetPubKey().GetID()),
+                    ToByteVector(Sha256(witness_script.begin(), witness_script.end()))),
+            1 * UNIT, false
+    });
+
+    {
+        LOCK2(cs_main, wallet->cs_wallet);
+
+        wallet->AvailableCoins(*m_locked_chain, coins);
+        // Two coinbase and one remote staking output and the initial stake
+
+        CCoinControl coin_control;
+        coin_control.m_ignore_remote_staked = true;
+
+        wallet->AvailableCoins(*m_locked_chain, coins, true, &coin_control);
+        // Remote staking output should be ignored
+        BOOST_CHECK_EQUAL(4, coins.size());
+    }
+}
+
+BOOST_FIXTURE_TEST_CASE(GetAddressBalances_coinbase_maturity, TestChain100Setup) {
+
+  {
+    LOCK2(cs_main, m_wallet->cs_wallet);
+    const std::map<CTxDestination, CAmount> balances = m_wallet->GetAddressBalances(*m_locked_chain);
+    BOOST_CHECK_EQUAL(balances.size(), 1); // the stake
+  }
+
+  // Make one coinbase mature
+  CreateAndProcessBlock({}, GetScriptForRawPubKey(coinbaseKey.GetPubKey()));
+
+  {
+    const CTxDestination coinbase_destination = GetDestinationForKey(coinbaseKey.GetPubKey(), OutputType::LEGACY);
+    LOCK2(cs_main, m_wallet->cs_wallet);
+    const std::map<CTxDestination, CAmount> balances = m_wallet->GetAddressBalances(*m_locked_chain);
+    BOOST_CHECK_EQUAL(balances.size(), 2);
+    BOOST_CHECK_EQUAL(balances.at(coinbase_destination), 10000 * UNIT);
+  }
+}
+
+BOOST_FIXTURE_TEST_CASE(GetLegacyBalance_coinbase_maturity, TestChain100Setup) {
+
+  // Nothing is mature currenly so no balances (except the inital stake)
+  {
+    LOCK2(cs_main, m_wallet->cs_wallet);
+    const CAmount all_balance = m_wallet->GetLegacyBalance(ISMINE_ALL, 0);
+    const CAmount spendable_balance = m_wallet->GetLegacyBalance(ISMINE_SPENDABLE, 0);
+    const CAmount watchonly_balance = m_wallet->GetLegacyBalance(ISMINE_WATCH_ONLY, 0);
+    BOOST_CHECK_EQUAL(all_balance, 10000 * UNIT);
+    BOOST_CHECK_EQUAL(spendable_balance, 10000 * UNIT);
+    BOOST_CHECK_EQUAL(watchonly_balance, 0);
+  }
+
+  // Make one coinbase mature
+  CreateAndProcessBlock({}, GetScriptForRawPubKey(coinbaseKey.GetPubKey()));
+
+  // Now we should have the same balance as before plus the newly mature coinbase
+  {
+    LOCK2(cs_main, m_wallet->cs_wallet);
+    const CAmount all_balance = m_wallet->GetLegacyBalance(ISMINE_ALL, 0);
+    const CAmount spendable_balance = m_wallet->GetLegacyBalance(ISMINE_SPENDABLE, 0);
+    const CAmount watchonly_balance = m_wallet->GetLegacyBalance(ISMINE_WATCH_ONLY, 0);
+    BOOST_CHECK_EQUAL(all_balance, (10000 * UNIT) + m_coinbase_txns.front().vout[0].nValue);
+    BOOST_CHECK_EQUAL(spendable_balance, (10000 * UNIT) + m_coinbase_txns.back().vout[0].nValue);
+    BOOST_CHECK_EQUAL(watchonly_balance, 0);
+  }
+
+  // Now add a new watch-only key, craete a new coinbase and then make it mature
+  CKey watch_only_key;
+  watch_only_key.MakeNewKey(true);
+  const CScript watch_only_script = GetScriptForRawPubKey(watch_only_key.GetPubKey());
+
+  {
+    LOCK(m_wallet->cs_wallet);
+    assert(m_wallet->AddWatchOnly(watch_only_script, 0));
+  }
+
+  // Make one more coinbase mature so we can use it to mine after we spent our
+  // last output for creating the watch-only block
+  CreateAndProcessBlock({}, GetScriptForDestination(WitnessV0KeyHash(coinbaseKey.GetPubKey().GetID())));
+
+  auto watch_only_coinbase = CreateAndProcessBlock({}, GetScriptForRawPubKey(watch_only_key.GetPubKey())).vtx[0];
+
+  for (int i = 0; i < COINBASE_MATURITY + 1; ++i) {
+    CreateAndProcessBlock({}, GetScriptForDestination(WitnessV0KeyHash(coinbaseKey.GetPubKey().GetID())));
+  }
+
+  // As per mature outputs we should have 103 blocks worth of rewards
+  // - 1 reward used to stake the watch-only + the initial stake + the
+  // watch-only stake and reward
+  {
+      auto coinbase_reward = m_coinbase_txns.back().vout[0].nValue;
+      LOCK2(cs_main, m_wallet->cs_wallet);
+      const CAmount all_balance = m_wallet->GetLegacyBalance(ISMINE_ALL, 0);
+      const CAmount spendable_balance = m_wallet->GetLegacyBalance(ISMINE_SPENDABLE, 0);
+      const CAmount watchonly_balance = m_wallet->GetLegacyBalance(ISMINE_WATCH_ONLY, 0);
+      BOOST_CHECK_EQUAL(all_balance, (10000 * UNIT) + coinbase_reward * 102 + watch_only_coinbase->GetValueOut());
+      BOOST_CHECK_EQUAL(spendable_balance, (10000 * UNIT) + coinbase_reward * 102);
+      BOOST_CHECK_EQUAL(watchonly_balance, watch_only_coinbase->GetValueOut());
+  }
+}
+
+BOOST_FIXTURE_TEST_CASE(GetBlockToMaturity, TestChain100Setup)
+{
+  // Make the first coinbase mature
+  CreateAndProcessBlock({}, GetScriptForRawPubKey(coinbaseKey.GetPubKey()));
+
+  const blockchain::Height height = chainActive.Height();
+  {
+    LOCK(cs_main);
+    const CWalletTx *const first = m_wallet->GetWalletTx(m_coinbase_txns.front().GetHash());
+    BOOST_CHECK(first);
+    // Height is 101, COINBASE_MATURITY is 100, so we expect the coinbase to be mature
+    BOOST_CHECK_EQUAL(first->GetBlocksToRewardMaturity(*m_locked_chain), 0);
+
+    const CWalletTx *const next_to_first = m_wallet->GetWalletTx(m_coinbase_txns.at(1).GetHash());
+    BOOST_CHECK(next_to_first);
+    BOOST_CHECK_EQUAL(next_to_first->GetBlocksToRewardMaturity(*m_locked_chain), 1);
+
+    const CWalletTx *const middle = m_wallet->GetWalletTx(m_coinbase_txns.at(m_coinbase_txns.size()/2).GetHash());
+    BOOST_CHECK(middle);
+    BOOST_CHECK_EQUAL(middle->GetBlocksToRewardMaturity(*m_locked_chain), COINBASE_MATURITY - (height/2));
+
+    // Just another block has been created on top of the last coibase, so we expect
+    // it to need other COINBASE_MATURITY - 1 confirmations
+    const CWalletTx *const last = m_wallet->GetWalletTx(m_coinbase_txns.back().GetHash());
+    BOOST_CHECK(last);
+    BOOST_CHECK_EQUAL(last->GetBlocksToRewardMaturity(*m_locked_chain), COINBASE_MATURITY - 1);
+  }
+
+  // Create 10 more blocks
+  CBlock last_block;
+  for (int i = 0; i < 10; ++i) {
+    last_block = CreateAndProcessBlock({}, GetScriptForRawPubKey(coinbaseKey.GetPubKey()));
+  }
+
+  {
+    LOCK(cs_main);
+    CWalletTx last_generated_coinbase(m_wallet.get(), last_block.vtx[0]);
+    BOOST_CHECK_EQUAL(last_generated_coinbase.GetBlocksToRewardMaturity(*m_locked_chain), COINBASE_MATURITY + 1);
+
+    const CWalletTx *const last_coinbase = m_wallet->GetWalletTx(m_coinbase_txns.back().GetHash());
+    BOOST_CHECK(last_coinbase);
+    BOOST_CHECK_EQUAL(last_coinbase->GetBlocksToRewardMaturity(*m_locked_chain), COINBASE_MATURITY - 11);
+  }
+}
+
+BOOST_FIXTURE_TEST_CASE(GetCredit_coinbase_maturity, TestChain100Setup) {
+
+  // Nothing is mature currenly so no balances (except the initial stake)
+  {
+    LOCK2(cs_main, m_wallet->cs_wallet);
+    const CWalletTx *const first = m_wallet->GetWalletTx(m_coinbase_txns.front().GetHash());
+    const CAmount all_credit = first->GetCredit(*m_locked_chain, ISMINE_ALL);
+    const CAmount spendable_credit = first->GetCredit(*m_locked_chain, ISMINE_SPENDABLE);
+    const CAmount watchonly_credit = first->GetCredit(*m_locked_chain, ISMINE_WATCH_ONLY);
+    BOOST_CHECK_EQUAL(all_credit, 10000 * UNIT);
+    BOOST_CHECK_EQUAL(spendable_credit, 10000 * UNIT);
+    BOOST_CHECK_EQUAL(watchonly_credit, 0);
+  }
+
+  // Make one coinbase mature
+  CreateAndProcessBlock({}, GetScriptForDestination(WitnessV0KeyHash(coinbaseKey.GetPubKey().GetID())));
+
+  {
+    LOCK2(cs_main, m_wallet->cs_wallet);
+    const CWalletTx *const first = m_wallet->GetWalletTx(m_coinbase_txns.front().GetHash());
+    const CAmount all_credit = first->GetCredit(*m_locked_chain, ISMINE_ALL);
+    const CAmount spendable_credit = first->GetCredit(*m_locked_chain, ISMINE_SPENDABLE);
+    const CAmount watchonly_credit = first->GetCredit(*m_locked_chain, ISMINE_WATCH_ONLY);
+    BOOST_CHECK_EQUAL(all_credit, m_coinbase_txns.back().GetValueOut());
+    BOOST_CHECK_EQUAL(spendable_credit, m_coinbase_txns.back().GetValueOut());
+    BOOST_CHECK_EQUAL(watchonly_credit, 0);
+  }
+
+  // Now add a new watch-only key, create a new coinbase and then make it mature
+  CKey watch_only_key;
+  watch_only_key.MakeNewKey(true);
+  const CScript watch_only_script = GetScriptForRawPubKey(watch_only_key.GetPubKey());
+
+  {
+    LOCK(m_wallet->cs_wallet);
+    assert(m_wallet->AddWatchOnly(watch_only_script, 0));
+  }
+
+  // Make one more coinbase mature so we can use it to mine after we spent our
+  // last output for creating the watch-only block
+  CreateAndProcessBlock({}, GetScriptForDestination(WitnessV0KeyHash(coinbaseKey.GetPubKey().GetID())));
+
+  CTransactionRef watch_only_coinbase = CreateAndProcessBlock({}, GetScriptForRawPubKey(watch_only_key.GetPubKey())).vtx[0];
+
+  for (int i = 0; i < COINBASE_MATURITY; ++i) {
+    CreateAndProcessBlock({}, GetScriptForRawPubKey(coinbaseKey.GetPubKey()));
+  }
+
+  {
+    LOCK2(cs_main, m_wallet->cs_wallet);
+    const CWalletTx *const watch_only = m_wallet->GetWalletTx(watch_only_coinbase->GetHash());
+    const CAmount all_credit = watch_only->GetCredit(*m_locked_chain, ISMINE_ALL);
+    const CAmount spendable_credit = watch_only->GetCredit(*m_locked_chain, ISMINE_SPENDABLE);
+    const CAmount watchonly_credit = watch_only->GetCredit(*m_locked_chain, ISMINE_WATCH_ONLY);
+    BOOST_CHECK_EQUAL(all_credit, watch_only_coinbase->GetValueOut());
+    BOOST_CHECK_EQUAL(spendable_credit, 0);
+    BOOST_CHECK_EQUAL(watchonly_credit, watch_only_coinbase->GetValueOut());
+  }
+}
+
+BOOST_FIXTURE_TEST_CASE(GetCredit_coinbase_cache, TestChain100Setup) {
+  // Nothing is mature (except the initial stake) currenlty so nothing should be cached
+  {
+    LOCK2(cs_main, m_wallet->cs_wallet);
+    const CWalletTx *const first = m_wallet->GetWalletTx(m_coinbase_txns.front().GetHash());
+    const CAmount available_credit = first->GetAvailableCredit(*m_locked_chain, true);
+    const CAmount all_credit = first->GetCredit(*m_locked_chain, ISMINE_ALL);
+    BOOST_CHECK_EQUAL(all_credit, 10000 * UNIT);
+    BOOST_CHECK_EQUAL(first->fCreditCached, false);
+    BOOST_CHECK_EQUAL(first->nCreditCached, 0);
+    BOOST_CHECK_EQUAL(first->fAvailableCreditCached, false);
+    BOOST_CHECK_EQUAL(first->nAvailableCreditCached, 0);
+    BOOST_CHECK_EQUAL(available_credit, 0);
+  }
+
+  // Make one coinbase mature
+  CreateAndProcessBlock({}, GetScriptForDestination(WitnessV0KeyHash(coinbaseKey.GetPubKey().GetID())));
+  {
+    LOCK2(cs_main, m_wallet->cs_wallet);
+    const CWalletTx *const first = m_wallet->GetWalletTx(m_coinbase_txns.front().GetHash());
+
+    // Since we didn't call GetBalance or GetAvailableCredit yet, nothing should be cached
+    BOOST_CHECK_EQUAL(first->fCreditCached, false);
+    BOOST_CHECK_EQUAL(first->nCreditCached, 0);
+    BOOST_CHECK_EQUAL(first->fAvailableCreditCached, false);
+    BOOST_CHECK_EQUAL(first->nAvailableCreditCached, 0);
+
+    // The available credit is just the mature reward because the stake has been
+    // already spent at this point
+    const CAmount all_credit = first->GetCredit(*m_locked_chain, ISMINE_ALL);
+    const CAmount available_credit = first->GetAvailableCredit(*m_locked_chain, true);
+    BOOST_CHECK_EQUAL(all_credit, (10000 * UNIT) + m_coinbase_txns.front().vout[0].nValue);
+    BOOST_CHECK_EQUAL(available_credit, m_coinbase_txns.front().vout[0].nValue);
+    BOOST_CHECK_EQUAL(first->fCreditCached, true);
+    BOOST_CHECK_EQUAL(first->nCreditCached, (10000 * UNIT) + m_coinbase_txns.front().vout[0].nValue);
+    BOOST_CHECK_EQUAL(first->fAvailableCreditCached, true);
+    BOOST_CHECK_EQUAL(first->nAvailableCreditCached, m_coinbase_txns.front().vout[0].nValue);
+
+    // Calling the second time should result in the same (cached) values
+    BOOST_CHECK_EQUAL(all_credit, first->GetCredit(*m_locked_chain, ISMINE_ALL));
+    BOOST_CHECK_EQUAL(available_credit, first->GetAvailableCredit(*m_locked_chain, true));
+
+    // Change the cached values to verify that they are the ones used
+    first->nCreditCached = all_credit - 5 * UNIT;
+    first->nAvailableCreditCached = available_credit - 7 * UNIT;
+    BOOST_CHECK_EQUAL(all_credit - 5 * UNIT, first->GetCredit(*m_locked_chain, ISMINE_ALL));
+    BOOST_CHECK_EQUAL(available_credit - 7 * UNIT, first->GetAvailableCredit(*m_locked_chain, true));
+
+    // Verify that the amounts will be recalculated properly
+    first->fCreditCached = false;
+    first->fAvailableCreditCached = false;
+    BOOST_CHECK_EQUAL(all_credit, first->GetCredit(*m_locked_chain, ISMINE_ALL));
+    BOOST_CHECK_EQUAL(available_credit, first->GetAvailableCredit(*m_locked_chain, true));
+  }
+
+  // Now add a new watch-only key, create a new coinbase and then make it mature
+  CKey watch_only_key;
+  watch_only_key.MakeNewKey(true);
+  const CScript watch_only_script = GetScriptForRawPubKey(watch_only_key.GetPubKey());
+
+  {
+    LOCK(m_wallet->cs_wallet);
+    assert(m_wallet->AddWatchOnly(watch_only_script, 0));
+  }
+
+  // The initial stake is gonna be used to generate this block and it will become
+  // watch-only
+  CTransactionRef watch_only_coinbase = CreateAndProcessBlock({}, GetScriptForRawPubKey(watch_only_key.GetPubKey())).vtx[0];
+
+  for (int i = 0; i < COINBASE_MATURITY + 1; ++i) {
+    CreateAndProcessBlock({}, GetScriptForDestination(WitnessV0KeyHash(coinbaseKey.GetPubKey().GetID())));
+  }
+
+  {
+    LOCK2(cs_main, m_wallet->cs_wallet);
+
+    const CWalletTx *const watch_only = m_wallet->GetWalletTx(watch_only_coinbase->GetHash());
+
+    BOOST_CHECK_EQUAL(watch_only->fWatchCreditCached, false);
+    BOOST_CHECK_EQUAL(watch_only->nWatchCreditCached, 0);
+    BOOST_CHECK_EQUAL(watch_only->fAvailableWatchCreditCached, false);
+    BOOST_CHECK_EQUAL(watch_only->nAvailableWatchCreditCached, 0);
+
+    const CAmount watch_only_credit = watch_only->GetCredit(*m_locked_chain, ISMINE_WATCH_ONLY);
+    const CAmount available_watch_only_credit = watch_only->GetAvailableCredit(*m_locked_chain, true, ISMINE_WATCH_ONLY);
+
+    BOOST_CHECK_EQUAL(watch_only_credit, watch_only_coinbase->GetValueOut());
+    BOOST_CHECK_EQUAL(available_watch_only_credit, watch_only_coinbase->GetValueOut());
+    BOOST_CHECK_EQUAL(watch_only->fWatchCreditCached, true);
+    BOOST_CHECK_EQUAL(watch_only->nWatchCreditCached, watch_only_coinbase->GetValueOut());
+    BOOST_CHECK_EQUAL(watch_only->fAvailableWatchCreditCached, true);
+    BOOST_CHECK_EQUAL(watch_only->nAvailableWatchCreditCached, watch_only_coinbase->GetValueOut());
+
+    // Calling the second time should result in the same (cached) values
+    BOOST_CHECK_EQUAL(watch_only_credit, watch_only->GetCredit(*m_locked_chain, ISMINE_WATCH_ONLY));
+    BOOST_CHECK_EQUAL(available_watch_only_credit, watch_only->GetAvailableCredit(*m_locked_chain, true, ISMINE_WATCH_ONLY));
+
+    // Verify cache is used
+    watch_only->nWatchCreditCached = watch_only_credit - 1 * UNIT;
+    watch_only->nAvailableWatchCreditCached = available_watch_only_credit - 2 * UNIT;
+    BOOST_CHECK_EQUAL(watch_only_credit - 1 * UNIT, watch_only->GetCredit(*m_locked_chain, ISMINE_WATCH_ONLY));
+    BOOST_CHECK_EQUAL(available_watch_only_credit - 2 * UNIT, watch_only->GetAvailableCredit(*m_locked_chain, true, ISMINE_WATCH_ONLY));
+
+    // Verify that the amounts will be recalculated properly
+    watch_only->fWatchCreditCached = false;
+    watch_only->fAvailableWatchCreditCached = false;
+    BOOST_CHECK_EQUAL(watch_only_credit, watch_only->GetCredit(*m_locked_chain, ISMINE_WATCH_ONLY));
+    BOOST_CHECK_EQUAL(available_watch_only_credit, watch_only->GetAvailableCredit(*m_locked_chain, true, ISMINE_WATCH_ONLY));
+  }
+}
+
+BOOST_FIXTURE_TEST_CASE(wallet_disableprivkeys, TestChain100Setup)
+{
     auto chain = interfaces::MakeChain();
     std::shared_ptr<CWallet> wallet = std::make_shared<CWallet>(*chain, WalletLocation(), WalletDatabase::CreateDummy());
     wallet->SetMinVersion(FEATURE_LATEST);
@@ -628,383 +953,6 @@
     BOOST_CHECK(!wallet->TopUpKeyPool(1000));
     CPubKey pubkey;
     BOOST_CHECK(!wallet->GetKeyFromPool(pubkey, false));
-=======
-    {
-        LOCK2(cs_main, m_wallet->cs_wallet);
-
-        std::vector<COutput> stake_available;
-        m_wallet->AvailableCoins(stake_available);
-        BOOST_CHECK_EQUAL(stake_available.size(), 1);
-        BOOST_CHECK_EQUAL(stake_available[0].tx->tx->vout[stake_available[0].i].nValue, 10000 * UNIT);
-    }
-
-    // Make one coinbase mature
-    CreateAndProcessBlock({}, GetScriptForRawPubKey(coinbaseKey.GetPubKey()));
-
-    {
-        LOCK2(cs_main, m_wallet->cs_wallet);
-
-        std::vector<COutput> available;
-        m_wallet->AvailableCoins(available);
-        // Stake + block reward are now available
-        BOOST_CHECK_EQUAL(available.size(), 2);
-    }
-}
-
-// Test that AvailableCoins follows coin control settings for
-// ignoring remotely staked coins.
-BOOST_FIXTURE_TEST_CASE(AvailableCoins, ListCoinsTestingSetup) {
-    std::vector<COutput> coins;
-
-    CKey our_key;
-    CKey our_second_key;
-    our_key.MakeNewKey(/* compressed: */ true);
-    our_second_key.MakeNewKey(/* compressed: */ true);
-    CScript witness_script = GetScriptForMultisig(1, {our_key.GetPubKey(), our_second_key.GetPubKey()});
-    {
-        LOCK(wallet->cs_wallet);
-        wallet->AddKey(our_key);
-        wallet->AddKey(our_second_key);
-        wallet->AddCScript(witness_script);
-    }
-
-    CKey their_key;
-    their_key.MakeNewKey(true);
-
-    {
-        LOCK2(cs_main, wallet->cs_wallet);
-
-        wallet->AvailableCoins(coins);
-        // One coinbase has reached maturity + the stake
-        BOOST_CHECK_EQUAL(2, coins.size());
-    }
-
-    AddTx(CRecipient{
-            CScript::CreateRemoteStakingKeyhashScript(
-                    ToByteVector(their_key.GetPubKey().GetID()),
-                    ToByteVector(our_key.GetPubKey().GetSha256())),
-            1 * UNIT, false
-    });
-
-    AddTx(CRecipient{
-            CScript::CreateRemoteStakingScripthashScript(
-                    ToByteVector(their_key.GetPubKey().GetID()),
-                    ToByteVector(Sha256(witness_script.begin(), witness_script.end()))),
-            1 * UNIT, false
-    });
-
-    {
-        LOCK2(cs_main, wallet->cs_wallet);
-
-        wallet->AvailableCoins(coins);
-        // Two coinbase and one remote staking output and the initial stake
-
-        CCoinControl coin_control;
-        coin_control.m_ignore_remote_staked = true;
-
-        wallet->AvailableCoins(coins, true, &coin_control);
-        // Remote staking output should be ignored
-        BOOST_CHECK_EQUAL(4, coins.size());
-    }
-}
-
-BOOST_FIXTURE_TEST_CASE(GetAddressBalances_coinbase_maturity, TestChain100Setup) {
-
-  {
-    LOCK2(cs_main, m_wallet->cs_wallet);
-    const std::map<CTxDestination, CAmount> balances = m_wallet->GetAddressBalances();
-    BOOST_CHECK_EQUAL(balances.size(), 1); // the stake
-  }
-
-  // Make one coinbase mature
-  CreateAndProcessBlock({}, GetScriptForRawPubKey(coinbaseKey.GetPubKey()));
-
-  {
-    const CTxDestination coinbase_destination = GetDestinationForKey(coinbaseKey.GetPubKey(), OutputType::LEGACY);
-    LOCK2(cs_main, m_wallet->cs_wallet);
-    const std::map<CTxDestination, CAmount> balances = m_wallet->GetAddressBalances();
-    BOOST_CHECK_EQUAL(balances.size(), 2);
-    BOOST_CHECK_EQUAL(balances.at(coinbase_destination), 10000 * UNIT);
-  }
-}
-
-BOOST_FIXTURE_TEST_CASE(GetLegacyBalance_coinbase_maturity, TestChain100Setup) {
-
-  // Nothing is mature currenly so no balances (except the inital stake)
-  {
-    LOCK2(cs_main, m_wallet->cs_wallet);
-    const CAmount all_balance = m_wallet->GetLegacyBalance(ISMINE_ALL, 0, nullptr);
-    const CAmount spendable_balance = m_wallet->GetLegacyBalance(ISMINE_SPENDABLE, 0, nullptr);
-    const CAmount watchonly_balance = m_wallet->GetLegacyBalance(ISMINE_WATCH_ONLY, 0, nullptr);
-    BOOST_CHECK_EQUAL(all_balance, 10000 * UNIT);
-    BOOST_CHECK_EQUAL(spendable_balance, 10000 * UNIT);
-    BOOST_CHECK_EQUAL(watchonly_balance, 0);
-  }
-
-  // Make one coinbase mature
-  CreateAndProcessBlock({}, GetScriptForRawPubKey(coinbaseKey.GetPubKey()));
-
-  // Now we should have the same balance as before plus the newly mature coinbase
-  {
-    LOCK2(cs_main, m_wallet->cs_wallet);
-    const CAmount all_balance = m_wallet->GetLegacyBalance(ISMINE_ALL, 0, nullptr);
-    const CAmount spendable_balance = m_wallet->GetLegacyBalance(ISMINE_SPENDABLE, 0, nullptr);
-    const CAmount watchonly_balance = m_wallet->GetLegacyBalance(ISMINE_WATCH_ONLY, 0, nullptr);
-    BOOST_CHECK_EQUAL(all_balance, (10000 * UNIT) + m_coinbase_txns.front().vout[0].nValue);
-    BOOST_CHECK_EQUAL(spendable_balance, (10000 * UNIT) + m_coinbase_txns.back().vout[0].nValue);
-    BOOST_CHECK_EQUAL(watchonly_balance, 0);
-  }
-
-  // Now add a new watch-only key, craete a new coinbase and then make it mature
-  CKey watch_only_key;
-  watch_only_key.MakeNewKey(true);
-  const CScript watch_only_script = GetScriptForRawPubKey(watch_only_key.GetPubKey());
-
-  {
-    LOCK(m_wallet->cs_wallet);
-    assert(m_wallet->AddWatchOnly(watch_only_script, 0));
-  }
-
-  // Make one more coinbase mature so we can use it to mine after we spent our
-  // last output for creating the watch-only block
-  CreateAndProcessBlock({}, GetScriptForDestination(WitnessV0KeyHash(coinbaseKey.GetPubKey().GetID())));
-
-  auto watch_only_coinbase = CreateAndProcessBlock({}, GetScriptForRawPubKey(watch_only_key.GetPubKey())).vtx[0];
-
-  for (int i = 0; i < COINBASE_MATURITY + 1; ++i) {
-    CreateAndProcessBlock({}, GetScriptForDestination(WitnessV0KeyHash(coinbaseKey.GetPubKey().GetID())));
-  }
-
-  // As per mature outputs we should have 103 blocks worth of rewards
-  // - 1 reward used to stake the watch-only + the initial stake + the
-  // watch-only stake and reward
-  {
-      auto coinbase_reward = m_coinbase_txns.back().vout[0].nValue;
-      LOCK2(cs_main, m_wallet->cs_wallet);
-      const CAmount all_balance = m_wallet->GetLegacyBalance(ISMINE_ALL, 0, nullptr);
-      const CAmount spendable_balance = m_wallet->GetLegacyBalance(ISMINE_SPENDABLE, 0, nullptr);
-      const CAmount watchonly_balance = m_wallet->GetLegacyBalance(ISMINE_WATCH_ONLY, 0, nullptr);
-      BOOST_CHECK_EQUAL(all_balance, (10000 * UNIT) + coinbase_reward * 102 + watch_only_coinbase->GetValueOut());
-      BOOST_CHECK_EQUAL(spendable_balance, (10000 * UNIT) + coinbase_reward * 102);
-      BOOST_CHECK_EQUAL(watchonly_balance, watch_only_coinbase->GetValueOut());
-  }
-}
-
-BOOST_FIXTURE_TEST_CASE(GetBlockToMaturity, TestChain100Setup)
-{
-  // Make the first coinbase mature
-  CreateAndProcessBlock({}, GetScriptForRawPubKey(coinbaseKey.GetPubKey()));
-
-  const blockchain::Height height = chainActive.Height();
-  {
-    LOCK(cs_main);
-    const CWalletTx *const first = m_wallet->GetWalletTx(m_coinbase_txns.front().GetHash());
-    BOOST_CHECK(first);
-    // Height is 101, COINBASE_MATURITY is 100, so we expect the coinbase to be mature
-    BOOST_CHECK_EQUAL(first->GetBlocksToRewardMaturity(), 0);
-
-    const CWalletTx *const next_to_first = m_wallet->GetWalletTx(m_coinbase_txns.at(1).GetHash());
-    BOOST_CHECK(next_to_first);
-    BOOST_CHECK_EQUAL(next_to_first->GetBlocksToRewardMaturity(), 1);
-
-    const CWalletTx *const middle = m_wallet->GetWalletTx(m_coinbase_txns.at(m_coinbase_txns.size()/2).GetHash());
-    BOOST_CHECK(middle);
-    BOOST_CHECK_EQUAL(middle->GetBlocksToRewardMaturity(), COINBASE_MATURITY - (height/2));
-
-    // Just another block has been created on top of the last coibase, so we expect
-    // it to need other COINBASE_MATURITY - 1 confirmations
-    const CWalletTx *const last = m_wallet->GetWalletTx(m_coinbase_txns.back().GetHash());
-    BOOST_CHECK(last);
-    BOOST_CHECK_EQUAL(last->GetBlocksToRewardMaturity(), COINBASE_MATURITY - 1);
-  }
-
-  // Create 10 more blocks
-  CBlock last_block;
-  for (int i = 0; i < 10; ++i) {
-    last_block = CreateAndProcessBlock({}, GetScriptForRawPubKey(coinbaseKey.GetPubKey()));
-  }
-
-  {
-    LOCK(cs_main);
-    CWalletTx last_generated_coinbase(m_wallet.get(), last_block.vtx[0]);
-    BOOST_CHECK_EQUAL(last_generated_coinbase.GetBlocksToRewardMaturity(), COINBASE_MATURITY + 1);
-
-    const CWalletTx *const last_coinbase = m_wallet->GetWalletTx(m_coinbase_txns.back().GetHash());
-    BOOST_CHECK(last_coinbase);
-    BOOST_CHECK_EQUAL(last_coinbase->GetBlocksToRewardMaturity(), COINBASE_MATURITY - 11);
-  }
-}
-
-BOOST_FIXTURE_TEST_CASE(GetCredit_coinbase_maturity, TestChain100Setup) {
-
-  // Nothing is mature currenly so no balances (except the initial stake)
-  {
-    LOCK2(cs_main, m_wallet->cs_wallet);
-    const CWalletTx *const first = m_wallet->GetWalletTx(m_coinbase_txns.front().GetHash());
-    const CAmount all_credit = first->GetCredit(ISMINE_ALL);
-    const CAmount spendable_credit = first->GetCredit(ISMINE_SPENDABLE);
-    const CAmount watchonly_credit = first->GetCredit(ISMINE_WATCH_ONLY);
-    BOOST_CHECK_EQUAL(all_credit, 10000 * UNIT);
-    BOOST_CHECK_EQUAL(spendable_credit, 10000 * UNIT);
-    BOOST_CHECK_EQUAL(watchonly_credit, 0);
-  }
-
-  // Make one coinbase mature
-  CreateAndProcessBlock({}, GetScriptForDestination(WitnessV0KeyHash(coinbaseKey.GetPubKey().GetID())));
-
-  {
-    LOCK2(cs_main, m_wallet->cs_wallet);
-    const CWalletTx *const first = m_wallet->GetWalletTx(m_coinbase_txns.front().GetHash());
-    const CAmount all_credit = first->GetCredit(ISMINE_ALL);
-    const CAmount spendable_credit = first->GetCredit(ISMINE_SPENDABLE);
-    const CAmount watchonly_credit = first->GetCredit(ISMINE_WATCH_ONLY);
-    BOOST_CHECK_EQUAL(all_credit, m_coinbase_txns.back().GetValueOut());
-    BOOST_CHECK_EQUAL(spendable_credit, m_coinbase_txns.back().GetValueOut());
-    BOOST_CHECK_EQUAL(watchonly_credit, 0);
-  }
-
-  // Now add a new watch-only key, create a new coinbase and then make it mature
-  CKey watch_only_key;
-  watch_only_key.MakeNewKey(true);
-  const CScript watch_only_script = GetScriptForRawPubKey(watch_only_key.GetPubKey());
-
-  {
-    LOCK(m_wallet->cs_wallet);
-    assert(m_wallet->AddWatchOnly(watch_only_script, 0));
-  }
-
-  // Make one more coinbase mature so we can use it to mine after we spent our
-  // last output for creating the watch-only block
-  CreateAndProcessBlock({}, GetScriptForDestination(WitnessV0KeyHash(coinbaseKey.GetPubKey().GetID())));
-
-  CTransactionRef watch_only_coinbase = CreateAndProcessBlock({}, GetScriptForRawPubKey(watch_only_key.GetPubKey())).vtx[0];
-
-  for (int i = 0; i < COINBASE_MATURITY; ++i) {
-    CreateAndProcessBlock({}, GetScriptForRawPubKey(coinbaseKey.GetPubKey()));
-  }
-
-  {
-    LOCK2(cs_main, m_wallet->cs_wallet);
-    const CWalletTx *const watch_only = m_wallet->GetWalletTx(watch_only_coinbase->GetHash());
-    const CAmount all_credit = watch_only->GetCredit(ISMINE_ALL);
-    const CAmount spendable_credit = watch_only->GetCredit(ISMINE_SPENDABLE);
-    const CAmount watchonly_credit = watch_only->GetCredit(ISMINE_WATCH_ONLY);
-    BOOST_CHECK_EQUAL(all_credit, watch_only_coinbase->GetValueOut());
-    BOOST_CHECK_EQUAL(spendable_credit, 0);
-    BOOST_CHECK_EQUAL(watchonly_credit, watch_only_coinbase->GetValueOut());
-  }
-}
-
-BOOST_FIXTURE_TEST_CASE(GetCredit_coinbase_cache, TestChain100Setup) {
-  // Nothing is mature (except the initial stake) currenlty so nothing should be cached
-  {
-    LOCK2(cs_main, m_wallet->cs_wallet);
-    const CWalletTx *const first = m_wallet->GetWalletTx(m_coinbase_txns.front().GetHash());
-    const CAmount available_credit = first->GetAvailableCredit(true);
-    const CAmount all_credit = first->GetCredit(ISMINE_ALL);
-    BOOST_CHECK_EQUAL(all_credit, 10000 * UNIT);
-    BOOST_CHECK_EQUAL(first->fCreditCached, false);
-    BOOST_CHECK_EQUAL(first->nCreditCached, 0);
-    BOOST_CHECK_EQUAL(first->fAvailableCreditCached, false);
-    BOOST_CHECK_EQUAL(first->nAvailableCreditCached, 0);
-    BOOST_CHECK_EQUAL(available_credit, 0);
-  }
-
-  // Make one coinbase mature
-  CreateAndProcessBlock({}, GetScriptForDestination(WitnessV0KeyHash(coinbaseKey.GetPubKey().GetID())));
-  {
-    LOCK2(cs_main, m_wallet->cs_wallet);
-    const CWalletTx *const first = m_wallet->GetWalletTx(m_coinbase_txns.front().GetHash());
-
-    // Since we didn't call GetBalance or GetAvailableCredit yet, nothing should be cached
-    BOOST_CHECK_EQUAL(first->fCreditCached, false);
-    BOOST_CHECK_EQUAL(first->nCreditCached, 0);
-    BOOST_CHECK_EQUAL(first->fAvailableCreditCached, false);
-    BOOST_CHECK_EQUAL(first->nAvailableCreditCached, 0);
-
-    // The available credit is just the mature reward because the stake has been
-    // already spent at this point
-    const CAmount all_credit = first->GetCredit(ISMINE_ALL);
-    const CAmount available_credit = first->GetAvailableCredit(true);
-    BOOST_CHECK_EQUAL(all_credit, (10000 * UNIT) + m_coinbase_txns.front().vout[0].nValue);
-    BOOST_CHECK_EQUAL(available_credit, m_coinbase_txns.front().vout[0].nValue);
-    BOOST_CHECK_EQUAL(first->fCreditCached, true);
-    BOOST_CHECK_EQUAL(first->nCreditCached, (10000 * UNIT) + m_coinbase_txns.front().vout[0].nValue);
-    BOOST_CHECK_EQUAL(first->fAvailableCreditCached, true);
-    BOOST_CHECK_EQUAL(first->nAvailableCreditCached, m_coinbase_txns.front().vout[0].nValue);
-
-    // Calling the second time should result in the same (cached) values
-    BOOST_CHECK_EQUAL(all_credit, first->GetCredit(ISMINE_ALL));
-    BOOST_CHECK_EQUAL(available_credit, first->GetAvailableCredit(true));
-
-    // Change the cached values to verify that they are the ones used
-    first->nCreditCached = all_credit - 5 * UNIT;
-    first->nAvailableCreditCached = available_credit - 7 * UNIT;
-    BOOST_CHECK_EQUAL(all_credit - 5 * UNIT, first->GetCredit(ISMINE_ALL));
-    BOOST_CHECK_EQUAL(available_credit - 7 * UNIT, first->GetAvailableCredit(true));
-
-    // Verify that the amounts will be recalculated properly
-    first->fCreditCached = false;
-    first->fAvailableCreditCached = false;
-    BOOST_CHECK_EQUAL(all_credit, first->GetCredit(ISMINE_ALL));
-    BOOST_CHECK_EQUAL(available_credit, first->GetAvailableCredit(true));
-  }
-
-  // Now add a new watch-only key, create a new coinbase and then make it mature
-  CKey watch_only_key;
-  watch_only_key.MakeNewKey(true);
-  const CScript watch_only_script = GetScriptForRawPubKey(watch_only_key.GetPubKey());
-
-  {
-    LOCK(m_wallet->cs_wallet);
-    assert(m_wallet->AddWatchOnly(watch_only_script, 0));
-  }
-
-  // The initial stake is gonna be used to generate this block and it will become
-  // watch-only
-  CTransactionRef watch_only_coinbase = CreateAndProcessBlock({}, GetScriptForRawPubKey(watch_only_key.GetPubKey())).vtx[0];
-
-  for (int i = 0; i < COINBASE_MATURITY + 1; ++i) {
-    CreateAndProcessBlock({}, GetScriptForDestination(WitnessV0KeyHash(coinbaseKey.GetPubKey().GetID())));
-  }
-
-  {
-    LOCK2(cs_main, m_wallet->cs_wallet);
-
-    const CWalletTx *const watch_only = m_wallet->GetWalletTx(watch_only_coinbase->GetHash());
-
-    BOOST_CHECK_EQUAL(watch_only->fWatchCreditCached, false);
-    BOOST_CHECK_EQUAL(watch_only->nWatchCreditCached, 0);
-    BOOST_CHECK_EQUAL(watch_only->fAvailableWatchCreditCached, false);
-    BOOST_CHECK_EQUAL(watch_only->nAvailableWatchCreditCached, 0);
-
-    const CAmount watch_only_credit = watch_only->GetCredit(ISMINE_WATCH_ONLY);
-    const CAmount available_watch_only_credit = watch_only->GetAvailableCredit(true, ISMINE_WATCH_ONLY);
-
-    BOOST_CHECK_EQUAL(watch_only_credit, watch_only_coinbase->GetValueOut());
-    BOOST_CHECK_EQUAL(available_watch_only_credit, watch_only_coinbase->GetValueOut());
-    BOOST_CHECK_EQUAL(watch_only->fWatchCreditCached, true);
-    BOOST_CHECK_EQUAL(watch_only->nWatchCreditCached, watch_only_coinbase->GetValueOut());
-    BOOST_CHECK_EQUAL(watch_only->fAvailableWatchCreditCached, true);
-    BOOST_CHECK_EQUAL(watch_only->nAvailableWatchCreditCached, watch_only_coinbase->GetValueOut());
-
-    // Calling the second time should result in the same (cached) values
-    BOOST_CHECK_EQUAL(watch_only_credit, watch_only->GetCredit(ISMINE_WATCH_ONLY));
-    BOOST_CHECK_EQUAL(available_watch_only_credit, watch_only->GetAvailableCredit(true, ISMINE_WATCH_ONLY));
-
-    // Verify cache is used
-    watch_only->nWatchCreditCached = watch_only_credit - 1 * UNIT;
-    watch_only->nAvailableWatchCreditCached = available_watch_only_credit - 2 * UNIT;
-    BOOST_CHECK_EQUAL(watch_only_credit - 1 * UNIT, watch_only->GetCredit(ISMINE_WATCH_ONLY));
-    BOOST_CHECK_EQUAL(available_watch_only_credit - 2 * UNIT, watch_only->GetAvailableCredit(true, ISMINE_WATCH_ONLY));
-
-    // Verify that the amounts will be recalculated properly
-    watch_only->fWatchCreditCached = false;
-    watch_only->fAvailableWatchCreditCached = false;
-    BOOST_CHECK_EQUAL(watch_only_credit, watch_only->GetCredit(ISMINE_WATCH_ONLY));
-    BOOST_CHECK_EQUAL(available_watch_only_credit, watch_only->GetAvailableCredit(true, ISMINE_WATCH_ONLY));
-  }
->>>>>>> 44cd02af
 }
 
 // Explicit calculation which is used to test the wallet constant
