<<<<<<< HEAD
// Copyright (c) 2016-2018 The Bitcoin Core developers
// Distributed under the MIT software license, see the accompanying
// file COPYING or http://www.opensource.org/licenses/mit-license.php.

#ifndef UNITE_WALLET_TEST_WALLET_TEST_FIXTURE_H
#define UNITE_WALLET_TEST_WALLET_TEST_FIXTURE_H
=======
// Copyright (c) 2016-2017 The Bitcoin Core developers
// Distributed under the MIT software license, see the accompanying
// file COPYING or http://www.opensource.org/licenses/mit-license.php.

#ifndef UNITE_WALLET_TEST_FIXTURE_H
#define UNITE_WALLET_TEST_FIXTURE_H
>>>>>>> 07428419

#include <test/test_unite.h>

#include <wallet/wallet.h>

#include <memory>
<<<<<<< HEAD

/** Testing setup and teardown for wallet.
 */
struct WalletTestingSetup: public TestingSetup {
    explicit WalletTestingSetup(const std::string& chainName = CBaseChainParams::MAIN);
    ~WalletTestingSetup();

    CWallet m_wallet;
};

#endif // UNITE_WALLET_TEST_WALLET_TEST_FIXTURE_H
=======

//! Testing setup and teardown for wallet.
struct WalletTestingSetup : public TestingSetup {

  Settings settings;
  std::unique_ptr<CWallet> pwalletMain;

  explicit WalletTestingSetup(
      const std::string &chainName = CBaseChainParams::TESTNET);

  explicit WalletTestingSetup(
      std::function<void(Settings&)> f,
      const std::string &chainName = CBaseChainParams::TESTNET);

  ~WalletTestingSetup();
};

//
// Testing fixture that pre-creates a
// 100-block REGTEST-mode block chain
//
struct TestChain100Setup : public WalletTestingSetup {
  TestChain100Setup();

  // Create a new block with just given transactions, coinbase paying to
  // scriptPubKey, and try to add it to the current chain.
  //
  // Asserts that the a new block was successfully created. Alternatively
  // a pointer to a bool can be passed in which the result will be stored in.
  CBlock CreateAndProcessBlock(const std::vector<CMutableTransaction>& txns,
                               const CScript& scriptPubKey,
                               bool *processed = nullptr);

  ~TestChain100Setup();

  std::vector<CTransaction> coinbaseTxns; // For convenience, coinbase transactions
  CKey coinbaseKey; // private/public key needed to spend coinbase transactions
};
#endif
>>>>>>> 07428419
<|MERGE_RESOLUTION|>--- conflicted
+++ resolved
@@ -1,43 +1,18 @@
-<<<<<<< HEAD
 // Copyright (c) 2016-2018 The Bitcoin Core developers
 // Distributed under the MIT software license, see the accompanying
 // file COPYING or http://www.opensource.org/licenses/mit-license.php.
 
 #ifndef UNITE_WALLET_TEST_WALLET_TEST_FIXTURE_H
 #define UNITE_WALLET_TEST_WALLET_TEST_FIXTURE_H
-=======
-// Copyright (c) 2016-2017 The Bitcoin Core developers
-// Distributed under the MIT software license, see the accompanying
-// file COPYING or http://www.opensource.org/licenses/mit-license.php.
-
-#ifndef UNITE_WALLET_TEST_FIXTURE_H
-#define UNITE_WALLET_TEST_FIXTURE_H
->>>>>>> 07428419
 
 #include <test/test_unite.h>
 
 #include <wallet/wallet.h>
 
 #include <memory>
-<<<<<<< HEAD
-
-/** Testing setup and teardown for wallet.
- */
-struct WalletTestingSetup: public TestingSetup {
-    explicit WalletTestingSetup(const std::string& chainName = CBaseChainParams::MAIN);
-    ~WalletTestingSetup();
-
-    CWallet m_wallet;
-};
-
-#endif // UNITE_WALLET_TEST_WALLET_TEST_FIXTURE_H
-=======
 
 //! Testing setup and teardown for wallet.
 struct WalletTestingSetup : public TestingSetup {
-
-  Settings settings;
-  std::unique_ptr<CWallet> pwalletMain;
 
   explicit WalletTestingSetup(
       const std::string &chainName = CBaseChainParams::TESTNET);
@@ -47,6 +22,10 @@
       const std::string &chainName = CBaseChainParams::TESTNET);
 
   ~WalletTestingSetup();
+
+  Settings settings;
+  std::shared_ptr<CWallet> m_wallet_ptr;
+  CWallet &m_wallet;
 };
 
 //
@@ -67,8 +46,8 @@
 
   ~TestChain100Setup();
 
-  std::vector<CTransaction> coinbaseTxns; // For convenience, coinbase transactions
+  std::vector<CTransaction> m_coinbase_txns; // For convenience, coinbase transactions
   CKey coinbaseKey; // private/public key needed to spend coinbase transactions
 };
-#endif
->>>>>>> 07428419
+
+#endif // UNITE_WALLET_TEST_WALLET_TEST_FIXTURE_H