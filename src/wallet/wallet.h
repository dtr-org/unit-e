// Copyright (c) 2009-2010 Satoshi Nakamoto
<<<<<<< HEAD
// Copyright (c) 2009-2018 The Bitcoin Core developers
=======
// Copyright (c) 2009-2017 The Bitcoin Core developers
>>>>>>> 07428419
// Distributed under the MIT software license, see the accompanying
// file COPYING or http://www.opensource.org/licenses/mit-license.php.

#ifndef UNITE_WALLET_WALLET_H
#define UNITE_WALLET_WALLET_H

#include <esperanza/walletextension.h>
#include <amount.h>
#include <outputtype.h>
#include <policy/feerate.h>
#include <streams.h>
#include <tinyformat.h>
#include <ui_interface.h>
#include <utilstrencodings.h>
#include <validationinterface.h>
#include <script/ismine.h>
#include <script/sign.h>
#include <util.h>
#include <wallet/crypter.h>
#include <wallet/coinselection.h>
#include <wallet/walletdb.h>
#include <wallet/rpcwallet.h>
#include <key/mnemonic/mnemonic.h>

#include <algorithm>
#include <atomic>
#include <map>
#include <memory>
#include <set>
#include <stdexcept>
#include <stdint.h>
#include <string>
#include <utility>
#include <vector>

<<<<<<< HEAD
//! Explicitly unload and delete the wallet.
//  Blocks the current thread after signaling the unload intent so that all
//  wallet clients release the wallet.
//  Note that, when blocking is not required, the wallet is implicitly unloaded
//  by the shared pointer deleter.
void UnloadWallet(std::shared_ptr<CWallet>&& wallet);
=======
namespace finalization {
struct VoteRecord;
}

typedef CWallet* CWalletRef;
extern std::vector<CWalletRef> vpwallets;
>>>>>>> 07428419

bool AddWallet(const std::shared_ptr<CWallet>& wallet);
bool RemoveWallet(const std::shared_ptr<CWallet>& wallet);
bool HasWallets();
std::vector<std::shared_ptr<CWallet>> GetWallets();
std::shared_ptr<CWallet> GetWallet(const std::string& name);

//! Default for -keypool
static const unsigned int DEFAULT_KEYPOOL_SIZE = 1000;
//! -paytxfee default
constexpr CAmount DEFAULT_PAY_TX_FEE = 0;
//! -fallbackfee default
static const CAmount DEFAULT_FALLBACK_FEE = 20000;
//! -discardfee default
static const CAmount DEFAULT_DISCARD_FEE = 10000;
//! -mintxfee default
static const CAmount DEFAULT_TRANSACTION_MINFEE = 1000;
//! minimum recommended increment for BIP 125 replacement txs
static const CAmount WALLET_INCREMENTAL_RELAY_FEE = 5000;
<<<<<<< HEAD
=======
//! target minimum change amount
static const CAmount MIN_CHANGE = EEES;
//! final minimum change amount after paying for fees
static const CAmount MIN_FINAL_CHANGE = MIN_CHANGE/2;
>>>>>>> 07428419
//! Default for -spendzeroconfchange
static const bool DEFAULT_SPEND_ZEROCONF_CHANGE = true;
//! Default for -walletrejectlongchains
static const bool DEFAULT_WALLET_REJECT_LONG_CHAINS = false;
//! Default for -avoidpartialspends
static const bool DEFAULT_AVOIDPARTIALSPENDS = false;
//! -txconfirmtarget default
static const unsigned int DEFAULT_TX_CONFIRM_TARGET = 6;
//! -walletrbf default
static const bool DEFAULT_WALLET_RBF = false;
static const bool DEFAULT_WALLETBROADCAST = true;
static const bool DEFAULT_DISABLE_WALLET = false;

//! Pre-calculated constants for input size estimation in *virtual size*
static constexpr size_t DUMMY_NESTED_P2WPKH_INPUT_SIZE = 91;

class CBlockIndex;
class CCoinControl;
class COutput;
class CReserveKey;
class CScript;
class CTxMemPool;
class CBlockPolicyEstimator;
class CWalletTx;
struct FeeCalculation;
enum class FeeEstimateMode;

/** (client) version numbers for particular wallet features */
enum WalletFeature
{
    FEATURE_BASE = 10500, // the earliest version new wallets supports (only useful for getwalletinfo's clientversion output)

    FEATURE_WALLETCRYPT = 40000, // wallet encryption
    FEATURE_COMPRPUBKEY = 60000, // compressed public keys

    FEATURE_HD = 130000, // Hierarchical key derivation after BIP32 (HD Wallet)

    FEATURE_HD_SPLIT = 139900, // Wallet with HD chain split (change outputs will use m/0'/1'/k)

    FEATURE_NO_DEFAULT_KEY = 159900, // Wallet without a default key written

    FEATURE_PRE_SPLIT_KEYPOOL = 169900, // Upgraded to HD SPLIT and can have a pre-split keypool

    FEATURE_LATEST = FEATURE_PRE_SPLIT_KEYPOOL
};

//! Default for -addresstype
constexpr OutputType DEFAULT_ADDRESS_TYPE{OutputType::P2SH_SEGWIT};

//! Default for -changetype
constexpr OutputType DEFAULT_CHANGE_TYPE{OutputType::CHANGE_AUTO};

enum WalletFlags : uint64_t {
    // wallet flags in the upper section (> 1 << 31) will lead to not opening the wallet if flag is unknown
    // unknown wallet flags in the lower section <= (1 << 31) will be tolerated

    // will enforce the rule that the wallet can't contain any private keys (only watch-only/pubkeys)
    WALLET_FLAG_DISABLE_PRIVATE_KEYS = (1ULL << 32),
};

<<<<<<< HEAD
static constexpr uint64_t g_known_wallet_flags = WALLET_FLAG_DISABLE_PRIVATE_KEYS;
=======
enum OutputType : int
{
    OUTPUT_TYPE_NONE,
    OUTPUT_TYPE_LEGACY,
    OUTPUT_TYPE_P2SH_SEGWIT,
    OUTPUT_TYPE_BECH32,

    OUTPUT_TYPE_DEFAULT = OUTPUT_TYPE_P2SH_SEGWIT
};

extern OutputType g_address_type;
extern OutputType g_change_type;

>>>>>>> 07428419

/** A key pool entry */
class CKeyPool
{
public:
    int64_t nTime;
    CPubKey vchPubKey;
    bool fInternal; // for change outputs
    bool m_pre_split; // For keys generated before keypool split upgrade

    CKeyPool();
    CKeyPool(const CPubKey& vchPubKeyIn, bool internalIn);

    ADD_SERIALIZE_METHODS;

    template <typename Stream, typename Operation>
    inline void SerializationOp(Stream& s, Operation ser_action) {
        int nVersion = s.GetVersion();
        if (!(s.GetType() & SER_GETHASH))
            READWRITE(nVersion);
        READWRITE(nTime);
        READWRITE(vchPubKey);
        if (ser_action.ForRead()) {
            try {
                READWRITE(fInternal);
            }
            catch (std::ios_base::failure&) {
                /* flag as external address if we can't read the internal boolean
                   (this will be the case for any wallet before the HD chain split version) */
                fInternal = false;
            }
            try {
                READWRITE(m_pre_split);
            }
            catch (std::ios_base::failure&) {
                /* flag as postsplit address if we can't read the m_pre_split boolean
                   (this will be the case for any wallet that upgrades to HD chain split)*/
                m_pre_split = false;
            }
        }
        else {
            READWRITE(fInternal);
            READWRITE(m_pre_split);
        }
    }
};

/** Address book data */
class CAddressBookData
{
public:
    std::string name;
    std::string purpose;

    CAddressBookData() : purpose("unknown") {}

    typedef std::map<std::string, std::string> StringMap;
    StringMap destdata;
};

struct CRecipient
{
    CScript scriptPubKey;
    CAmount nAmount;
    bool fSubtractFeeFromAmount;
};

typedef std::map<std::string, std::string> mapValue_t;


static inline void ReadOrderPos(int64_t& nOrderPos, mapValue_t& mapValue)
{
    if (!mapValue.count("n"))
    {
        nOrderPos = -1; // TODO: calculate elsewhere
        return;
    }
    nOrderPos = atoi64(mapValue["n"].c_str());
}


static inline void WriteOrderPos(const int64_t& nOrderPos, mapValue_t& mapValue)
{
    if (nOrderPos == -1)
        return;
    mapValue["n"] = i64tostr(nOrderPos);
}

struct COutputEntry
{
    CTxDestination destination;
    CAmount amount;
    int vout;
};

/** A transaction with a merkle branch linking it to the block chain. */
class CMerkleTx
{
private:
  /** Constant used in hashBlock to indicate tx has been abandoned */
    static const uint256 ABANDON_HASH;

public:
    CTransactionRef tx;
    uint256 hashBlock;

    /* An nIndex == -1 means that hashBlock (in nonzero) refers to the earliest
     * block in the chain we know this or any in-wallet dependency conflicts
     * with. Older clients interpret nIndex == -1 as unconfirmed for backward
     * compatibility.
     */
    int nIndex;

    CMerkleTx()
    {
        SetTx(MakeTransactionRef());
        Init();
    }

    explicit CMerkleTx(CTransactionRef arg)
    {
        SetTx(std::move(arg));
        Init();
    }

    void Init()
    {
        hashBlock = uint256();
        nIndex = -1;
    }

    void SetTx(CTransactionRef arg)
    {
        tx = std::move(arg);
    }

    ADD_SERIALIZE_METHODS;

    template <typename Stream, typename Operation>
    inline void SerializationOp(Stream& s, Operation ser_action) {
        std::vector<uint256> vMerkleBranch; // For compatibility with older versions.
        READWRITE(tx);
        READWRITE(hashBlock);
        READWRITE(vMerkleBranch);
        READWRITE(nIndex);
    }

    void SetMerkleBranch(const CBlockIndex* pIndex, int posInBlock);

    /**
     * Return depth of transaction in blockchain:
     * <0  : conflicts with a transaction this deep in the blockchain
     *  0  : in memory pool, waiting to be included in a block
     * >=1 : this many blocks deep in the main chain
     */
<<<<<<< HEAD
    int GetDepthInMainChain() const;
    bool IsInMainChain() const { return GetDepthInMainChain() > 0; }
    int GetBlocksToMaturity() const;
=======
    int GetDepthInMainChain(const CBlockIndex* &pindexRet) const;
    int GetDepthInMainChain() const { const CBlockIndex *pindexRet; return GetDepthInMainChain(pindexRet); }
    bool IsInMainChain() const { const CBlockIndex *pindexRet; return GetDepthInMainChain(pindexRet) > 0; }
    int GetBlocksToRewardMaturity() const;
>>>>>>> 07428419
    bool hashUnset() const { return (hashBlock.IsNull() || hashBlock == ABANDON_HASH); }
    bool isAbandoned() const { return (hashBlock == ABANDON_HASH); }
    void setAbandoned() { hashBlock = ABANDON_HASH; }

    const uint256& GetHash() const { return tx->GetHash(); }
    bool IsCoinBase() const { return tx->IsCoinBase(); }
};

<<<<<<< HEAD
//Get the marginal bytes of spending the specified output
int CalculateMaximumSignedInputSize(const CTxOut& txout, const CWallet* pwallet, bool use_max_sig = false);

=======
>>>>>>> 07428419
/**
 * A transaction with a bunch of additional info that only the owner cares about.
 * It includes any unrecorded transactions needed to link it back to the block chain.
 */
class CWalletTx : public CMerkleTx
{
private:
    const CWallet* pwallet;

public:
    /**
     * Key/value map with information about the transaction.
     *
     * The following keys can be read and written through the map and are
     * serialized in the wallet database:
     *
     *     "comment", "to"   - comment strings provided to sendtoaddress,
     *                         sendfrom, sendmany wallet RPCs
     *     "replaces_txid"   - txid (as HexStr) of transaction replaced by
     *                         bumpfee on transaction created by bumpfee
     *     "replaced_by_txid" - txid (as HexStr) of transaction created by
     *                         bumpfee on transaction replaced by bumpfee
     *     "from", "message" - obsolete fields that could be set in UI prior to
     *                         2011 (removed in commit 4d9b223)
     *
     * The following keys are serialized in the wallet database, but shouldn't
     * be read or written through the map (they will be temporarily added and
     * removed from the map during serialization):
     *
     *     "fromaccount"     - serialized strFromAccount value
     *     "n"               - serialized nOrderPos value
     *     "timesmart"       - serialized nTimeSmart value
     *     "spent"           - serialized vfSpent value that existed prior to
     *                         2014 (removed in commit 93a18a3)
     */
    mapValue_t mapValue;
    std::vector<std::pair<std::string, std::string> > vOrderForm;
    unsigned int fTimeReceivedIsTxTime;
    unsigned int nTimeReceived; //!< time received by this node
    /**
     * Stable timestamp that never changes, and reflects the order a transaction
     * was added to the wallet. Timestamp is based on the block time for a
     * transaction added as part of a block, or else the time when the
     * transaction was received if it wasn't part of a block, with the timestamp
     * adjusted in both cases so timestamp order matches the order transactions
     * were added to the wallet. More details can be found in
     * CWallet::ComputeTimeSmart().
     */
    unsigned int nTimeSmart;
    /**
     * From me flag is set to 1 for transactions that were created by the wallet
     * on this unite node, and set to 0 for transactions that were created
     * externally and came in through the network or sendrawtransaction RPC.
     */
    char fFromMe;
    std::string strFromAccount;
    int64_t nOrderPos; //!< position in ordered transaction list
    std::multimap<int64_t, std::pair<CWalletTx*, CAccountingEntry*>>::const_iterator m_it_wtxOrdered;

    // memory only
    mutable bool fDebitCached;
    mutable bool fCreditCached;
    mutable bool fAvailableCreditCached;
    mutable bool fWatchDebitCached;
    mutable bool fWatchCreditCached;
    mutable bool fAvailableWatchCreditCached;
    mutable bool fChangeCached;
    mutable bool fInMempool;
    mutable CAmount nDebitCached;
    mutable CAmount nCreditCached;
    mutable CAmount nAvailableCreditCached;
    mutable CAmount nWatchDebitCached;
    mutable CAmount nWatchCreditCached;
    mutable CAmount nAvailableWatchCreditCached;
    mutable CAmount nChangeCached;

    CWalletTx(const CWallet* pwalletIn, CTransactionRef arg) : CMerkleTx(std::move(arg))
    {
        Init(pwalletIn);
    }

    void Init(const CWallet* pwalletIn)
    {
        pwallet = pwalletIn;
        mapValue.clear();
        vOrderForm.clear();
        fTimeReceivedIsTxTime = false;
        nTimeReceived = 0;
        nTimeSmart = 0;
        fFromMe = false;
        strFromAccount.clear();
        fDebitCached = false;
        fCreditCached = false;
        fAvailableCreditCached = false;
        fWatchDebitCached = false;
        fWatchCreditCached = false;
        fAvailableWatchCreditCached = false;
        fChangeCached = false;
        fInMempool = false;
        nDebitCached = 0;
        nCreditCached = 0;
        nAvailableCreditCached = 0;
        nWatchDebitCached = 0;
        nWatchCreditCached = 0;
        nAvailableWatchCreditCached = 0;
        nChangeCached = 0;
        nOrderPos = -1;
    }

    template<typename Stream>
    void Serialize(Stream& s) const
    {
        char fSpent = false;
        mapValue_t mapValueCopy = mapValue;

        mapValueCopy["fromaccount"] = strFromAccount;
        WriteOrderPos(nOrderPos, mapValueCopy);
        if (nTimeSmart) {
            mapValueCopy["timesmart"] = strprintf("%u", nTimeSmart);
        }

        s << static_cast<const CMerkleTx&>(*this);
        std::vector<CMerkleTx> vUnused; //!< Used to be vtxPrev
        s << vUnused << mapValueCopy << vOrderForm << fTimeReceivedIsTxTime << nTimeReceived << fFromMe << fSpent;
    }

    template<typename Stream>
    void Unserialize(Stream& s)
    {
        Init(nullptr);
        char fSpent;

        s >> static_cast<CMerkleTx&>(*this);
        std::vector<CMerkleTx> vUnused; //!< Used to be vtxPrev
        s >> vUnused >> mapValue >> vOrderForm >> fTimeReceivedIsTxTime >> nTimeReceived >> fFromMe >> fSpent;

        strFromAccount = std::move(mapValue["fromaccount"]);
        ReadOrderPos(nOrderPos, mapValue);
        nTimeSmart = mapValue.count("timesmart") ? (unsigned int)atoi64(mapValue["timesmart"]) : 0;

        mapValue.erase("fromaccount");
        mapValue.erase("spent");
        mapValue.erase("n");
        mapValue.erase("timesmart");
    }

    //! make sure balances are recalculated
    void MarkDirty()
    {
        fCreditCached = false;
        fAvailableCreditCached = false;
        fWatchDebitCached = false;
        fWatchCreditCached = false;
        fAvailableWatchCreditCached = false;
        fDebitCached = false;
        fChangeCached = false;
    }

    void BindWallet(CWallet *pwalletIn)
    {
        pwallet = pwalletIn;
        MarkDirty();
    }

    //! filter decides which addresses will count towards the debit
    CAmount GetDebit(const isminefilter& filter) const;
    CAmount GetCredit(const isminefilter& filter) const;
<<<<<<< HEAD
    CAmount GetImmatureCredit(bool fUseCache=true) const;
    CAmount GetAvailableCredit(bool fUseCache=true, const isminefilter& filter=ISMINE_SPENDABLE) const;
    CAmount GetImmatureWatchOnlyCredit(const bool fUseCache=true) const;
=======
    CAmount GetImmatureCredit() const;
    CAmount GetAvailableCredit(bool fUseCache=true) const;
    CAmount GetImmatureWatchOnlyCredit() const;
    CAmount GetAvailableWatchOnlyCredit(const bool fUseCache=true) const;
>>>>>>> 07428419
    CAmount GetChange() const;

    // Get the marginal bytes if spending the specified output from this transaction
    int GetSpendSize(unsigned int out, bool use_max_sig = false) const
    {
        return CalculateMaximumSignedInputSize(tx->vout[out], pwallet, use_max_sig);
    }

    void GetAmounts(std::list<COutputEntry>& listReceived,
                    std::list<COutputEntry>& listSent, CAmount& nFee, std::string& strSentAccount, const isminefilter& filter) const;

    bool IsFromMe(const isminefilter& filter) const
    {
        return (GetDebit(filter) > 0);
    }

    // True if only scriptSigs are different
    bool IsEquivalentTo(const CWalletTx& tx) const;

    bool InMempool() const;
    bool IsTrusted() const;

    int64_t GetTxTime() const;

    // RelayWalletTransaction may only be called if fBroadcastTransactions!
    bool RelayWalletTransaction(CConnman* connman);

    /** Pass this transaction to the mempool. Fails if absolute fee exceeds absurd fee. */
    bool AcceptToMemoryPool(const CAmount& nAbsurdFee, CValidationState& state);

    std::set<uint256> GetConflicts() const;
};

class COutput
{
public:
    const CWalletTx *tx;
    int i;
    int nDepth;

    /** Pre-computed estimated size of this output as a fully-signed input in a transaction. Can be -1 if it could not be calculated */
    int nInputBytes;

    /** Whether we have the private keys to spend this output */
    bool fSpendable;

    /** Whether we know how to spend this output, ignoring the lack of keys */
    bool fSolvable;

    /** Whether to use the maximum sized, 72 byte signature when calculating the size of the input spend. This should only be set when watch-only outputs are allowed */
    bool use_max_sig;

    /**
     * Whether this output is considered safe to spend. Unconfirmed transactions
     * from outside keys and unconfirmed replacement transactions are considered
     * unsafe and will not be used to fund new spending transactions.
     */
    bool fSafe;

    COutput(const CWalletTx *txIn, int iIn, int nDepthIn, bool fSpendableIn, bool fSolvableIn, bool fSafeIn, bool use_max_sig_in = false)
    {
        tx = txIn; i = iIn; nDepth = nDepthIn; fSpendable = fSpendableIn; fSolvable = fSolvableIn; fSafe = fSafeIn; nInputBytes = -1; use_max_sig = use_max_sig_in;
        // If known and signable by the given wallet, compute nInputBytes
        // Failure will keep this value -1
        if (fSpendable && tx) {
            nInputBytes = tx->GetSpendSize(i, use_max_sig);
        }
    }

    std::string ToString() const;

    inline CInputCoin GetInputCoin() const
    {
        return CInputCoin(tx->tx, i, nInputBytes);
    }
};

/** Private key that includes an expiration date in case it never gets used. */
class CWalletKey
{
public:
    CPrivKey vchPrivKey;
    int64_t nTimeCreated;
    int64_t nTimeExpires;
    std::string strComment;
    //! todo: add something to note what created it (user, getnewaddress, change)
    //!   maybe should have a map<string, string> property map

    explicit CWalletKey(int64_t nExpires=0);

    ADD_SERIALIZE_METHODS;

    template <typename Stream, typename Operation>
    inline void SerializationOp(Stream& s, Operation ser_action) {
        int nVersion = s.GetVersion();
        if (!(s.GetType() & SER_GETHASH))
            READWRITE(nVersion);
        READWRITE(vchPrivKey);
        READWRITE(nTimeCreated);
        READWRITE(nTimeExpires);
        READWRITE(LIMITED_STRING(strComment, 65536));
    }
};

/**
 * DEPRECATED Internal transfers.
 * Database key is acentry<account><counter>.
 */
class CAccountingEntry
{
public:
    std::string strAccount;
    CAmount nCreditDebit;
    int64_t nTime;
    std::string strOtherAccount;
    std::string strComment;
    mapValue_t mapValue;
    int64_t nOrderPos; //!< position in ordered transaction list
    uint64_t nEntryNo;

    CAccountingEntry()
    {
        SetNull();
    }

    void SetNull()
    {
        nCreditDebit = 0;
        nTime = 0;
        strAccount.clear();
        strOtherAccount.clear();
        strComment.clear();
        nOrderPos = -1;
        nEntryNo = 0;
    }

    template <typename Stream>
    void Serialize(Stream& s) const {
        int nVersion = s.GetVersion();
        if (!(s.GetType() & SER_GETHASH)) {
            s << nVersion;
        }
        //! Note: strAccount is serialized as part of the key, not here.
        s << nCreditDebit << nTime << strOtherAccount;

        mapValue_t mapValueCopy = mapValue;
        WriteOrderPos(nOrderPos, mapValueCopy);

        std::string strCommentCopy = strComment;
        if (!mapValueCopy.empty() || !_ssExtra.empty()) {
            CDataStream ss(s.GetType(), s.GetVersion());
            ss.insert(ss.begin(), '\0');
            ss << mapValueCopy;
            ss.insert(ss.end(), _ssExtra.begin(), _ssExtra.end());
            strCommentCopy.append(ss.str());
        }
        s << strCommentCopy;
    }

    template <typename Stream>
    void Unserialize(Stream& s) {
        int nVersion = s.GetVersion();
        if (!(s.GetType() & SER_GETHASH)) {
            s >> nVersion;
        }
        //! Note: strAccount is serialized as part of the key, not here.
        s >> nCreditDebit >> nTime >> LIMITED_STRING(strOtherAccount, 65536) >> LIMITED_STRING(strComment, 65536);

        size_t nSepPos = strComment.find("\0", 0, 1);
        mapValue.clear();
        if (std::string::npos != nSepPos) {
            CDataStream ss(std::vector<char>(strComment.begin() + nSepPos + 1, strComment.end()), s.GetType(), s.GetVersion());
            ss >> mapValue;
            _ssExtra = std::vector<char>(ss.begin(), ss.end());
        }
        ReadOrderPos(nOrderPos, mapValue);
        if (std::string::npos != nSepPos) {
            strComment.erase(nSepPos);
        }

        mapValue.erase("n");
    }

private:
    std::vector<char> _ssExtra;
};

struct CoinSelectionParams
{
    bool use_bnb = true;
    size_t change_output_size = 0;
    size_t change_spend_size = 0;
    CFeeRate effective_fee = CFeeRate(0);
    size_t tx_noinputs_size = 0;

    CoinSelectionParams(bool use_bnb, size_t change_output_size, size_t change_spend_size, CFeeRate effective_fee, size_t tx_noinputs_size) : use_bnb(use_bnb), change_output_size(change_output_size), change_spend_size(change_spend_size), effective_fee(effective_fee), tx_noinputs_size(tx_noinputs_size) {}
    CoinSelectionParams() {}
};

class WalletRescanReserver; //forward declarations for ScanForWalletTransactions/RescanFromTime
<<<<<<< HEAD
=======

BETTER_ENUM(
    BalanceType,
    uint8_t,
    ALL = 0,
    IMMATURE = 1,
    MATURE = 2
)

>>>>>>> 07428419
/**
 * A CWallet is an extension of a keystore, which also maintains a set of transactions and balances,
 * and provides the ability to create new transactions.
 */
class CWallet final : public CCryptoKeyStore, public CValidationInterface
{
private:
<<<<<<< HEAD
    std::atomic<bool> fAbortRescan{false};
    std::atomic<bool> fScanningWallet{false}; // controlled by WalletRescanReserver
    std::mutex mutexScanning;
    friend class WalletRescanReserver;
=======
    static std::atomic<bool> fFlushScheduled;
    std::atomic<bool> fAbortRescan;
    std::atomic<bool> fScanningWallet; //controlled by WalletRescanReserver
    std::mutex mutexScanning;

    friend class WalletRescanReserver;
    friend class esperanza::WalletExtension;

    esperanza::WalletExtension m_wallet_extension;

    /**
     * Select a set of coins such that nValueRet >= nTargetValue and at least
     * all coins from coinControl are selected; Never select unconfirmed coins
     * if they are not ours
     */
    bool SelectCoins(const std::vector<COutput>& vAvailableCoins, const CAmount& nTargetValue, std::set<CInputCoin>& setCoinsRet, CAmount& nValueRet, const CCoinControl *coinControl = nullptr) const;
>>>>>>> 07428419

    WalletBatch *encrypted_batch = nullptr;

    //! the current wallet version: clients below this version are not able to load the wallet
    int nWalletVersion = FEATURE_BASE;

    //! the maximum wallet format version: memory-only variable that specifies to what version this wallet may be upgraded
    int nWalletMaxVersion = FEATURE_BASE;

    int64_t nNextResend = 0;
    int64_t nLastResend = 0;
    bool fBroadcastTransactions = false;

    /**
     * Used to keep track of spent outpoints, and
     * detect and report conflicts (double-spends or
     * mutated transactions where the mutant gets mined).
     */
    typedef std::multimap<COutPoint, uint256> TxSpends;
    TxSpends mapTxSpends;
    void AddToSpends(const COutPoint& outpoint, const uint256& wtxid);
    void AddToSpends(const uint256& wtxid);

    /**
     * Add a transaction to the wallet, or update it.  pIndex and posInBlock should
     * be set when the transaction was known to be included in a block.  When
     * pIndex == nullptr, then wallet state is not updated in AddToWallet, but
     * notifications happen and cached balances are marked dirty.
     *
     * If fUpdate is true, existing transactions will be updated.
     * TODO: One exception to this is that the abandoned state is cleared under the
     * assumption that any further notification of a transaction that was considered
     * abandoned is an indication that it is not safe to be considered abandoned.
     * Abandoned state should probably be more carefully tracked via different
     * posInBlock signals or by checking mempool presence when necessary.
     */
    bool AddToWalletIfInvolvingMe(const CTransactionRef& tx, const CBlockIndex* pIndex, int posInBlock, bool fUpdate) EXCLUSIVE_LOCKS_REQUIRED(cs_wallet);

    /* Mark a transaction (and its in-wallet descendants) as conflicting with a particular block. */
    void MarkConflicted(const uint256& hashBlock, const uint256& hashTx);

    /* Mark a transaction's inputs dirty, thus forcing the outputs to be recomputed */
    void MarkInputsDirty(const CTransactionRef& tx);

    void SyncMetaData(std::pair<TxSpends::iterator, TxSpends::iterator>);

    /* Used by TransactionAddedToMemorypool/BlockConnected/Disconnected/ScanForWalletTransactions.
     * Should be called with pindexBlock and posInBlock if this is for a transaction that is included in a block. */
    void SyncTransaction(const CTransactionRef& tx, const CBlockIndex *pindex = nullptr, int posInBlock = 0, bool update_tx = true) EXCLUSIVE_LOCKS_REQUIRED(cs_wallet);

    /* the HD chain data model (external chain counters) */
    CHDChain hdChain;

    /* HD derive new child key (on internal or external chain) */
    void DeriveNewChildKey(WalletBatch &batch, CKeyMetadata& metadata, CKey& secret, bool internal = false) EXCLUSIVE_LOCKS_REQUIRED(cs_wallet);

    CPubKey DeriveNewPubKey(CWalletDB &walletdb, bool internal = false);

    std::set<int64_t> setInternalKeyPool;
    std::set<int64_t> setExternalKeyPool;
    std::set<int64_t> set_pre_split_keypool;
    int64_t m_max_keypool_index = 0;
    std::map<CKeyID, int64_t> m_pool_key_to_index;
    std::atomic<uint64_t> m_wallet_flags{0};

    int64_t nTimeFirstKey = 0;

    /**
     * Private version of AddWatchOnly method which does not accept a
     * timestamp, and which will reset the wallet's nTimeFirstKey value to 1 if
     * the watch key did not previously have a timestamp associated with it.
     * Because this is an inherited virtual method, it is accessible despite
     * being marked private, but it is marked private anyway to encourage use
     * of the other AddWatchOnly which accepts a timestamp and sets
     * nTimeFirstKey more intelligently for more efficient rescans.
     */
    bool AddWatchOnly(const CScript& dest) override EXCLUSIVE_LOCKS_REQUIRED(cs_wallet);

    /**
     * Wallet filename from wallet=<path> command line or config option.
     * Used in debug logs and to send RPCs to the right wallet instance when
     * more than one wallet is loaded.
     */
    std::string m_name;

    /** Internal database handle. */
    std::unique_ptr<WalletDatabase> database;

    /**
     * The following is used to keep track of how far behind the wallet is
     * from the chain sync, and to allow clients to block on us being caught up.
     *
     * Note that this is *not* how far we've processed, we may need some rescan
     * to have seen all transactions in the chain, but is only used to track
     * live BlockConnected callbacks.
     *
     * Protected by cs_main (see BlockUntilSyncedToCurrentChain)
     */
    const CBlockIndex* m_last_block_processed = nullptr;

    CAmount GetCredit(const CWalletTx& wtx, const isminefilter& filter, const BalanceType& mature) const;
public:
    /*
     * Main wallet lock.
     * This lock protects all the fields added by CWallet.
     */
    mutable CCriticalSection cs_wallet;

    //! Access to the Proof-of-Stake Esperanza extensions to the Wallet.
    esperanza::WalletExtension& GetWalletExtension();

    /** Get database handle used by this wallet. Ideally this function would
     * not be necessary.
     */
    WalletDatabase& GetDBHandle()
    {
        return *database;
    }

<<<<<<< HEAD
    /**
     * Select a set of coins such that nValueRet >= nTargetValue and at least
     * all coins from coinControl are selected; Never select unconfirmed coins
     * if they are not ours
     */
    bool SelectCoins(const std::vector<COutput>& vAvailableCoins, const CAmount& nTargetValue, std::set<CInputCoin>& setCoinsRet, CAmount& nValueRet,
                    const CCoinControl& coin_control, CoinSelectionParams& coin_selection_params, bool& bnb_used) const;

    /** Get a name for this wallet for logging/debugging purposes.
     */
    const std::string& GetName() const { return m_name; }

    void LoadKeyPool(int64_t nIndex, const CKeyPool &keypool) EXCLUSIVE_LOCKS_REQUIRED(cs_wallet);
    void MarkPreSplitKeys();
=======
    //! Get a name for this wallet for logging/debugging purposes.
    std::string GetName() const
    {
        if (dbw) {
            return dbw->GetName();
        } else {
            return "dummy";
        }
    }
>>>>>>> 07428419

    // Map from Key ID to key metadata.
    std::map<CKeyID, CKeyMetadata> mapKeyMetadata;

<<<<<<< HEAD
=======
    // Map from Key ID to key metadata.
    std::map<CKeyID, CKeyMetadata> mapKeyMetadata;

>>>>>>> 07428419
    // Map from Script ID to key metadata (for watch-only keys).
    std::map<CScriptID, CKeyMetadata> m_script_metadata;

    typedef std::map<unsigned int, CMasterKey> MasterKeyMap;
    MasterKeyMap mapMasterKeys;
<<<<<<< HEAD
    unsigned int nMasterKeyMaxID = 0;

    /** Construct wallet with specified name and database implementation. */
    CWallet(std::string name, std::unique_ptr<WalletDatabase> database) : m_name(std::move(name)), database(std::move(database))
=======
    unsigned int nMasterKeyMaxID;

    // Create wallet with dummy database handle
    CWallet(const esperanza::WalletExtensionDeps &dependencies = esperanza::WalletExtensionDeps())
      : m_wallet_extension(dependencies, *this),
        dbw(new CWalletDBWrapper())
    {
        SetNull();
    }

    // Create wallet with passed-in database handle
    explicit CWallet(const esperanza::WalletExtensionDeps& dependencies,
                     std::unique_ptr<CWalletDBWrapper> dbw_in)
      : m_wallet_extension(dependencies, *this),
        dbw(std::move(dbw_in))
>>>>>>> 07428419
    {
    }

    ~CWallet()
    {
<<<<<<< HEAD
        // Should not have slots connected at this point.
        assert(NotifyUnload.empty());
        delete encrypted_batch;
        encrypted_batch = nullptr;
=======
        delete pwalletdbEncryption;
        pwalletdbEncryption = nullptr;
    }

    void SetNull()
    {
        nWalletVersion = FEATURE_BASE;
        nWalletMaxVersion = FEATURE_BASE;
        nMasterKeyMaxID = 0;
        pwalletdbEncryption = nullptr;
        nOrderPosNext = 0;
        nAccountingEntryNumber = 0;
        nNextResend = 0;
        nLastResend = 0;
        m_max_keypool_index = 0;
        nTimeFirstKey = 0;
        fBroadcastTransactions = false;
        nRelockTime = 0;
        fAbortRescan = false;
        fScanningWallet = false;
        m_last_block_processed = nullptr;
>>>>>>> 07428419
    }

    std::map<uint256, CWalletTx> mapWallet;
    std::list<CAccountingEntry> laccentries;

    typedef std::pair<CWalletTx*, CAccountingEntry*> TxPair;
    typedef std::multimap<int64_t, TxPair > TxItems;
    TxItems wtxOrdered;

<<<<<<< HEAD
    int64_t nOrderPosNext = 0;
    uint64_t nAccountingEntryNumber = 0;
=======
    int64_t nOrderPosNext;
    uint64_t nAccountingEntryNumber;
>>>>>>> 07428419

    std::map<CTxDestination, CAddressBookData> mapAddressBook;

    std::set<COutPoint> setLockedCoins;

    const CWalletTx* GetWalletTx(const uint256& hash) const;

    //! check whether we are allowed to upgrade (or already support) to the named feature
    bool CanSupportFeature(enum WalletFeature wf) const EXCLUSIVE_LOCKS_REQUIRED(cs_wallet) { AssertLockHeld(cs_wallet); return nWalletMaxVersion >= wf; }

    /**
     * populate vCoins with vector of available COutputs.
     */
<<<<<<< HEAD
    void AvailableCoins(std::vector<COutput>& vCoins, bool fOnlySafe=true, const CCoinControl *coinControl = nullptr, const CAmount& nMinimumAmount = 1, const CAmount& nMaximumAmount = MAX_MONEY, const CAmount& nMinimumSumAmount = MAX_MONEY, const uint64_t nMaximumCount = 0, const int nMinDepth = 0, const int nMaxDepth = 9999999) const EXCLUSIVE_LOCKS_REQUIRED(cs_wallet);
=======
    void AvailableCoins(std::vector<COutput>& vCoins, bool fOnlySafe=true, const CCoinControl *coinControl = nullptr, const CAmount& nMinimumAmount = 1, const CAmount& nMaximumAmount = MAX_MONEY, const CAmount& nMinimumSumAmount = MAX_MONEY, const uint64_t nMaximumCount = 0, const int nMinDepth = 0, const int nMaxDepth = 9999999) const;
>>>>>>> 07428419

    /**
     * Return list of available coins and locked coins grouped by non-change output address.
     */
    std::map<CTxDestination, std::vector<COutput>> ListCoins() const;

    /**
     * Find non-change parent output.
     */
    const CTxOut& FindNonChangeParentOutput(const CTransaction& tx, int output) const;

    /**
     * Shuffle and select coins until nTargetValue is reached while avoiding
     * small change; This method is stochastic for some inputs and upon
     * completion the coin set and corresponding actual target value is
     * assembled
     */
    bool SelectCoinsMinConf(const CAmount& nTargetValue, const CoinEligibilityFilter& eligibility_filter, std::vector<OutputGroup> groups,
        std::set<CInputCoin>& setCoinsRet, CAmount& nValueRet, const CoinSelectionParams& coin_selection_params, bool& bnb_used) const;

    bool IsSpent(const uint256& hash, unsigned int n) const;
    std::vector<OutputGroup> GroupOutputs(const std::vector<COutput>& outputs, bool single_coin) const;

    bool IsLockedCoin(uint256 hash, unsigned int n) const EXCLUSIVE_LOCKS_REQUIRED(cs_wallet);
    void LockCoin(const COutPoint& output) EXCLUSIVE_LOCKS_REQUIRED(cs_wallet);
    void UnlockCoin(const COutPoint& output) EXCLUSIVE_LOCKS_REQUIRED(cs_wallet);
    void UnlockAllCoins() EXCLUSIVE_LOCKS_REQUIRED(cs_wallet);
    void ListLockedCoins(std::vector<COutPoint>& vOutpts) const EXCLUSIVE_LOCKS_REQUIRED(cs_wallet);

    /*
     * Rescan abort properties
     */
    void AbortRescan() { fAbortRescan = true; }
    bool IsAbortingRescan() { return fAbortRescan; }
    bool IsScanning() { return fScanningWallet; }

    /**
     * keystore implementation
     * Generate a new key
     */
    CPubKey GenerateNewKey(WalletBatch& batch, bool internal = false) EXCLUSIVE_LOCKS_REQUIRED(cs_wallet);
    //! Adds a key to the store, and saves it to disk.
<<<<<<< HEAD
    bool AddKeyPubKey(const CKey& key, const CPubKey &pubkey) override EXCLUSIVE_LOCKS_REQUIRED(cs_wallet);
    bool AddKeyPubKeyWithDB(WalletBatch &batch,const CKey& key, const CPubKey &pubkey) EXCLUSIVE_LOCKS_REQUIRED(cs_wallet);
    //! Adds a key to the store, without saving it to disk (used by LoadWallet)
    bool LoadKey(const CKey& key, const CPubKey &pubkey) { return CCryptoKeyStore::AddKeyPubKey(key, pubkey); }
    //! Load metadata (used by LoadWallet)
    void LoadKeyMetadata(const CKeyID& keyID, const CKeyMetadata &metadata) EXCLUSIVE_LOCKS_REQUIRED(cs_wallet);
    void LoadScriptMetadata(const CScriptID& script_id, const CKeyMetadata &metadata) EXCLUSIVE_LOCKS_REQUIRED(cs_wallet);
=======
    bool AddKeyPubKey(const CKey& key, const CPubKey &pubkey) override;
    bool AddKeyPubKeyWithDB(CWalletDB &walletdb,const CKey& key, const CPubKey &pubkey);
    bool HaveHardwareKey(const CKeyID& address) const override;
    //! Adds a key to the store, without saving it to disk (used by LoadWallet)
    bool LoadKey(const CKey& key, const CPubKey &pubkey) { return CCryptoKeyStore::AddKeyPubKey(key, pubkey); }
    //! Load metadata (used by LoadWallet)
    bool LoadKeyMetadata(const CKeyID& keyID, const CKeyMetadata &metadata);
    bool LoadKeyMetadata(const CPubKey& pubkey, const CKeyMetadata &metadata);
    bool LoadScriptMetadata(const CScriptID& script_id, const CKeyMetadata &metadata);
>>>>>>> 07428419

    bool LoadMinVersion(int nVersion) EXCLUSIVE_LOCKS_REQUIRED(cs_wallet) { AssertLockHeld(cs_wallet); nWalletVersion = nVersion; nWalletMaxVersion = std::max(nWalletMaxVersion, nVersion); return true; }
    void UpdateTimeFirstKey(int64_t nCreateTime) EXCLUSIVE_LOCKS_REQUIRED(cs_wallet);

    //! Adds an encrypted key to the store, and saves it to disk.
    bool AddCryptedKey(const CPubKey &vchPubKey, const std::vector<unsigned char> &vchCryptedSecret) override;
    //! Adds an encrypted key to the store, without saving it to disk (used by LoadWallet)
    bool LoadCryptedKey(const CPubKey &vchPubKey, const std::vector<unsigned char> &vchCryptedSecret);
    bool AddCScript(const CScript& redeemScript) override;
    bool LoadCScript(const CScript& redeemScript);

    //! Adds a destination data tuple to the store, and saves it to disk
    bool AddDestData(const CTxDestination &dest, const std::string &key, const std::string &value);
    //! Erases a destination data tuple in the store and on disk
    bool EraseDestData(const CTxDestination &dest, const std::string &key);
    //! Adds a destination data tuple to the store, without saving it to disk
    void LoadDestData(const CTxDestination &dest, const std::string &key, const std::string &value);
    //! Look up a destination data tuple in the store, return true if found false otherwise
    bool GetDestData(const CTxDestination &dest, const std::string &key, std::string *value) const;
    //! Get all destination values matching a prefix.
    std::vector<std::string> GetDestValues(const std::string& prefix) const;

    //! Adds a watch-only address to the store, and saves it to disk.
    bool AddWatchOnly(const CScript& dest, int64_t nCreateTime) EXCLUSIVE_LOCKS_REQUIRED(cs_wallet);
    bool RemoveWatchOnly(const CScript &dest) override EXCLUSIVE_LOCKS_REQUIRED(cs_wallet);
    //! Adds a watch-only address to the store, without saving it to disk (used by LoadWallet)
    bool LoadWatchOnly(const CScript &dest);

    //! Holds a timestamp at which point the wallet is scheduled (externally) to be relocked. Caller must arrange for actual relocking to occur via Lock().
    int64_t nRelockTime = 0;

    bool Unlock(const SecureString& strWalletPassphrase);
    bool ChangeWalletPassphrase(const SecureString& strOldWalletPassphrase, const SecureString& strNewWalletPassphrase);
    bool EncryptWallet(const SecureString& strWalletPassphrase);

    void GetKeyBirthTimes(std::map<CTxDestination, int64_t> &mapKeyBirth) const EXCLUSIVE_LOCKS_REQUIRED(cs_wallet);
    unsigned int ComputeTimeSmart(const CWalletTx& wtx) const;

    /**
     * Increment the next transaction order id
     * @return next transaction order id
     */
    int64_t IncOrderPosNext(WalletBatch *batch = nullptr) EXCLUSIVE_LOCKS_REQUIRED(cs_wallet);
    DBErrors ReorderTransactions();
<<<<<<< HEAD
    bool AccountMove(std::string strFrom, std::string strTo, CAmount nAmount, std::string strComment = "") EXCLUSIVE_LOCKS_REQUIRED(cs_wallet);
    bool GetLabelDestination(CTxDestination &dest, const std::string& label, bool bForceNew = false);
=======
    bool AccountMove(std::string strFrom, std::string strTo, CAmount nAmount, std::string strComment = "");
    bool GetAccountDestination(CTxDestination &dest, std::string strAccount, bool bForceNew = false);
>>>>>>> 07428419

    void MarkDirty();
    bool AddToWallet(const CWalletTx& wtxIn, bool fFlushOnClose=true);
    void LoadToWallet(const CWalletTx& wtxIn);
    void TransactionAddedToMempool(const CTransactionRef& tx) override;
    void SlashingConditionDetected(const finalization::VoteRecord &vote1, const finalization::VoteRecord &vote2) override;
    void BlockConnected(const std::shared_ptr<const CBlock>& pblock, const CBlockIndex *pindex, const std::vector<CTransactionRef>& vtxConflicted) override;
    void BlockDisconnected(const std::shared_ptr<const CBlock>& pblock) override;
<<<<<<< HEAD
=======
    bool AddToWalletIfInvolvingMe(const CTransactionRef& tx, const CBlockIndex* pIndex, int posInBlock, bool fUpdate);
>>>>>>> 07428419
    int64_t RescanFromTime(int64_t startTime, const WalletRescanReserver& reserver, bool update);
    CBlockIndex* ScanForWalletTransactions(CBlockIndex* pindexStart, CBlockIndex* pindexStop, const WalletRescanReserver& reserver, bool fUpdate = false);
    void TransactionRemovedFromMempool(const CTransactionRef &ptx) override;
    void ReacceptWalletTransactions();
    void ResendWalletTransactions(int64_t nBestBlockTime, CConnman* connman) override;
    // ResendWalletTransactionsBefore may only be called if fBroadcastTransactions!
    std::vector<uint256> ResendWalletTransactionsBefore(int64_t nTime, CConnman* connman);
    CAmount GetBalance(const isminefilter& filter=ISMINE_SPENDABLE, const int min_depth=0) const;
    CAmount GetUnconfirmedBalance() const;
    CAmount GetImmatureBalance() const;
    CAmount GetUnconfirmedWatchOnlyBalance() const;
    CAmount GetImmatureWatchOnlyBalance() const;
    CAmount GetLegacyBalance(const isminefilter& filter, int minDepth, const std::string* account) const;
    CAmount GetAvailableBalance(const CCoinControl* coinControl = nullptr) const;

    OutputType TransactionChangeType(OutputType change_type, const std::vector<CRecipient>& vecSend);

    /**
     * Insert additional inputs into the transaction by
     * calling CreateTransaction();
     */
    bool FundTransaction(CMutableTransaction& tx, CAmount& nFeeRet, int& nChangePosInOut, std::string& strFailReason, bool lockUnspents, const std::set<int>& setSubtractFeeFromOutputs, CCoinControl);
    bool SignTransaction(CMutableTransaction& tx) EXCLUSIVE_LOCKS_REQUIRED(cs_wallet);

    /**
     * Create a new transaction paying the recipients with a set of coins
     * selected by SelectCoins(); Also create the change output, when needed
     * @note passing nChangePosInOut as -1 will result in setting a random position
     */
<<<<<<< HEAD
    bool CreateTransaction(const std::vector<CRecipient>& vecSend, CTransactionRef& tx, CReserveKey& reservekey, CAmount& nFeeRet, int& nChangePosInOut,
                           std::string& strFailReason, const CCoinControl& coin_control, bool sign = true);
    bool CommitTransaction(CTransactionRef tx, mapValue_t mapValue, std::vector<std::pair<std::string, std::string>> orderForm, std::string fromAccount, CReserveKey& reservekey, CConnman* connman, CValidationState& state);
=======
    bool CreateTransaction(const std::vector<CRecipient>& vecSend, CWalletTx& wtxNew, CReserveKey& reservekey, CAmount& nFeeRet, int& nChangePosInOut,
                           std::string& strFailReason, const CCoinControl& coin_control, bool sign = true, TxType type = TxType::REGULAR);
    bool CommitTransaction(CWalletTx& wtxNew, CReserveKey& reservekey, CConnman* connman, CValidationState& state);
>>>>>>> 07428419

    void ListAccountCreditDebit(const std::string& strAccount, std::list<CAccountingEntry>& entries);
    bool AddAccountingEntry(const CAccountingEntry&);
    bool AddAccountingEntry(const CAccountingEntry&, WalletBatch *batch);
    bool DummySignTx(CMutableTransaction &txNew, const std::set<CTxOut> &txouts, bool use_max_sig = false) const
    {
        std::vector<CTxOut> v_txouts(txouts.size());
        std::copy(txouts.begin(), txouts.end(), v_txouts.begin());
        return DummySignTx(txNew, v_txouts, use_max_sig);
    }
    bool DummySignTx(CMutableTransaction &txNew, const std::vector<CTxOut> &txouts, bool use_max_sig = false) const;
    bool DummySignInput(CTxIn &tx_in, const CTxOut &txout, bool use_max_sig = false) const;

    CFeeRate m_pay_tx_fee{DEFAULT_PAY_TX_FEE};
    unsigned int m_confirm_target{DEFAULT_TX_CONFIRM_TARGET};
    bool m_spend_zero_conf_change{DEFAULT_SPEND_ZEROCONF_CHANGE};
    bool m_signal_rbf{DEFAULT_WALLET_RBF};
    bool m_allow_fallback_fee{true}; //<! will be defined via chainparams
    CFeeRate m_min_fee{DEFAULT_TRANSACTION_MINFEE}; //!< Override with -mintxfee
    /**
     * If fee estimation does not have enough data to provide estimates, use this fee instead.
     * Has no effect if not using fee estimation
     * Override with -fallbackfee
     */
    CFeeRate m_fallback_fee{DEFAULT_FALLBACK_FEE};
    CFeeRate m_discard_rate{DEFAULT_DISCARD_FEE};
    OutputType m_default_address_type{DEFAULT_ADDRESS_TYPE};
    OutputType m_default_change_type{DEFAULT_CHANGE_TYPE};

    bool NewKeyPool();
    size_t KeypoolCountExternalKeys() EXCLUSIVE_LOCKS_REQUIRED(cs_wallet);
    bool TopUpKeyPool(unsigned int kpSize = 0);
<<<<<<< HEAD

    /**
     * Reserves a key from the keypool and sets nIndex to its index
     *
     * @param[out] nIndex the index of the key in keypool
     * @param[out] keypool the keypool the key was drawn from, which could be the
     *     the pre-split pool if present, or the internal or external pool
     * @param fRequestedInternal true if the caller would like the key drawn
     *     from the internal keypool, false if external is preferred
     *
     * @return true if succeeded, false if failed due to empty keypool
     * @throws std::runtime_error if keypool read failed, key was invalid,
     *     was not found in the wallet, or was misclassified in the internal
     *     or external keypool
     */
    bool ReserveKeyFromKeyPool(int64_t& nIndex, CKeyPool& keypool, bool fRequestedInternal);
=======
    bool GenerateNewKeys(unsigned int amount);
    void ReserveKeyFromKeyPool(int64_t& nIndex, CKeyPool& keypool, bool fRequestedInternal);
>>>>>>> 07428419
    void KeepKey(int64_t nIndex);
    void ReturnKey(int64_t nIndex, bool fInternal, const CPubKey& pubkey);
    bool GetKeyFromPool(CPubKey &key, bool internal = false);
    int64_t GetOldestKeyPoolTime();
    /**
     * Marks all keys in the keypool up to and including reserve_key as used.
     */
    void MarkReserveKeysAsUsed(int64_t keypool_id) EXCLUSIVE_LOCKS_REQUIRED(cs_wallet);
    const std::map<CKeyID, int64_t>& GetAllReserveKeys() const { return m_pool_key_to_index; }

    std::set<std::set<CTxDestination>> GetAddressGroupings() EXCLUSIVE_LOCKS_REQUIRED(cs_wallet);
    std::map<CTxDestination, CAmount> GetAddressBalances();

    std::set<CTxDestination> GetLabelAddresses(const std::string& label) const;
    void DeleteLabel(const std::string& label);

    isminetype IsMine(const CTxIn& txin) const;
    /**
     * Returns amount of debit if the input matches the
     * filter, otherwise returns 0
     */
    CAmount GetDebit(const CTxIn& txin, const isminefilter& filter) const;
    isminetype IsMine(const CTxOut& txout) const;
    CAmount GetCredit(const CTxOut& txout, const isminefilter& filter) const;
    bool IsChange(const CTxOut& txout) const;
    CAmount GetChange(const CTxOut& txout) const;
    bool IsMine(const CTransaction& tx) const;
    /** should probably be renamed to IsRelevantToMe */
    bool IsFromMe(const CTransaction& tx) const;
    CAmount GetDebit(const CTransaction& tx, const isminefilter& filter) const;
    /** Returns whether all of the inputs match the filter */
    bool IsAllFromMe(const CTransaction& tx, const isminefilter& filter) const;
    CAmount GetCredit(const CWalletTx& wtx, const isminefilter& filter) const;
    CAmount GetMatureCredit(const CWalletTx& wtx, const isminefilter& filter) const;
    CAmount GetImmatureCredit(const CWalletTx& wtx, const isminefilter& filter) const;
    CAmount GetChange(const CTransaction& tx) const;
    void ChainStateFlushed(const CBlockLocator& loc) override;

    DBErrors LoadWallet(bool& fFirstRunRet);
    DBErrors ZapWalletTx(std::vector<CWalletTx>& vWtx);
    DBErrors ZapSelectTx(std::vector<uint256>& vHashIn, std::vector<uint256>& vHashOut) EXCLUSIVE_LOCKS_REQUIRED(cs_wallet);

    bool SetAddressBook(const CTxDestination& address, const std::string& strName, const std::string& purpose);

    bool DelAddressBook(const CTxDestination& address);

<<<<<<< HEAD
    const std::string& GetLabelName(const CScript& scriptPubKey) const;

    void GetScriptForMining(std::shared_ptr<CReserveScript> &script);

    unsigned int GetKeyPoolSize() EXCLUSIVE_LOCKS_REQUIRED(cs_wallet)
=======
    const std::string& GetAccountName(const CScript& scriptPubKey) const;

    void GetScriptForMining(std::shared_ptr<CReserveScript> &script);

    unsigned int GetKeyPoolSize()
>>>>>>> 07428419
    {
        AssertLockHeld(cs_wallet); // set{Ex,In}ternalKeyPool
        return setInternalKeyPool.size() + setExternalKeyPool.size();
    }

    //! signify that a particular wallet feature is now used. this may change nWalletVersion and nWalletMaxVersion if those are lower
    void SetMinVersion(enum WalletFeature, WalletBatch* batch_in = nullptr, bool fExplicit = false);

    //! change which version we're allowed to upgrade to (note that this does not immediately imply upgrading to that format)
    bool SetMaxVersion(int nVersion);

    //! get the current wallet format (the oldest client version guaranteed to understand this wallet)
    int GetVersion() { LOCK(cs_wallet); return nWalletVersion; }

    //! Get wallet transactions that conflict with given transaction (spend same outputs)
    std::set<uint256> GetConflicts(const uint256& txid) const;

    //! Check if a given transaction has any of its outputs spent by another transaction in the wallet
    bool HasWalletSpend(const uint256& txid) const EXCLUSIVE_LOCKS_REQUIRED(cs_wallet);

    //! Flush wallet (bitdb flush)
    void Flush(bool shutdown=false);

<<<<<<< HEAD
    /** Wallet is about to be unloaded */
    boost::signals2::signal<void ()> NotifyUnload;

=======
>>>>>>> 07428419
    /**
     * Address book entry changed.
     * @note called with lock cs_wallet held.
     */
    boost::signals2::signal<void (CWallet *wallet, const CTxDestination
            &address, const std::string &label, bool isMine,
            const std::string &purpose,
            ChangeType status)> NotifyAddressBookChanged;

    /**
     * Wallet transaction added, removed or updated.
     * @note called with lock cs_wallet held.
     */
    boost::signals2::signal<void (CWallet *wallet, const uint256 &hashTx,
            ChangeType status)> NotifyTransactionChanged;

    /** Show progress e.g. for rescan */
    boost::signals2::signal<void (const std::string &title, int nProgress)> ShowProgress;

    /** Watch-only address added */
    boost::signals2::signal<void (bool fHaveWatchOnly)> NotifyWatchonlyChanged;

    /** Inquire whether this wallet broadcasts transactions. */
    bool GetBroadcastTransactions() const { return fBroadcastTransactions; }
    /** Set whether this wallet broadcasts transactions. */
    void SetBroadcastTransactions(bool broadcast) { fBroadcastTransactions = broadcast; }

    /** Return whether transaction can be abandoned */
    bool TransactionCanBeAbandoned(const uint256& hashTx) const;

    /* Mark a transaction (and it in-wallet descendants) as abandoned so its inputs may be respent. */
    bool AbandonTransaction(const uint256& hashTx);

    /** Mark a transaction as replaced by another transaction (e.g., BIP 125). */
    bool MarkReplaced(const uint256& originalHash, const uint256& newHash);

    //! Verify wallet naming and perform salvage on the wallet if required
    static bool Verify(std::string wallet_file, bool salvage_wallet, std::string& error_string, std::string& warning_string);

    /* Initializes the wallet, returns a new CWallet instance or a null pointer in case of an error */
<<<<<<< HEAD
    static std::shared_ptr<CWallet> CreateWalletFromFile(const std::string& name, const fs::path& path, uint64_t wallet_creation_flags = 0);
=======
    static CWallet* CreateWalletFromFile(const esperanza::WalletExtensionDeps&,
                                         const std::string walletFile);
>>>>>>> 07428419

    /**
     * Wallet post-init setup
     * Gives the wallet a chance to register repetitive tasks and complete post-init tasks
     */
    void postInitProcess();

    bool BackupWallet(const std::string& strDest);

    /* Set the HD chain model (chain child index counters) */
    void SetHDChain(const CHDChain& chain, bool memonly);
    const CHDChain& GetHDChain() const { return hdChain; }

    /* Returns true if HD is enabled */
    bool IsHDEnabled() const;

<<<<<<< HEAD
    /* Generates a new HD seed (will not be activated) */
    CPubKey GenerateNewSeed();

    /* Derives a new HD seed (will not be activated) */
    CPubKey DeriveNewSeed(const CKey& key);

    /* Set the current HD seed (will reset the chain child index counters)
       Sets the seed's version based on the current wallet version (so the
       caller must ensure the current wallet version is correct before calling
       this function). */
    void SetHDSeed(const CPubKey& key);
=======
    /* Initializes and stores a new HD master seed (will not be activated) */
    CPubKey InitHDSeed(const CKey &seed);

    /* Set the current HD master seed (will reset the chain child index counters)
       Sets the HD chain version based on the current wallet version (so the
       caller must ensure the current wallet version is correct before calling
       this function). */
    bool SetHDSeed(const CPubKey& key);

    bool SetHDMasterKey(
        const CPubKey& masterKey, const std::vector<CExtPubKey> &acctKeys,
        const std::vector<CKeyMetadata> &metadata, bool hardwareDevice = false
    );
>>>>>>> 07428419

    /**
     * Blocks until the wallet state is up-to-date to /at least/ the current
     * chain at the time this function is entered
     * Obviously holding cs_main/cs_wallet when going into this call may cause
     * deadlock
     */
<<<<<<< HEAD
    void BlockUntilSyncedToCurrentChain() LOCKS_EXCLUDED(cs_wallet);
=======
    void BlockUntilSyncedToCurrentChain();
>>>>>>> 07428419

    /**
     * Explicitly make the wallet learn the related scripts for outputs to the
     * given key. This is purely to make the wallet file compatible with older
     * software, as CBasicKeyStore automatically does this implicitly for all
     * keys now.
     */
    void LearnRelatedScripts(const CPubKey& key, OutputType);

    /**
     * Same as LearnRelatedScripts, but when the OutputType is not known (and could
     * be anything).
     */
    void LearnAllRelatedScripts(const CPubKey& key);

<<<<<<< HEAD
    /** set a single wallet flag */
    void SetWalletFlag(uint64_t flags);

    /** check if a certain wallet flag is set */
    bool IsWalletFlagSet(uint64_t flag);

    /** overwrite all flags by the given uint64_t
       returns false if unknown, non-tolerable flags are present */
    bool SetWalletFlags(uint64_t overwriteFlags, bool memOnly);

    /** Returns a bracketed wallet name for displaying in logs, will return [default wallet] if the wallet has no name */
    const std::string GetDisplayName() const {
        std::string wallet_name = GetName().length() == 0 ? "default wallet" : GetName();
        return strprintf("[%s]", wallet_name);
    };

    /** Prepends the wallet name in logging output to ease debugging in multi-wallet use cases */
    template<typename... Params>
    void WalletLogPrintf(std::string fmt, Params... parameters) const {
        LogPrintf(("%s " + fmt).c_str(), GetDisplayName(), parameters...);
    };

=======
    /**
     * Get a destination of the requested type (if possible) to the specified script.
     * This function will automatically add the necessary scripts to the wallet.
     */
    CTxDestination AddAndGetDestinationForScript(const CScript& script, OutputType);
>>>>>>> 07428419
};

/** A key allocated from the key pool. */
class CReserveKey final : public CReserveScript
{
protected:
    CWallet* pwallet;
    int64_t nIndex;
    CPubKey vchPubKey;
    bool fInternal;
public:
    explicit CReserveKey(CWallet* pwalletIn)
    {
        nIndex = -1;
        pwallet = pwalletIn;
        fInternal = false;
    }

    CReserveKey() = default;
    CReserveKey(const CReserveKey&) = delete;
    CReserveKey& operator=(const CReserveKey&) = delete;

    ~CReserveKey()
    {
        ReturnKey();
    }

    void ReturnKey();
    bool GetReservedKey(CPubKey &pubkey, bool internal = false);
    void KeepKey();
    void KeepScript() override { KeepKey(); }
};


/**
<<<<<<< HEAD
 * DEPRECATED Account information.
=======
 * Account information.
>>>>>>> 07428419
 * Stored in wallet with key "acc"+string account name.
 */
class CAccount
{
public:
    CPubKey vchPubKey;

    CAccount()
    {
        SetNull();
    }

    void SetNull()
    {
        vchPubKey = CPubKey();
    }

    ADD_SERIALIZE_METHODS;

    template <typename Stream, typename Operation>
    inline void SerializationOp(Stream& s, Operation ser_action) {
        int nVersion = s.GetVersion();
        if (!(s.GetType() & SER_GETHASH))
            READWRITE(nVersion);
        READWRITE(vchPubKey);
    }
};

/** RAII object to check and reserve a wallet rescan */
class WalletRescanReserver
{
private:
    CWallet* m_wallet;
    bool m_could_reserve;
public:
    explicit WalletRescanReserver(CWallet* w) : m_wallet(w), m_could_reserve(false) {}

<<<<<<< HEAD
    bool reserve()
    {
        assert(!m_could_reserve);
        std::lock_guard<std::mutex> lock(m_wallet->mutexScanning);
        if (m_wallet->fScanningWallet) {
=======
        if (!ProduceSignature(*this, DUMMY_SIGNATURE_CREATOR, scriptPubKey, sigdata))
        {
>>>>>>> 07428419
            return false;
        }
        m_wallet->fScanningWallet = true;
        m_could_reserve = true;
        return true;
    }

    bool isReserved() const
    {
        return (m_could_reserve && m_wallet->fScanningWallet);
    }

<<<<<<< HEAD
=======
OutputType ParseOutputType(const std::string& str, OutputType default_type = OUTPUT_TYPE_DEFAULT);
const std::string& FormatOutputType(OutputType type);

/**
 * Get a destination of the requested type (if possible) to the specified key.
 * The caller must make sure LearnRelatedScripts has been called beforehand.
 */
CTxDestination GetDestinationForKey(const CPubKey& key, OutputType);

/** Get all destinations (potentially) supported by the wallet for the given key. */
std::vector<CTxDestination> GetAllDestinationsForKey(const CPubKey& key);

/** RAII object to check and reserve a wallet rescan */
class WalletRescanReserver
{
private:
    CWalletRef m_wallet;
    bool m_could_reserve;
public:
    explicit WalletRescanReserver(CWalletRef w) : m_wallet(w), m_could_reserve(false) {}

    bool reserve()
    {
        assert(!m_could_reserve);
        std::lock_guard<std::mutex> lock(m_wallet->mutexScanning);
        if (m_wallet->fScanningWallet) {
            return false;
        }
        m_wallet->fScanningWallet = true;
        m_could_reserve = true;
        return true;
    }

    bool isReserved() const
    {
        return (m_could_reserve && m_wallet->fScanningWallet);
    }

>>>>>>> 07428419
    ~WalletRescanReserver()
    {
        std::lock_guard<std::mutex> lock(m_wallet->mutexScanning);
        if (m_could_reserve) {
            m_wallet->fScanningWallet = false;
        }
    }
};

<<<<<<< HEAD
// Calculate the size of the transaction assuming all signatures are max size
// Use DummySignatureCreator, which inserts 71 byte signatures everywhere.
// NOTE: this requires that all inputs must be in mapWallet (eg the tx should
// be IsAllFromMe).
int64_t CalculateMaximumSignedTxSize(const CTransaction &tx, const CWallet *wallet, bool use_max_sig = false);
int64_t CalculateMaximumSignedTxSize(const CTransaction &tx, const CWallet *wallet, const std::vector<CTxOut>& txouts, bool use_max_sig = false);
=======
>>>>>>> 07428419
#endif // UNITE_WALLET_WALLET_H<|MERGE_RESOLUTION|>--- conflicted
+++ resolved
@@ -1,9 +1,5 @@
 // Copyright (c) 2009-2010 Satoshi Nakamoto
-<<<<<<< HEAD
 // Copyright (c) 2009-2018 The Bitcoin Core developers
-=======
-// Copyright (c) 2009-2017 The Bitcoin Core developers
->>>>>>> 07428419
 // Distributed under the MIT software license, see the accompanying
 // file COPYING or http://www.opensource.org/licenses/mit-license.php.
 
@@ -39,21 +35,16 @@
 #include <utility>
 #include <vector>
 
-<<<<<<< HEAD
+namespace finalization {
+struct VoteRecord;
+}
+
 //! Explicitly unload and delete the wallet.
 //  Blocks the current thread after signaling the unload intent so that all
 //  wallet clients release the wallet.
 //  Note that, when blocking is not required, the wallet is implicitly unloaded
 //  by the shared pointer deleter.
 void UnloadWallet(std::shared_ptr<CWallet>&& wallet);
-=======
-namespace finalization {
-struct VoteRecord;
-}
-
-typedef CWallet* CWalletRef;
-extern std::vector<CWalletRef> vpwallets;
->>>>>>> 07428419
 
 bool AddWallet(const std::shared_ptr<CWallet>& wallet);
 bool RemoveWallet(const std::shared_ptr<CWallet>& wallet);
@@ -73,13 +64,6 @@
 static const CAmount DEFAULT_TRANSACTION_MINFEE = 1000;
 //! minimum recommended increment for BIP 125 replacement txs
 static const CAmount WALLET_INCREMENTAL_RELAY_FEE = 5000;
-<<<<<<< HEAD
-=======
-//! target minimum change amount
-static const CAmount MIN_CHANGE = EEES;
-//! final minimum change amount after paying for fees
-static const CAmount MIN_FINAL_CHANGE = MIN_CHANGE/2;
->>>>>>> 07428419
 //! Default for -spendzeroconfchange
 static const bool DEFAULT_SPEND_ZEROCONF_CHANGE = true;
 //! Default for -walletrejectlongchains
@@ -140,23 +124,7 @@
     WALLET_FLAG_DISABLE_PRIVATE_KEYS = (1ULL << 32),
 };
 
-<<<<<<< HEAD
 static constexpr uint64_t g_known_wallet_flags = WALLET_FLAG_DISABLE_PRIVATE_KEYS;
-=======
-enum OutputType : int
-{
-    OUTPUT_TYPE_NONE,
-    OUTPUT_TYPE_LEGACY,
-    OUTPUT_TYPE_P2SH_SEGWIT,
-    OUTPUT_TYPE_BECH32,
-
-    OUTPUT_TYPE_DEFAULT = OUTPUT_TYPE_P2SH_SEGWIT
-};
-
-extern OutputType g_address_type;
-extern OutputType g_change_type;
-
->>>>>>> 07428419
 
 /** A key pool entry */
 class CKeyPool
@@ -312,16 +280,10 @@
      *  0  : in memory pool, waiting to be included in a block
      * >=1 : this many blocks deep in the main chain
      */
-<<<<<<< HEAD
-    int GetDepthInMainChain() const;
+    int GetDepthInMainChain() const { const CBlockIndex *block_index; return GetDepthInMainChain(block_index); }
+    int GetDepthInMainChain(const CBlockIndex * &block_index) const;
     bool IsInMainChain() const { return GetDepthInMainChain() > 0; }
-    int GetBlocksToMaturity() const;
-=======
-    int GetDepthInMainChain(const CBlockIndex* &pindexRet) const;
-    int GetDepthInMainChain() const { const CBlockIndex *pindexRet; return GetDepthInMainChain(pindexRet); }
-    bool IsInMainChain() const { const CBlockIndex *pindexRet; return GetDepthInMainChain(pindexRet) > 0; }
     int GetBlocksToRewardMaturity() const;
->>>>>>> 07428419
     bool hashUnset() const { return (hashBlock.IsNull() || hashBlock == ABANDON_HASH); }
     bool isAbandoned() const { return (hashBlock == ABANDON_HASH); }
     void setAbandoned() { hashBlock = ABANDON_HASH; }
@@ -330,12 +292,9 @@
     bool IsCoinBase() const { return tx->IsCoinBase(); }
 };
 
-<<<<<<< HEAD
 //Get the marginal bytes of spending the specified output
 int CalculateMaximumSignedInputSize(const CTxOut& txout, const CWallet* pwallet, bool use_max_sig = false);
 
-=======
->>>>>>> 07428419
 /**
  * A transaction with a bunch of additional info that only the owner cares about.
  * It includes any unrecorded transactions needed to link it back to the block chain.
@@ -503,16 +462,9 @@
     //! filter decides which addresses will count towards the debit
     CAmount GetDebit(const isminefilter& filter) const;
     CAmount GetCredit(const isminefilter& filter) const;
-<<<<<<< HEAD
-    CAmount GetImmatureCredit(bool fUseCache=true) const;
+    CAmount GetImmatureCredit() const;
     CAmount GetAvailableCredit(bool fUseCache=true, const isminefilter& filter=ISMINE_SPENDABLE) const;
-    CAmount GetImmatureWatchOnlyCredit(const bool fUseCache=true) const;
-=======
-    CAmount GetImmatureCredit() const;
-    CAmount GetAvailableCredit(bool fUseCache=true) const;
     CAmount GetImmatureWatchOnlyCredit() const;
-    CAmount GetAvailableWatchOnlyCredit(const bool fUseCache=true) const;
->>>>>>> 07428419
     CAmount GetChange() const;
 
     // Get the marginal bytes if spending the specified output from this transaction
@@ -713,8 +665,6 @@
 };
 
 class WalletRescanReserver; //forward declarations for ScanForWalletTransactions/RescanFromTime
-<<<<<<< HEAD
-=======
 
 BETTER_ENUM(
     BalanceType,
@@ -724,7 +674,6 @@
     MATURE = 2
 )
 
->>>>>>> 07428419
 /**
  * A CWallet is an extension of a keystore, which also maintains a set of transactions and balances,
  * and provides the ability to create new transactions.
@@ -732,29 +681,14 @@
 class CWallet final : public CCryptoKeyStore, public CValidationInterface
 {
 private:
-<<<<<<< HEAD
     std::atomic<bool> fAbortRescan{false};
     std::atomic<bool> fScanningWallet{false}; // controlled by WalletRescanReserver
     std::mutex mutexScanning;
-    friend class WalletRescanReserver;
-=======
-    static std::atomic<bool> fFlushScheduled;
-    std::atomic<bool> fAbortRescan;
-    std::atomic<bool> fScanningWallet; //controlled by WalletRescanReserver
-    std::mutex mutexScanning;
 
     friend class WalletRescanReserver;
     friend class esperanza::WalletExtension;
 
     esperanza::WalletExtension m_wallet_extension;
-
-    /**
-     * Select a set of coins such that nValueRet >= nTargetValue and at least
-     * all coins from coinControl are selected; Never select unconfirmed coins
-     * if they are not ours
-     */
-    bool SelectCoins(const std::vector<COutput>& vAvailableCoins, const CAmount& nTargetValue, std::set<CInputCoin>& setCoinsRet, CAmount& nValueRet, const CCoinControl *coinControl = nullptr) const;
->>>>>>> 07428419
 
     WalletBatch *encrypted_batch = nullptr;
 
@@ -811,7 +745,7 @@
     /* HD derive new child key (on internal or external chain) */
     void DeriveNewChildKey(WalletBatch &batch, CKeyMetadata& metadata, CKey& secret, bool internal = false) EXCLUSIVE_LOCKS_REQUIRED(cs_wallet);
 
-    CPubKey DeriveNewPubKey(CWalletDB &walletdb, bool internal = false);
+    CPubKey DeriveNewPubKey(WalletBatch &batch, bool internal = false) EXCLUSIVE_LOCKS_REQUIRED(cs_wallet);
 
     std::set<int64_t> setInternalKeyPool;
     std::set<int64_t> setExternalKeyPool;
@@ -874,7 +808,6 @@
         return *database;
     }
 
-<<<<<<< HEAD
     /**
      * Select a set of coins such that nValueRet >= nTargetValue and at least
      * all coins from coinControl are selected; Never select unconfirmed coins
@@ -883,93 +816,35 @@
     bool SelectCoins(const std::vector<COutput>& vAvailableCoins, const CAmount& nTargetValue, std::set<CInputCoin>& setCoinsRet, CAmount& nValueRet,
                     const CCoinControl& coin_control, CoinSelectionParams& coin_selection_params, bool& bnb_used) const;
 
-    /** Get a name for this wallet for logging/debugging purposes.
-     */
+    //! Get a name for this wallet for logging/debugging purposes.
     const std::string& GetName() const { return m_name; }
 
     void LoadKeyPool(int64_t nIndex, const CKeyPool &keypool) EXCLUSIVE_LOCKS_REQUIRED(cs_wallet);
     void MarkPreSplitKeys();
-=======
-    //! Get a name for this wallet for logging/debugging purposes.
-    std::string GetName() const
-    {
-        if (dbw) {
-            return dbw->GetName();
-        } else {
-            return "dummy";
-        }
-    }
->>>>>>> 07428419
 
     // Map from Key ID to key metadata.
     std::map<CKeyID, CKeyMetadata> mapKeyMetadata;
 
-<<<<<<< HEAD
-=======
-    // Map from Key ID to key metadata.
-    std::map<CKeyID, CKeyMetadata> mapKeyMetadata;
-
->>>>>>> 07428419
     // Map from Script ID to key metadata (for watch-only keys).
     std::map<CScriptID, CKeyMetadata> m_script_metadata;
 
     typedef std::map<unsigned int, CMasterKey> MasterKeyMap;
     MasterKeyMap mapMasterKeys;
-<<<<<<< HEAD
     unsigned int nMasterKeyMaxID = 0;
 
     /** Construct wallet with specified name and database implementation. */
-    CWallet(std::string name, std::unique_ptr<WalletDatabase> database) : m_name(std::move(name)), database(std::move(database))
-=======
-    unsigned int nMasterKeyMaxID;
-
-    // Create wallet with dummy database handle
-    CWallet(const esperanza::WalletExtensionDeps &dependencies = esperanza::WalletExtensionDeps())
-      : m_wallet_extension(dependencies, *this),
-        dbw(new CWalletDBWrapper())
-    {
-        SetNull();
-    }
-
-    // Create wallet with passed-in database handle
-    explicit CWallet(const esperanza::WalletExtensionDeps& dependencies,
-                     std::unique_ptr<CWalletDBWrapper> dbw_in)
-      : m_wallet_extension(dependencies, *this),
-        dbw(std::move(dbw_in))
->>>>>>> 07428419
+    CWallet(std::string name, std::unique_ptr<WalletDatabase> database, const esperanza::WalletExtensionDeps &dependencies = esperanza::WalletExtensionDeps()) :
+        m_wallet_extension(dependencies, *this),
+        m_name(std::move(name)), database(std::move(database))
     {
     }
 
     ~CWallet()
     {
-<<<<<<< HEAD
         // Should not have slots connected at this point.
         assert(NotifyUnload.empty());
         delete encrypted_batch;
         encrypted_batch = nullptr;
-=======
-        delete pwalletdbEncryption;
-        pwalletdbEncryption = nullptr;
-    }
-
-    void SetNull()
-    {
-        nWalletVersion = FEATURE_BASE;
-        nWalletMaxVersion = FEATURE_BASE;
-        nMasterKeyMaxID = 0;
-        pwalletdbEncryption = nullptr;
-        nOrderPosNext = 0;
-        nAccountingEntryNumber = 0;
-        nNextResend = 0;
-        nLastResend = 0;
-        m_max_keypool_index = 0;
-        nTimeFirstKey = 0;
-        fBroadcastTransactions = false;
-        nRelockTime = 0;
-        fAbortRescan = false;
-        fScanningWallet = false;
-        m_last_block_processed = nullptr;
->>>>>>> 07428419
     }
 
     std::map<uint256, CWalletTx> mapWallet;
@@ -979,13 +854,8 @@
     typedef std::multimap<int64_t, TxPair > TxItems;
     TxItems wtxOrdered;
 
-<<<<<<< HEAD
     int64_t nOrderPosNext = 0;
     uint64_t nAccountingEntryNumber = 0;
-=======
-    int64_t nOrderPosNext;
-    uint64_t nAccountingEntryNumber;
->>>>>>> 07428419
 
     std::map<CTxDestination, CAddressBookData> mapAddressBook;
 
@@ -999,11 +869,7 @@
     /**
      * populate vCoins with vector of available COutputs.
      */
-<<<<<<< HEAD
     void AvailableCoins(std::vector<COutput>& vCoins, bool fOnlySafe=true, const CCoinControl *coinControl = nullptr, const CAmount& nMinimumAmount = 1, const CAmount& nMaximumAmount = MAX_MONEY, const CAmount& nMinimumSumAmount = MAX_MONEY, const uint64_t nMaximumCount = 0, const int nMinDepth = 0, const int nMaxDepth = 9999999) const EXCLUSIVE_LOCKS_REQUIRED(cs_wallet);
-=======
-    void AvailableCoins(std::vector<COutput>& vCoins, bool fOnlySafe=true, const CCoinControl *coinControl = nullptr, const CAmount& nMinimumAmount = 1, const CAmount& nMaximumAmount = MAX_MONEY, const CAmount& nMinimumSumAmount = MAX_MONEY, const uint64_t nMaximumCount = 0, const int nMinDepth = 0, const int nMaxDepth = 9999999) const;
->>>>>>> 07428419
 
     /**
      * Return list of available coins and locked coins grouped by non-change output address.
@@ -1046,25 +912,15 @@
      */
     CPubKey GenerateNewKey(WalletBatch& batch, bool internal = false) EXCLUSIVE_LOCKS_REQUIRED(cs_wallet);
     //! Adds a key to the store, and saves it to disk.
-<<<<<<< HEAD
     bool AddKeyPubKey(const CKey& key, const CPubKey &pubkey) override EXCLUSIVE_LOCKS_REQUIRED(cs_wallet);
     bool AddKeyPubKeyWithDB(WalletBatch &batch,const CKey& key, const CPubKey &pubkey) EXCLUSIVE_LOCKS_REQUIRED(cs_wallet);
+    bool HaveHardwareKey(const CKeyID& address) const override;
     //! Adds a key to the store, without saving it to disk (used by LoadWallet)
     bool LoadKey(const CKey& key, const CPubKey &pubkey) { return CCryptoKeyStore::AddKeyPubKey(key, pubkey); }
     //! Load metadata (used by LoadWallet)
     void LoadKeyMetadata(const CKeyID& keyID, const CKeyMetadata &metadata) EXCLUSIVE_LOCKS_REQUIRED(cs_wallet);
+    void LoadKeyMetadata(const CPubKey& pubkey, const CKeyMetadata &metadata) EXCLUSIVE_LOCKS_REQUIRED(cs_wallet);
     void LoadScriptMetadata(const CScriptID& script_id, const CKeyMetadata &metadata) EXCLUSIVE_LOCKS_REQUIRED(cs_wallet);
-=======
-    bool AddKeyPubKey(const CKey& key, const CPubKey &pubkey) override;
-    bool AddKeyPubKeyWithDB(CWalletDB &walletdb,const CKey& key, const CPubKey &pubkey);
-    bool HaveHardwareKey(const CKeyID& address) const override;
-    //! Adds a key to the store, without saving it to disk (used by LoadWallet)
-    bool LoadKey(const CKey& key, const CPubKey &pubkey) { return CCryptoKeyStore::AddKeyPubKey(key, pubkey); }
-    //! Load metadata (used by LoadWallet)
-    bool LoadKeyMetadata(const CKeyID& keyID, const CKeyMetadata &metadata);
-    bool LoadKeyMetadata(const CPubKey& pubkey, const CKeyMetadata &metadata);
-    bool LoadScriptMetadata(const CScriptID& script_id, const CKeyMetadata &metadata);
->>>>>>> 07428419
 
     bool LoadMinVersion(int nVersion) EXCLUSIVE_LOCKS_REQUIRED(cs_wallet) { AssertLockHeld(cs_wallet); nWalletVersion = nVersion; nWalletMaxVersion = std::max(nWalletMaxVersion, nVersion); return true; }
     void UpdateTimeFirstKey(int64_t nCreateTime) EXCLUSIVE_LOCKS_REQUIRED(cs_wallet);
@@ -1109,13 +965,8 @@
      */
     int64_t IncOrderPosNext(WalletBatch *batch = nullptr) EXCLUSIVE_LOCKS_REQUIRED(cs_wallet);
     DBErrors ReorderTransactions();
-<<<<<<< HEAD
     bool AccountMove(std::string strFrom, std::string strTo, CAmount nAmount, std::string strComment = "") EXCLUSIVE_LOCKS_REQUIRED(cs_wallet);
     bool GetLabelDestination(CTxDestination &dest, const std::string& label, bool bForceNew = false);
-=======
-    bool AccountMove(std::string strFrom, std::string strTo, CAmount nAmount, std::string strComment = "");
-    bool GetAccountDestination(CTxDestination &dest, std::string strAccount, bool bForceNew = false);
->>>>>>> 07428419
 
     void MarkDirty();
     bool AddToWallet(const CWalletTx& wtxIn, bool fFlushOnClose=true);
@@ -1124,10 +975,6 @@
     void SlashingConditionDetected(const finalization::VoteRecord &vote1, const finalization::VoteRecord &vote2) override;
     void BlockConnected(const std::shared_ptr<const CBlock>& pblock, const CBlockIndex *pindex, const std::vector<CTransactionRef>& vtxConflicted) override;
     void BlockDisconnected(const std::shared_ptr<const CBlock>& pblock) override;
-<<<<<<< HEAD
-=======
-    bool AddToWalletIfInvolvingMe(const CTransactionRef& tx, const CBlockIndex* pIndex, int posInBlock, bool fUpdate);
->>>>>>> 07428419
     int64_t RescanFromTime(int64_t startTime, const WalletRescanReserver& reserver, bool update);
     CBlockIndex* ScanForWalletTransactions(CBlockIndex* pindexStart, CBlockIndex* pindexStop, const WalletRescanReserver& reserver, bool fUpdate = false);
     void TransactionRemovedFromMempool(const CTransactionRef &ptx) override;
@@ -1157,15 +1004,9 @@
      * selected by SelectCoins(); Also create the change output, when needed
      * @note passing nChangePosInOut as -1 will result in setting a random position
      */
-<<<<<<< HEAD
     bool CreateTransaction(const std::vector<CRecipient>& vecSend, CTransactionRef& tx, CReserveKey& reservekey, CAmount& nFeeRet, int& nChangePosInOut,
-                           std::string& strFailReason, const CCoinControl& coin_control, bool sign = true);
+                           std::string& strFailReason, const CCoinControl& coin_control, bool sign = true, TxType type = TxType::REGULAR);
     bool CommitTransaction(CTransactionRef tx, mapValue_t mapValue, std::vector<std::pair<std::string, std::string>> orderForm, std::string fromAccount, CReserveKey& reservekey, CConnman* connman, CValidationState& state);
-=======
-    bool CreateTransaction(const std::vector<CRecipient>& vecSend, CWalletTx& wtxNew, CReserveKey& reservekey, CAmount& nFeeRet, int& nChangePosInOut,
-                           std::string& strFailReason, const CCoinControl& coin_control, bool sign = true, TxType type = TxType::REGULAR);
-    bool CommitTransaction(CWalletTx& wtxNew, CReserveKey& reservekey, CConnman* connman, CValidationState& state);
->>>>>>> 07428419
 
     void ListAccountCreditDebit(const std::string& strAccount, std::list<CAccountingEntry>& entries);
     bool AddAccountingEntry(const CAccountingEntry&);
@@ -1198,7 +1039,7 @@
     bool NewKeyPool();
     size_t KeypoolCountExternalKeys() EXCLUSIVE_LOCKS_REQUIRED(cs_wallet);
     bool TopUpKeyPool(unsigned int kpSize = 0);
-<<<<<<< HEAD
+    bool GenerateNewKeys(unsigned int amount);
 
     /**
      * Reserves a key from the keypool and sets nIndex to its index
@@ -1215,10 +1056,6 @@
      *     or external keypool
      */
     bool ReserveKeyFromKeyPool(int64_t& nIndex, CKeyPool& keypool, bool fRequestedInternal);
-=======
-    bool GenerateNewKeys(unsigned int amount);
-    void ReserveKeyFromKeyPool(int64_t& nIndex, CKeyPool& keypool, bool fRequestedInternal);
->>>>>>> 07428419
     void KeepKey(int64_t nIndex);
     void ReturnKey(int64_t nIndex, bool fInternal, const CPubKey& pubkey);
     bool GetKeyFromPool(CPubKey &key, bool internal = false);
@@ -1265,19 +1102,11 @@
 
     bool DelAddressBook(const CTxDestination& address);
 
-<<<<<<< HEAD
     const std::string& GetLabelName(const CScript& scriptPubKey) const;
 
     void GetScriptForMining(std::shared_ptr<CReserveScript> &script);
 
     unsigned int GetKeyPoolSize() EXCLUSIVE_LOCKS_REQUIRED(cs_wallet)
-=======
-    const std::string& GetAccountName(const CScript& scriptPubKey) const;
-
-    void GetScriptForMining(std::shared_ptr<CReserveScript> &script);
-
-    unsigned int GetKeyPoolSize()
->>>>>>> 07428419
     {
         AssertLockHeld(cs_wallet); // set{Ex,In}ternalKeyPool
         return setInternalKeyPool.size() + setExternalKeyPool.size();
@@ -1301,12 +1130,9 @@
     //! Flush wallet (bitdb flush)
     void Flush(bool shutdown=false);
 
-<<<<<<< HEAD
-    /** Wallet is about to be unloaded */
+    /**Wallet is about to be unloaded */
     boost::signals2::signal<void ()> NotifyUnload;
 
-=======
->>>>>>> 07428419
     /**
      * Address book entry changed.
      * @note called with lock cs_wallet held.
@@ -1347,18 +1173,14 @@
     static bool Verify(std::string wallet_file, bool salvage_wallet, std::string& error_string, std::string& warning_string);
 
     /* Initializes the wallet, returns a new CWallet instance or a null pointer in case of an error */
-<<<<<<< HEAD
-    static std::shared_ptr<CWallet> CreateWalletFromFile(const std::string& name, const fs::path& path, uint64_t wallet_creation_flags = 0);
-=======
-    static CWallet* CreateWalletFromFile(const esperanza::WalletExtensionDeps&,
-                                         const std::string walletFile);
->>>>>>> 07428419
+    static std::shared_ptr<CWallet> CreateWalletFromFile(const esperanza::WalletExtensionDeps&,
+                                                         const std::string& name, const fs::path& path, uint64_t wallet_creation_flags = 0);
 
     /**
      * Wallet post-init setup
      * Gives the wallet a chance to register repetitive tasks and complete post-init tasks
      */
-    void postInitProcess();
+    void postInitProcess(CScheduler &scheduler);
 
     bool BackupWallet(const std::string& strDest);
 
@@ -1369,7 +1191,6 @@
     /* Returns true if HD is enabled */
     bool IsHDEnabled() const;
 
-<<<<<<< HEAD
     /* Generates a new HD seed (will not be activated) */
     CPubKey GenerateNewSeed();
 
@@ -1381,21 +1202,11 @@
        caller must ensure the current wallet version is correct before calling
        this function). */
     void SetHDSeed(const CPubKey& key);
-=======
-    /* Initializes and stores a new HD master seed (will not be activated) */
-    CPubKey InitHDSeed(const CKey &seed);
-
-    /* Set the current HD master seed (will reset the chain child index counters)
-       Sets the HD chain version based on the current wallet version (so the
-       caller must ensure the current wallet version is correct before calling
-       this function). */
-    bool SetHDSeed(const CPubKey& key);
 
     bool SetHDMasterKey(
         const CPubKey& masterKey, const std::vector<CExtPubKey> &acctKeys,
         const std::vector<CKeyMetadata> &metadata, bool hardwareDevice = false
     );
->>>>>>> 07428419
 
     /**
      * Blocks until the wallet state is up-to-date to /at least/ the current
@@ -1403,11 +1214,7 @@
      * Obviously holding cs_main/cs_wallet when going into this call may cause
      * deadlock
      */
-<<<<<<< HEAD
     void BlockUntilSyncedToCurrentChain() LOCKS_EXCLUDED(cs_wallet);
-=======
-    void BlockUntilSyncedToCurrentChain();
->>>>>>> 07428419
 
     /**
      * Explicitly make the wallet learn the related scripts for outputs to the
@@ -1423,7 +1230,6 @@
      */
     void LearnAllRelatedScripts(const CPubKey& key);
 
-<<<<<<< HEAD
     /** set a single wallet flag */
     void SetWalletFlag(uint64_t flags);
 
@@ -1446,13 +1252,6 @@
         LogPrintf(("%s " + fmt).c_str(), GetDisplayName(), parameters...);
     };
 
-=======
-    /**
-     * Get a destination of the requested type (if possible) to the specified script.
-     * This function will automatically add the necessary scripts to the wallet.
-     */
-    CTxDestination AddAndGetDestinationForScript(const CScript& script, OutputType);
->>>>>>> 07428419
 };
 
 /** A key allocated from the key pool. */
@@ -1488,11 +1287,7 @@
 
 
 /**
-<<<<<<< HEAD
  * DEPRECATED Account information.
-=======
- * Account information.
->>>>>>> 07428419
  * Stored in wallet with key "acc"+string account name.
  */
 class CAccount
@@ -1529,51 +1324,6 @@
     bool m_could_reserve;
 public:
     explicit WalletRescanReserver(CWallet* w) : m_wallet(w), m_could_reserve(false) {}
-
-<<<<<<< HEAD
-    bool reserve()
-    {
-        assert(!m_could_reserve);
-        std::lock_guard<std::mutex> lock(m_wallet->mutexScanning);
-        if (m_wallet->fScanningWallet) {
-=======
-        if (!ProduceSignature(*this, DUMMY_SIGNATURE_CREATOR, scriptPubKey, sigdata))
-        {
->>>>>>> 07428419
-            return false;
-        }
-        m_wallet->fScanningWallet = true;
-        m_could_reserve = true;
-        return true;
-    }
-
-    bool isReserved() const
-    {
-        return (m_could_reserve && m_wallet->fScanningWallet);
-    }
-
-<<<<<<< HEAD
-=======
-OutputType ParseOutputType(const std::string& str, OutputType default_type = OUTPUT_TYPE_DEFAULT);
-const std::string& FormatOutputType(OutputType type);
-
-/**
- * Get a destination of the requested type (if possible) to the specified key.
- * The caller must make sure LearnRelatedScripts has been called beforehand.
- */
-CTxDestination GetDestinationForKey(const CPubKey& key, OutputType);
-
-/** Get all destinations (potentially) supported by the wallet for the given key. */
-std::vector<CTxDestination> GetAllDestinationsForKey(const CPubKey& key);
-
-/** RAII object to check and reserve a wallet rescan */
-class WalletRescanReserver
-{
-private:
-    CWalletRef m_wallet;
-    bool m_could_reserve;
-public:
-    explicit WalletRescanReserver(CWalletRef w) : m_wallet(w), m_could_reserve(false) {}
 
     bool reserve()
     {
@@ -1592,7 +1342,6 @@
         return (m_could_reserve && m_wallet->fScanningWallet);
     }
 
->>>>>>> 07428419
     ~WalletRescanReserver()
     {
         std::lock_guard<std::mutex> lock(m_wallet->mutexScanning);
@@ -1602,13 +1351,10 @@
     }
 };
 
-<<<<<<< HEAD
 // Calculate the size of the transaction assuming all signatures are max size
 // Use DummySignatureCreator, which inserts 71 byte signatures everywhere.
 // NOTE: this requires that all inputs must be in mapWallet (eg the tx should
 // be IsAllFromMe).
 int64_t CalculateMaximumSignedTxSize(const CTransaction &tx, const CWallet *wallet, bool use_max_sig = false);
 int64_t CalculateMaximumSignedTxSize(const CTransaction &tx, const CWallet *wallet, const std::vector<CTxOut>& txouts, bool use_max_sig = false);
-=======
->>>>>>> 07428419
 #endif // UNITE_WALLET_WALLET_H