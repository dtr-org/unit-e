// Copyright (c) 2009-2010 Satoshi Nakamoto
// Copyright (c) 2009-2018 The Bitcoin Core developers
// Distributed under the MIT software license, see the accompanying
// file COPYING or http://www.opensource.org/licenses/mit-license.php.

#include <wallet/wallet.h>

#include <chain.h>
#include <consensus/consensus.h>
#include <consensus/validation.h>
#include <esperanza/finalizationstate.h>
#include <esperanza/checks.h>
#include <extkey.h>
#include <fs.h>
#include <key.h>
#include <key/mnemonic/mnemonic.h>
#include <key_io.h>
#include <keystore.h>
#include <net.h>
#include <p2p/embargoman.h>
#include <policy/fees.h>
#include <policy/policy.h>
#include <policy/rbf.h>
#include <primitives/block.h>
#include <primitives/transaction.h>
#include <script/script.h>
#include <shutdown.h>
#include <timedata.h>
#include <txmempool.h>
#include <usbdevice/usbdevice.h>
#include <utilmoneystr.h>
#include <validation.h>
#include <wallet/coincontrol.h>
#include <wallet/fees.h>
#include <wallet/walletutil.h>

#include <algorithm>
#include <assert.h>
#include <future>

#include <boost/algorithm/string/replace.hpp>

static const size_t OUTPUT_GROUP_MAX_ENTRIES = 10;

static CCriticalSection cs_wallets;
static std::vector<std::shared_ptr<CWallet>> vpwallets GUARDED_BY(cs_wallets);

const char * DEFAULT_WALLET_DAT = "wallet.dat";

bool AddWallet(const std::shared_ptr<CWallet>& wallet)
{
    LOCK(cs_wallets);
    assert(wallet);
    std::vector<std::shared_ptr<CWallet>>::const_iterator i = std::find(vpwallets.begin(), vpwallets.end(), wallet);
    if (i != vpwallets.end()) return false;
    vpwallets.push_back(wallet);
    return true;
}

bool RemoveWallet(const std::shared_ptr<CWallet>& wallet)
{
    LOCK(cs_wallets);
    assert(wallet);
    std::vector<std::shared_ptr<CWallet>>::iterator i = std::find(vpwallets.begin(), vpwallets.end(), wallet);
    if (i == vpwallets.end()) return false;
    vpwallets.erase(i);
    return true;
}

bool HasWallets()
{
    LOCK(cs_wallets);
    return !vpwallets.empty();
}

std::vector<std::shared_ptr<CWallet>> GetWallets()
{
    LOCK(cs_wallets);
    return vpwallets;
}

std::shared_ptr<CWallet> GetWallet(const std::string& name)
{
    LOCK(cs_wallets);
    for (const std::shared_ptr<CWallet>& wallet : vpwallets) {
        if (wallet->GetName() == name) return wallet;
    }
    return nullptr;
}

static std::mutex g_wallet_release_mutex;
static std::condition_variable g_wallet_release_cv;
static std::set<CWallet*> g_unloading_wallet_set;

// Custom deleter for shared_ptr<CWallet>.
static void ReleaseWallet(CWallet* wallet)
{
    // Unregister and delete the wallet right after BlockUntilSyncedToCurrentChain
    // so that it's in sync with the current chainstate.
    wallet->WalletLogPrintf("Releasing wallet\n");
    wallet->BlockUntilSyncedToCurrentChain();
    wallet->Flush();
    UnregisterValidationInterface(wallet);
    delete wallet;
    // Wallet is now released, notify UnloadWallet, if any.
    {
        std::lock_guard<std::mutex> lock(g_wallet_release_mutex);
        if (g_unloading_wallet_set.erase(wallet) == 0) {
            // UnloadWallet was not called for this wallet, all done.
            return;
        }
    }
    g_wallet_release_cv.notify_all();
}

void UnloadWallet(std::shared_ptr<CWallet>&& wallet)
{
    // Mark wallet for unloading.
    CWallet* pwallet = wallet.get();
    {
        std::lock_guard<std::mutex> lock(g_wallet_release_mutex);
        auto it = g_unloading_wallet_set.insert(pwallet);
        assert(it.second);
    }
    // The wallet can be in use so it's not possible to explicitly unload here.
    // Notify the unload intent so that all remaining shared pointers are
    // released.
    pwallet->NotifyUnload();
    // Time to ditch our shared_ptr and wait for ReleaseWallet call.
    wallet.reset();
    {
        std::unique_lock<std::mutex> lock(g_wallet_release_mutex);
        while (g_unloading_wallet_set.count(pwallet) == 1) {
            g_wallet_release_cv.wait(lock);
        }
    }
}

const uint256 CMerkleTx::ABANDON_HASH(uint256S("0000000000000000000000000000000000000000000000000000000000000001"));

/** @defgroup mapWallet
 *
 * @{
 */

std::string COutput::ToString() const
{
    return strprintf("COutput(%s, %d, %d) [%s]", tx->GetHash().ToString(), i, nDepth, FormatMoney(tx->tx->vout[i].nValue));
}

/** A class to identify which pubkeys a script and a keystore have in common. */
class CAffectedKeysVisitor : public boost::static_visitor<void> {
private:
    const CKeyStore &keystore;
    std::vector<CKeyID> &vKeys;

public:
    /**
     * @param[in] keystoreIn The CKeyStore that is queried for the presence of a pubkey.
     * @param[out] vKeysIn A vector to which a script's pubkey identifiers are appended if they are in the keystore.
     */
    CAffectedKeysVisitor(const CKeyStore &keystoreIn, std::vector<CKeyID> &vKeysIn) : keystore(keystoreIn), vKeys(vKeysIn) {}

    /**
     * Apply the visitor to each destination in a script, recursively to the redeemscript
     * in the case of p2sh destinations.
     * @param[in] script The CScript from which destinations are extracted.
     * @post Any CKeyIDs that script and keystore have in common are appended to the visitor's vKeys.
     */
    void Process(const CScript &script) {
        txnouttype type;
        std::vector<CTxDestination> vDest;
        int nRequired;
        if (ExtractDestinations(script, type, vDest, nRequired)) {
            for (const CTxDestination &dest : vDest)
                boost::apply_visitor(*this, dest);
        }
    }

    void operator()(const CKeyID &keyId) {
        if (keystore.HaveKey(keyId)) {
            vKeys.push_back(keyId);
        }
    }

    void operator()(const CScriptID &scriptId) {
        CScript script;
        if (keystore.GetCScript(scriptId, script)) {
            Process(script);
        }
    }

    void operator()(const WitnessV0ScriptHash& scriptID)
    {
        CScriptID id;
        CRIPEMD160().Write(scriptID.begin(), 32).Finalize(id.begin());
        CScript script;
        if (keystore.GetCScript(id, script)) {
            Process(script);
        }
    }

    void operator()(const WitnessV0KeyHash& keyid)
    {
        CKeyID id(keyid);
        if (keystore.HaveKey(id)) {
            vKeys.push_back(id);
        }
    }

    template<typename X>
    void operator()(const X &none) {}
};

const CWalletTx* CWallet::GetWalletTx(const uint256& hash) const
{
    LOCK(cs_wallet);
    std::map<uint256, CWalletTx>::const_iterator it = mapWallet.find(hash);
    if (it == mapWallet.end()) {
        return nullptr;
    }
    return &(it->second);
}

CPubKey CWallet::GenerateNewKey(WalletBatch &batch, bool internal)
{
    assert(!IsWalletFlagSet(WALLET_FLAG_DISABLE_PRIVATE_KEYS));
    AssertLockHeld(cs_wallet); // mapKeyMetadata
    bool fCompressed = CanSupportFeature(FEATURE_COMPRPUBKEY); // default to compressed public keys if we want 0.6.0 wallets

    CKey secret;

    // Create new metadata
    int64_t nCreationTime = GetTime();
    CKeyMetadata metadata(nCreationTime);

    // use HD key derivation if HD was enabled during wallet creation
    if (IsHDEnabled()) {
        DeriveNewChildKey(batch, metadata, secret, (CanSupportFeature(FEATURE_HD_SPLIT) ? internal : false));
    } else {
        secret.MakeNewKey(fCompressed);
    }

    // Compressed public keys were introduced in version 0.6.0
    if (fCompressed) {
        SetMinVersion(FEATURE_COMPRPUBKEY);
    }

    CPubKey pubkey = secret.GetPubKey();
    assert(secret.VerifyPubKey(pubkey));

    mapKeyMetadata[pubkey.GetID()] = metadata;
    UpdateTimeFirstKey(nCreationTime);

    if (!AddKeyPubKeyWithDB(batch, secret, pubkey)) {
        throw std::runtime_error(std::string(__func__) + ": AddKey failed");
    }
    return pubkey;
}

CPubKey CWallet::DeriveNewPubKey(WalletBatch &batch, bool internal)
{
    AssertLockHeld(cs_wallet); // mapKeyMetadata
    assert(!hdChain.account_pubkeys.empty());

    // Create new metadata
    int64_t nCreationTime = GetTime();
    CKeyMetadata metadata(nCreationTime);
    metadata.hd_seed_id = hdChain.seed_id;
    metadata.master_key_id = hdChain.master_key_id;

    CExtPubKey &accountPubKey = hdChain.account_pubkeys[0];
    CKeyMetadata accKeyMetadata = mapKeyMetadata[accountPubKey.pubkey.GetID()];
    const std::string &accountPath = accKeyMetadata.hdKeypath;

    // derive m/<account_path>/0 (external chain) OR m/<account_path>/1 (internal chain)
    internal = CanSupportFeature(FEATURE_HD_SPLIT) ? internal : false;

    // key at m/<account_path>/0 (external) or /1 (internal)
    CExtPubKey chainChildPubKey;
    accountPubKey.Derive(chainChildPubKey, (internal ? 1 : 0));

    // key at m/<account_path>/<internal>/<n>
    CExtPubKey childPubKey;

    // derive child key at next index, skip keys already known to the wallet
    do {
        if (internal) {
            chainChildPubKey.Derive(childPubKey, hdChain.nInternalChainCounter);
            metadata.hdKeypath = accountPath + "/1/" + std::to_string(hdChain.nInternalChainCounter);
            hdChain.nInternalChainCounter++;
        } else {
            chainChildPubKey.Derive(childPubKey, hdChain.nExternalChainCounter);
            metadata.hdKeypath = accountPath + "/0/" + std::to_string(hdChain.nExternalChainCounter);
            hdChain.nExternalChainCounter++;
        }
    } while (HaveHardwareKey(childPubKey.pubkey.GetID()));

    // update the chain model in the database
    if (!batch.WriteHDChain(hdChain)) {
        throw std::runtime_error(std::string(__func__) + ": Writing HD chain model failed");
    }

    CPubKey pubkey = childPubKey.pubkey;
    mapKeyMetadata[pubkey.GetID()] = metadata;
    UpdateTimeFirstKey(nCreationTime);

    {
        LOCK(cs_KeyStore);
        mapWatchKeys[pubkey.GetID()] = pubkey;
    }

    // check if we need to remove from watch-only
    CScript script;
    script = GetScriptForDestination(pubkey.GetID());
    if (HaveWatchOnly(script)) {
        RemoveWatchOnly(script);
    }
    script = GetScriptForRawPubKey(pubkey);
    if (HaveWatchOnly(script)) {
        RemoveWatchOnly(script);
    }

    if (!batch.WriteKeyMetadata(pubkey, metadata)) {
        throw std::runtime_error(std::string(__func__) + ": Writing key metadata failed");
    }

    return pubkey;
}

void CWallet::DeriveNewChildKey(WalletBatch &batch, CKeyMetadata& metadata, CKey& secret, bool internal)
{
    // for now we use a fixed keypath scheme of m/0'/0'/k
    CKey seed;                     //seed (256bit)
    CExtKey masterKey;             //hd master key
    CExtKey accountKey;            //key at m/0'
    CExtKey chainChildKey;         //key at m/0'/0' (external) or m/0'/1' (internal)
    CExtKey childKey;              //key at m/0'/0'/<n>'

    // try to get the seed
    if (!GetKey(hdChain.seed_id, seed)) {
        throw std::runtime_error(std::string(__func__) + ": seed not found");
    }

    masterKey.SetSeed(seed.begin(), seed.size());

    // derive m/0'
    // use hardened derivation (child keys >= 0x80000000 are hardened after bip32)
    masterKey.Derive(accountKey, BIP32_HARDENED_KEY_LIMIT);

    // derive m/0'/0' (external chain) OR m/0'/1' (internal chain)
    assert(internal ? CanSupportFeature(FEATURE_HD_SPLIT) : true);
    accountKey.Derive(chainChildKey, BIP32_HARDENED_KEY_LIMIT+(internal ? 1 : 0));

    // derive child key at next index, skip keys already known to the wallet
    do {
        // always derive hardened keys
        // childIndex | BIP32_HARDENED_KEY_LIMIT = derive childIndex in hardened child-index-range
        // example: 1 | BIP32_HARDENED_KEY_LIMIT == 0x80000001 == 2147483649
        if (internal) {
            chainChildKey.Derive(childKey, hdChain.nInternalChainCounter | BIP32_HARDENED_KEY_LIMIT);
            metadata.hdKeypath = "m/0'/1'/" + std::to_string(hdChain.nInternalChainCounter) + "'";
            hdChain.nInternalChainCounter++;
        } else {
            chainChildKey.Derive(childKey, hdChain.nExternalChainCounter | BIP32_HARDENED_KEY_LIMIT);
            metadata.hdKeypath = "m/0'/0'/" + std::to_string(hdChain.nExternalChainCounter) + "'";
            hdChain.nExternalChainCounter++;
        }
    } while (HaveKey(childKey.key.GetPubKey().GetID()));
    secret = childKey.key;
    metadata.hd_seed_id = hdChain.seed_id;
    // update the chain model in the database
    if (!batch.WriteHDChain(hdChain))
        throw std::runtime_error(std::string(__func__) + ": Writing HD chain model failed");
}

bool CWallet::AddKeyPubKeyWithDB(WalletBatch &batch, const CKey& secret, const CPubKey &pubkey)
{
    AssertLockHeld(cs_wallet); // mapKeyMetadata

    // CCryptoKeyStore has no concept of wallet databases, but calls AddCryptedKey
    // which is overridden below.  To avoid flushes, the database handle is
    // tunneled through to it.
    bool needsDB = !encrypted_batch;
    if (needsDB) {
        encrypted_batch = &batch;
    }
    if (!CCryptoKeyStore::AddKeyPubKey(secret, pubkey)) {
        if (needsDB) encrypted_batch = nullptr;
        return false;
    }
    if (needsDB) {
        encrypted_batch = nullptr;
    }

    // check if we need to remove from watch-only
    CScript script;
    script = GetScriptForDestination(pubkey.GetID());
    if (HaveWatchOnly(script)) {
        RemoveWatchOnly(script);
    }
    script = GetScriptForRawPubKey(pubkey);
    if (HaveWatchOnly(script)) {
        RemoveWatchOnly(script);
    }
    if (!IsCrypted()) {
        return batch.WriteKey(pubkey, secret.GetPrivKey(), mapKeyMetadata[pubkey.GetID()]);
    }
    return true;
}

bool CWallet::AddKeyPubKey(const CKey& secret, const CPubKey &pubkey)
{
    WalletBatch batch(*database);
    return CWallet::AddKeyPubKeyWithDB(batch, secret, pubkey);
}

bool CWallet::AddCryptedKey(const CPubKey &vchPubKey,
                            const std::vector<unsigned char> &vchCryptedSecret)
{
    if (!CCryptoKeyStore::AddCryptedKey(vchPubKey, vchCryptedSecret))
        return false;
    {
        LOCK(cs_wallet);
        if (encrypted_batch) {
            return encrypted_batch->WriteCryptedKey(vchPubKey,
                                                        vchCryptedSecret,
                                                        mapKeyMetadata[vchPubKey.GetID()]);
        } else {
            return WalletBatch(*database).WriteCryptedKey(vchPubKey,
                                                            vchCryptedSecret,
                                                            mapKeyMetadata[vchPubKey.GetID()]);
        }
    }
}

bool CWallet::HaveHardwareKey(const CKeyID &address) const
{
    // We assume that the key is stored in a hardware wallet if it stores the
    // HD master pubkey hash. Other HD keys only store the seed ID, and the
    // master key is generated on the fly when needed (see `DeriveNewChildKey`).
    LOCK(cs_wallet);
    const auto it = mapKeyMetadata.find(address);
    if (it != mapKeyMetadata.end() && !it->second.master_key_id.IsNull()) {
        return true;
    }
    return false;
}

void CWallet::LoadKeyMetadata(const CPubKey& pubkey, const CKeyMetadata &meta)
{
    AssertLockHeld(cs_wallet); // mapKeyMetadata
    CKeyID keyID = pubkey.GetID();
    if (!meta.master_key_id.IsNull()) {
        LOCK(cs_KeyStore);
        mapWatchKeys[pubkey.GetID()] = pubkey;
    }
    LoadKeyMetadata(keyID, meta);
}

void CWallet::LoadKeyMetadata(const CKeyID& keyID, const CKeyMetadata &meta)
{
    AssertLockHeld(cs_wallet); // mapKeyMetadata
    UpdateTimeFirstKey(meta.nCreateTime);
    mapKeyMetadata[keyID] = meta;
}

void CWallet::LoadScriptMetadata(const CScriptID& script_id, const CKeyMetadata &meta)
{
    AssertLockHeld(cs_wallet); // m_script_metadata
    UpdateTimeFirstKey(meta.nCreateTime);
    m_script_metadata[script_id] = meta;
}

bool CWallet::LoadCryptedKey(const CPubKey &vchPubKey, const std::vector<unsigned char> &vchCryptedSecret)
{
    return CCryptoKeyStore::AddCryptedKey(vchPubKey, vchCryptedSecret);
}

/**
 * Update wallet first key creation time. This should be called whenever keys
 * are added to the wallet, with the oldest key creation time.
 */
void CWallet::UpdateTimeFirstKey(int64_t nCreateTime)
{
    AssertLockHeld(cs_wallet);
    if (nCreateTime <= 1) {
        // Cannot determine birthday information, so set the wallet birthday to
        // the beginning of time.
        nTimeFirstKey = 1;
    } else if (!nTimeFirstKey || nCreateTime < nTimeFirstKey) {
        nTimeFirstKey = nCreateTime;
    }
}

bool CWallet::AddCScript(const CScript& redeemScript)
{
    if (!CCryptoKeyStore::AddCScript(redeemScript)) {
        return false;
    }
    return WalletBatch(*database).WriteCScript(Hash160(redeemScript), redeemScript);
}

bool CWallet::LoadCScript(const CScript& redeemScript)
{
    /* A sanity check was added in pull #3843 to avoid adding redeemScripts
     * that never can be redeemed. However, old wallets may still contain
     * these. Do not add them to the wallet and warn. */
    if (redeemScript.size() > MAX_SCRIPT_ELEMENT_SIZE) {
        std::string strAddr = EncodeDestination(CScriptID(redeemScript));
        WalletLogPrintf("%s: Warning: This wallet contains a redeemScript of size %i which exceeds maximum size %i thus can never be redeemed. Do not use address %s.\n", __func__, redeemScript.size(), MAX_SCRIPT_ELEMENT_SIZE, strAddr);
        return true;
    }

    return CCryptoKeyStore::AddCScript(redeemScript);
}

bool CWallet::AddWatchOnly(const CScript& dest)
{
    if (!CCryptoKeyStore::AddWatchOnly(dest)) {
        return false;
    }
    const CKeyMetadata& meta = m_script_metadata[CScriptID(dest)];
    UpdateTimeFirstKey(meta.nCreateTime);
    NotifyWatchonlyChanged(true);
    return WalletBatch(*database).WriteWatchOnly(dest, meta);
}

bool CWallet::AddWatchOnly(const CScript& dest, int64_t nCreateTime)
{
    m_script_metadata[CScriptID(dest)].nCreateTime = nCreateTime;
    return AddWatchOnly(dest);
}

bool CWallet::RemoveWatchOnly(const CScript &dest)
{
    AssertLockHeld(cs_wallet);
    if (!CCryptoKeyStore::RemoveWatchOnly(dest)) {
        return false;
    }
    if (!HaveWatchOnly()) {
        NotifyWatchonlyChanged(false);
    }
    if (!WalletBatch(*database).EraseWatchOnly(dest)) {
        return false;
    }
    return true;
}

bool CWallet::LoadWatchOnly(const CScript &dest)
{
    return CCryptoKeyStore::AddWatchOnly(dest);
}

bool CWallet::Unlock(const SecureString& strWalletPassphrase)
{
    CCrypter crypter;
    CKeyingMaterial _vMasterKey;

    {
        LOCK(cs_wallet);
        for (const MasterKeyMap::value_type& pMasterKey : mapMasterKeys)
        {
            if (!crypter.SetKeyFromPassphrase(strWalletPassphrase, pMasterKey.second.vchSalt, pMasterKey.second.nDeriveIterations, pMasterKey.second.nDerivationMethod)) {
                return false;
            }
            if (!crypter.Decrypt(pMasterKey.second.vchCryptedKey, _vMasterKey)) {
                continue; // try another master key
            }
            if (CCryptoKeyStore::Unlock(_vMasterKey)) {
                return true;
            }
        }
    }
    return false;
}

bool CWallet::ChangeWalletPassphrase(const SecureString& strOldWalletPassphrase, const SecureString& strNewWalletPassphrase)
{
    bool fWasLocked = IsLocked();

    {
        LOCK(cs_wallet);
        Lock();

        CCrypter crypter;
        CKeyingMaterial _vMasterKey;
        for (MasterKeyMap::value_type& pMasterKey : mapMasterKeys)
        {
            if (!crypter.SetKeyFromPassphrase(strOldWalletPassphrase, pMasterKey.second.vchSalt, pMasterKey.second.nDeriveIterations, pMasterKey.second.nDerivationMethod)) {
                return false;
            }
            if (!crypter.Decrypt(pMasterKey.second.vchCryptedKey, _vMasterKey)) {
                return false;
            }
            if (CCryptoKeyStore::Unlock(_vMasterKey)) {
                int64_t nStartTime = GetTimeMillis();
                crypter.SetKeyFromPassphrase(strNewWalletPassphrase, pMasterKey.second.vchSalt, pMasterKey.second.nDeriveIterations, pMasterKey.second.nDerivationMethod);
                pMasterKey.second.nDeriveIterations = static_cast<unsigned int>(pMasterKey.second.nDeriveIterations * (100 / ((double)(GetTimeMillis() - nStartTime))));

                nStartTime = GetTimeMillis();
                crypter.SetKeyFromPassphrase(strNewWalletPassphrase, pMasterKey.second.vchSalt, pMasterKey.second.nDeriveIterations, pMasterKey.second.nDerivationMethod);
                pMasterKey.second.nDeriveIterations = (pMasterKey.second.nDeriveIterations + static_cast<unsigned int>(pMasterKey.second.nDeriveIterations * 100 / ((double)(GetTimeMillis() - nStartTime)))) / 2;

                if (pMasterKey.second.nDeriveIterations < 25000)
                    pMasterKey.second.nDeriveIterations = 25000;

                WalletLogPrintf("Wallet passphrase changed to an nDeriveIterations of %i\n", pMasterKey.second.nDeriveIterations);

                if (!crypter.SetKeyFromPassphrase(strNewWalletPassphrase, pMasterKey.second.vchSalt, pMasterKey.second.nDeriveIterations, pMasterKey.second.nDerivationMethod))
                    return false;
                if (!crypter.Encrypt(_vMasterKey, pMasterKey.second.vchCryptedKey))
                    return false;
                WalletBatch(*database).WriteMasterKey(pMasterKey.first, pMasterKey.second);
                if (fWasLocked)
                    Lock();
                return true;
            }
        }
    }

    return false;
}

void CWallet::ChainStateFlushed(const CBlockLocator& loc)
{
    WalletBatch batch(*database);
    batch.WriteBestBlock(loc);
}

void CWallet::SetMinVersion(enum WalletFeature nVersion, WalletBatch* batch_in, bool fExplicit)
{
    LOCK(cs_wallet); // nWalletVersion
    if (nWalletVersion >= nVersion) {
        return;
    }
    // when doing an explicit upgrade, if we pass the max version permitted, upgrade all the way
    if (fExplicit && nVersion > nWalletMaxVersion) {
            nVersion = FEATURE_LATEST;
    }
    nWalletVersion = nVersion;

    if (nVersion > nWalletMaxVersion) {
        nWalletMaxVersion = nVersion;
    }

    {
        WalletBatch* batch = batch_in ? batch_in : new WalletBatch(*database);
        if (nWalletVersion > 40000)
            batch->WriteMinVersion(nWalletVersion);
        if (!batch_in)
            delete batch;
    }
}

bool CWallet::SetMaxVersion(int nVersion)
{
    LOCK(cs_wallet); // nWalletVersion, nWalletMaxVersion
    // cannot downgrade below current version
    if (nWalletVersion > nVersion) {
        return false;
    }
    nWalletMaxVersion = nVersion;

    return true;
}

std::set<uint256> CWallet::GetConflicts(const uint256& txid) const
{
    std::set<uint256> result;
    AssertLockHeld(cs_wallet);

    std::map<uint256, CWalletTx>::const_iterator it = mapWallet.find(txid);
    if (it == mapWallet.end()) {
        return result;
    }
    const CWalletTx& wtx = it->second;

    std::pair<TxSpends::const_iterator, TxSpends::const_iterator> range;

    for (const CTxIn& txin : wtx.tx->vin)
    {
        if (mapTxSpends.count(txin.prevout) <= 1)
            continue;  // No conflict if zero or one spends
        range = mapTxSpends.equal_range(txin.prevout);
        for (TxSpends::const_iterator _it = range.first; _it != range.second; ++_it)
            result.insert(_it->second);
    }
    return result;
}

bool CWallet::HasWalletSpend(const uint256& txid) const
{
    AssertLockHeld(cs_wallet);
    auto iter = mapTxSpends.lower_bound(COutPoint(txid, 0));
    return (iter != mapTxSpends.end() && iter->first.hash == txid);
}

void CWallet::Flush(bool shutdown)
{
    database->Flush(shutdown);
}

void CWallet::SyncMetaData(std::pair<TxSpends::iterator, TxSpends::iterator> range)
{
    // We want all the wallet transactions in range to have the same metadata as
    // the oldest (smallest nOrderPos).
    // So: find smallest nOrderPos:

    int nMinOrderPos = std::numeric_limits<int>::max();
    const CWalletTx* copyFrom = nullptr;
    for (TxSpends::iterator it = range.first; it != range.second; ++it) {
        const CWalletTx* wtx = &mapWallet.at(it->second);
        if (wtx->nOrderPos < nMinOrderPos) {
            nMinOrderPos = wtx->nOrderPos;
            copyFrom = wtx;
        }
    }

    if (!copyFrom) {
        return;
    }

    // Now copy data from copyFrom to rest:
    for (TxSpends::iterator it = range.first; it != range.second; ++it) {
        const uint256& hash = it->second;
        CWalletTx* copyTo = &mapWallet.at(hash);
        if (copyFrom == copyTo) continue;
        assert(copyFrom && "Oldest wallet transaction in range assumed to have been found.");
        if (!copyFrom->IsEquivalentTo(*copyTo)) continue;
        copyTo->mapValue = copyFrom->mapValue;
        copyTo->vOrderForm = copyFrom->vOrderForm;
        // fTimeReceivedIsTxTime not copied on purpose
        // nTimeReceived not copied on purpose
        copyTo->nTimeSmart = copyFrom->nTimeSmart;
        copyTo->fFromMe = copyFrom->fFromMe;
        copyTo->strFromAccount = copyFrom->strFromAccount;
        // nOrderPos not copied on purpose
        // cached members not copied on purpose
    }
}

/**
 * Outpoint is spent if any non-conflicted transaction
 * spends it:
 */
bool CWallet::IsSpent(const uint256& hash, unsigned int n) const
{
    const COutPoint outpoint(hash, n);
    std::pair<TxSpends::const_iterator, TxSpends::const_iterator> range;
    range = mapTxSpends.equal_range(outpoint);

    for (TxSpends::const_iterator it = range.first; it != range.second; ++it) {
        const uint256& wtxid = it->second;
        std::map<uint256, CWalletTx>::const_iterator mit = mapWallet.find(wtxid);
        if (mit != mapWallet.end()) {
            int depth = mit->second.GetDepthInMainChain();
            if (depth > 0  || (depth == 0 && !mit->second.isAbandoned() && !mit->second.IsCoinBase())) {
                return true; // Spent
            }
        }
    }
    return false;
}

void CWallet::AddToSpends(const COutPoint& outpoint, const uint256& wtxid)
{
    mapTxSpends.insert(std::make_pair(outpoint, wtxid));

    setLockedCoins.erase(outpoint);

    std::pair<TxSpends::iterator, TxSpends::iterator> range;
    range = mapTxSpends.equal_range(outpoint);
    SyncMetaData(range);
}


void CWallet::AddToSpends(const uint256& wtxid)
{
    auto it = mapWallet.find(wtxid);
    assert(it != mapWallet.end());
    CWalletTx& thisTx = it->second;

    // Skip meta input
    for (std::size_t i = thisTx.IsCoinBase() ? 1 : 0; i < thisTx.tx->vin.size(); ++i) {
        const CTxIn& txin = thisTx.tx->vin[i];
        AddToSpends(txin.prevout, wtxid);
    }
}

bool CWallet::EncryptWallet(const SecureString& strWalletPassphrase)
{
    if (IsCrypted()) {
        return false;
    }
    CKeyingMaterial _vMasterKey;

    _vMasterKey.resize(WALLET_CRYPTO_KEY_SIZE);
    GetStrongRandBytes(&_vMasterKey[0], WALLET_CRYPTO_KEY_SIZE);

    CMasterKey kMasterKey;

    kMasterKey.vchSalt.resize(WALLET_CRYPTO_SALT_SIZE);
    GetStrongRandBytes(&kMasterKey.vchSalt[0], WALLET_CRYPTO_SALT_SIZE);

    CCrypter crypter;
    int64_t nStartTime = GetTimeMillis();
    crypter.SetKeyFromPassphrase(strWalletPassphrase, kMasterKey.vchSalt, 25000, kMasterKey.nDerivationMethod);
    kMasterKey.nDeriveIterations = static_cast<unsigned int>(2500000 / ((double)(GetTimeMillis() - nStartTime)));

    nStartTime = GetTimeMillis();
    crypter.SetKeyFromPassphrase(strWalletPassphrase, kMasterKey.vchSalt, kMasterKey.nDeriveIterations, kMasterKey.nDerivationMethod);
    kMasterKey.nDeriveIterations = (kMasterKey.nDeriveIterations + static_cast<unsigned int>(kMasterKey.nDeriveIterations * 100 / ((double)(GetTimeMillis() - nStartTime)))) / 2;

    if (kMasterKey.nDeriveIterations < 25000) {
        kMasterKey.nDeriveIterations = 25000;
    }

    WalletLogPrintf("Encrypting Wallet with an nDeriveIterations of %i\n", kMasterKey.nDeriveIterations);

    if (!crypter.SetKeyFromPassphrase(strWalletPassphrase, kMasterKey.vchSalt, kMasterKey.nDeriveIterations, kMasterKey.nDerivationMethod)) {
        return false;
    }
    if (!crypter.Encrypt(_vMasterKey, kMasterKey.vchCryptedKey)) {
        return false;
    }

    {
        LOCK(cs_wallet);
        mapMasterKeys[++nMasterKeyMaxID] = kMasterKey;
        assert(!encrypted_batch);
        encrypted_batch = new WalletBatch(*database);
        if (!encrypted_batch->TxnBegin()) {
            delete encrypted_batch;
            encrypted_batch = nullptr;
            return false;
        }
        encrypted_batch->WriteMasterKey(nMasterKeyMaxID, kMasterKey);

        if (!EncryptKeys(_vMasterKey))
        {
            encrypted_batch->TxnAbort();
            delete encrypted_batch;
            // We now probably have half of our keys encrypted in memory, and half not...
            // die and let the user reload the unencrypted wallet.
            assert(false);
        }

        // Encryption was introduced in version 0.4.0
        SetMinVersion(FEATURE_WALLETCRYPT, encrypted_batch, true);

        if (!encrypted_batch->TxnCommit()) {
            delete encrypted_batch;
            // We now have keys encrypted in memory, but not on disk...
            // die to avoid confusion and let the user reload the unencrypted wallet.
            assert(false);
        }

        delete encrypted_batch;
        encrypted_batch = nullptr;

        Lock();
        Unlock(strWalletPassphrase);

        // if we are using HD, replace the HD seed with a new one
        if (IsHDEnabled()) {
            SetHDSeed(GenerateNewSeed());
        }

        NewKeyPool();
        Lock();

        // Need to completely rewrite the wallet file; if we don't, bdb might keep
        // bits of the unencrypted private key in slack space in the database file.
        database->Rewrite();

    }
    NotifyStatusChanged(this);

    return true;
}

DBErrors CWallet::ReorderTransactions()
{
    LOCK(cs_wallet);
    WalletBatch batch(*database);

    // Old wallets didn't have any defined order for transactions
    // Probably a bad idea to change the output of this

    // First: get all CWalletTx and CAccountingEntry into a sorted-by-time multimap.
    typedef std::pair<CWalletTx*, CAccountingEntry*> TxPair;
    typedef std::multimap<int64_t, TxPair > TxItems;
    TxItems txByTime;

    for (auto& entry : mapWallet) {
        CWalletTx* wtx = &entry.second;
        txByTime.insert(std::make_pair(wtx->nTimeReceived, TxPair(wtx, nullptr)));
    }
    std::list<CAccountingEntry> acentries;
    batch.ListAccountCreditDebit("", acentries);
    for (CAccountingEntry& entry : acentries) {
        txByTime.insert(std::make_pair(entry.nTime, TxPair(nullptr, &entry)));
    }

    nOrderPosNext = 0;
    std::vector<int64_t> nOrderPosOffsets;
    for (TxItems::iterator it = txByTime.begin(); it != txByTime.end(); ++it) {
        CWalletTx *const pwtx = (*it).second.first;
        CAccountingEntry *const pacentry = (*it).second.second;
        int64_t& nOrderPos = (pwtx != nullptr) ? pwtx->nOrderPos : pacentry->nOrderPos;

        if (nOrderPos == -1) {
            nOrderPos = nOrderPosNext++;
            nOrderPosOffsets.push_back(nOrderPos);

            if (pwtx)
            {
                if (!batch.WriteTx(*pwtx))
                    return DBErrors::LOAD_FAIL;
            }
            else
                if (!batch.WriteAccountingEntry(pacentry->nEntryNo, *pacentry))
                    return DBErrors::LOAD_FAIL;
        }
        else
        {
            int64_t nOrderPosOff = 0;
            for (const int64_t& nOffsetStart : nOrderPosOffsets)
            {
                if (nOrderPos >= nOffsetStart) {
                    ++nOrderPosOff;
                }
            }
            nOrderPos += nOrderPosOff;
            nOrderPosNext = std::max(nOrderPosNext, nOrderPos + 1);

            if (!nOrderPosOff) {
                continue;
            }
            // Since we're changing the order, write it back
            if (pwtx)
            {
                if (!batch.WriteTx(*pwtx))
                    return DBErrors::LOAD_FAIL;
            }
            else
                if (!batch.WriteAccountingEntry(pacentry->nEntryNo, *pacentry))
                    return DBErrors::LOAD_FAIL;
        }
    }
    batch.WriteOrderPosNext(nOrderPosNext);

    return DBErrors::LOAD_OK;
}

int64_t CWallet::IncOrderPosNext(WalletBatch *batch)
{
    AssertLockHeld(cs_wallet); // nOrderPosNext
    int64_t nRet = nOrderPosNext++;
    if (batch) {
        batch->WriteOrderPosNext(nOrderPosNext);
    } else {
        WalletBatch(*database).WriteOrderPosNext(nOrderPosNext);
    }
    return nRet;
}

bool CWallet::AccountMove(std::string strFrom, std::string strTo, CAmount nAmount, std::string strComment)
{
    WalletBatch batch(*database);
    if (!batch.TxnBegin()) {
        return false;
    }
    int64_t nNow = GetAdjustedTime();

    // Debit
    CAccountingEntry debit;
    debit.nOrderPos = IncOrderPosNext(&batch);
    debit.strAccount = strFrom;
    debit.nCreditDebit = -nAmount;
    debit.nTime = nNow;
    debit.strOtherAccount = strTo;
    debit.strComment = strComment;
    AddAccountingEntry(debit, &batch);

    // Credit
    CAccountingEntry credit;
    credit.nOrderPos = IncOrderPosNext(&batch);
    credit.strAccount = strTo;
    credit.nCreditDebit = nAmount;
    credit.nTime = nNow;
    credit.strOtherAccount = strFrom;
    credit.strComment = strComment;
    AddAccountingEntry(credit, &batch);

    if (!batch.TxnCommit()) {
        return false;
    }
    return true;
}

bool CWallet::GetLabelDestination(CTxDestination &dest, const std::string& label, bool bForceNew)
{
    WalletBatch batch(*database);

    CAccount account;
    batch.ReadAccount(label, account);

    if (!bForceNew) {
        if (!account.vchPubKey.IsValid()) {
            bForceNew = true;
        } else {
            // Check if the current key has been used (TODO: check other addresses with the same key)
            CScript scriptPubKey = GetScriptForDestination(GetDestinationForKey(account.vchPubKey, m_default_address_type));
            for (std::map<uint256, CWalletTx>::iterator it = mapWallet.begin();
                 it != mapWallet.end() && account.vchPubKey.IsValid();
                 ++it) {
                for (const CTxOut& txout : (*it).second.tx->vout)
                    if (txout.scriptPubKey == scriptPubKey) {
                        bForceNew = true;
                        break;
                    }
            }
        }
    }

    // Generate a new key
    if (bForceNew) {
        if (!GetKeyFromPool(account.vchPubKey, false)) {
            return false;
        }
        LearnRelatedScripts(account.vchPubKey, m_default_address_type);
        dest = GetDestinationForKey(account.vchPubKey, m_default_address_type);
        SetAddressBook(dest, label, "receive");
        batch.WriteAccount(label, account);
    } else {
        dest = GetDestinationForKey(account.vchPubKey, m_default_address_type);
    }

    return true;
}

void CWallet::MarkDirty()
{
    {
        LOCK(cs_wallet);
        for (std::pair<const uint256, CWalletTx>& item : mapWallet) {
            item.second.MarkDirty();
        }
    }
}

bool CWallet::MarkReplaced(const uint256& originalHash, const uint256& newHash)
{
    LOCK(cs_wallet);

    auto mi = mapWallet.find(originalHash);

    // There is a bug if MarkReplaced is not called on an existing wallet transaction.
    assert(mi != mapWallet.end());

    CWalletTx& wtx = (*mi).second;

    // Ensure for now that we're not overwriting data
    assert(wtx.mapValue.count("replaced_by_txid") == 0);

    wtx.mapValue["replaced_by_txid"] = newHash.ToString();

    WalletBatch batch(*database, "r+");

    bool success = true;
    if (!batch.WriteTx(wtx)) {
        WalletLogPrintf("%s: Updating batch tx %s failed\n", __func__, wtx.GetHash().ToString());
        success = false;
    }

    NotifyTransactionChanged(this, originalHash, CT_UPDATED);

    return success;
}

bool CWallet::AddToWallet(const CWalletTx& wtxIn, bool fFlushOnClose)
{
    LOCK(cs_wallet);

    WalletBatch batch(*database, "r+", fFlushOnClose);

    uint256 hash = wtxIn.GetHash();

    // Inserts only if not already there, returns tx inserted or tx found
    std::pair<std::map<uint256, CWalletTx>::iterator, bool> ret = mapWallet.insert(std::make_pair(hash, wtxIn));
    CWalletTx& wtx = (*ret.first).second;
    wtx.BindWallet(this);
    bool fInsertedNew = ret.second;
    if (fInsertedNew) {
        wtx.nTimeReceived = GetAdjustedTime();
        wtx.nOrderPos = IncOrderPosNext(&batch);
        wtx.m_it_wtxOrdered = wtxOrdered.insert(std::make_pair(wtx.nOrderPos, TxPair(&wtx, nullptr)));
        wtx.nTimeSmart = ComputeTimeSmart(wtx);
        AddToSpends(hash);
    }

    bool fUpdated = false;
    if (!fInsertedNew) {
        // Merge
        if (!wtxIn.hashUnset() && wtxIn.hashBlock != wtx.hashBlock) {
            wtx.hashBlock = wtxIn.hashBlock;
            fUpdated = true;
        }
        // If no longer abandoned, update
        if (wtxIn.hashBlock.IsNull() && wtx.isAbandoned()) {
            wtx.hashBlock = wtxIn.hashBlock;
            fUpdated = true;
        }
        if (wtxIn.nIndex != -1 && (wtxIn.nIndex != wtx.nIndex)) {
            wtx.nIndex = wtxIn.nIndex;
            fUpdated = true;
        }
        if (wtxIn.fFromMe && wtxIn.fFromMe != wtx.fFromMe) {
            wtx.fFromMe = wtxIn.fFromMe;
            fUpdated = true;
        }
        // If we have a witness-stripped version of this transaction, and we
        // see a new version with a witness, then we must be upgrading a pre-segwit
        // wallet.  Store the new version of the transaction with the witness,
        // as the stripped-version must be invalid.
        // TODO: Store all versions of the transaction, instead of just one.
        // UNIT-E TODO: this should never happen
        if (wtxIn.tx->HasWitness() && !wtx.tx->HasWitness()) {
            wtx.SetTx(wtxIn.tx);
            fUpdated = true;
        }
    }

    //// debug print
    WalletLogPrintf("AddToWallet %s  %s%s\n", wtxIn.GetHash().ToString(), (fInsertedNew ? "new" : ""), (fUpdated ? "update" : ""));

    // Write to disk
    if (fInsertedNew || fUpdated) {
        if (!batch.WriteTx(wtx)) {
            return false;
        }
    }

    // Break debit/credit balance caches:
    wtx.MarkDirty();

    // Notify UI of new or updated transaction
    NotifyTransactionChanged(this, hash, fInsertedNew ? CT_NEW : CT_UPDATED);

    // notify an external script when a wallet transaction comes in or is updated
    std::string strCmd = gArgs.GetArg("-walletnotify", "");

    if (!strCmd.empty()) {
        boost::replace_all(strCmd, "%s", wtxIn.GetHash().GetHex());
        std::thread t(runCommand, strCmd);
        t.detach(); // thread runs free
    }

    return true;
}

void CWallet::LoadToWallet(const CWalletTx& wtxIn)
{
    uint256 hash = wtxIn.GetHash();
    const auto& ins = mapWallet.emplace(hash, wtxIn);
    CWalletTx& wtx = ins.first->second;
    wtx.BindWallet(this);
    if (/* insertion took place */ ins.second) {
        wtx.m_it_wtxOrdered = wtxOrdered.insert(std::make_pair(wtx.nOrderPos, TxPair(&wtx, nullptr)));
    }
    AddToSpends(hash);
    for (const CTxIn& txin : wtx.tx->vin) {
        auto it = mapWallet.find(txin.prevout.hash);
        if (it != mapWallet.end()) {
            CWalletTx& prevtx = it->second;
            if (prevtx.nIndex == -1 && !prevtx.hashUnset()) {
                MarkConflicted(prevtx.hashBlock, wtx.GetHash());
            }
        }
    }
}

bool CWallet::AddToWalletIfInvolvingMe(const CTransactionRef& ptx, const CBlockIndex* pIndex, int posInBlock, bool fUpdate)
{
    const CTransaction& tx = *ptx;
    {
        AssertLockHeld(cs_wallet);

        if (pIndex != nullptr) {
            for (const CTxIn& txin : tx.vin) {
                std::pair<TxSpends::const_iterator, TxSpends::const_iterator> range = mapTxSpends.equal_range(txin.prevout);
                while (range.first != range.second) {
                    if (range.first->second != tx.GetHash()) {
                        WalletLogPrintf("Transaction %s (in block %s) conflicts with wallet transaction %s (both spend %s:%i)\n", tx.GetHash().ToString(), pIndex->GetBlockHash().ToString(), range.first->second.ToString(), range.first->first.hash.ToString(), range.first->first.n);
                        MarkConflicted(pIndex->GetBlockHash(), range.first->second);
                    }
                    range.first++;
                }
            }
        }

        bool fExisted = mapWallet.count(tx.GetHash()) != 0;
        if (fExisted && !fUpdate) {
            return false;
        }
        if (fExisted || IsMine(tx) || IsFromMe(tx)) {
            /* Check if any keys in the wallet keypool that were supposed to be unused
             * have appeared in a new transaction. If so, remove those keys from the keypool.
             * This can happen when restoring an old wallet backup that does not contain
             * the mostly recently created transactions from newer versions of the wallet.
             */

            // loop though all outputs
            for (const CTxOut& txout: tx.vout) {
                // extract addresses and check if they match with an unused keypool key
                std::vector<CKeyID> vAffected;
                CAffectedKeysVisitor(*this, vAffected).Process(txout.scriptPubKey);
                for (const CKeyID &keyid : vAffected) {
                    std::map<CKeyID, int64_t>::const_iterator mi = m_pool_key_to_index.find(keyid);
                    if (mi != m_pool_key_to_index.end()) {
                        WalletLogPrintf("%s: Detected a used keypool key, mark all keypool key up to this key as used\n", __func__);
                        MarkReserveKeysAsUsed(mi->second);

                        if (!TopUpKeyPool()) {
                            WalletLogPrintf("%s: Topping up keypool failed (locked wallet)\n", __func__);
                        }
                    }
                }
            }

            if (!m_wallet_extension.AddToWalletIfInvolvingMe(ptx, pIndex)) {
              return false;
            }

            CWalletTx wtx(this, ptx);

            // Get merkle branch if transaction was found in a block
            if (pIndex != nullptr) {
              wtx.SetMerkleBranch(pIndex, posInBlock);
            }
            return AddToWallet(wtx, false);
        }
    }
    return false;
}

bool CWallet::TransactionCanBeAbandoned(const uint256& hashTx) const
{
    LOCK2(cs_main, cs_wallet);
    const CWalletTx* wtx = GetWalletTx(hashTx);
    return wtx && !wtx->isAbandoned() && wtx->GetDepthInMainChain() == 0 && !wtx->InMempool();
}

void CWallet::MarkInputsDirty(const CTransactionRef& tx)
{
    for (const CTxIn& txin : tx->vin) {
        auto it = mapWallet.find(txin.prevout.hash);
        if (it != mapWallet.end()) {
            it->second.MarkDirty();
        }
    }
}

bool CWallet::AbandonTransaction(const uint256& hashTx)
{
    LOCK2(cs_main, cs_wallet);

    WalletBatch batch(*database, "r+");

    std::set<uint256> todo;
    std::set<uint256> done;

    // Can't mark abandoned if confirmed or in mempool
    auto it = mapWallet.find(hashTx);
    assert(it != mapWallet.end());
    CWalletTx& origtx = it->second;
    if (origtx.GetDepthInMainChain() != 0 || origtx.InMempool()) {
        return false;
    }

    todo.insert(hashTx);

    while (!todo.empty()) {
        uint256 now = *todo.begin();
        todo.erase(now);
        done.insert(now);
        auto it = mapWallet.find(now);
        assert(it != mapWallet.end());
        CWalletTx& wtx = it->second;
        int currentconfirm = wtx.GetDepthInMainChain();
        // If the orig tx was not in block, none of its spends can be
        assert(currentconfirm <= 0);
        // if (currentconfirm < 0) {Tx and spends are already conflicted, no need to abandon}
        if (currentconfirm == 0 && !wtx.isAbandoned()) {
            // If the orig tx was not in block/mempool, none of its spends can be in mempool
            assert(!wtx.InMempool());
            wtx.nIndex = -1;
            wtx.setAbandoned();
            wtx.MarkDirty();
            batch.WriteTx(wtx);
            NotifyTransactionChanged(this, wtx.GetHash(), CT_UPDATED);
            // Iterate over all its outputs, and mark transactions in the wallet that spend them abandoned too
            TxSpends::const_iterator iter = mapTxSpends.lower_bound(COutPoint(now, 0));
            while (iter != mapTxSpends.end() && iter->first.hash == now) {
                if (!done.count(iter->second)) {
                    todo.insert(iter->second);
                }
                iter++;
            }
            // If a transaction changes 'conflicted' state, that changes the balance
            // available of the outputs it spends. So force those to be recomputed
            MarkInputsDirty(wtx.tx);
        }
    }

    return true;
}

void CWallet::MarkConflicted(const uint256& hashBlock, const uint256& hashTx)
{
    LOCK2(cs_main, cs_wallet);

    int conflictconfirms = 0;
    CBlockIndex* pindex = LookupBlockIndex(hashBlock);
    if (pindex && chainActive.Contains(pindex)) {
        conflictconfirms = -(chainActive.Height() - pindex->nHeight + 1);
    }
    // If number of conflict confirms cannot be determined, this means
    // that the block is still unknown or not yet part of the main chain,
    // for example when loading the wallet during a reindex. Do nothing in that
    // case.
    if (conflictconfirms >= 0) {
        return;
    }
    // Do not flush the wallet here for performance reasons
    WalletBatch batch(*database, "r+", false);

    std::set<uint256> todo;
    std::set<uint256> done;

    todo.insert(hashTx);

    while (!todo.empty()) {
        uint256 now = *todo.begin();
        todo.erase(now);
        done.insert(now);
        auto it = mapWallet.find(now);
        assert(it != mapWallet.end());
        CWalletTx& wtx = it->second;
        int currentconfirm = wtx.GetDepthInMainChain();
        if (conflictconfirms < currentconfirm) {
            // Block is 'more conflicted' than current confirm; update.
            // Mark transaction as conflicted with this block.
            wtx.nIndex = -1;
            wtx.hashBlock = hashBlock;
            wtx.MarkDirty();
            batch.WriteTx(wtx);
            // Iterate over all its outputs, and mark transactions in the wallet that spend them conflicted too
            TxSpends::const_iterator iter = mapTxSpends.lower_bound(COutPoint(now, 0));
            while (iter != mapTxSpends.end() && iter->first.hash == now) {
                 if (!done.count(iter->second)) {
                     todo.insert(iter->second);
                 }
                 iter++;
            }
            // If a transaction changes 'conflicted' state, that changes the balance
            // available of the outputs it spends. So force those to be recomputed
            MarkInputsDirty(wtx.tx);
        }
    }
}

void CWallet::SyncTransaction(const CTransactionRef& ptx, const CBlockIndex *pindex, int posInBlock, bool update_tx) {
    if (!AddToWalletIfInvolvingMe(ptx, pindex, posInBlock, update_tx)) {
        return; // Not one of ours
    }
    // If a transaction changes 'conflicted' state, that changes the balance
    // available of the outputs it spends. So force those to be
    // recomputed, also:
    MarkInputsDirty(ptx);
}

void CWallet::TransactionAddedToMempool(const CTransactionRef& ptx) {
    LOCK2(cs_main, cs_wallet);
    SyncTransaction(ptx);

    auto it = mapWallet.find(ptx->GetHash());
    if (it != mapWallet.end()) {
        it->second.fInMempool = true;
    }
}

void CWallet::SlashingConditionDetected(const finalization::VoteRecord &vote1, const finalization::VoteRecord &vote2) {
      m_wallet_extension.SlashingConditionDetected(vote1, vote2);
}

void CWallet::TransactionRemovedFromMempool(const CTransactionRef &ptx) {
    LOCK(cs_wallet);
    auto it = mapWallet.find(ptx->GetHash());
    if (it != mapWallet.end()) {
        it->second.fInMempool = false;
    }
}

void CWallet::BlockConnected(const std::shared_ptr<const CBlock>& pblock, const CBlockIndex *pindex, const std::vector<CTransactionRef>& vtxConflicted) {
    LOCK2(cs_main, cs_wallet);
    // TODO: Temporarily ensure that mempool removals are notified before
    // connected transactions.  This shouldn't matter, but the abandoned
    // state of transactions in our wallet is currently cleared when we
    // receive another notification and there is a race condition where
    // notification of a connected conflict might cause an outside process
    // to abandon a transaction and then have it inadvertently cleared by
    // the notification that the conflicted transaction was evicted.

    for (const CTransactionRef& ptx : vtxConflicted) {
        SyncTransaction(ptx);
        TransactionRemovedFromMempool(ptx);
    }
    for (size_t i = 0; i < pblock->vtx.size(); i++) {
        SyncTransaction(pblock->vtx[i], pindex, i);
        TransactionRemovedFromMempool(pblock->vtx[i]);
    }

    m_last_block_processed = pindex;

    m_wallet_extension.BlockConnected(pblock, *pindex);
}

void CWallet::BlockDisconnected(const std::shared_ptr<const CBlock>& pblock) {
    LOCK2(cs_main, cs_wallet);

    for (const CTransactionRef& ptx : pblock->vtx) {
        SyncTransaction(ptx);
    }
}



void CWallet::BlockUntilSyncedToCurrentChain() {
    AssertLockNotHeld(cs_main);
    AssertLockNotHeld(cs_wallet);

    {
        // Skip the queue-draining stuff if we know we're caught up with
        // chainActive.Tip()...
        // We could also take cs_wallet here, and call m_last_block_processed
        // protected by cs_wallet instead of cs_main, but as long as we need
        // cs_main here anyway, it's easier to just call it cs_main-protected.
        LOCK(cs_main);
        const CBlockIndex* initialChainTip = chainActive.Tip();

        if (m_last_block_processed && m_last_block_processed->GetAncestor(initialChainTip->nHeight) == initialChainTip) {
            return;
        }
    }

    // ...otherwise put a callback in the validation interface queue and wait
    // for the queue to drain enough to execute it (indicating we are caught up
    // at least with the time we entered this function).
    SyncWithValidationInterfaceQueue();
}


isminetype CWallet::IsMine(const CTxIn &txin) const
{
    {
        LOCK(cs_wallet);
        std::map<uint256, CWalletTx>::const_iterator mi = mapWallet.find(txin.prevout.hash);
        if (mi != mapWallet.end())
        {
            const CWalletTx& prev = (*mi).second;
            if (txin.prevout.n < prev.tx->vout.size()) {
                return IsMine(prev.tx->vout[txin.prevout.n]);
            }
        }
    }
    return ISMINE_NO;
}

// Note that this function doesn't distinguish between a 0-valued input,
// and a not-"is mine" (according to the filter) input.
CAmount CWallet::GetDebit(const CTxIn &txin, const isminefilter& filter) const
{
    {
        LOCK(cs_wallet);
        std::map<uint256, CWalletTx>::const_iterator mi = mapWallet.find(txin.prevout.hash);
        if (mi != mapWallet.end()) {
            const CWalletTx& prev = (*mi).second;
            if (txin.prevout.n < prev.tx->vout.size()) {
                if (IsMine(prev.tx->vout[txin.prevout.n]) & filter) {
                    return prev.tx->vout[txin.prevout.n].nValue;
                }
            }
        }
    }
    return 0;
}

isminetype CWallet::IsMine(const CTxOut& txout) const
{
    return ::IsMine(*this, txout.scriptPubKey);
}

CAmount CWallet::GetCredit(const CTxOut& txout, const isminefilter& filter) const
{
    if (!MoneyRange(txout.nValue)) {
        throw std::runtime_error(std::string(__func__) + ": value out of range");
    }
    return ((IsMine(txout) & filter) ? txout.nValue : 0);
}

bool CWallet::IsChange(const CTxOut& txout) const
{
    // TODO: fix handling of 'change' outputs. The assumption is that any
    // payment to a script that is ours, but is not in the address book
    // is change. That assumption is likely to break when we implement multisignature
    // wallets that return change back into a multi-signature-protected address;
    // a better way of identifying which outputs are 'the send' and which are
    // 'the change' will need to be implemented (maybe extend CWalletTx to remember
    // which output, if any, was change).
    if (::IsMine(*this, txout.scriptPubKey)) {
        CTxDestination address;
        if (!ExtractDestination(txout.scriptPubKey, address)) {
            return true;
        }
        LOCK(cs_wallet);
        if (!mapAddressBook.count(address)) {
            return true;
        }
    }
    return false;
}

CAmount CWallet::GetChange(const CTxOut& txout) const
{
    if (!MoneyRange(txout.nValue)) {
        throw std::runtime_error(std::string(__func__) + ": value out of range");
    }
    return (IsChange(txout) ? txout.nValue : 0);
}

bool CWallet::IsMine(const CTransaction& tx) const
{
    for (const CTxOut& txout : tx.vout) {
        if (IsMine(txout) || ::IsStakeableByMe(*this, txout.scriptPubKey)) {
            return true;
        }
    }
    return false;
}

bool CWallet::IsFromMe(const CTransaction& tx) const
{
    return (GetDebit(tx, ISMINE_ALL) > 0);
}

CAmount CWallet::GetDebit(const CTransaction& tx, const isminefilter& filter) const
{
    CAmount nDebit = 0;
    for (const CTxIn& txin : tx.vin)
    {
        nDebit += GetDebit(txin, filter);
        if (!MoneyRange(nDebit)) {
            throw std::runtime_error(std::string(__func__) + ": value out of range");
        }
    }
    return nDebit;
}

bool CWallet::IsAllFromMe(const CTransaction& tx, const isminefilter& filter) const
{
    LOCK(cs_wallet);

    for (const CTxIn& txin : tx.vin)
    {
        auto mi = mapWallet.find(txin.prevout.hash);
        if (mi == mapWallet.end()) {
            return false; // any unknown inputs can't be from us
        }

        const CWalletTx& prev = (*mi).second;

        if (txin.prevout.n >= prev.tx->vout.size()) {
            return false; // invalid input!
        }
        if (!(IsMine(prev.tx->vout[txin.prevout.n]) & filter)) {
            return false;
        }
    }
    return true;
}

CAmount CWallet::GetCredit(const CWalletTx& wtx, const isminefilter& filter, const BalanceType& balance_filter) const
{
    CAmount nCredit = 0;
    for (std::size_t i = 0; i < wtx.tx->vout.size(); ++i) {
        const CTxOut& txout = wtx.tx->vout[i];

        const bool is_immature = wtx.IsCoinBase() && i == 0 &&wtx.GetBlocksToRewardMaturity() > 0;
        if (balance_filter == +BalanceType::MATURE && is_immature) {
            continue;
        } else if (balance_filter == +BalanceType::IMMATURE && !is_immature) {
            continue;
        }
        nCredit += GetCredit(txout, filter);
        if (!MoneyRange(nCredit)) {
            throw std::runtime_error(std::string(__func__) + ": value out of range");
        }
    }
    return nCredit;
}

CAmount CWallet::GetMatureCredit(const CWalletTx& wtx, const isminefilter& filter) const
{
    return GetCredit(wtx, filter, BalanceType::MATURE);
}

CAmount CWallet::GetImmatureCredit(const CWalletTx& wtx, const isminefilter& filter) const
{
    return GetCredit(wtx, filter, BalanceType::IMMATURE);
}

CAmount CWallet::GetChange(const CTransaction& tx) const
{
    CAmount nChange = 0;
    for (const CTxOut& txout : tx.vout) {
        nChange += GetChange(txout);
        if (!MoneyRange(nChange)) {
            throw std::runtime_error(std::string(__func__) + ": value out of range");
        }
    }
    return nChange;
}

CPubKey CWallet::GenerateNewSeed()
{
    assert(!IsWalletFlagSet(WALLET_FLAG_DISABLE_PRIVATE_KEYS));
    CKey key;
    key.MakeNewKey(true);
    return DeriveNewSeed(key);
}

CPubKey CWallet::DeriveNewSeed(const CKey& key)
{
    int64_t nCreationTime = GetTime();
    CKeyMetadata metadata(nCreationTime);

    // calculate the seed
    CPubKey seed = key.GetPubKey();
    assert(key.VerifyPubKey(seed));

    // set the hd keypath to "s" -> Seed, refers the seed to itself
    metadata.hdKeypath     = "s";
    metadata.hd_seed_id = seed.GetID();

    {
        LOCK(cs_wallet);

        // mem store the metadata
        mapKeyMetadata[seed.GetID()] = metadata;

        // write the key&metadata to the database
        if (!AddKeyPubKey(key, seed)) {
            throw std::runtime_error(std::string(__func__) + ": AddKeyPubKey failed");
        }
    }

    return seed;
}

void CWallet::SetHDSeed(const CPubKey& seed)
{
    LOCK(cs_wallet);
    // store the keyid (hash160) together with
    // the child index counter in the database
    // as a hdchain object
    CHDChain newHdChain;
    newHdChain.nVersion = CanSupportFeature(FEATURE_HD_SPLIT) ? CHDChain::VERSION_HD_CHAIN_SPLIT : CHDChain::VERSION_HD_BASE;
    newHdChain.seed_id = seed.GetID();
    SetHDChain(newHdChain, false);
}

bool CWallet::SetHDMasterKey(
    const CPubKey& masterKey, const std::vector<CExtPubKey> &acctKeys,
    const std::vector<CKeyMetadata> &acctKeyMetadata, bool isHardwareDevice
)
 {
    assert(!isHardwareDevice || !acctKeys.empty());
    assert(acctKeys.size() == acctKeyMetadata.size());

     LOCK(cs_wallet);

    CHDChain newHdChain;
    newHdChain.nVersion = CHDChain::VERSION_HD_HW_WALLET;
    newHdChain.master_key_id = masterKey.GetID();
    newHdChain.account_pubkeys.insert(newHdChain.account_pubkeys.end(), acctKeys.begin(), acctKeys.end());
    newHdChain.is_hardware_device = isHardwareDevice;

    // Associated metadata (HD key paths) must be persisted to the DB
    WalletBatch walletdb(*database);
    for (size_t i = 0; i < acctKeyMetadata.size(); i++) {
        mapKeyMetadata[acctKeys[i].pubkey.GetID()] = acctKeyMetadata[i];
        if (!walletdb.WriteKeyMetadata(acctKeys[i].pubkey, acctKeyMetadata[i])) {
            return false;
        }
    }

    SetHDChain(newHdChain, false);
    return true;
 }

void CWallet::SetHDChain(const CHDChain& chain, bool memonly)
{
    LOCK(cs_wallet);
    if (!memonly && !WalletBatch(*database).WriteHDChain(chain)) {
        throw std::runtime_error(std::string(__func__) + ": writing chain failed");
    }
    hdChain = chain;
}

bool CWallet::IsHDEnabled() const
{
    return !hdChain.seed_id.IsNull();
}

void CWallet::SetWalletFlag(uint64_t flags)
{
    LOCK(cs_wallet);
    m_wallet_flags |= flags;
    if (!WalletBatch(*database).WriteWalletFlags(m_wallet_flags))
        throw std::runtime_error(std::string(__func__) + ": writing wallet flags failed");
}

bool CWallet::IsWalletFlagSet(uint64_t flag)
{
    return (m_wallet_flags & flag);
}

bool CWallet::SetWalletFlags(uint64_t overwriteFlags, bool memonly)
{
    LOCK(cs_wallet);
    m_wallet_flags = overwriteFlags;
    if (((overwriteFlags & g_known_wallet_flags) >> 32) ^ (overwriteFlags >> 32)) {
        // contains unknown non-tolerable wallet flags
        return false;
    }
    if (!memonly && !WalletBatch(*database).WriteWalletFlags(m_wallet_flags)) {
        throw std::runtime_error(std::string(__func__) + ": writing wallet flags failed");
    }

    return true;
}

int64_t CWalletTx::GetTxTime() const
{
    int64_t n = nTimeSmart;
    return n ? n : nTimeReceived;
}

// Helper for producing a max-sized low-S low-R signature (eg 71 bytes)
// or a max-sized low-S signature (e.g. 72 bytes) if use_max_sig is true
bool CWallet::DummySignInput(CTxIn &tx_in, const CTxOut &txout, bool use_max_sig) const
{
    // Fill in dummy signatures for fee calculation.
    const CScript& scriptPubKey = txout.scriptPubKey;
    SignatureData sigdata;

    if (!ProduceSignature(*this, use_max_sig ? DUMMY_MAXIMUM_SIGNATURE_CREATOR : DUMMY_SIGNATURE_CREATOR, scriptPubKey, sigdata)) {
        return false;
    }
    UpdateInput(tx_in, sigdata);
    return true;
}

// Helper for producing a bunch of max-sized low-S low-R signatures (eg 71 bytes)
bool CWallet::DummySignTx(CMutableTransaction &txNew, const std::vector<CTxOut> &txouts, bool use_max_sig) const
{
    // Fill in dummy signatures for fee calculation.
    int nIn = 0;
    for (const auto& txout : txouts)
    {
        if (!DummySignInput(txNew.vin[nIn], txout, use_max_sig)) {
            return false;
        }

        nIn++;
    }
    return true;
}

int64_t CalculateMaximumSignedTxSize(const CTransaction &tx, const CWallet *wallet, bool use_max_sig)
{
    std::vector<CTxOut> txouts;
    // Look up the inputs.  We should have already checked that this transaction
    // IsAllFromMe(ISMINE_SPENDABLE), so every input should already be in our
    // wallet, with a valid index into the vout array, and the ability to sign.
    for (auto& input : tx.vin) {
        const auto mi = wallet->mapWallet.find(input.prevout.hash);
        if (mi == wallet->mapWallet.end()) {
            return -1;
        }
        assert(input.prevout.n < mi->second.tx->vout.size());
        txouts.emplace_back(mi->second.tx->vout[input.prevout.n]);
    }
    return CalculateMaximumSignedTxSize(tx, wallet, txouts, use_max_sig);
}

// txouts needs to be in the order of tx.vin
int64_t CalculateMaximumSignedTxSize(const CTransaction &tx, const CWallet *wallet, const std::vector<CTxOut>& txouts, bool use_max_sig)
{
    CMutableTransaction txNew(tx);
    if (!wallet->DummySignTx(txNew, txouts, use_max_sig)) {
        // This should never happen, because IsAllFromMe(ISMINE_SPENDABLE)
        // implies that we can sign for every input.
        return -1;
    }
    return GetVirtualTransactionSize(txNew);
}

int CalculateMaximumSignedInputSize(const CTxOut& txout, const CWallet* wallet, bool use_max_sig)
{
    CMutableTransaction txn;
    txn.vin.push_back(CTxIn(COutPoint()));
    if (!wallet->DummySignInput(txn.vin[0], txout, use_max_sig)) {
        return -1;
    }
    return GetVirtualTransactionInputSize(txn.vin[0]);
}

void CWalletTx::GetAmounts(std::list<COutputEntry>& listReceived,
                           std::list<COutputEntry>& listSent, CAmount& nFee, std::string& strSentAccount, const isminefilter& filter) const
{
    nFee = 0;
    listReceived.clear();
    listSent.clear();
    strSentAccount = strFromAccount;

    // Compute fee:
    CAmount nDebit = GetDebit(filter);
    if (nDebit > 0) { // debit>0 means we signed/sent this transaction
        CAmount nValueOut = tx->GetValueOut();
        nFee = nDebit - nValueOut;
    }

    // Sent/received.
    for (unsigned int i = 0; i < tx->vout.size(); ++i) {
        const CTxOut& txout = tx->vout[i];
        isminetype fIsMine = pwallet->IsMine(txout);
        // Only need to handle txouts if AT LEAST one of these is true:
        //   1) they debit from us (sent)
        //   2) the output is to us (received)
        if (nDebit > 0) {
            // Don't report 'change' txouts
            if (pwallet->IsChange(txout)) {
                continue;
            }
        } else if (!(fIsMine & filter)) {
            continue;
        }

        // In either case, we need to get the destination address
        CTxDestination address;

        if (!ExtractDestination(txout.scriptPubKey, address) && !txout.scriptPubKey.IsUnspendable())
        {
            pwallet->WalletLogPrintf("CWalletTx::GetAmounts: Unknown transaction type found, txid %s\n",
                                    this->GetHash().ToString());
            address = CNoDestination();
        }

        COutputEntry output = {address, txout.nValue, (int)i};

        // If we are debited by the transaction, add the output as a "sent" entry
        if (nDebit > 0) {
            listSent.push_back(output);
        }

        // If we are receiving the output, add it as a "received" entry
        if (fIsMine & filter) {
            listReceived.push_back(output);
        }
    }

}

/**
 * Scan active chain for relevant transactions after importing keys. This should
 * be called whenever new keys are added to the wallet, with the oldest key
 * creation time.
 *
 * @return Earliest timestamp that could be successfully scanned from. Timestamp
 * returned will be higher than startTime if relevant blocks could not be read.
 */
int64_t CWallet::RescanFromTime(int64_t startTime, const WalletRescanReserver& reserver, bool update)
{
    // Find starting block. May be null if nCreateTime is greater than the
    // highest blockchain timestamp, in which case there is nothing that needs
    // to be scanned.
    CBlockIndex* startBlock = nullptr;
    {
        LOCK(cs_main);
        startBlock = chainActive.FindEarliestAtLeast(startTime - TIMESTAMP_WINDOW);
        WalletLogPrintf("%s: Rescanning last %i blocks\n", __func__, startBlock ? chainActive.Height() - startBlock->nHeight + 1 : 0);
    }

    if (startBlock) {
        const CBlockIndex* const failedBlock = ScanForWalletTransactions(startBlock, nullptr, reserver, update);
        if (failedBlock) {
            return failedBlock->GetBlockTimeMax() + TIMESTAMP_WINDOW + 1;
        }
    }
    return startTime;
}

/**
 * Scan the block chain (starting in pindexStart) for transactions
 * from or to us. If fUpdate is true, found transactions that already
 * exist in the wallet will be updated.
 *
 * Returns null if scan was successful. Otherwise, if a complete rescan was not
 * possible (due to pruning or corruption), returns pointer to the most recent
 * block that could not be scanned.
 *
 * If pindexStop is not a nullptr, the scan will stop at the block-index
 * defined by pindexStop
 *
 * Caller needs to make sure pindexStop (and the optional pindexStart) are on
 * the main chain after to the addition of any new keys you want to detect
 * transactions for.
 */
CBlockIndex* CWallet::ScanForWalletTransactions(CBlockIndex* pindexStart, CBlockIndex* pindexStop, const WalletRescanReserver &reserver, bool fUpdate)
{
    int64_t nNow = GetTime();
    const CChainParams& chainParams = Params();

    assert(reserver.isReserved());
    if (pindexStop) {
        assert(pindexStop->nHeight >= pindexStart->nHeight);
    }

    CBlockIndex* pindex = pindexStart;
    CBlockIndex* ret = nullptr;

    if (pindex) WalletLogPrintf("Rescan started from block %d...\n", pindex->nHeight);

    {
        fAbortRescan = false;
        ShowProgress(strprintf("%s " + _("Rescanning..."), GetDisplayName()), 0); // show rescan progress in GUI as dialog or on splashscreen, if -rescan on startup
        CBlockIndex* tip = nullptr;
        double progress_begin;
        double progress_end;
        {
            LOCK(cs_main);
            progress_begin = GuessVerificationProgress(chainParams.TxData(), pindex);
            if (pindexStop == nullptr) {
                tip = chainActive.Tip();
                progress_end = GuessVerificationProgress(chainParams.TxData(), tip);
            } else {
                progress_end = GuessVerificationProgress(chainParams.TxData(), pindexStop);
            }
        }
        double progress_current = progress_begin;
        while (pindex && !fAbortRescan && !ShutdownRequested())
        {
            if (pindex->nHeight % 100 == 0 && progress_end - progress_begin > 0.0) {
                ShowProgress(strprintf("%s " + _("Rescanning..."), GetDisplayName()), std::max(1, std::min(99, (int)((progress_current - progress_begin) / (progress_end - progress_begin) * 100))));
            }
            if (GetTime() >= nNow + 60) {
                nNow = GetTime();
                WalletLogPrintf("Still rescanning. At block %d. Progress=%f\n", pindex->nHeight, progress_current);
            }

            CBlock block;
            if (ReadBlockFromDisk(block, pindex, Params().GetConsensus())) {
                LOCK2(cs_main, cs_wallet);
                if (pindex && !chainActive.Contains(pindex)) {
                    // Abort scan if current block is no longer active, to prevent
                    // marking transactions as coming from the wrong block.
                    ret = pindex;
                    break;
                }
                for (size_t posInBlock = 0; posInBlock < block.vtx.size(); ++posInBlock) {
                    SyncTransaction(block.vtx[posInBlock], pindex, posInBlock, fUpdate);
                }
            } else {
                ret = pindex;
            }
            if (pindex == pindexStop) {
                break;
            }
            {
                LOCK(cs_main);
                pindex = chainActive.Next(pindex);
                progress_current = GuessVerificationProgress(chainParams.TxData(), pindex);
                if (pindexStop == nullptr && tip != chainActive.Tip()) {
                    tip = chainActive.Tip();
                    // in case the tip has changed, update progress max
                    progress_end = GuessVerificationProgress(chainParams.TxData(), tip);
                }
            }
        }
        if (pindex && fAbortRescan) {
            WalletLogPrintf("Rescan aborted at block %d. Progress=%f\n", pindex->nHeight, progress_current);
        } else if (pindex && ShutdownRequested()) {
            WalletLogPrintf("Rescan interrupted by shutdown request at block %d. Progress=%f\n", pindex->nHeight, progress_current);
        }
        ShowProgress(strprintf("%s " + _("Rescanning..."), GetDisplayName()), 100); // hide progress dialog in GUI
    }
    return ret;
}

void CWallet::ReacceptWalletTransactions()
{
    // If transactions aren't being broadcasted, don't let them into local mempool either
    if (!fBroadcastTransactions)
        return;
    LOCK2(cs_main, cs_wallet);
    std::map<int64_t, CWalletTx*> mapSorted;

    // Sort pending wallet transactions based on their initial wallet insertion order
    for (std::pair<const uint256, CWalletTx>& item : mapWallet)
    {
        const uint256& wtxid = item.first;
        CWalletTx& wtx = item.second;
        assert(wtx.GetHash() == wtxid);

        int nDepth = wtx.GetDepthInMainChain();

        if (!wtx.IsCoinBase() && (nDepth == 0 && !wtx.isAbandoned())) {
            mapSorted.insert(std::make_pair(wtx.nOrderPos, &wtx));
        }
    }

    // Try to add wallet transactions to memory pool
    for (std::pair<const int64_t, CWalletTx*>& item : mapSorted) {
        CWalletTx& wtx = *(item.second);
        CValidationState state;
        wtx.AcceptToMemoryPool(maxTxFee, state);
    }
}

bool CWalletTx::RelayWalletTransaction(CConnman* connman)
{
    assert(pwallet->GetBroadcastTransactions());
    if (!IsCoinBase() && !isAbandoned() && GetDepthInMainChain() == 0) {
        CValidationState state;
        /* GetDepthInMainChain already catches known conflicts. */
        if (InMempool() || AcceptToMemoryPool(maxTxFee, state)) {
            pwallet->WalletLogPrintf("Relaying wtx %s\n", GetHash().ToString());
            if (connman) {
                LogPrintf("Relaying wtx %s\n", GetHash().ToString());
                CInv inv(MSG_TX, GetHash());
                connman->ForEachNode([&](CNode* pnode)
                {
                    if (connman->embargoman &&
                        connman->embargoman->IsEmbargoedFor(GetHash(), pnode->GetId())) {
                        return;
                    }
                    LogPrintf("Relaying wtx %s to %d, %s\n", GetHash().ToString(), pnode->GetId(), pnode->fInbound ? "inbound" : "outbound");
                    pnode->PushInventory(inv);
                });
                return true;
            }
        }
    }
    return false;
}

std::set<uint256> CWalletTx::GetConflicts() const
{
    std::set<uint256> result;
    if (pwallet != nullptr) {
        uint256 myHash = GetHash();
        result = pwallet->GetConflicts(myHash);
        result.erase(myHash);
    }
    return result;
}

CAmount CWalletTx::GetDebit(const isminefilter& filter) const
{
    if (tx->vin.empty()) {
        return 0;
    }
    CAmount debit = 0;
    if(filter & ISMINE_SPENDABLE)
    {
        if (fDebitCached)
            debit += nDebitCached;
        else
        {
            nDebitCached = pwallet->GetDebit(*tx, ISMINE_SPENDABLE);
            fDebitCached = true;
            debit += nDebitCached;
        }
    }
    if (filter & ISMINE_WATCH_ONLY) {
        if (fWatchDebitCached) {
            debit += nWatchDebitCached;
        } else {
            nWatchDebitCached = pwallet->GetDebit(*tx, ISMINE_WATCH_ONLY);
            fWatchDebitCached = true;
            debit += nWatchDebitCached;
        }
    }
    return debit;
}

CAmount CWalletTx::GetCredit(const isminefilter& filter) const
{
    CAmount credit = 0;
    if (filter & ISMINE_SPENDABLE) {
        // GetBalance can assume transactions in mapWallet won't change
        if (fCreditCached) {
            credit += nCreditCached;
        } else if (GetBlocksToRewardMaturity() > 0) {
            credit += pwallet->GetMatureCredit(*this, ISMINE_SPENDABLE);
        } else {
            nCreditCached = pwallet->GetMatureCredit(*this, ISMINE_SPENDABLE);
            fCreditCached = true;
            credit += nCreditCached;
        }
    }
    if (filter & ISMINE_WATCH_ONLY) {
        if (fWatchCreditCached) {
            credit += nWatchCreditCached;
        } else if (GetBlocksToRewardMaturity() > 0) {
            credit += pwallet->GetMatureCredit(*this, ISMINE_WATCH_ONLY);
        } else {
            nWatchCreditCached = pwallet->GetMatureCredit(*this, ISMINE_WATCH_ONLY);
            fWatchCreditCached = true;
            credit += nWatchCreditCached;
        }
    }
    return credit;
}

CAmount CWalletTx::GetImmatureCredit() const
{
    if (IsCoinBase() && IsInMainChain()) {
        return pwallet->GetImmatureCredit(*this, ISMINE_SPENDABLE);
    }

    return 0;
}

CAmount CWalletTx::GetAvailableCredit(bool fUseCache, const isminefilter& filter) const
{
    if (pwallet == nullptr) {
        return 0;
    }

    CAmount* cache = nullptr;
    bool* cache_used = nullptr;

    if (filter == ISMINE_SPENDABLE) {
        cache = &nAvailableCreditCached;
        cache_used = &fAvailableCreditCached;
    } else if (filter == ISMINE_WATCH_ONLY) {
        cache = &nAvailableWatchCreditCached;
        cache_used = &fAvailableWatchCreditCached;
    }

    if (fUseCache && cache_used && *cache_used) {
        return *cache;
    }

    CAmount nCredit = 0;
    uint256 hashTx = GetHash();
    for (unsigned int i = 0; i < tx->vout.size(); i++) {
        if (!pwallet->IsSpent(hashTx, i)) {
            const CTxOut &txout = tx->vout[i];
            if (IsCoinBase() && i == 0 && GetBlocksToRewardMaturity() > 0) {
              continue;
            }
            nCredit += pwallet->GetCredit(txout, filter);
            if (!MoneyRange(nCredit)) {
                throw std::runtime_error(std::string(__func__) + " : value out of range");
            }
        }
    }

    if (cache && GetBlocksToRewardMaturity() == 0) {
        *cache = nCredit;
        assert(cache_used);
        *cache_used = true;
    }
    return nCredit;
}

CAmount CWalletTx::GetImmatureWatchOnlyCredit() const
{
    if (IsCoinBase() && IsInMainChain()) {
        return pwallet->GetImmatureCredit(*this, ISMINE_WATCH_ONLY);
    }

    return 0;
}

CAmount CWalletTx::GetChange() const
{
    if (fChangeCached) {
        return nChangeCached;
    }
    nChangeCached = pwallet->GetChange(*tx);
    fChangeCached = true;
    return nChangeCached;
}

bool CWalletTx::InMempool() const
{
    return fInMempool;
}

bool CWalletTx::IsTrusted() const
{
    // Quick answer in most cases
    if (!CheckFinalTx(*tx)) {
        return false;
    }
    int nDepth = GetDepthInMainChain();
    if (nDepth >= 1) {
        return true;
    }
    if (nDepth < 0) {
        return false;
    }
    if (!pwallet->m_spend_zero_conf_change || !IsFromMe(ISMINE_ALL)) { // using wtx's cached debit
        return false;
    }

    // Don't trust unconfirmed transactions from us unless they are in the mempool.
    if (!InMempool()) {
        return false;
    }
    // Trusted if all inputs are from us and are in the mempool:
    for (const CTxIn& txin : tx->vin) {
        // Transactions not sent by us: not trusted
        const CWalletTx* parent = pwallet->GetWalletTx(txin.prevout.hash);
        if (parent == nullptr) {
            return false;
        }
        const CTxOut& parentOut = parent->tx->vout[txin.prevout.n];
        if (!(pwallet->IsMine(parentOut) & ISMINE_SPENDABLE)) {
            return false;
        }
    }
    return true;
}

bool CWalletTx::IsEquivalentTo(const CWalletTx& _tx) const
{
        CMutableTransaction tx1 {*this->tx};
        CMutableTransaction tx2 {*_tx.tx};
        for (auto& txin : tx1.vin) {
            txin.scriptSig = CScript();
        }
        for (auto& txin : tx2.vin) {
            txin.scriptSig = CScript();
        }
        return CTransaction(tx1) == CTransaction(tx2);
}

std::vector<uint256> CWallet::ResendWalletTransactionsBefore(int64_t nTime, CConnman* connman)
{
    std::vector<uint256> result;

    LOCK(cs_wallet);

    // Sort them in chronological order
    std::multimap<unsigned int, CWalletTx*> mapSorted;
    for (std::pair<const uint256, CWalletTx>& item : mapWallet) {
        CWalletTx& wtx = item.second;
        // Don't rebroadcast if newer than nTime:
        if (wtx.nTimeReceived > nTime) {
            continue;
        }
        mapSorted.insert(std::make_pair(wtx.nTimeReceived, &wtx));
    }
    for (std::pair<const unsigned int, CWalletTx*>& item : mapSorted) {
        CWalletTx& wtx = *item.second;
        if (wtx.RelayWalletTransaction(connman)) {
            result.push_back(wtx.GetHash());
        }
    }
    return result;
}

void CWallet::ResendWalletTransactions(int64_t nBestBlockTime, CConnman* connman)
{
    // Do this infrequently and randomly to avoid giving away
    // that these are our transactions.
    if (GetTime() < nNextResend || !fBroadcastTransactions) {
        return;
    }
    bool fFirst = (nNextResend == 0);
    nNextResend = GetTime() + GetRand(30 * 60);
    if (fFirst) {
        return;
    }
    // Only do it if there's been a new block since last time
    if (nBestBlockTime < nLastResend) {
        return;
    }
    nLastResend = GetTime();

    // Rebroadcast unconfirmed txes older than 5 minutes before the last
    // block was found:
    std::vector<uint256> relayed = ResendWalletTransactionsBefore(nBestBlockTime-5*60, connman);
    if (!relayed.empty()) {
        WalletLogPrintf("%s: rebroadcast %u unconfirmed transactions\n", __func__, relayed.size());
    }
}

/** @} */ // end of mapWallet




/** @defgroup Actions
 *
 * @{
 */


CAmount CWallet::GetBalance(const isminefilter& filter, const int min_depth) const
{
    CAmount nTotal = 0;
    {
        LOCK2(cs_main, cs_wallet);
        for (const auto& entry : mapWallet) {
            const CWalletTx* pcoin = &entry.second;
            if (pcoin->IsTrusted() && pcoin->GetDepthInMainChain() >= min_depth) {
                nTotal += pcoin->GetAvailableCredit(true, filter);
            }
        }
    }

    return nTotal;
}

CAmount CWallet::GetUnconfirmedBalance() const
{
    CAmount nTotal = 0;
    {
        LOCK2(cs_main, cs_wallet);
        for (const auto& entry : mapWallet) {
            const CWalletTx* pcoin = &entry.second;
            if (!pcoin->IsTrusted() && pcoin->GetDepthInMainChain() == 0 && pcoin->InMempool()) {
                nTotal += pcoin->GetAvailableCredit();
            }
        }
    }
    return nTotal;
}

CAmount CWallet::GetImmatureBalance() const
{
    CAmount nTotal = 0;
    {
        LOCK2(cs_main, cs_wallet);
        for (const auto& entry : mapWallet) {
            const CWalletTx* pcoin = &entry.second;
            nTotal += pcoin->GetImmatureCredit();
        }
    }
    return nTotal;
}

CAmount CWallet::GetUnconfirmedWatchOnlyBalance() const
{
    CAmount nTotal = 0;
    {
        LOCK2(cs_main, cs_wallet);
        for (const auto& entry : mapWallet) {
            const CWalletTx* pcoin = &entry.second;
            if (!pcoin->IsTrusted() && pcoin->GetDepthInMainChain() == 0 && pcoin->InMempool()) {
                nTotal += pcoin->GetAvailableCredit(true, ISMINE_WATCH_ONLY);
            }
        }
    }
    return nTotal;
}

CAmount CWallet::GetImmatureWatchOnlyBalance() const
{
    CAmount nTotal = 0;
    {
        LOCK2(cs_main, cs_wallet);
        for (const auto& entry : mapWallet) {
            const CWalletTx* pcoin = &entry.second;
            nTotal += pcoin->GetImmatureWatchOnlyCredit();
        }
    }
    return nTotal;
}

// Calculate total balance in a different way from GetBalance. The biggest
// difference is that GetBalance sums up all unspent TxOuts paying to the
// wallet, while this sums up both spent and unspent TxOuts paying to the
// wallet, and then subtracts the values of TxIns spending from the wallet. This
// also has fewer restrictions on which unconfirmed transactions are considered
// trusted.
CAmount CWallet::GetLegacyBalance(const isminefilter& filter, int minDepth, const std::string* account) const
{
    LOCK2(cs_main, cs_wallet);

    CAmount balance = 0;
    for (const auto& entry : mapWallet) {
        const CWalletTx& wtx = entry.second;
        const int depth = wtx.GetDepthInMainChain();
        if (depth < 0 || !CheckFinalTx(*wtx.tx)) {
            continue;
        }

        // Loop through tx outputs and add incoming payments. For outgoing txs,
        // treat change outputs specially, as part of the amount debited.
        CAmount debit = wtx.GetDebit(filter);
        const bool outgoing = debit > 0;
        std::size_t start_index = 0;
        if (wtx.IsCoinBase() && wtx.GetBlocksToRewardMaturity() > 0) {
          start_index = 1;
        }
        for (std::size_t i = start_index; i < wtx.tx->vout.size(); ++i) {
            const CTxOut& out = wtx.tx->vout[i];
            if (outgoing && IsChange(out) && !wtx.tx->IsCoinBase()) {
                debit -= out.nValue;
            } else if (IsMine(out) & filter && depth >= minDepth && (!account || *account == GetLabelName(out.scriptPubKey))) {
                balance += out.nValue;
            }
        }

        // For outgoing txs, subtract amount debited.
        if (outgoing && (!account || *account == wtx.strFromAccount)) {
            balance -= debit;
        }
    }

    if (account) {
        balance += WalletBatch(*database).GetAccountCreditDebit(*account);
    }

    return balance;
}

CAmount CWallet::GetAvailableBalance(const CCoinControl* coinControl) const
{
    LOCK2(cs_main, cs_wallet);

    CAmount balance = 0;
    std::vector<COutput> vCoins;
    AvailableCoins(vCoins, true, coinControl);
    for (const COutput& out : vCoins) {
        if (out.fSpendable) {
            balance += out.tx->tx->vout[out.i].nValue;
        }
    }
    return balance;
}

void CWallet::AvailableCoins(std::vector<COutput> &vCoins, bool fOnlySafe, const CCoinControl *coinControl, const CAmount &nMinimumAmount, const CAmount &nMaximumAmount, const CAmount &nMinimumSumAmount, const uint64_t nMaximumCount, const int nMinDepth, const int nMaxDepth) const
{
    AssertLockHeld(cs_main);
    AssertLockHeld(cs_wallet);

    vCoins.clear();
    CAmount nTotal = 0;

    for (const auto& entry : mapWallet)
    {
        const uint256& wtxid = entry.first;
        const CWalletTx* pcoin = &entry.second;

        if (!CheckFinalTx(*pcoin->tx)) {
            continue;
        }

        int nDepth = pcoin->GetDepthInMainChain();
        if (nDepth < 0) {
            continue;
        }
        // We should not consider coins which aren't at least in our mempool
        // It's possible for these to be conflicted via ancestors which we may never be able to detect
        if (nDepth == 0 && !pcoin->InMempool()) {
            continue;
        }

        bool safeTx = pcoin->IsTrusted();

        // We should not consider coins from transactions that are replacing
        // other transactions.
        //
        // Example: There is a transaction A which is replaced by bumpfee
        // transaction B. In this case, we want to prevent creation of
        // a transaction B' which spends an output of B.
        //
        // Reason: If transaction A were initially confirmed, transactions B
        // and B' would no longer be valid, so the user would have to create
        // a new transaction C to replace B'. However, in the case of a
        // one-block reorg, transactions B' and C might BOTH be accepted,
        // when the user only wanted one of them. Specifically, there could
        // be a 1-block reorg away from the chain where transactions A and C
        // were accepted to another chain where B, B', and C were all
        // accepted.
        if (nDepth == 0 && pcoin->mapValue.count("replaces_txid")) {
            safeTx = false;
        }

        // Similarly, we should not consider coins from transactions that
        // have been replaced. In the example above, we would want to prevent
        // creation of a transaction A' spending an output of A, because if
        // transaction B were initially confirmed, conflicting with A and
        // A', we wouldn't want to the user to create a transaction D
        // intending to replace A', but potentially resulting in a scenario
        // where A, A', and D could all be accepted (instead of just B and
        // D, or just A and A' like the user would want).
        if (nDepth == 0 && pcoin->mapValue.count("replaced_by_txid")) {
            safeTx = false;
        }

        if (fOnlySafe && !safeTx) {
            continue;
        }

        if (nDepth < nMinDepth || nDepth > nMaxDepth) {
            continue;
        }

        const bool skip_reward = pcoin->IsCoinBase() && pcoin->GetBlocksToRewardMaturity() > 0;
        for (unsigned int i = skip_reward ? 1 :0; i < pcoin->tx->vout.size(); i++) {
            if (pcoin->tx->vout[i].nValue < nMinimumAmount || pcoin->tx->vout[i].nValue > nMaximumAmount) {
                continue;
            }

            if (coinControl && coinControl->HasSelected() && !coinControl->fAllowOtherInputs && !coinControl->IsSelected(COutPoint(entry.first, i))) {
                continue;
            }

            if (IsLockedCoin(entry.first, i)) {
                continue;
            }

            if (IsSpent(wtxid, i)){
                continue;
            }
            isminetype mine = IsMine(pcoin->tx->vout[i]);

            if (mine == ISMINE_NO) {
                continue;
            }

            const bool ignore_remote_staked = coinControl && coinControl->m_ignore_remote_staked;
            if (ignore_remote_staked && ::IsStakedRemotely(*this, pcoin->tx->vout[i].scriptPubKey)) {
                continue;
            }

            bool solvable = IsSolvable(*this, pcoin->tx->vout[i].scriptPubKey);
            bool spendable = ((mine & ISMINE_SPENDABLE) != ISMINE_NO) || (((mine & ISMINE_WATCH_ONLY) != ISMINE_NO) && (coinControl && coinControl->fAllowWatchOnly && solvable));

            vCoins.push_back(COutput(pcoin, i, nDepth, spendable, solvable, safeTx, (coinControl && coinControl->fAllowWatchOnly)));

            // Checks the sum amount of all UTXO's.
            if (nMinimumSumAmount != MAX_MONEY) {
                nTotal += pcoin->tx->vout[i].nValue;

                if (nTotal >= nMinimumSumAmount) {
                    return;
                }
            }

            // Checks the maximum number of UTXO's.
            if (nMaximumCount > 0 && vCoins.size() >= nMaximumCount) {
                return;
            }
        }
    }
}

std::map<CTxDestination, std::vector<COutput>> CWallet::ListCoins() const
{
    // TODO: Add AssertLockHeld(cs_wallet) here.
    //
    // Because the return value from this function contains pointers to
    // CWalletTx objects, callers to this function really should acquire the
    // cs_wallet lock before calling it. However, the current caller doesn't
    // acquire this lock yet. There was an attempt to add the missing lock in
    // https://github.com/bitcoin/bitcoin/pull/10340, but that change has been
    // postponed until after https://github.com/bitcoin/bitcoin/pull/10244 to
    // avoid adding some extra complexity to the Qt code.

    std::map<CTxDestination, std::vector<COutput>> result;
    std::vector<COutput> availableCoins;

    LOCK2(cs_main, cs_wallet);
    AvailableCoins(availableCoins);

    for (auto& coin : availableCoins) {
        CTxDestination address;
        if (coin.fSpendable &&
            ExtractDestination(FindNonChangeParentOutput(*coin.tx->tx, coin.i).scriptPubKey, address)) {
            result[address].emplace_back(std::move(coin));
        }
    }

    std::vector<COutPoint> lockedCoins;
    ListLockedCoins(lockedCoins);
    for (const auto& output : lockedCoins) {
        auto it = mapWallet.find(output.hash);
        if (it != mapWallet.end()) {
            int depth = it->second.GetDepthInMainChain();
            if (depth >= 0 && output.n < it->second.tx->vout.size() &&
                IsMine(it->second.tx->vout[output.n]) & ISMINE_SPENDABLE) {
                CTxDestination address;
                if (ExtractDestination(FindNonChangeParentOutput(*it->second.tx, output.n).scriptPubKey, address)) {
                    result[address].emplace_back(
                        &it->second, output.n, depth, true /* spendable */, true /* solvable */, false /* safe */);
                }
            }
        }
    }

    return result;
}

const CTxOut& CWallet::FindNonChangeParentOutput(const CTransaction& tx, int output) const
{
    const CTransaction* ptx = &tx;
    int n = output;
    while (IsChange(ptx->vout[n]) && ptx->vin.size() > 0) {
        const COutPoint& prevout = ptx->vin[0].prevout;
        auto it = mapWallet.find(prevout.hash);
        if (it == mapWallet.end() || it->second.tx->vout.size() <= prevout.n ||
            !IsMine(it->second.tx->vout[prevout.n])) {
            break;
        }
        ptx = it->second.tx.get();
        n = prevout.n;
    }
    return ptx->vout[n];
}

bool CWallet::SelectCoinsMinConf(const CAmount& nTargetValue, const CoinEligibilityFilter& eligibility_filter, std::vector<OutputGroup> groups,
                                 std::set<CInputCoin>& setCoinsRet, CAmount& nValueRet, const CoinSelectionParams& coin_selection_params, bool& bnb_used) const
{
    setCoinsRet.clear();
    nValueRet = 0;

    std::vector<OutputGroup> utxo_pool;
    if (coin_selection_params.use_bnb) {
        // Get long term estimate
        FeeCalculation feeCalc;
        CCoinControl temp;
        temp.m_confirm_target = 1008;
        CFeeRate long_term_feerate = GetMinimumFeeRate(*this, temp, ::mempool, ::feeEstimator, &feeCalc);

        // Calculate cost of change
        CAmount cost_of_change = GetDiscardRate(*this, ::feeEstimator).GetFee(coin_selection_params.change_spend_size) + coin_selection_params.effective_fee.GetFee(coin_selection_params.change_output_size);

        // Filter by the min conf specs and add to utxo_pool and calculate effective value
        for (OutputGroup& group : groups) {
            if (!group.EligibleForSpending(eligibility_filter)) continue;

            group.fee = 0;
            group.long_term_fee = 0;
            group.effective_value = 0;
            for (auto it = group.m_outputs.begin(); it != group.m_outputs.end(); ) {
                const CInputCoin& coin = *it;
                CAmount effective_value = coin.txout.nValue - (coin.m_input_bytes < 0 ? 0 : coin_selection_params.effective_fee.GetFee(coin.m_input_bytes));
                // Only include outputs that are positive effective value (i.e. not dust)
                if (effective_value > 0) {
                    group.fee += coin.m_input_bytes < 0 ? 0 : coin_selection_params.effective_fee.GetFee(coin.m_input_bytes);
                    group.long_term_fee += coin.m_input_bytes < 0 ? 0 : long_term_feerate.GetFee(coin.m_input_bytes);
                    group.effective_value += effective_value;
                    ++it;
                } else {
                    it = group.Discard(coin);
                }
            }
            if (group.effective_value > 0) utxo_pool.push_back(group);
        }
        // Calculate the fees for things that aren't inputs
        CAmount not_input_fees = coin_selection_params.effective_fee.GetFee(coin_selection_params.tx_noinputs_size);
        bnb_used = true;
        return SelectCoinsBnB(utxo_pool, nTargetValue, cost_of_change, setCoinsRet, nValueRet, not_input_fees);
    } else {
        // Filter by the min conf specs and add to utxo_pool
        for (const OutputGroup& group : groups) {
            if (!group.EligibleForSpending(eligibility_filter)) continue;
            utxo_pool.push_back(group);
        }
        bnb_used = false;
        return KnapsackSolver(nTargetValue, utxo_pool, setCoinsRet, nValueRet);
    }
}

bool CWallet::SelectCoins(const std::vector<COutput>& vAvailableCoins, const CAmount& nTargetValue, std::set<CInputCoin>& setCoinsRet, CAmount& nValueRet, const CCoinControl& coin_control, CoinSelectionParams& coin_selection_params, bool& bnb_used) const
{
    std::vector<COutput> vCoins(vAvailableCoins);

    // coin control -> return all selected outputs (we want all selected to go into the transaction for sure)
    if (coin_control.HasSelected() && !coin_control.fAllowOtherInputs)
    {
        // We didn't use BnB here, so set it to false.
        bnb_used = false;

        for (const COutput& out : vCoins)
        {
            if (!out.fSpendable) {
                 continue;
            }
            nValueRet += out.tx->tx->vout[out.i].nValue;
            setCoinsRet.insert(out.GetInputCoin());
        }
        return (nValueRet >= nTargetValue);
    }

    // calculate value from preset inputs and store them
    std::set<CInputCoin> setPresetCoins;
    CAmount nValueFromPresetInputs = 0;

    std::vector<COutPoint> vPresetInputs;
    coin_control.ListSelected(vPresetInputs);
    for (const COutPoint& outpoint : vPresetInputs)
    {
        // For now, don't use BnB if preset inputs are selected. TODO: Enable this later
        bnb_used = false;
        coin_selection_params.use_bnb = false;

        std::map<uint256, CWalletTx>::const_iterator it = mapWallet.find(outpoint.hash);
        if (it != mapWallet.end()) {
            const CWalletTx* pcoin = &it->second;
            // Clearly invalid input, fail
            if (pcoin->tx->vout.size() <= outpoint.n) {
                return false;
            }
            // Just to calculate the marginal byte size
            nValueFromPresetInputs += pcoin->tx->vout[outpoint.n].nValue;
            setPresetCoins.insert(CInputCoin(pcoin->tx, outpoint.n));
        } else {
            return false; // TODO: Allow non-wallet inputs
        }
    }

    // remove preset inputs from vCoins
    for (std::vector<COutput>::iterator it = vCoins.begin(); it != vCoins.end() && coin_control.HasSelected();) {
        if (setPresetCoins.count(it->GetInputCoin())) {
            it = vCoins.erase(it);
        } else {
            ++it;
        }
    }

    // form groups from remaining coins; note that preset coins will not
    // automatically have their associated (same address) coins included
    if (coin_control.m_avoid_partial_spends && vCoins.size() > OUTPUT_GROUP_MAX_ENTRIES) {
        // Cases where we have 11+ outputs all pointing to the same destination may result in
        // privacy leaks as they will potentially be deterministically sorted. We solve that by
        // explicitly shuffling the outputs before processing
        std::shuffle(vCoins.begin(), vCoins.end(), FastRandomContext());
    }
    std::vector<OutputGroup> groups = GroupOutputs(vCoins, !coin_control.m_avoid_partial_spends);

    size_t max_ancestors = (size_t)std::max<int64_t>(1, gArgs.GetArg("-limitancestorcount", DEFAULT_ANCESTOR_LIMIT));
    size_t max_descendants = (size_t)std::max<int64_t>(1, gArgs.GetArg("-limitdescendantcount", DEFAULT_DESCENDANT_LIMIT));
    bool fRejectLongChains = gArgs.GetBoolArg("-walletrejectlongchains", DEFAULT_WALLET_REJECT_LONG_CHAINS);

    bool res = nTargetValue <= nValueFromPresetInputs ||
        SelectCoinsMinConf(nTargetValue - nValueFromPresetInputs, CoinEligibilityFilter(1, 6, 0), groups, setCoinsRet, nValueRet, coin_selection_params, bnb_used) ||
        SelectCoinsMinConf(nTargetValue - nValueFromPresetInputs, CoinEligibilityFilter(1, 1, 0), groups, setCoinsRet, nValueRet, coin_selection_params, bnb_used) ||
        (m_spend_zero_conf_change && SelectCoinsMinConf(nTargetValue - nValueFromPresetInputs, CoinEligibilityFilter(0, 1, 2), groups, setCoinsRet, nValueRet, coin_selection_params, bnb_used)) ||
        (m_spend_zero_conf_change && SelectCoinsMinConf(nTargetValue - nValueFromPresetInputs, CoinEligibilityFilter(0, 1, std::min((size_t)4, max_ancestors/3), std::min((size_t)4, max_descendants/3)), groups, setCoinsRet, nValueRet, coin_selection_params, bnb_used)) ||
        (m_spend_zero_conf_change && SelectCoinsMinConf(nTargetValue - nValueFromPresetInputs, CoinEligibilityFilter(0, 1, max_ancestors/2, max_descendants/2), groups, setCoinsRet, nValueRet, coin_selection_params, bnb_used)) ||
        (m_spend_zero_conf_change && SelectCoinsMinConf(nTargetValue - nValueFromPresetInputs, CoinEligibilityFilter(0, 1, max_ancestors-1, max_descendants-1), groups, setCoinsRet, nValueRet, coin_selection_params, bnb_used)) ||
        (m_spend_zero_conf_change && !fRejectLongChains && SelectCoinsMinConf(nTargetValue - nValueFromPresetInputs, CoinEligibilityFilter(0, 1, std::numeric_limits<uint64_t>::max()), groups, setCoinsRet, nValueRet, coin_selection_params, bnb_used));

    // because SelectCoinsMinConf clears the setCoinsRet, we now add the possible inputs to the coinset
    util::insert(setCoinsRet, setPresetCoins);

    // add preset inputs to the total value selected
    nValueRet += nValueFromPresetInputs;

    return res;
}

bool CWallet::SignTransaction(CMutableTransaction &tx)
{
    AssertLockHeld(cs_wallet); // mapWallet

    // sign the new tx
    int nIn = 0;
    for (auto& input : tx.vin) {
        std::map<uint256, CWalletTx>::const_iterator mi = mapWallet.find(input.prevout.hash);
        if (mi == mapWallet.end() || input.prevout.n >= mi->second.tx->vout.size()) {
            return false;
        }
        const CScript& scriptPubKey = mi->second.tx->vout[input.prevout.n].scriptPubKey;
        const CAmount& amount = mi->second.tx->vout[input.prevout.n].nValue;
        SignatureData sigdata;
        if (!ProduceSignature(*this, MutableTransactionSignatureCreator(&tx, nIn, amount, SIGHASH_ALL), scriptPubKey, sigdata)) {
            return false;
        }
        UpdateInput(input, sigdata);
        nIn++;
    }
    return true;
}

bool CWallet::FundTransaction(CMutableTransaction& tx, CAmount& nFeeRet, int& nChangePosInOut, std::string& strFailReason, bool lockUnspents, const std::set<int>& setSubtractFeeFromOutputs, CCoinControl coinControl)
{
    std::vector<CRecipient> vecSend;

    // Turn the txout set into a CRecipient vector.
    for (size_t idx = 0; idx < tx.vout.size(); idx++) {
        const CTxOut& txOut = tx.vout[idx];
        CRecipient recipient = {txOut.scriptPubKey, txOut.nValue, setSubtractFeeFromOutputs.count(idx) == 1};
        vecSend.push_back(recipient);
    }

    coinControl.fAllowOtherInputs = true;

    for (const CTxIn& txin : tx.vin) {
        coinControl.Select(txin.prevout);
    }

    // Acquire the locks to prevent races to the new locked unspents between the
    // CreateTransaction call and LockCoin calls (when lockUnspents is true).
    LOCK2(cs_main, cs_wallet);

    CReserveKey reservekey(this);
    CTransactionRef tx_new;
    if (!CreateTransaction(vecSend, tx_new, reservekey, nFeeRet, nChangePosInOut, strFailReason, coinControl, false)) {
        return false;
    }

    if (nChangePosInOut != -1) {
        tx.vout.insert(tx.vout.begin() + nChangePosInOut, tx_new->vout[nChangePosInOut]);
        // We don't have the normal Create/Commit cycle, and don't want to risk
        // reusing change, so just remove the key from the keypool here.
        reservekey.KeepKey();
    }

    // Copy output sizes from new transaction; they may have had the fee
    // subtracted from them.
    for (unsigned int idx = 0; idx < tx.vout.size(); idx++) {
        tx.vout[idx].nValue = tx_new->vout[idx].nValue;
    }

    // Add new txins while keeping original txin scriptSig/order.
    for (const CTxIn& txin : tx_new->vin) {
        if (!coinControl.IsSelected(txin.prevout)) {
            tx.vin.push_back(txin);

            if (lockUnspents) {
                LockCoin(txin.prevout);
            }
        }
    }

    return true;
}

OutputType CWallet::TransactionChangeType(OutputType change_type, const std::vector<CRecipient>& vecSend)
{
    // If -changetype is specified, always use that change type.
    if (change_type != OutputType::CHANGE_AUTO) {
        return change_type;
    }

    // if m_default_address_type is legacy, use legacy address as change (even
    // if some of the outputs are P2WPKH or P2WSH).
    if (m_default_address_type == OutputType::LEGACY) {
        return OutputType::LEGACY;
    }

    // if any destination is P2WPKH or P2WSH, use P2WPKH for the change
    // output.
    for (const auto& recipient : vecSend) {
        // Check if any destination contains a witness program:
        if (recipient.scriptPubKey.IsWitnessProgram()) {
            return OutputType::BECH32;
        }
    }

    // else use m_default_address_type for change
    return m_default_address_type;
}

bool CWallet::CreateTransaction(const std::vector<CRecipient>& vecSend, CTransactionRef& tx, CReserveKey& reservekey, CAmount& nFeeRet,
                         int& nChangePosInOut, std::string& strFailReason, const CCoinControl& coin_control, bool sign, TxType txType)
{
    CAmount nValue = 0;
    int nChangePosRequest = nChangePosInOut;
    unsigned int nSubtractFeeFromAmount = 0;
    for (const auto& recipient : vecSend) {
        if (nValue < 0 || recipient.nAmount < 0) {
            strFailReason = _("Transaction amounts must not be negative");
            return false;
        }
        nValue += recipient.nAmount;

        if (recipient.fSubtractFeeFromAmount) {
            nSubtractFeeFromAmount++;
        }
    }
    if (vecSend.empty()) {
        strFailReason = _("Transaction must have at least one recipient");
        return false;
    }

    CMutableTransaction txNew;
    txNew.SetType(txType);

    // Discourage fee sniping.
    //
    // For a large miner the value of the transactions in the best block and
    // the mempool can exceed the cost of deliberately attempting to mine two
    // blocks to orphan the current best block. By setting nLockTime such that
    // only the next block can include the transaction, we discourage this
    // practice as the height restricted and limited blocksize gives miners
    // considering fee sniping fewer options for pulling off this attack.
    //
    // A simple way to think about this is from the wallet's point of view we
    // always want the blockchain to move forward. By setting nLockTime this
    // way we're basically making the statement that we only want this
    // transaction to appear in the next block; we don't want to potentially
    // encourage reorgs by allowing transactions to appear at lower heights
    // than the next block in forks of the best chain.
    //
    // Of course, the subsidy is high enough, and transaction volume low
    // enough, that fee sniping isn't a problem yet, but by implementing a fix
    // now we ensure code won't be written that makes assumptions about
    // nLockTime that preclude a fix later.
    txNew.nLockTime = chainActive.Height();

    // Secondly occasionally randomly pick a nLockTime even further back, so
    // that transactions that are delayed after signing for whatever reason,
    // e.g. high-latency mix networks and some CoinJoin implementations, have
    // better privacy.
    if (txType != +TxType::DEPOSIT && GetRandInt(10) == 0) {
        txNew.nLockTime = std::max(0, (int)txNew.nLockTime - GetRandInt(100));
    }
    assert(txNew.nLockTime <= (unsigned int)chainActive.Height());
    assert(txNew.nLockTime < LOCKTIME_THRESHOLD);
    FeeCalculation feeCalc;
    CAmount nFeeNeeded;
    int nBytes;
    {
        std::set<CInputCoin> setCoins;
        LOCK2(cs_main, cs_wallet);
        {
            std::vector<COutput> vAvailableCoins;
            AvailableCoins(vAvailableCoins, true, &coin_control);
            CoinSelectionParams coin_selection_params; // Parameters for coin selection, init with dummy

            // Create change script that will be used if we need change
            // TODO: pass in scriptChange instead of reservekey so
            // change transaction isn't always pay-to-unite-address
            CScript scriptChange;

            // coin control: send change to custom address
            if (!boost::get<CNoDestination>(&coin_control.destChange)) {
                scriptChange = GetScriptForDestination(coin_control.destChange);
            } else { // no coin control: send change to newly generated address
                // Note: We use a new key here to keep it from being obvious which side is the change.
                //  The drawback is that by not reusing a previous key, the change may be lost if a
                //  backup is restored, if the backup doesn't have the new private key for the change.
                //  If we reused the old key, it would be possible to add code to look for and
                //  rediscover unknown transactions that were written with keys of ours to recover
                //  post-backup change.

                // Reserve a new key pair from key pool
                if (IsWalletFlagSet(WALLET_FLAG_DISABLE_PRIVATE_KEYS)) {
                    strFailReason = _("Can't generate a change-address key. Private keys are disabled for this wallet.");
                    return false;
                }
                CPubKey vchPubKey;
                bool ret;
                ret = reservekey.GetReservedKey(vchPubKey, true);
                if (!ret) {
                    strFailReason = _("Keypool ran out, please call keypoolrefill first");
                    return false;
                }

                const OutputType change_type = TransactionChangeType(coin_control.m_change_type ? *coin_control.m_change_type : m_default_change_type, vecSend);

                LearnRelatedScripts(vchPubKey, change_type);
                scriptChange = GetScriptForDestination(GetDestinationForKey(vchPubKey, change_type));
            }
            CTxOut change_prototype_txout(0, scriptChange);
            coin_selection_params.change_output_size = GetSerializeSize(change_prototype_txout, SER_DISK, 0);

            CFeeRate discard_rate = GetDiscardRate(*this, ::feeEstimator);

            // Get the fee rate to use effective values in coin selection
            CFeeRate nFeeRateNeeded = GetMinimumFeeRate(*this, coin_control, ::mempool, ::feeEstimator, &feeCalc);

            nFeeRet = 0;
            bool pick_new_inputs = true;
            CAmount nValueIn = 0;

            // BnB selector is the only selector used when this is true.
            // That should only happen on the first pass through the loop.
            coin_selection_params.use_bnb = nSubtractFeeFromAmount == 0; // If we are doing subtract fee from recipient, then don't use BnB
            // Start with no fee and loop until there is enough fee
            while (true) {
                nChangePosInOut = nChangePosRequest;
                txNew.vin.clear();
                txNew.vout.clear();
                bool fFirst = true;

                CAmount nValueToSelect = nValue;
                if (nSubtractFeeFromAmount == 0)
                    nValueToSelect += nFeeRet;

                // vouts to the payees
                coin_selection_params.tx_noinputs_size = 11; // Static vsize overhead + outputs vsize. 4 nVersion, 4 nLocktime, 1 input count, 1 output count, 1 witness overhead (dummy, flag, stack size)
                for (const auto& recipient : vecSend) {
                    CTxOut txout(recipient.nAmount, recipient.scriptPubKey);

                    if (recipient.fSubtractFeeFromAmount) {
                        assert(nSubtractFeeFromAmount != 0);
                        txout.nValue -= nFeeRet / nSubtractFeeFromAmount; // Subtract fee equally from each selected recipient

                        if (fFirst) { // first receiver pays the remainder not divisible by output count
                            fFirst = false;
                            txout.nValue -= nFeeRet % nSubtractFeeFromAmount;
                        }
                    }
                    // Include the fee cost for outputs. Note this is only used for BnB right now
                    coin_selection_params.tx_noinputs_size += ::GetSerializeSize(txout, SER_NETWORK, PROTOCOL_VERSION);

                    if (IsDust(txout, ::dustRelayFee)) {
                        if (recipient.fSubtractFeeFromAmount && nFeeRet > 0) {
                            if (txout.nValue < 0) {
                                strFailReason = _("The transaction amount is too small to pay the fee");
                            } else {
                                strFailReason = _("The transaction amount is too small to send after the fee has been deducted");
                            }
                        } else {
                            strFailReason = _("Transaction amount too small");
                        }
                        return false;
                    }
                    txNew.vout.push_back(txout);
                }

                // Choose coins to use
                bool bnb_used;
                if (pick_new_inputs) {
                    nValueIn = 0;
                    setCoins.clear();
                    int change_spend_size = CalculateMaximumSignedInputSize(change_prototype_txout, this);
                    // If the wallet doesn't know how to sign change output, assume p2sh-p2wpkh
                    // as lower-bound to allow BnB to do it's thing
                    if (change_spend_size == -1) {
                        coin_selection_params.change_spend_size = DUMMY_NESTED_P2WPKH_INPUT_SIZE;
                    } else {
                        coin_selection_params.change_spend_size = (size_t)change_spend_size;
                    }
                    coin_selection_params.effective_fee = nFeeRateNeeded;
                    if (!SelectCoins(vAvailableCoins, nValueToSelect, setCoins, nValueIn, coin_control, coin_selection_params, bnb_used))
                    {
                        // If BnB was used, it was the first pass. No longer the first pass and continue loop with knapsack.
                        if (bnb_used) {
                            coin_selection_params.use_bnb = false;
                            continue;
                        }
                        else {
                            strFailReason = _("Insufficient funds");
                            return false;
                        }
                    }
                } else {
                    bnb_used = false;
                }

                const CAmount nChange = nValueIn - nValueToSelect;
                if (nChange > 0) {
                    // Fill a vout to ourself
                    CTxOut newTxOut(nChange, scriptChange);

                    // Never create dust outputs; if we would, just
                    // add the dust to the fee.
                    // The nChange when BnB is used is always going to go to fees.
                    if (IsDust(newTxOut, discard_rate) || bnb_used) {
                        nChangePosInOut = -1;
                        nFeeRet += nChange;
                    } else {
                        if (nChangePosInOut == -1) {
                            // Insert change txn at random position:
                            nChangePosInOut = GetRandInt(txNew.vout.size()+1);
                        } else if ((unsigned int)nChangePosInOut > txNew.vout.size()) {
                            strFailReason = _("Change index out of range");
                            return false;
                        }

                        std::vector<CTxOut>::iterator position = txNew.vout.begin()+nChangePosInOut;
                        txNew.vout.insert(position, newTxOut);
                    }
                } else {
                    nChangePosInOut = -1;
                }

                // Dummy fill vin for maximum size estimation
                //
                for (const auto& coin : setCoins) {
                    txNew.vin.push_back(CTxIn(coin.outpoint,CScript()));
                }

                nBytes = CalculateMaximumSignedTxSize(txNew, this, coin_control.fAllowWatchOnly);
                if (nBytes < 0) {
                    strFailReason = _("Signing transaction failed");
                    return false;
                }

                nFeeNeeded = GetMinimumFee(*this, nBytes, coin_control, ::mempool, ::feeEstimator, &feeCalc);
                if (feeCalc.reason == FeeReason::FALLBACK && !m_allow_fallback_fee) {
                    // eventually allow a fallback fee
                    strFailReason = _("Fee estimation failed. Fallbackfee is disabled. Wait a few blocks or enable -fallbackfee.");
                    return false;
                }

                // If we made it here and we aren't even able to meet the relay fee on the next pass, give up
                // because we must be at the maximum allowed fee.
                if (nFeeNeeded < ::minRelayTxFee.GetFee(nBytes)) {
                    strFailReason = _("Transaction too large for fee policy");
                    return false;
                }

                if (nFeeRet >= nFeeNeeded) {
                    // Reduce fee to only the needed amount if possible. This
                    // prevents potential overpayment in fees if the coins
                    // selected to meet nFeeNeeded result in a transaction that
                    // requires less fee than the prior iteration.

                    // If we have no change and a big enough excess fee, then
                    // try to construct transaction again only without picking
                    // new inputs. We now know we only need the smaller fee
                    // (because of reduced tx size) and so we should add a
                    // change output. Only try this once.
                    if (nChangePosInOut == -1 && nSubtractFeeFromAmount == 0 && pick_new_inputs) {
                        unsigned int tx_size_with_change = nBytes + coin_selection_params.change_output_size + 2; // Add 2 as a buffer in case increasing # of outputs changes compact size
                        CAmount fee_needed_with_change = GetMinimumFee(*this, tx_size_with_change, coin_control, ::mempool, ::feeEstimator, nullptr);
                        CAmount minimum_value_for_change = GetDustThreshold(change_prototype_txout, discard_rate);
                        if (nFeeRet >= fee_needed_with_change + minimum_value_for_change) {
                            pick_new_inputs = false;
                            nFeeRet = fee_needed_with_change;
                            continue;
                        }
                    }

                    // If we have change output already, just increase it
                    if (nFeeRet > nFeeNeeded && nChangePosInOut != -1 && nSubtractFeeFromAmount == 0) {
                        CAmount extraFeePaid = nFeeRet - nFeeNeeded;
                        std::vector<CTxOut>::iterator change_position = txNew.vout.begin()+nChangePosInOut;
                        change_position->nValue += extraFeePaid;
                        nFeeRet -= extraFeePaid;
                    }
                    break; // Done, enough fee included.
                } else if (!pick_new_inputs) {
                    // This shouldn't happen, we should have had enough excess
                    // fee to pay for the new output and still meet nFeeNeeded
                    // Or we should have just subtracted fee from recipients and
                    // nFeeNeeded should not have changed
                    strFailReason = _("Transaction fee and change calculation failed");
                    return false;
                }

                // Try to reduce change to include necessary fee
                if (nChangePosInOut != -1 && nSubtractFeeFromAmount == 0) {
                    CAmount additionalFeeNeeded = nFeeNeeded - nFeeRet;
                    std::vector<CTxOut>::iterator change_position = txNew.vout.begin()+nChangePosInOut;
                    // Only reduce change if remaining amount is still a large enough output.
                    if (change_position->nValue >= MIN_FINAL_CHANGE + additionalFeeNeeded) {
                        change_position->nValue -= additionalFeeNeeded;
                        nFeeRet += additionalFeeNeeded;
                        break; // Done, able to increase fee from change
                    }
                }

                // If subtracting fee from recipients, we now know what fee we
                // need to subtract, we have no reason to reselect inputs
                if (nSubtractFeeFromAmount > 0) {
                    pick_new_inputs = false;
                }

                // Include more fee and try again.
                nFeeRet = nFeeNeeded;
                coin_selection_params.use_bnb = false;
                continue;
            }
        }

        if (nChangePosInOut == -1) {
            reservekey.ReturnKey(); // Return any reserved key if we don't have change
        }

        // Shuffle selected coins and fill in final vin
        txNew.vin.clear();
        std::vector<CInputCoin> selected_coins(setCoins.begin(), setCoins.end());
        std::shuffle(selected_coins.begin(), selected_coins.end(), FastRandomContext());

        // Note how the sequence number is set to non-maxint so that
        // the nLockTime set above actually works.
        //
        // BIP125 defines opt-in RBF as any nSequence < maxint-1, so
        // we use the highest possible value in that range (maxint-2)
        // to avoid conflicting with other possible uses of nSequence,
        // and in the spirit of "smallest possible change from prior
        // behavior."
        const uint32_t nSequence = coin_control.m_signal_bip125_rbf.get_value_or(m_signal_rbf) ? MAX_BIP125_RBF_SEQUENCE : (CTxIn::SEQUENCE_FINAL - 1);
        for (const auto& coin : selected_coins) {
            txNew.vin.push_back(CTxIn(coin.outpoint, CScript(), nSequence));
        }

        if (sign)
        {
            int nIn = 0;

#ifdef ENABLE_USBDEVICE
            std::shared_ptr<usbdevice::USBDevice> pdevice;
            if (hdChain.is_hardware_device) {
                std::string error;
                pdevice = usbdevice::SelectDevice(error);
                if (!pdevice) {
                    strFailReason = std::move(error);
                    return false;
                }

                if (!pdevice->Open()) {
                    strFailReason = "Cannot open hardware device";
                    return false;
                }

                // To generate SegWit signatures, we need the values of the
                // outputs spent by the current transaction
                CCoinsView view;
                CCoinsViewCache coins_cache(&view);
                for (const CInputCoin &coin : setCoins) {
                    Coin temp(coin.txout, 0, txType);
                    coins_cache.AddCoin(coin.outpoint, std::move(temp), true);
                }

                if (!pdevice->PrepareTransaction(
                    txNew, coins_cache, *this, SIGHASH_ALL, error
                )) {
                    strFailReason = std::move(error);
                    return false;
                }
            }
#endif

            for (const auto& coin : selected_coins) {
                const CScript& scriptPubKey = coin.txout.scriptPubKey;
                SignatureData sigdata;

                std::unique_ptr<BaseSignatureCreator> txCreator =
                        MakeUnique<MutableTransactionSignatureCreator>(&txNew, nIn, coin.txout.nValue, SIGHASH_ALL);

#ifdef ENABLE_USBDEVICE
                if (::IsMine(*this, scriptPubKey) == ISMINE_HW_DEVICE) {
                    txCreator.reset(new usbdevice::DeviceSignatureCreator(
                        pdevice, *this, txNew, nIn, coin.txout.nValue, SIGHASH_ALL
                    ));
                }
#endif

                if (!ProduceSignature(*this, *txCreator.get(), scriptPubKey, sigdata)) {
                    strFailReason = _("Signing transaction failed");
                    return false;
                }
                UpdateInput(txNew.vin.at(nIn), sigdata);
                nIn++;
            }
        }

        // Return the constructed transaction data.
        tx = MakeTransactionRef(std::move(txNew));

        // Limit size
        if (GetTransactionWeight(*tx) > MAX_STANDARD_TX_WEIGHT) {
            strFailReason = _("Transaction too large");
            return false;
        }
    }

    if (gArgs.GetBoolArg("-walletrejectlongchains", DEFAULT_WALLET_REJECT_LONG_CHAINS)) {
        // Lastly, ensure this tx will pass the mempool's chain limits
        LockPoints lp;
        CTxMemPoolEntry entry(tx, 0, 0, 0, false, 0, lp);
        CTxMemPool::setEntries setAncestors;
        size_t nLimitAncestors = gArgs.GetArg("-limitancestorcount", DEFAULT_ANCESTOR_LIMIT);
        size_t nLimitAncestorSize = gArgs.GetArg("-limitancestorsize", DEFAULT_ANCESTOR_SIZE_LIMIT)*1000;
        size_t nLimitDescendants = gArgs.GetArg("-limitdescendantcount", DEFAULT_DESCENDANT_LIMIT);
        size_t nLimitDescendantSize = gArgs.GetArg("-limitdescendantsize", DEFAULT_DESCENDANT_SIZE_LIMIT)*1000;
        std::string errString;
        LOCK(::mempool.cs);
        if (!::mempool.CalculateMemPoolAncestors(entry, setAncestors, nLimitAncestors, nLimitAncestorSize, nLimitDescendants, nLimitDescendantSize, errString)) {
            strFailReason = _("Transaction has too long of a mempool chain");
            return false;
        }
    }

    WalletLogPrintf("Fee Calculation: Fee:%d Bytes:%u Needed:%d Tgt:%d (requested %d) Reason:\"%s\" Decay %.5f: Estimation: (%g - %g) %.2f%% %.1f/(%.1f %d mem %.1f out) Fail: (%g - %g) %.2f%% %.1f/(%.1f %d mem %.1f out)\n",
              nFeeRet, nBytes, nFeeNeeded, feeCalc.returnedTarget, feeCalc.desiredTarget, StringForFeeReason(feeCalc.reason), feeCalc.est.decay,
              feeCalc.est.pass.start, feeCalc.est.pass.end,
              100 * feeCalc.est.pass.withinTarget / (feeCalc.est.pass.totalConfirmed + feeCalc.est.pass.inMempool + feeCalc.est.pass.leftMempool),
              feeCalc.est.pass.withinTarget, feeCalc.est.pass.totalConfirmed, feeCalc.est.pass.inMempool, feeCalc.est.pass.leftMempool,
              feeCalc.est.fail.start, feeCalc.est.fail.end,
              100 * feeCalc.est.fail.withinTarget / (feeCalc.est.fail.totalConfirmed + feeCalc.est.fail.inMempool + feeCalc.est.fail.leftMempool),
              feeCalc.est.fail.withinTarget, feeCalc.est.fail.totalConfirmed, feeCalc.est.fail.inMempool, feeCalc.est.fail.leftMempool);
    return true;
}

/**
 * Call after CreateTransaction unless you want to abort
 */
<<<<<<< HEAD
bool CWallet::CommitTransaction(CTransactionRef tx, mapValue_t mapValue, std::vector<std::pair<std::string, std::string>> orderForm, std::string fromAccount, CReserveKey& reservekey, CConnman* connman, CValidationState& state)
=======
bool CWallet::CommitTransaction(const CWalletTx& wtxNew, CReserveKey& reservekey, CConnman* connman, CValidationState& state, bool relay, CWalletTx **tx_out)
>>>>>>> 7e67c75d
{
    {
        LOCK2(cs_main, cs_wallet);

        CWalletTx wtxNew(this, std::move(tx));
        wtxNew.mapValue = std::move(mapValue);
        wtxNew.vOrderForm = std::move(orderForm);
        wtxNew.strFromAccount = std::move(fromAccount);
        wtxNew.fTimeReceivedIsTxTime = true;
        wtxNew.fFromMe = true;

        WalletLogPrintf("CommitTransaction:\n%s", wtxNew.tx->ToString()); /* Continued */
        {
            // Take key pair from key pool so it won't be used again
            reservekey.KeepKey();

            // Add tx to wallet, because if it has change it's also ours,
            // otherwise just for transaction history.
            AddToWallet(wtxNew);

            // Notify that old coins are spent
            for (const CTxIn& txin : wtxNew.tx->vin) {
                // The wallet might not have the coins that are spent in e.g. slashing txs
                auto it = mapWallet.find(txin.prevout.hash);
                if (it == mapWallet.end()) {
                    continue;
                }
                CWalletTx &coin = it->second;
                coin.BindWallet(this);
                NotifyTransactionChanged(this, coin.GetHash(), CT_UPDATED);
            }
        }

        // Get the inserted-CWalletTx from mapWallet so that the
        // fInMempool flag is cached properly
<<<<<<< HEAD
        CWalletTx& wtx = mapWallet.at(wtxNew.GetHash());
=======
        CWalletTx& wtx = mapWallet[wtxNew.GetHash()];
        if (tx_out != nullptr) {
          *tx_out = &wtx;
        }
>>>>>>> 7e67c75d

        if (fBroadcastTransactions) {
            // Broadcast
            if (!wtx.AcceptToMemoryPool(maxTxFee, state)) {
                WalletLogPrintf("CommitTransaction(): Transaction cannot be broadcast immediately, %s\n", FormatStateMessage(state));
                // TODO: if we expect the failure to be long term or permanent, instead delete wtx from the wallet and return failure.
            } else if (relay) {
                bool embargoed = false;
                if (wtx.tx->GetType() == +TxType::REGULAR && connman->embargoman) {
                    embargoed =
                        connman->embargoman->SendTransactionAndEmbargo(*wtx.tx);
                }

                if (!embargoed) {
                  wtx.RelayWalletTransaction(connman);
                }
            }
        }
    }
    return true;
}

void CWallet::ListAccountCreditDebit(const std::string& strAccount, std::list<CAccountingEntry>& entries) {
    WalletBatch batch(*database);
    return batch.ListAccountCreditDebit(strAccount, entries);
}

bool CWallet::AddAccountingEntry(const CAccountingEntry& acentry)
{
    WalletBatch batch(*database);

    return AddAccountingEntry(acentry, &batch);
}

bool CWallet::AddAccountingEntry(const CAccountingEntry& acentry, WalletBatch *batch)
{
    if (!batch->WriteAccountingEntry(++nAccountingEntryNumber, acentry)) {
        return false;
    }

    laccentries.push_back(acentry);
    CAccountingEntry & entry = laccentries.back();
    wtxOrdered.insert(std::make_pair(entry.nOrderPos, TxPair(nullptr, &entry)));

    return true;
}

DBErrors CWallet::LoadWallet(bool& fFirstRunRet)
{
    LOCK2(cs_main, cs_wallet);

    fFirstRunRet = false;
    DBErrors nLoadWalletRet = WalletBatch(*database,"cr+").LoadWallet(this);
    if (nLoadWalletRet == DBErrors::NEED_REWRITE) {
        if (database->Rewrite("\x04pool")) {
            setInternalKeyPool.clear();
            setExternalKeyPool.clear();
            m_pool_key_to_index.clear();
            // Note: can't top-up keypool here, because wallet is locked.
            // User will be prompted to unlock wallet the next operation
            // that requires a new key.
        }
    }

    {
        LOCK(cs_KeyStore);
        // This wallet is in its first run if all of these are empty
        fFirstRunRet = mapKeys.empty() && mapCryptedKeys.empty() && mapWatchKeys.empty() && setWatchOnly.empty() && mapScripts.empty() && !IsWalletFlagSet(WALLET_FLAG_DISABLE_PRIVATE_KEYS);
    }

    if (nLoadWalletRet != DBErrors::LOAD_OK) {
        return nLoadWalletRet;
    }

    return DBErrors::LOAD_OK;
}

DBErrors CWallet::ZapSelectTx(std::vector<uint256>& vHashIn, std::vector<uint256>& vHashOut)
{
    AssertLockHeld(cs_wallet); // mapWallet
    DBErrors nZapSelectTxRet = WalletBatch(*database,"cr+").ZapSelectTx(vHashIn, vHashOut);
    for (uint256 hash : vHashOut) {
        const auto& it = mapWallet.find(hash);
        wtxOrdered.erase(it->second.m_it_wtxOrdered);
        mapWallet.erase(it);
    }

    if (nZapSelectTxRet == DBErrors::NEED_REWRITE)
    {
        if (database->Rewrite("\x04pool"))
        {
            setInternalKeyPool.clear();
            setExternalKeyPool.clear();
            m_pool_key_to_index.clear();
            // Note: can't top-up keypool here, because wallet is locked.
            // User will be prompted to unlock wallet the next operation
            // that requires a new key.
        }
    }
    if (nZapSelectTxRet != DBErrors::LOAD_OK) {
        return nZapSelectTxRet;
    }
    MarkDirty();

    return DBErrors::LOAD_OK;

}

DBErrors CWallet::ZapWalletTx(std::vector<CWalletTx>& vWtx)
{
    DBErrors nZapWalletTxRet = WalletBatch(*database,"cr+").ZapWalletTx(vWtx);
    if (nZapWalletTxRet == DBErrors::NEED_REWRITE) {
        if (database->Rewrite("\x04pool")) {
            LOCK(cs_wallet);
            setInternalKeyPool.clear();
            setExternalKeyPool.clear();
            m_pool_key_to_index.clear();
            // Note: can't top-up keypool here, because wallet is locked.
            // User will be prompted to unlock wallet the next operation
            // that requires a new key.
        }
    }
    if (nZapWalletTxRet != DBErrors::LOAD_OK) {
        return nZapWalletTxRet;
    }
    return DBErrors::LOAD_OK;
}


bool CWallet::SetAddressBook(const CTxDestination& address, const std::string& strName, const std::string& strPurpose)
{
    bool fUpdated = false;
    {
        LOCK(cs_wallet); // mapAddressBook
        std::map<CTxDestination, CAddressBookData>::iterator mi = mapAddressBook.find(address);
        fUpdated = mi != mapAddressBook.end();
        mapAddressBook[address].name = strName;
        if (!strPurpose.empty()) { /* update purpose only if requested */
            mapAddressBook[address].purpose = strPurpose;
        }
    }
    NotifyAddressBookChanged(this, address, strName, ::IsMine(*this, address) != ISMINE_NO,
                             strPurpose, (fUpdated ? CT_UPDATED : CT_NEW) );
    if (!strPurpose.empty() && !WalletBatch(*database).WritePurpose(EncodeDestination(address), strPurpose)) {
        return false;
    }
    return WalletBatch(*database).WriteName(EncodeDestination(address), strName);
}

bool CWallet::DelAddressBook(const CTxDestination& address)
{
    {
        LOCK(cs_wallet); // mapAddressBook

        // Delete destdata tuples associated with address
        std::string strAddress = EncodeDestination(address);
        for (const std::pair<const std::string, std::string> &item : mapAddressBook[address].destdata)
        {
            WalletBatch(*database).EraseDestData(strAddress, item.first);
        }
        mapAddressBook.erase(address);
    }

    NotifyAddressBookChanged(this, address, "", ::IsMine(*this, address) != ISMINE_NO, "", CT_DELETED);

    WalletBatch(*database).ErasePurpose(EncodeDestination(address));
    return WalletBatch(*database).EraseName(EncodeDestination(address));
}

const std::string& CWallet::GetLabelName(const CScript& scriptPubKey) const
{
    CTxDestination address;
    if (ExtractDestination(scriptPubKey, address) && !scriptPubKey.IsUnspendable()) {
        auto mi = mapAddressBook.find(address);
        if (mi != mapAddressBook.end()) {
            return mi->second.name;
        }
    }
    // A scriptPubKey that doesn't have an entry in the address book is
    // associated with the default label ("").
    const static std::string DEFAULT_LABEL_NAME;
    return DEFAULT_LABEL_NAME;
}

/**
 * Mark old keypool keys as used,
 * and generate all new keys
 */
bool CWallet::NewKeyPool()
{
    if (IsWalletFlagSet(WALLET_FLAG_DISABLE_PRIVATE_KEYS)) {
        return false;
    }
    {
        LOCK(cs_wallet);
        WalletBatch batch(*database);

        for (int64_t nIndex : setInternalKeyPool) {
            batch.ErasePool(nIndex);
        }
        setInternalKeyPool.clear();

        for (int64_t nIndex : setExternalKeyPool) {
            batch.ErasePool(nIndex);
        }
        setExternalKeyPool.clear();

        for (int64_t nIndex : set_pre_split_keypool) {
            batch.ErasePool(nIndex);
        }
        set_pre_split_keypool.clear();

        m_pool_key_to_index.clear();

        if (!TopUpKeyPool()) {
            return false;
        }
        WalletLogPrintf("CWallet::NewKeyPool rewrote keypool\n");
    }
    return true;
}

size_t CWallet::KeypoolCountExternalKeys()
{
    AssertLockHeld(cs_wallet); // setExternalKeyPool
    return setExternalKeyPool.size() + set_pre_split_keypool.size();
}

void CWallet::LoadKeyPool(int64_t nIndex, const CKeyPool &keypool)
{
    AssertLockHeld(cs_wallet);
    if (keypool.m_pre_split) {
        set_pre_split_keypool.insert(nIndex);
    } else if (keypool.fInternal) {
        setInternalKeyPool.insert(nIndex);
    } else {
        setExternalKeyPool.insert(nIndex);
    }
    m_max_keypool_index = std::max(m_max_keypool_index, nIndex);
    m_pool_key_to_index[keypool.vchPubKey.GetID()] = nIndex;

    // If no metadata exists yet, create a default with the pool key's
    // creation time. Note that this may be overwritten by actually
    // stored metadata for that key later, which is fine.
    CKeyID keyid = keypool.vchPubKey.GetID();
    if (mapKeyMetadata.count(keyid) == 0) {
        mapKeyMetadata[keyid] = CKeyMetadata(keypool.nTime);
    }
}

bool CWallet::GenerateNewKeys(unsigned int amount)
{
    auto currentKeys = setExternalKeyPool.size();
    return TopUpKeyPool(currentKeys + amount);
}

bool CWallet::TopUpKeyPool(unsigned int kpSize)
{
    if (IsWalletFlagSet(WALLET_FLAG_DISABLE_PRIVATE_KEYS)) {
        return false;
    }
    {
        LOCK(cs_wallet);

        if (IsLocked()) {
            return false;
        }

        // Top up key pool
        unsigned int nTargetSize;
        if (kpSize > 0) {
            nTargetSize = kpSize;
        } else {
            nTargetSize = std::max(gArgs.GetArg("-keypool", DEFAULT_KEYPOOL_SIZE), (int64_t) 0);
        }
        // count amount of available keys (internal, external)
        // make sure the keypool of external and internal keys fits the user selected target (-keypool)
        int64_t missingExternal = std::max(std::max((int64_t) nTargetSize, (int64_t) 1) - (int64_t)setExternalKeyPool.size(), (int64_t) 0);
        int64_t missingInternal = std::max(std::max((int64_t) nTargetSize, (int64_t) 1) - (int64_t)setInternalKeyPool.size(), (int64_t) 0);

        if (!IsHDEnabled() || !CanSupportFeature(FEATURE_HD_SPLIT)) {
            // don't create extra internal keys
            missingInternal = 0;
        }
        bool internal = false;
        WalletBatch batch(*database);
        for (int64_t i = missingInternal + missingExternal - 1; i >= 0; --i) {
            if (i < missingInternal) {
                internal = true;
            }

            assert(m_max_keypool_index < std::numeric_limits<int64_t>::max()); // How in the hell did you use so many keys?
            int64_t index = ++m_max_keypool_index;

            CPubKey pubkey;
            if (IsHDEnabled() && hdChain.is_hardware_device) {
                if (hdChain.account_pubkeys.empty()) {
                    return false;
                }
                pubkey = DeriveNewPubKey(batch, internal);
            } else {
                pubkey = GenerateNewKey(batch, internal);
            }
            if (!batch.WritePool(index, CKeyPool(pubkey, internal))) {
                throw std::runtime_error(std::string(__func__) + ": writing generated key failed");
            }

            if (internal) {
                setInternalKeyPool.insert(index);
            } else {
                setExternalKeyPool.insert(index);
            }
            m_pool_key_to_index[pubkey.GetID()] = index;
        }
        if (missingInternal + missingExternal > 0) {
            WalletLogPrintf("keypool added %d keys (%d internal), size=%u (%u internal)\n", missingInternal + missingExternal, missingInternal, setInternalKeyPool.size() + setExternalKeyPool.size() + set_pre_split_keypool.size(), setInternalKeyPool.size());
        }
    }
    return true;
}

bool CWallet::ReserveKeyFromKeyPool(int64_t& nIndex, CKeyPool& keypool, bool fRequestedInternal)
{
    nIndex = -1;
    keypool.vchPubKey = CPubKey();
    {
        LOCK(cs_wallet);

        if (!IsLocked()) {
            TopUpKeyPool();
        }
        bool fReturningInternal = IsHDEnabled() && CanSupportFeature(FEATURE_HD_SPLIT) && fRequestedInternal;
        bool use_split_keypool = set_pre_split_keypool.empty();
        std::set<int64_t>& setKeyPool = use_split_keypool ? (fReturningInternal ? setInternalKeyPool : setExternalKeyPool) : set_pre_split_keypool;

        // Get the oldest key
        if (setKeyPool.empty()) {
            return false;
        }

        WalletBatch batch(*database);

        auto it = setKeyPool.begin();
        nIndex = *it;
        setKeyPool.erase(it);
        if (!batch.ReadPool(nIndex, keypool)) {
            throw std::runtime_error(std::string(__func__) + ": read failed");
        }
        CKeyID keyID = keypool.vchPubKey.GetID();
        if (!HaveKey(keyID) && !HaveHardwareKey(keyID)) {
            throw std::runtime_error(std::string(__func__) + ": unknown key in key pool");
        }
        // If the key was pre-split keypool, we don't care about what type it is
        if (use_split_keypool && keypool.fInternal != fReturningInternal) {
            throw std::runtime_error(std::string(__func__) + ": keypool entry misclassified");
        }
        if (!keypool.vchPubKey.IsValid()) {
            throw std::runtime_error(std::string(__func__) + ": keypool entry invalid");
        }

        m_pool_key_to_index.erase(keypool.vchPubKey.GetID());
        WalletLogPrintf("keypool reserve %d\n", nIndex);
    }
    return true;
}

void CWallet::KeepKey(int64_t nIndex)
{
    // Remove from key pool
    WalletBatch batch(*database);
    batch.ErasePool(nIndex);
    WalletLogPrintf("keypool keep %d\n", nIndex);
}

void CWallet::ReturnKey(int64_t nIndex, bool fInternal, const CPubKey& pubkey)
{
    // Return to key pool
    {
        LOCK(cs_wallet);
        if (fInternal) {
            setInternalKeyPool.insert(nIndex);
        } else if (!set_pre_split_keypool.empty()) {
            set_pre_split_keypool.insert(nIndex);
        } else {
            setExternalKeyPool.insert(nIndex);
        }
        m_pool_key_to_index[pubkey.GetID()] = nIndex;
    }
    WalletLogPrintf("keypool return %d\n", nIndex);
}

bool CWallet::GetKeyFromPool(CPubKey& result, bool internal)
{
    if (IsWalletFlagSet(WALLET_FLAG_DISABLE_PRIVATE_KEYS)) {
        return false;
    }

    CKeyPool keypool;
    {
        LOCK(cs_wallet);
        int64_t nIndex;
        if (!ReserveKeyFromKeyPool(nIndex, keypool, internal)) {
            if (IsLocked()) {
                return false;
            }
            WalletBatch batch(*database);
            result = GenerateNewKey(batch, internal);
            return true;
        }
        KeepKey(nIndex);
        result = keypool.vchPubKey;
    }
    return true;
}

static int64_t GetOldestKeyTimeInPool(const std::set<int64_t>& setKeyPool, WalletBatch& batch) {
    if (setKeyPool.empty()) {
        return GetTime();
    }

    CKeyPool keypool;
    int64_t nIndex = *(setKeyPool.begin());
    if (!batch.ReadPool(nIndex, keypool)) {
        throw std::runtime_error(std::string(__func__) + ": read oldest key in keypool failed");
    }
    assert(keypool.vchPubKey.IsValid());
    return keypool.nTime;
}

int64_t CWallet::GetOldestKeyPoolTime()
{
    LOCK(cs_wallet);

    WalletBatch batch(*database);

    // load oldest key from keypool, get time and return
    int64_t oldestKey = GetOldestKeyTimeInPool(setExternalKeyPool, batch);
    if (IsHDEnabled() && CanSupportFeature(FEATURE_HD_SPLIT)) {
        oldestKey = std::max(GetOldestKeyTimeInPool(setInternalKeyPool, batch), oldestKey);
        if (!set_pre_split_keypool.empty()) {
            oldestKey = std::max(GetOldestKeyTimeInPool(set_pre_split_keypool, batch), oldestKey);
        }
    }

    return oldestKey;
}

std::map<CTxDestination, CAmount> CWallet::GetAddressBalances()
{
    std::map<CTxDestination, CAmount> balances;

    {
        LOCK(cs_wallet);
        for (const auto& walletEntry : mapWallet) {
            const CWalletTx *pcoin = &walletEntry.second;

            if (!pcoin->IsTrusted()) {
                continue;
            }
            int nDepth = pcoin->GetDepthInMainChain();
            if (nDepth < (pcoin->IsFromMe(ISMINE_ALL) ? 0 : 1)) {
                continue;
            }

            const bool skip_reward = pcoin->IsCoinBase() && pcoin->GetBlocksToRewardMaturity() > 0;
            for (unsigned int i = skip_reward ? 1 : 0; i < pcoin->tx->vout.size(); i++) {
                CTxDestination addr;
                if (!IsMine(pcoin->tx->vout[i])) {
                    continue;
                }
                if (!ExtractDestination(pcoin->tx->vout[i].scriptPubKey, addr)) {
                    continue;
                }
                CAmount n = IsSpent(walletEntry.first, i) ? 0 : pcoin->tx->vout[i].nValue;

                if (!balances.count(addr)) {
                    balances[addr] = 0;
                }
                balances[addr] += n;
            }
        }
    }
    return balances;
}

std::set< std::set<CTxDestination> > CWallet::GetAddressGroupings()
{
    AssertLockHeld(cs_wallet); // mapWallet
    std::set< std::set<CTxDestination> > groupings;
    std::set<CTxDestination> grouping;

    for (const auto& walletEntry : mapWallet) {
        const CWalletTx *pcoin = &walletEntry.second;

        if (pcoin->tx->vin.size() > 0) {
            bool any_mine = false;
            // group all input addresses with each other
            for (CTxIn txin : pcoin->tx->vin) {
                CTxDestination address;
                if (!IsMine(txin)) { /* If this input isn't mine, ignore it */
                    continue;
                }
                if (!ExtractDestination(mapWallet.at(txin.prevout.hash).tx->vout[txin.prevout.n].scriptPubKey, address)) {
                    continue;
                }
                grouping.insert(address);
                any_mine = true;
            }

            // group change with input addresses
            if (any_mine) {
               for (CTxOut txout : pcoin->tx->vout)
                   if (IsChange(txout)) {
                       CTxDestination txoutAddr;
                       if (!ExtractDestination(txout.scriptPubKey, txoutAddr)) {
                           continue;
                       }
                       grouping.insert(txoutAddr);
                   }
            }
            if (grouping.size() > 0) {
                groupings.insert(grouping);
                grouping.clear();
            }
        }

        // group lone addrs by themselves
        for (const auto& txout : pcoin->tx->vout) {
            if (IsMine(txout)) {
                CTxDestination address;
                if (!ExtractDestination(txout.scriptPubKey, address)) {
                    continue;
                }
                grouping.insert(address);
                groupings.insert(grouping);
                grouping.clear();
            }
        }
    }

    std::set< std::set<CTxDestination>* > uniqueGroupings; // a set of pointers to groups of addresses
    std::map< CTxDestination, std::set<CTxDestination>* > setmap;  // map addresses to the unique group containing it
    for (std::set<CTxDestination> _grouping : groupings) {
        // make a set of all the groups hit by this new group
        std::set< std::set<CTxDestination>* > hits;
        std::map< CTxDestination, std::set<CTxDestination>* >::iterator it;
        for (CTxDestination address : _grouping) {
            if ((it = setmap.find(address)) != setmap.end()) {
                hits.insert((*it).second);
            }
        }

        // merge all hit groups into a new single group and delete old groups
        std::set<CTxDestination>* merged = new std::set<CTxDestination>(_grouping);
        for (std::set<CTxDestination>* hit : hits) {
            merged->insert(hit->begin(), hit->end());
            uniqueGroupings.erase(hit);
            delete hit;
        }
        uniqueGroupings.insert(merged);

        // update setmap
        for (CTxDestination element : *merged) {
            setmap[element] = merged;
        }
    }

    std::set< std::set<CTxDestination> > ret;
    for (std::set<CTxDestination>* uniqueGrouping : uniqueGroupings) {
        ret.insert(*uniqueGrouping);
        delete uniqueGrouping;
    }

    return ret;
}

std::set<CTxDestination> CWallet::GetLabelAddresses(const std::string& label) const
{
    LOCK(cs_wallet);
    std::set<CTxDestination> result;
    for (const std::pair<const CTxDestination, CAddressBookData>& item : mapAddressBook) {
        const CTxDestination& address = item.first;
        const std::string& strName = item.second.name;
        if (strName == label) {
            result.insert(address);
        }
    }
    return result;
}

void CWallet::DeleteLabel(const std::string& label)
{
    WalletBatch batch(*database);
    batch.EraseAccount(label);
}

bool CReserveKey::GetReservedKey(CPubKey& pubkey, bool internal)
{
    if (nIndex == -1) {
        CKeyPool keypool;
        if (!pwallet->ReserveKeyFromKeyPool(nIndex, keypool, internal)) {
            return false;
        }
        vchPubKey = keypool.vchPubKey;
        fInternal = keypool.fInternal;
    }
    assert(vchPubKey.IsValid());
    pubkey = vchPubKey;
    return true;
}

void CReserveKey::KeepKey()
{
    if (nIndex != -1) {
        pwallet->KeepKey(nIndex);
    }
    nIndex = -1;
    vchPubKey = CPubKey();
}

void CReserveKey::ReturnKey()
{
    if (nIndex != -1) {
        pwallet->ReturnKey(nIndex, fInternal, vchPubKey);
    }
    nIndex = -1;
    vchPubKey = CPubKey();
}

void CWallet::MarkReserveKeysAsUsed(int64_t keypool_id)
{
    AssertLockHeld(cs_wallet);
    bool internal = setInternalKeyPool.count(keypool_id);
    if (!internal) {
        assert(setExternalKeyPool.count(keypool_id) || set_pre_split_keypool.count(keypool_id));
    }
    std::set<int64_t> *setKeyPool = internal ? &setInternalKeyPool : (set_pre_split_keypool.empty() ? &setExternalKeyPool : &set_pre_split_keypool);
    auto it = setKeyPool->begin();

    WalletBatch batch(*database);
    while (it != std::end(*setKeyPool)) {
        const int64_t& index = *(it);
        if (index > keypool_id) {
            break; // set*KeyPool is ordered
        }

        CKeyPool keypool;
        if (batch.ReadPool(index, keypool)) { //TODO: This should be unnecessary
            m_pool_key_to_index.erase(keypool.vchPubKey.GetID());
        }
        LearnAllRelatedScripts(keypool.vchPubKey);
        batch.ErasePool(index);
        WalletLogPrintf("keypool index %d removed\n", index);
        it = setKeyPool->erase(it);
    }
}

void CWallet::GetScriptForMining(std::shared_ptr<CReserveScript> &script)
{
    std::shared_ptr<CReserveKey> rKey = std::make_shared<CReserveKey>(this);
    CPubKey pubkey;
    if (!rKey->GetReservedKey(pubkey)) {
        return;
    }
    script = rKey;
    script->reserveScript = CScript::CreateP2PKHScript(ToByteVector(pubkey.GetID()));
}

void CWallet::LockCoin(const COutPoint& output)
{
    AssertLockHeld(cs_wallet); // setLockedCoins
    setLockedCoins.insert(output);
}

void CWallet::UnlockCoin(const COutPoint& output)
{
    AssertLockHeld(cs_wallet); // setLockedCoins
    setLockedCoins.erase(output);
}

void CWallet::UnlockAllCoins()
{
    AssertLockHeld(cs_wallet); // setLockedCoins
    setLockedCoins.clear();
}

bool CWallet::IsLockedCoin(uint256 hash, unsigned int n) const
{
    AssertLockHeld(cs_wallet); // setLockedCoins
    COutPoint outpt(hash, n);

    return (setLockedCoins.count(outpt) > 0);
}

void CWallet::ListLockedCoins(std::vector<COutPoint>& vOutpts) const
{
    AssertLockHeld(cs_wallet); // setLockedCoins
    for (std::set<COutPoint>::iterator it = setLockedCoins.begin();
         it != setLockedCoins.end(); it++) {
        COutPoint outpt = (*it);
        vOutpts.push_back(outpt);
    }
}

/** @} */ // end of Actions

void CWallet::GetKeyBirthTimes(std::map<CTxDestination, int64_t> &mapKeyBirth) const {
    AssertLockHeld(cs_wallet); // mapKeyMetadata
    mapKeyBirth.clear();

    // get birth times for keys with metadata
    for (const auto& entry : mapKeyMetadata) {
        if (entry.second.nCreateTime) {
            mapKeyBirth[entry.first] = entry.second.nCreateTime;
        }
    }

    // map in which we'll infer heights of other keys
    CBlockIndex *pindexMax = chainActive[std::max(0, chainActive.Height() - 144)]; // the tip can be reorganized; use a 144-block safety margin
    std::map<CKeyID, CBlockIndex*> mapKeyFirstBlock;
    for (const CKeyID &keyid : GetKeys()) {
        if (mapKeyBirth.count(keyid) == 0) {
            mapKeyFirstBlock[keyid] = pindexMax;
        }
    }

    // if there are no such keys, we're done
    if (mapKeyFirstBlock.empty()) {
        return;
    }

    // find first block that affects those keys, if there are any left
    std::vector<CKeyID> vAffected;
    for (const auto& entry : mapWallet) {
        // iterate over all wallet transactions...
        const CWalletTx &wtx = entry.second;
        CBlockIndex* pindex = LookupBlockIndex(wtx.hashBlock);
        if (pindex && chainActive.Contains(pindex)) {
            // ... which are already in a block
            int nHeight = pindex->nHeight;
            for (const CTxOut &txout : wtx.tx->vout) {
                // iterate over all their outputs
                CAffectedKeysVisitor(*this, vAffected).Process(txout.scriptPubKey);
                for (const CKeyID &keyid : vAffected) {
                    // ... and all their affected keys
                    std::map<CKeyID, CBlockIndex*>::iterator rit = mapKeyFirstBlock.find(keyid);
                    if (rit != mapKeyFirstBlock.end() && nHeight < rit->second->nHeight) {
                        rit->second = pindex;
                    }
                }
                vAffected.clear();
            }
        }
    }

    // Extract block timestamps for those keys
    for (const auto& entry : mapKeyFirstBlock) {
        mapKeyBirth[entry.first] = entry.second->GetBlockTime() - TIMESTAMP_WINDOW; // block times can be 2h off
    }
}

/**
 * Compute smart timestamp for a transaction being added to the wallet.
 *
 * Logic:
 * - If sending a transaction, assign its timestamp to the current time.
 * - If receiving a transaction outside a block, assign its timestamp to the
 *   current time.
 * - If receiving a block with a future timestamp, assign all its (not already
 *   known) transactions' timestamps to the current time.
 * - If receiving a block with a past timestamp, before the most recent known
 *   transaction (that we care about), assign all its (not already known)
 *   transactions' timestamps to the same timestamp as that most-recent-known
 *   transaction.
 * - If receiving a block with a past timestamp, but after the most recent known
 *   transaction, assign all its (not already known) transactions' timestamps to
 *   the block time.
 *
 * For more information see CWalletTx::nTimeSmart,
 * https://bitcointalk.org/?topic=54527, or
 * https://github.com/bitcoin/bitcoin/pull/1393.
 */
unsigned int CWallet::ComputeTimeSmart(const CWalletTx& wtx) const
{
    unsigned int nTimeSmart = wtx.nTimeReceived;
    if (!wtx.hashUnset()) {
        if (const CBlockIndex* pindex = LookupBlockIndex(wtx.hashBlock)) {
            int64_t latestNow = wtx.nTimeReceived;
            int64_t latestEntry = 0;

            // Tolerate times up to the last timestamp in the wallet not more than 5 minutes into the future
            int64_t latestTolerated = latestNow + 300;
            const TxItems& txOrdered = wtxOrdered;
            for (auto it = txOrdered.rbegin(); it != txOrdered.rend(); ++it) {
                CWalletTx* const pwtx = it->second.first;
                if (pwtx == &wtx) {
                    continue;
                }
                CAccountingEntry* const pacentry = it->second.second;
                int64_t nSmartTime;
                if (pwtx) {
                    nSmartTime = pwtx->nTimeSmart;
                    if (!nSmartTime) {
                        nSmartTime = pwtx->nTimeReceived;
                    }
                } else {
                    nSmartTime = pacentry->nTime;
                }
                if (nSmartTime <= latestTolerated) {
                    latestEntry = nSmartTime;
                    if (nSmartTime > latestNow) {
                        latestNow = nSmartTime;
                    }
                    break;
                }
            }

            int64_t blocktime = pindex->GetBlockTime();
            nTimeSmart = std::max(latestEntry, std::min(blocktime, latestNow));
        } else {
            WalletLogPrintf("%s: found %s in block %s not in index\n", __func__, wtx.GetHash().ToString(), wtx.hashBlock.ToString());
        }
    }
    return nTimeSmart;
}

bool CWallet::AddDestData(const CTxDestination &dest, const std::string &key, const std::string &value)
{
    if (boost::get<CNoDestination>(&dest)) {
        return false;
    }
    mapAddressBook[dest].destdata.insert(std::make_pair(key, value));
    return WalletBatch(*database).WriteDestData(EncodeDestination(dest), key, value);
}

bool CWallet::EraseDestData(const CTxDestination &dest, const std::string &key)
{
    if (!mapAddressBook[dest].destdata.erase(key)) {
        return false;
    }
    return WalletBatch(*database).EraseDestData(EncodeDestination(dest), key);
}

void CWallet::LoadDestData(const CTxDestination &dest, const std::string &key, const std::string &value)
{
    mapAddressBook[dest].destdata.insert(std::make_pair(key, value));
}

bool CWallet::GetDestData(const CTxDestination &dest, const std::string &key, std::string *value) const
{
    std::map<CTxDestination, CAddressBookData>::const_iterator i = mapAddressBook.find(dest);
    if (i != mapAddressBook.end()) {
        CAddressBookData::StringMap::const_iterator j = i->second.destdata.find(key);
        if (j != i->second.destdata.end()) {
            if (value) {
                *value = j->second;
            }
            return true;
        }
    }
    return false;
}

std::vector<std::string> CWallet::GetDestValues(const std::string& prefix) const
{
    LOCK(cs_wallet);
    std::vector<std::string> values;
    for (const auto& address : mapAddressBook) {
        for (const auto& data : address.second.destdata) {
            if (!data.first.compare(0, prefix.size(), prefix)) {
                values.emplace_back(data.second);
            }
        }
    }
    return values;
}

void CWallet::MarkPreSplitKeys()
{
    WalletBatch batch(*database);
    for (auto it = setExternalKeyPool.begin(); it != setExternalKeyPool.end();) {
        int64_t index = *it;
        CKeyPool keypool;
        if (!batch.ReadPool(index, keypool)) {
            throw std::runtime_error(std::string(__func__) + ": read keypool entry failed");
        }
        keypool.m_pre_split = true;
        if (!batch.WritePool(index, keypool)) {
            throw std::runtime_error(std::string(__func__) + ": writing modified keypool entry failed");
        }
        set_pre_split_keypool.insert(index);
        it = setExternalKeyPool.erase(it);
    }
}

bool CWallet::Verify(std::string wallet_file, bool salvage_wallet, std::string& error_string, std::string& warning_string)
{
    // Do some checking on wallet path. It should be either a:
    //
    // 1. Path where a directory can be created.
    // 2. Path to an existing directory.
    // 3. Path to a symlink to a directory.
    // 4. For backwards compatibility, the name of a data file in -walletdir.
    LOCK(cs_wallets);
    fs::path wallet_path = fs::absolute(wallet_file, GetWalletDir());
    fs::file_type path_type = fs::symlink_status(wallet_path).type();
    if (!(path_type == fs::file_not_found || path_type == fs::directory_file ||
          (path_type == fs::symlink_file && fs::is_directory(wallet_path)) ||
          (path_type == fs::regular_file && fs::path(wallet_file).filename() == wallet_file))) {
        error_string = strprintf(
              "Invalid -wallet path '%s'. -wallet path should point to a directory where wallet.dat and "
              "database/log.?????????? files can be stored, a location where such a directory could be created, "
              "or (for backwards compatibility) the name of an existing data file in -walletdir (%s)",
              wallet_file, GetWalletDir());
        return false;
    }

    // Make sure that the wallet path doesn't clash with an existing wallet path
    for (auto wallet : GetWallets()) {
        if (fs::absolute(wallet->GetName(), GetWalletDir()) == wallet_path) {
            error_string = strprintf("Error loading wallet %s. Duplicate -wallet filename specified.", wallet_file);
            return false;
        }
    }

    try {
        if (!WalletBatch::VerifyEnvironment(wallet_path, error_string)) {
            return false;
        }
    } catch (const fs::filesystem_error& e) {
        error_string = strprintf("Error loading wallet %s. %s", wallet_file, e.what());
        return false;
    }

    if (salvage_wallet) {
        // Recover readable keypairs:
        CWallet dummyWallet("dummy", WalletDatabase::CreateDummy());
        std::string backup_filename;
        if (!WalletBatch::Recover(wallet_path, (void *)&dummyWallet, WalletBatch::RecoverKeysOnlyFilter, backup_filename)) {
            return false;
        }
    }

    return WalletBatch::VerifyDatabaseFile(wallet_path, warning_string, error_string);
}

std::shared_ptr<CWallet> CWallet::CreateWalletFromFile(const esperanza::WalletExtensionDeps& dependencies,
                                                       const std::string& name, const fs::path& path, uint64_t wallet_creation_flags)
{
    const std::string& walletFile = name;

    // needed to restore wallet transaction meta data after -zapwallettxes
    std::vector<CWalletTx> vWtx;

    if (gArgs.GetBoolArg("-zapwallettxes", false)) {
        uiInterface.InitMessage(_("Zapping all transactions from wallet..."));

        std::unique_ptr<CWallet> tempWallet = MakeUnique<CWallet>(name, WalletDatabase::Create(path), dependencies);
        DBErrors nZapWalletRet = tempWallet->ZapWalletTx(vWtx);
        if (nZapWalletRet != DBErrors::LOAD_OK) {
            InitError(strprintf(_("Error loading %s: Wallet corrupted"), walletFile));
            return nullptr;
        }
    }

    uiInterface.InitMessage(_("Loading wallet..."));

    int64_t nStart = GetTimeMillis();
    bool fFirstRun = true;
    // TODO: Can't use std::make_shared because we need a custom deleter but
    // should be possible to use std::allocate_shared.
    std::shared_ptr<CWallet> walletInstance(new CWallet(name, WalletDatabase::Create(path), dependencies), ReleaseWallet);
    DBErrors nLoadWalletRet = walletInstance->LoadWallet(fFirstRun);
    if (nLoadWalletRet != DBErrors::LOAD_OK)
    {
        if (nLoadWalletRet == DBErrors::CORRUPT) {
            InitError(strprintf(_("Error loading %s: Wallet corrupted"), walletFile));
            return nullptr;
        } else if (nLoadWalletRet == DBErrors::NONCRITICAL_ERROR) {
            InitWarning(strprintf(_("Error reading %s! All keys read correctly, but transaction data"
                                         " or address book entries might be missing or incorrect."),
                walletFile));
        } else if (nLoadWalletRet == DBErrors::TOO_NEW) {
            InitError(strprintf(_("Error loading %s: Wallet requires newer version of %s"), walletFile, _(PACKAGE_NAME)));
            return nullptr;
        } else if (nLoadWalletRet == DBErrors::NEED_REWRITE) {
            InitError(strprintf(_("Wallet needed to be rewritten: restart %s to complete"), _(PACKAGE_NAME)));
            return nullptr;
        } else {
            InitError(strprintf(_("Error loading %s"), walletFile));
            return nullptr;
        }
    }

    int prev_version = walletInstance->nWalletVersion;
    if (gArgs.GetBoolArg("-upgradewallet", fFirstRun)) {
        int nMaxVersion = gArgs.GetArg("-upgradewallet", 0);
        if (nMaxVersion == 0) // the -upgradewallet without argument case
        {
            walletInstance->WalletLogPrintf("Performing wallet upgrade to %i\n", FEATURE_LATEST);
            nMaxVersion = FEATURE_LATEST;
            walletInstance->SetMinVersion(FEATURE_LATEST); // permanently upgrade the wallet immediately
        } else {
            walletInstance->WalletLogPrintf("Allowing wallet upgrade up to %i\n", nMaxVersion);
        }
        if (nMaxVersion < walletInstance->GetVersion()) {
            InitError(_("Cannot downgrade wallet"));
            return nullptr;
        }
        walletInstance->SetMaxVersion(nMaxVersion);
    }

    // Upgrade to HD if explicit upgrade
    if (gArgs.GetBoolArg("-upgradewallet", false)) {
        LOCK(walletInstance->cs_wallet);

        // Do not upgrade versions to any version between HD_SPLIT and FEATURE_PRE_SPLIT_KEYPOOL unless already supporting HD_SPLIT
        int max_version = walletInstance->nWalletVersion;
        if (!walletInstance->CanSupportFeature(FEATURE_HD_SPLIT) && max_version >=FEATURE_HD_SPLIT && max_version < FEATURE_PRE_SPLIT_KEYPOOL) {
            InitError(_("Cannot upgrade a non HD split wallet without upgrading to support pre split keypool. Please use -upgradewallet=169900 or -upgradewallet with no version specified."));
            return nullptr;
        }

        bool hd_upgrade = false;
        bool split_upgrade = false;
        if (walletInstance->CanSupportFeature(FEATURE_HD) && !walletInstance->IsHDEnabled()) {
            walletInstance->WalletLogPrintf("Upgrading wallet to HD\n");
            walletInstance->SetMinVersion(FEATURE_HD);

            // generate a new master key
            CPubKey masterPubKey = walletInstance->GenerateNewSeed();
            walletInstance->SetHDSeed(masterPubKey);
            hd_upgrade = true;
        }
        // Upgrade to HD chain split if necessary
        if (walletInstance->CanSupportFeature(FEATURE_HD_SPLIT)) {
            walletInstance->WalletLogPrintf("Upgrading wallet to use HD chain split\n");
            walletInstance->SetMinVersion(FEATURE_PRE_SPLIT_KEYPOOL);
            split_upgrade = FEATURE_HD_SPLIT > prev_version;
        }
        // Mark all keys currently in the keypool as pre-split
        if (split_upgrade) {
            walletInstance->MarkPreSplitKeys();
        }
        // Regenerate the keypool if upgraded to HD
        if (hd_upgrade) {
            if (!walletInstance->TopUpKeyPool()) {
                InitError(_("Unable to generate keys"));
                return nullptr;
            }
        }
    }

    if (fFirstRun) {
        // ensure this wallet.dat can only be opened by clients supporting HD with chain split and expects no default key
        if (!gArgs.GetBoolArg("-usehd", true)) {
            InitError(strprintf(_("Error creating %s: You can't create non-HD wallets with this version."), walletFile));
            return nullptr;
        }
        walletInstance->SetMinVersion(FEATURE_LATEST);

        if ((wallet_creation_flags & WALLET_FLAG_DISABLE_PRIVATE_KEYS)) {
            //selective allow to set flags
            walletInstance->SetWalletFlag(WALLET_FLAG_DISABLE_PRIVATE_KEYS);
        } else {
            // generate a new seed
            CPubKey seed = walletInstance->GenerateNewSeed();
            walletInstance->SetHDSeed(seed);
        }

        // Top up the keypool
        if (!walletInstance->IsWalletFlagSet(WALLET_FLAG_DISABLE_PRIVATE_KEYS) && !walletInstance->TopUpKeyPool()) {
            InitError(_("Unable to generate initial keys"));
            return nullptr;
        }

        walletInstance->ChainStateFlushed(chainActive.GetLocator());
    } else if (wallet_creation_flags & WALLET_FLAG_DISABLE_PRIVATE_KEYS) {
        // Make it impossible to disable private keys after creation
        InitError(strprintf(_("Error loading %s: Private keys can only be disabled during creation"), walletFile));
        return NULL;
    } else if (walletInstance->IsWalletFlagSet(WALLET_FLAG_DISABLE_PRIVATE_KEYS)) {
        LOCK(walletInstance->cs_KeyStore);
        if (!walletInstance->mapKeys.empty() || !walletInstance->mapCryptedKeys.empty()) {
            InitWarning(strprintf(_("Warning: Private keys detected in wallet {%s} with disabled private keys"), walletFile));
        }
    } else if (gArgs.IsArgSet("-usehd")) {
        bool useHD = gArgs.GetBoolArg("-usehd", true);
        if (walletInstance->IsHDEnabled() && !useHD) {
            InitError(strprintf(_("Error loading %s: You can't disable HD on an already existing HD wallet"), walletFile));
            return nullptr;
        }
        if (!walletInstance->IsHDEnabled() && useHD) {
            InitError(strprintf(_("Error loading %s: You can't enable HD on an already existing non-HD wallet"), walletFile));
            return nullptr;
        }
    }

<<<<<<< HEAD
    if (!gArgs.GetArg("-addresstype", "").empty() && !ParseOutputType(gArgs.GetArg("-addresstype", ""), walletInstance->m_default_address_type)) {
        InitError(strprintf("Unknown address type '%s'", gArgs.GetArg("-addresstype", "")));
        return nullptr;
    }

    if (!gArgs.GetArg("-changetype", "").empty() && !ParseOutputType(gArgs.GetArg("-changetype", ""), walletInstance->m_default_change_type)) {
        InitError(strprintf("Unknown change type '%s'", gArgs.GetArg("-changetype", "")));
        return nullptr;
    }

    if (gArgs.IsArgSet("-mintxfee")) {
        CAmount n = 0;
        if (!ParseMoney(gArgs.GetArg("-mintxfee", ""), n) || 0 == n) {
            InitError(AmountErrMsg("mintxfee", gArgs.GetArg("-mintxfee", "")));
            return nullptr;
        }
        if (n > HIGH_TX_FEE_PER_KB) {
            InitWarning(AmountHighWarn("-mintxfee") + " " +
                        _("This is the minimum transaction fee you pay on every transaction."));
        }
        walletInstance->m_min_fee = CFeeRate(n);
    }

    walletInstance->m_allow_fallback_fee = Params().IsFallbackFeeEnabled();
    if (gArgs.IsArgSet("-fallbackfee")) {
        CAmount nFeePerK = 0;
        if (!ParseMoney(gArgs.GetArg("-fallbackfee", ""), nFeePerK)) {
            InitError(strprintf(_("Invalid amount for -fallbackfee=<amount>: '%s'"), gArgs.GetArg("-fallbackfee", "")));
            return nullptr;
        }
        if (nFeePerK > HIGH_TX_FEE_PER_KB) {
            InitWarning(AmountHighWarn("-fallbackfee") + " " +
                        _("This is the transaction fee you may pay when fee estimates are not available."));
        }
        walletInstance->m_fallback_fee = CFeeRate(nFeePerK);
        walletInstance->m_allow_fallback_fee = nFeePerK != 0; //disable fallback fee in case value was set to 0, enable if non-null value
    }
    if (gArgs.IsArgSet("-discardfee")) {
        CAmount nFeePerK = 0;
        if (!ParseMoney(gArgs.GetArg("-discardfee", ""), nFeePerK)) {
            InitError(strprintf(_("Invalid amount for -discardfee=<amount>: '%s'"), gArgs.GetArg("-discardfee", "")));
            return nullptr;
        }
        if (nFeePerK > HIGH_TX_FEE_PER_KB) {
            InitWarning(AmountHighWarn("-discardfee") + " " +
                        _("This is the transaction fee you may discard if change is smaller than dust at this level"));
        }
        walletInstance->m_discard_rate = CFeeRate(nFeePerK);
    }
    if (gArgs.IsArgSet("-paytxfee")) {
        CAmount nFeePerK = 0;
        if (!ParseMoney(gArgs.GetArg("-paytxfee", ""), nFeePerK)) {
            InitError(AmountErrMsg("paytxfee", gArgs.GetArg("-paytxfee", "")));
            return nullptr;
        }
        if (nFeePerK > HIGH_TX_FEE_PER_KB) {
            InitWarning(AmountHighWarn("-paytxfee") + " " +
                        _("This is the transaction fee you will pay if you send a transaction."));
        }
        walletInstance->m_pay_tx_fee = CFeeRate(nFeePerK, 1000);
        if (walletInstance->m_pay_tx_fee < ::minRelayTxFee) {
            InitError(strprintf(_("Invalid amount for -paytxfee=<amount>: '%s' (must be at least %s)"),
                gArgs.GetArg("-paytxfee", ""), ::minRelayTxFee.ToString()));
            return nullptr;
        }
    }
    walletInstance->m_confirm_target = gArgs.GetArg("-txconfirmtarget", DEFAULT_TX_CONFIRM_TARGET);
    walletInstance->m_spend_zero_conf_change = gArgs.GetBoolArg("-spendzeroconfchange", DEFAULT_SPEND_ZEROCONF_CHANGE);
    walletInstance->m_signal_rbf = gArgs.GetBoolArg("-walletrbf", DEFAULT_WALLET_RBF);
    walletInstance->m_wallet_extension.ReadValidatorStateFromFile();
=======
    // In the case of reindex, don't restore validator's state, since it will be built from scratch.
    if (!fReindex) {
        walletInstance->m_wallet_extension.ReadValidatorStateFromFile();
    }
>>>>>>> 7e67c75d

    walletInstance->WalletLogPrintf("Wallet completed loading in %15dms\n", GetTimeMillis() - nStart);

    // Try to top up keypool. No-op if the wallet is locked.
    walletInstance->TopUpKeyPool();

    LOCK(cs_main);

    CBlockIndex *pindexRescan = chainActive.Genesis();
    if (!gArgs.GetBoolArg("-rescan", false))
    {
        WalletBatch batch(*walletInstance->database);
        CBlockLocator locator;
        if (batch.ReadBestBlock(locator)) {
            pindexRescan = FindForkInGlobalIndex(chainActive, locator);
        }
    }

    walletInstance->m_last_block_processed = chainActive.Tip();

    if (chainActive.Tip() && chainActive.Tip() != pindexRescan) {
        //We can't rescan beyond non-pruned blocks, stop and throw an error
        //this might happen if a user uses an old wallet within a pruned node
        // or if he ran -disablewallet for a longer time, then decided to re-enable
        if (fPruneMode) {
            CBlockIndex *block = chainActive.Tip();
            while (block && block->pprev && (block->pprev->nStatus & BLOCK_HAVE_DATA) && block->pprev->nTx > 0 && pindexRescan != block) {
                block = block->pprev;
            }
            if (pindexRescan != block) {
                InitError(_("Prune: last wallet synchronisation goes beyond pruned data. You need to -reindex (download the whole blockchain again in case of pruned node)"));
                return nullptr;
            }
        }

        uiInterface.InitMessage(_("Rescanning..."));
        walletInstance->WalletLogPrintf("Rescanning last %i blocks (from block %i)...\n", chainActive.Height() - pindexRescan->nHeight, pindexRescan->nHeight);

        // No need to read and scan block if block was created before
        // our wallet birthday (as adjusted for block time variability)
        while (pindexRescan && walletInstance->nTimeFirstKey && (pindexRescan->GetBlockTime() < (walletInstance->nTimeFirstKey - TIMESTAMP_WINDOW))) {
            pindexRescan = chainActive.Next(pindexRescan);
        }

        nStart = GetTimeMillis();
        {
            WalletRescanReserver reserver(walletInstance.get());
            if (!reserver.reserve()) {
                InitError(_("Failed to rescan the wallet during initialization"));
                return nullptr;
            }
            walletInstance->ScanForWalletTransactions(pindexRescan, nullptr, reserver, true);
        }
        walletInstance->WalletLogPrintf("Rescan completed in %15dms\n", GetTimeMillis() - nStart);
        walletInstance->ChainStateFlushed(chainActive.GetLocator());
        walletInstance->database->IncrementUpdateCounter();

        // Restore wallet transaction metadata after -zapwallettxes=1
        if (gArgs.GetBoolArg("-zapwallettxes", false) && gArgs.GetArg("-zapwallettxes", "1") != "2")
        {
            WalletBatch batch(*walletInstance->database);

            for (const CWalletTx& wtxOld : vWtx) {
                uint256 hash = wtxOld.GetHash();
                std::map<uint256, CWalletTx>::iterator mi = walletInstance->mapWallet.find(hash);
                if (mi != walletInstance->mapWallet.end()) {
                    const CWalletTx* copyFrom = &wtxOld;
                    CWalletTx* copyTo = &mi->second;
                    copyTo->mapValue = copyFrom->mapValue;
                    copyTo->vOrderForm = copyFrom->vOrderForm;
                    copyTo->nTimeReceived = copyFrom->nTimeReceived;
                    copyTo->nTimeSmart = copyFrom->nTimeSmart;
                    copyTo->fFromMe = copyFrom->fFromMe;
                    copyTo->strFromAccount = copyFrom->strFromAccount;
                    copyTo->nOrderPos = copyFrom->nOrderPos;
                    batch.WriteTx(*copyTo);
                }
            }
        }
    }

    uiInterface.LoadWallet(walletInstance);

    // Register with the validation interface. It's ok to do this after rescan since we're still holding cs_main.
    RegisterValidationInterface(walletInstance.get());

    walletInstance->SetBroadcastTransactions(gArgs.GetBoolArg("-walletbroadcast", DEFAULT_WALLETBROADCAST));

    {
        LOCK(walletInstance->cs_wallet);
        walletInstance->WalletLogPrintf("setKeyPool.size() = %u\n",      walletInstance->GetKeyPoolSize());
        walletInstance->WalletLogPrintf("mapWallet.size() = %u\n",       walletInstance->mapWallet.size());
        walletInstance->WalletLogPrintf("mapAddressBook.size() = %u\n",  walletInstance->mapAddressBook.size());
    }

    return walletInstance;
}

void CWallet::postInitProcess(CScheduler &scheduler)
{
    // Add wallet transactions that aren't already in a block to mempool
    // Do this here as mempool requires genesis block to be loaded
    ReacceptWalletTransactions();

    m_wallet_extension.PostInitProcess(scheduler);
}

bool CWallet::BackupWallet(const std::string& strDest)
{
    return database->Backup(strDest);
}

CKeyPool::CKeyPool()
{
    nTime = GetTime();
    fInternal = false;
    m_pre_split = false;
}

CKeyPool::CKeyPool(const CPubKey& vchPubKeyIn, bool internalIn)
{
    nTime = GetTime();
    vchPubKey = vchPubKeyIn;
    fInternal = internalIn;
    m_pre_split = false;
}

CWalletKey::CWalletKey(int64_t nExpires)
{
    nTimeCreated = (nExpires ? GetTime() : 0);
    nTimeExpires = nExpires;
}

void CMerkleTx::SetMerkleBranch(const CBlockIndex* pindex, int posInBlock)
{
    // Update the tx's hashBlock
    hashBlock = pindex->GetBlockHash();

    // set the position of the transaction in the block
    nIndex = posInBlock;
}

int CMerkleTx::GetDepthInMainChain(const CBlockIndex* &pindexRet) const
{
    if (hashUnset()) {
        return 0;
    }

    AssertLockHeld(cs_main);

    // Find the block it claims to be in
    CBlockIndex* pindex = LookupBlockIndex(hashBlock);
    if (!pindex || !chainActive.Contains(pindex))
        return 0;

    pindexRet = pindex;
    const int height = pindex->nHeight;
    const int depth = chainActive.Height() - pindex->nHeight + 1;
    if (height == 0) {  // genesis block
        return std::max(COINBASE_MATURITY+1, depth);
    }
    return ((nIndex == -1) ? (-1) : 1) * depth;
}

int CMerkleTx::GetBlocksToRewardMaturity() const
{
    if (!IsCoinBase()) {
        return 0;
    }
    int chain_depth = GetDepthInMainChain();
    return std::max(0, (COINBASE_MATURITY+1) - chain_depth);
}


bool CWalletTx::AcceptToMemoryPool(const CAmount& nAbsurdFee, CValidationState& state)
{
    // We must set fInMempool here - while it will be re-set to true by the
    // entered-mempool callback, if we did not there would be a race where a
    // user could call sendmoney in a loop and hit spurious out of funds errors
    // because we think that this newly generated transaction's change is
    // unavailable as we're not yet aware that it is in the mempool.
    bool ret = ::AcceptToMemoryPool(mempool, state, tx, nullptr /* pfMissingInputs */,
                                nullptr /* plTxnReplaced */, false /* bypass_limits */, nAbsurdFee);
    fInMempool |= ret;
    return ret;
}

void CWallet::LearnRelatedScripts(const CPubKey& key, OutputType type)
{
    if (key.IsCompressed() && (type == OutputType::P2SH_SEGWIT || type == OutputType::BECH32)) {
        CTxDestination witdest = WitnessV0KeyHash(key.GetID());
        CScript witprog = GetScriptForDestination(witdest);
        // Make sure the resulting program is solvable.
        assert(IsSolvable(*this, witprog));
        AddCScript(witprog);
    }
}

void CWallet::LearnAllRelatedScripts(const CPubKey& key)
{
    // OutputType::P2SH_SEGWIT always adds all necessary scripts for all types.
    LearnRelatedScripts(key, OutputType::P2SH_SEGWIT);
}

esperanza::WalletExtension& CWallet::GetWalletExtension() {
    return this->m_wallet_extension;
}

std::vector<OutputGroup> CWallet::GroupOutputs(const std::vector<COutput>& outputs, bool single_coin) const {
    std::vector<OutputGroup> groups;
    std::map<CTxDestination, OutputGroup> gmap;
    CTxDestination dst;
    for (const auto& output : outputs) {
        if (output.fSpendable) {
            CInputCoin input_coin = output.GetInputCoin();

            size_t ancestors, descendants;
            mempool.GetTransactionAncestry(output.tx->GetHash(), ancestors, descendants);
            if (!single_coin && ExtractDestination(output.tx->tx->vout[output.i].scriptPubKey, dst)) {
                // Limit output groups to no more than 10 entries, to protect
                // against inadvertently creating a too-large transaction
                // when using -avoidpartialspends
                if (gmap[dst].m_outputs.size() >= OUTPUT_GROUP_MAX_ENTRIES) {
                    groups.push_back(gmap[dst]);
                    gmap.erase(dst);
                }
                gmap[dst].Insert(input_coin, output.nDepth, output.tx->IsFromMe(ISMINE_ALL), ancestors, descendants);
            } else {
                groups.emplace_back(input_coin, output.nDepth, output.tx->IsFromMe(ISMINE_ALL), ancestors, descendants);
            }
        }
    }
    if (!single_coin) {
        for (const auto& it : gmap) groups.push_back(it.second);
    }
    return groups;
}<|MERGE_RESOLUTION|>--- conflicted
+++ resolved
@@ -3317,11 +3317,7 @@
 /**
  * Call after CreateTransaction unless you want to abort
  */
-<<<<<<< HEAD
-bool CWallet::CommitTransaction(CTransactionRef tx, mapValue_t mapValue, std::vector<std::pair<std::string, std::string>> orderForm, std::string fromAccount, CReserveKey& reservekey, CConnman* connman, CValidationState& state)
-=======
-bool CWallet::CommitTransaction(const CWalletTx& wtxNew, CReserveKey& reservekey, CConnman* connman, CValidationState& state, bool relay, CWalletTx **tx_out)
->>>>>>> 7e67c75d
+bool CWallet::CommitTransaction(CTransactionRef tx, mapValue_t mapValue, std::vector<std::pair<std::string, std::string>> orderForm, std::string fromAccount, CReserveKey& reservekey, CConnman* connman, CValidationState& state, bool relay, CWalletTx **tx_out)
 {
     {
         LOCK2(cs_main, cs_wallet);
@@ -3357,14 +3353,10 @@
 
         // Get the inserted-CWalletTx from mapWallet so that the
         // fInMempool flag is cached properly
-<<<<<<< HEAD
         CWalletTx& wtx = mapWallet.at(wtxNew.GetHash());
-=======
-        CWalletTx& wtx = mapWallet[wtxNew.GetHash()];
         if (tx_out != nullptr) {
           *tx_out = &wtx;
         }
->>>>>>> 7e67c75d
 
         if (fBroadcastTransactions) {
             // Broadcast
@@ -4463,7 +4455,6 @@
         }
     }
 
-<<<<<<< HEAD
     if (!gArgs.GetArg("-addresstype", "").empty() && !ParseOutputType(gArgs.GetArg("-addresstype", ""), walletInstance->m_default_address_type)) {
         InitError(strprintf("Unknown address type '%s'", gArgs.GetArg("-addresstype", "")));
         return nullptr;
@@ -4534,12 +4525,6 @@
     walletInstance->m_spend_zero_conf_change = gArgs.GetBoolArg("-spendzeroconfchange", DEFAULT_SPEND_ZEROCONF_CHANGE);
     walletInstance->m_signal_rbf = gArgs.GetBoolArg("-walletrbf", DEFAULT_WALLET_RBF);
     walletInstance->m_wallet_extension.ReadValidatorStateFromFile();
-=======
-    // In the case of reindex, don't restore validator's state, since it will be built from scratch.
-    if (!fReindex) {
-        walletInstance->m_wallet_extension.ReadValidatorStateFromFile();
-    }
->>>>>>> 7e67c75d
 
     walletInstance->WalletLogPrintf("Wallet completed loading in %15dms\n", GetTimeMillis() - nStart);
 
