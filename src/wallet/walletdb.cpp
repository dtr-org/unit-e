--- conflicted
+++ resolved
@@ -1,9 +1,5 @@
 // Copyright (c) 2009-2010 Satoshi Nakamoto
-<<<<<<< HEAD
 // Copyright (c) 2009-2018 The Bitcoin Core developers
-=======
-// Copyright (c) 2009-2017 The Bitcoin Core developers
->>>>>>> 07428419
 // Distributed under the MIT software license, see the accompanying
 // file COPYING or http://www.opensource.org/licenses/mit-license.php.
 
@@ -60,16 +56,12 @@
     return EraseIC(std::make_pair(std::string("tx"), hash));
 }
 
-<<<<<<< HEAD
+bool WalletBatch::WriteKeyMetadata(const CPubKey& vchPubKey, const CKeyMetadata& keyMeta, bool overwrite)
+{
+    return WriteIC(std::make_pair(std::string("keymeta"), vchPubKey), keyMeta, overwrite);
+}
+
 bool WalletBatch::WriteKey(const CPubKey& vchPubKey, const CPrivKey& vchPrivKey, const CKeyMetadata& keyMeta)
-=======
-bool CWalletDB::WriteKeyMetadata(const CPubKey& vchPubKey, const CKeyMetadata& keyMeta, bool overwrite)
-{
-    return WriteIC(std::make_pair(std::string("keymeta"), vchPubKey), keyMeta, overwrite);
-}
-
-bool CWalletDB::WriteKey(const CPubKey& vchPubKey, const CPrivKey& vchPrivKey, const CKeyMetadata& keyMeta)
->>>>>>> 07428419
 {
     if (!WriteKeyMetadata(vchPubKey, keyMeta, false)) {
         return false;
@@ -449,11 +441,7 @@
             CKeyMetadata keyMeta;
             ssValue >> keyMeta;
             wss.nKeyMeta++;
-<<<<<<< HEAD
-            pwallet->LoadKeyMetadata(vchPubKey.GetID(), keyMeta);
-=======
             pwallet->LoadKeyMetadata(vchPubKey, keyMeta);
->>>>>>> 07428419
         }
         else if (strType == "watchmeta")
         {
@@ -553,11 +541,7 @@
         int nMinVersion = 0;
         if (m_batch.Read((std::string)"minversion", nMinVersion))
         {
-<<<<<<< HEAD
             if (nMinVersion > FEATURE_LATEST)
-=======
-            if (nMinVersion > CLIENT_VERSION)
->>>>>>> 07428419
                 return DBErrors::TOO_NEW;
             pwallet->LoadMinVersion(nMinVersion);
         }
@@ -566,11 +550,7 @@
         Dbc* pcursor = m_batch.GetCursor();
         if (!pcursor)
         {
-<<<<<<< HEAD
             pwallet->WalletLogPrintf("Error getting wallet database cursor\n");
-=======
-            LogPrintf("Error getting wallet database cursor\n");
->>>>>>> 07428419
             return DBErrors::CORRUPT;
         }
 
@@ -584,11 +564,7 @@
                 break;
             else if (ret != 0)
             {
-<<<<<<< HEAD
                 pwallet->WalletLogPrintf("Error reading next record from wallet database\n");
-=======
-                LogPrintf("Error reading next record from wallet database\n");
->>>>>>> 07428419
                 return DBErrors::CORRUPT;
             }
 
@@ -598,19 +574,12 @@
             {
                 // losing keys is considered a catastrophic error, anything else
                 // we assume the user can live with:
-<<<<<<< HEAD
                 if (IsKeyType(strType) || strType == "defaultkey") {
                     result = DBErrors::CORRUPT;
                 } else if(strType == "flags") {
                     // reading the wallet flags can only fail if unknown flags are present
                     result = DBErrors::TOO_NEW;
                 } else {
-=======
-                if (IsKeyType(strType) || strType == "defaultkey")
-                    result = DBErrors::CORRUPT;
-                else
-                {
->>>>>>> 07428419
                     // Leave other errors alone, if we try to fix them we might make things worse.
                     fNoncriticalErrors = true; // ... but do warn the user there is something wrong.
                     if (strType == "tx")
@@ -677,11 +646,7 @@
         int nMinVersion = 0;
         if (m_batch.Read((std::string)"minversion", nMinVersion))
         {
-<<<<<<< HEAD
             if (nMinVersion > FEATURE_LATEST)
-=======
-            if (nMinVersion > CLIENT_VERSION)
->>>>>>> 07428419
                 return DBErrors::TOO_NEW;
         }
 
