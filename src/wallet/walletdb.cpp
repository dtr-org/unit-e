--- conflicted
+++ resolved
@@ -68,24 +68,14 @@
     return EraseIC(std::make_pair(std::string("tx"), hash));
 }
 
-<<<<<<< HEAD
 bool WalletBatch::WriteKeyMetadata(const CKeyMetadata& meta, const CPubKey& pubkey, const bool overwrite)
 {
     return WriteIC(std::make_pair(std::string("keymeta"), pubkey), meta, overwrite);
-=======
-bool WalletBatch::WriteKeyMetadata(const CPubKey& vchPubKey, const CKeyMetadata& keyMeta, bool overwrite)
-{
-    return WriteIC(std::make_pair(std::string("keymeta"), vchPubKey), keyMeta, overwrite);
->>>>>>> 44cd02af
 }
 
 bool WalletBatch::WriteKey(const CPubKey& vchPubKey, const CPrivKey& vchPrivKey, const CKeyMetadata& keyMeta)
 {
-<<<<<<< HEAD
     if (!WriteKeyMetadata(keyMeta, vchPubKey, false)) {
-=======
-    if (!WriteKeyMetadata(vchPubKey, keyMeta, false)) {
->>>>>>> 44cd02af
         return false;
     }
 
@@ -102,11 +92,7 @@
                                 const std::vector<unsigned char>& vchCryptedSecret,
                                 const CKeyMetadata &keyMeta)
 {
-<<<<<<< HEAD
     if (!WriteKeyMetadata(keyMeta, vchPubKey, true)) {
-=======
-    if (!WriteKeyMetadata(vchPubKey, keyMeta)) {
->>>>>>> 44cd02af
         return false;
     }
 
