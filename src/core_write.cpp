// Copyright (c) 2009-2018 The Bitcoin Core developers
// Distributed under the MIT software license, see the accompanying
// file COPYING or http://www.opensource.org/licenses/mit-license.php.

#include <core_io.h>

#include <consensus/consensus.h>
#include <consensus/validation.h>
#include <key_io.h>
#include <script/script.h>
#include <script/standard.h>
#include <serialize.h>
#include <streams.h>
#include <univalue.h>
#include <util/system.h>
#include <util/moneystr.h>
#include <util/strencodings.h>

std::string AmountToString(const CAmount& amount)
{
    bool sign = amount < 0;
    int64_t n_abs = (sign ? -amount : amount);
    int64_t quotient = n_abs / UNIT;
    int64_t remainder = n_abs % UNIT;
<<<<<<< HEAD
    return UniValue(UniValue::VNUM,
            strprintf("%s%d.%08d", sign ? "-" : "", quotient, remainder));
=======
    return strprintf("%s%d.%08d", sign ? "-" : "", quotient, remainder);
}

UniValue ValueFromAmount(const CAmount& amount)
{
    return UniValue(UniValue::VNUM, AmountToString(amount));
>>>>>>> 44cd02af
}

std::string FormatScript(const CScript& script)
{
    std::string ret;
    CScript::const_iterator it = script.begin();
    opcodetype op;
    while (it != script.end()) {
        CScript::const_iterator it2 = it;
        std::vector<unsigned char> vch;
        if (script.GetOp(it, op, vch)) {
            if (op == OP_0) {
                ret += "0 ";
                continue;
            } else if ((op >= OP_1 && op <= OP_16) || op == OP_1NEGATE) {
                ret += strprintf("%i ", op - OP_1NEGATE - 1);
                continue;
            } else if (op >= OP_NOP && op <= OP_NOP10) {
                std::string str(GetOpName(op));
                if (str.substr(0, 3) == std::string("OP_")) {
                    ret += str.substr(3, std::string::npos) + " ";
                    continue;
                }
            }
            if (vch.size() > 0) {
                ret += strprintf("0x%x 0x%x ", HexStr(it2, it - vch.size()), HexStr(it - vch.size(), it));
            } else {
                ret += strprintf("0x%x ", HexStr(it2, it));
            }
            continue;
        }
        ret += strprintf("0x%x ", HexStr(it2, script.end()));
        break;
    }
    return ret.substr(0, ret.size() - 1);
}

const std::map<unsigned char, std::string> mapSigHashTypes = {
    {static_cast<unsigned char>(SIGHASH_ALL), std::string("ALL")},
    {static_cast<unsigned char>(SIGHASH_ALL|SIGHASH_ANYONECANPAY), std::string("ALL|ANYONECANPAY")},
    {static_cast<unsigned char>(SIGHASH_NONE), std::string("NONE")},
    {static_cast<unsigned char>(SIGHASH_NONE|SIGHASH_ANYONECANPAY), std::string("NONE|ANYONECANPAY")},
    {static_cast<unsigned char>(SIGHASH_SINGLE), std::string("SINGLE")},
    {static_cast<unsigned char>(SIGHASH_SINGLE|SIGHASH_ANYONECANPAY), std::string("SINGLE|ANYONECANPAY")},
};

std::string SighashToStr(unsigned char sighash_type)
{
    const auto& it = mapSigHashTypes.find(sighash_type);
    if (it == mapSigHashTypes.end()) return "";
    return it->second;
}

/**
 * Create the assembly string representation of a CScript object.
 * @param[in] script    CScript object to convert into the asm string representation.
 * @param[in] fAttemptSighashDecode    Whether to attempt to decode sighash types on data within the script that matches the format
 *                                     of a signature. Only pass true for scripts you believe could contain signatures. For example,
 *                                     pass false, or omit the this argument (defaults to false), for scriptPubKeys.
 */
std::string ScriptToAsmStr(const CScript& script, const bool fAttemptSighashDecode)
{
    std::string str;
    opcodetype opcode;
    std::vector<unsigned char> vch;
    CScript::const_iterator pc = script.begin();
    while (pc < script.end()) {
        if (!str.empty()) {
            str += " ";
        }
        if (!script.GetOp(pc, opcode, vch)) {
            str += "[error]";
            return str;
        }
        if (0 <= opcode && opcode <= OP_PUSHDATA4) {
            if (vch.size() <= static_cast<std::vector<unsigned char>::size_type>(4)) {
                str += strprintf("%d", CScriptNum(vch, false).getint());
            } else {
                // the IsUnspendable check makes sure not to try to decode OP_RETURN data that may match the format of a signature
                if (fAttemptSighashDecode && !script.IsUnspendable()) {
                    std::string strSigHashDecode;
                    // goal: only attempt to decode a defined sighash type from data that looks like a signature within a scriptSig.
                    // this won't decode correctly formatted public keys in Pubkey or Multisig scripts due to
                    // the restrictions on the pubkey formats (see IsCompressedOrUncompressedPubKey) being incongruous with the
                    // checks in CheckSignatureEncoding.
                    if (CheckSignatureEncoding(vch, SCRIPT_VERIFY_STRICTENC, nullptr)) {
                        const unsigned char chSigHashType = vch.back();
                        if (mapSigHashTypes.count(chSigHashType)) {
                            strSigHashDecode = "[" + mapSigHashTypes.find(chSigHashType)->second + "]";
                            vch.pop_back(); // remove the sighash type byte. it will be replaced by the decode.
                        }
                    }
                    str += HexStr(vch) + strSigHashDecode;
                } else {
                    str += HexStr(vch);
                }
            }
        } else {
            str += GetOpName(opcode);
        }
    }
    return str;
}

std::string EncodeHexTx(const CTransaction& tx, const int serializeFlags)
{
    CDataStream ssTx(SER_NETWORK, PROTOCOL_VERSION | serializeFlags);
    ssTx << tx;
    return HexStr(ssTx.begin(), ssTx.end());
}

void ScriptToUniv(const CScript& script, UniValue& out, bool include_address)
{
    out.pushKV("asm", ScriptToAsmStr(script));
    out.pushKV("hex", HexStr(script.begin(), script.end()));

    std::vector<std::vector<unsigned char>> solns;
    txnouttype type = Solver(script, solns);
    out.pushKV("type", GetTxnOutputType(type));

    CTxDestination address;
    if (include_address && ExtractDestination(script, address)) {
        out.pushKV("address", EncodeDestination(address));
    }
}

void ScriptPubKeyToUniv(const CScript& scriptPubKey,
                        UniValue& out, bool fIncludeHex)
{
    txnouttype type;
    std::vector<CTxDestination> addresses;
    int nRequired;

    out.pushKV("asm", ScriptToAsmStr(scriptPubKey));
    if (fIncludeHex)
        out.pushKV("hex", HexStr(scriptPubKey.begin(), scriptPubKey.end()));

    if (!ExtractDestinations(scriptPubKey, type, addresses, nRequired)) {
        out.pushKV("type", GetTxnOutputType(type));
        return;
    }

    out.pushKV("reqSigs", nRequired);
    out.pushKV("type", GetTxnOutputType(type));

    UniValue a(UniValue::VARR);
    for (const CTxDestination& addr : addresses) {
        a.push_back(EncodeDestination(addr));
    }
    out.pushKV("addresses", a);
}

void TxToUniv(const CTransaction& tx, const uint256& hashBlock, UniValue& entry, bool include_hex, int serialize_flags)
{
    entry.pushKV("txid", tx.GetHash().GetHex());
    entry.pushKV("hash", tx.GetWitnessHash().GetHex());
<<<<<<< HEAD
    entry.pushKV("version", tx.nVersion);
    entry.pushKV("size", (int)::GetSerializeSize(tx, PROTOCOL_VERSION));
=======
    entry.pushKV("version", (int64_t)tx.GetVersion());
    entry.pushKV("txtype", (int64_t)tx.GetType());
    entry.pushKV("size", (int)::GetSerializeSize(tx, SER_NETWORK, PROTOCOL_VERSION));
>>>>>>> 44cd02af
    entry.pushKV("vsize", (GetTransactionWeight(tx) + WITNESS_SCALE_FACTOR - 1) / WITNESS_SCALE_FACTOR);
    entry.pushKV("weight", GetTransactionWeight(tx));
    entry.pushKV("locktime", (int64_t)tx.nLockTime);

    UniValue vin(UniValue::VARR);
    if (tx.IsCoinBase()) {
        const CTxIn& tx_meta = tx.vin[0];
        UniValue in(UniValue::VOBJ);
        in.pushKV("coinbase", HexStr(tx_meta.scriptSig.begin(), tx_meta.scriptSig.end()));
        vin.push_back(in);
    }

    for (std::size_t i = (tx.IsCoinBase() ? 1 : 0); i < tx.vin.size(); ++i) {
        const CTxIn& txin = tx.vin[i];
        UniValue in(UniValue::VOBJ);
        in.pushKV("txid", txin.prevout.hash.GetHex());
        in.pushKV("vout", (int64_t)txin.prevout.n);
        UniValue o(UniValue::VOBJ);
        o.pushKV("asm", ScriptToAsmStr(txin.scriptSig, true));
        o.pushKV("hex", HexStr(txin.scriptSig.begin(), txin.scriptSig.end()));
        in.pushKV("scriptSig", o);
        if (!tx.vin[i].scriptWitness.IsNull()) {
            UniValue txinwitness(UniValue::VARR);
            for (const auto& item : tx.vin[i].scriptWitness.stack) {
                txinwitness.push_back(HexStr(item.begin(), item.end()));
            }
            in.pushKV("txinwitness", txinwitness);
        }
        in.pushKV("sequence", (int64_t)txin.nSequence);
        vin.push_back(in);
    }
    entry.pushKV("vin", vin);

    UniValue vout(UniValue::VARR);
    for (unsigned int i = 0; i < tx.vout.size(); i++) {
        const CTxOut& txout = tx.vout[i];

        UniValue out(UniValue::VOBJ);

        out.pushKV("value", ValueFromAmount(txout.nValue));
        out.pushKV("n", (int64_t)i);

        UniValue o(UniValue::VOBJ);
        ScriptPubKeyToUniv(txout.scriptPubKey, o, true);
        out.pushKV("scriptPubKey", o);
        vout.push_back(out);
    }
    entry.pushKV("vout", vout);

    if (!hashBlock.IsNull())
        entry.pushKV("blockhash", hashBlock.GetHex());

    if (include_hex) {
        entry.pushKV("hex", EncodeHexTx(tx, serialize_flags)); // The hex-encoded transaction. Used the name "hex" to be consistent with the verbose output of "getrawtransaction".
    }
}<|MERGE_RESOLUTION|>--- conflicted
+++ resolved
@@ -22,17 +22,12 @@
     int64_t n_abs = (sign ? -amount : amount);
     int64_t quotient = n_abs / UNIT;
     int64_t remainder = n_abs % UNIT;
-<<<<<<< HEAD
-    return UniValue(UniValue::VNUM,
-            strprintf("%s%d.%08d", sign ? "-" : "", quotient, remainder));
-=======
     return strprintf("%s%d.%08d", sign ? "-" : "", quotient, remainder);
 }
 
 UniValue ValueFromAmount(const CAmount& amount)
 {
     return UniValue(UniValue::VNUM, AmountToString(amount));
->>>>>>> 44cd02af
 }
 
 std::string FormatScript(const CScript& script)
@@ -189,14 +184,9 @@
 {
     entry.pushKV("txid", tx.GetHash().GetHex());
     entry.pushKV("hash", tx.GetWitnessHash().GetHex());
-<<<<<<< HEAD
-    entry.pushKV("version", tx.nVersion);
-    entry.pushKV("size", (int)::GetSerializeSize(tx, PROTOCOL_VERSION));
-=======
     entry.pushKV("version", (int64_t)tx.GetVersion());
     entry.pushKV("txtype", (int64_t)tx.GetType());
-    entry.pushKV("size", (int)::GetSerializeSize(tx, SER_NETWORK, PROTOCOL_VERSION));
->>>>>>> 44cd02af
+    entry.pushKV("size", (int)::GetSerializeSize(tx, PROTOCOL_VERSION));
     entry.pushKV("vsize", (GetTransactionWeight(tx) + WITNESS_SCALE_FACTOR - 1) / WITNESS_SCALE_FACTOR);
     entry.pushKV("weight", GetTransactionWeight(tx));
     entry.pushKV("locktime", (int64_t)tx.nLockTime);
