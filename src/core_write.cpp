// Copyright (c) 2009-2017 The Bitcoin Core developers
// Distributed under the MIT software license, see the accompanying
// file COPYING or http://www.opensource.org/licenses/mit-license.php.

#include <core_io.h>

#include <base58.h>
#include <consensus/consensus.h>
#include <consensus/validation.h>
#include <script/script.h>
#include <script/standard.h>
#include <serialize.h>
#include <streams.h>
#include <univalue.h>
#include <util.h>
#include <utilmoneystr.h>
#include <utilstrencodings.h>

std::string AmountToString(const CAmount& amount)
{
    bool sign = amount < 0;
    int64_t n_abs = (sign ? -amount : amount);
    int64_t quotient = n_abs / UNIT;
    int64_t remainder = n_abs % UNIT;
<<<<<<< HEAD
    return UniValue(UniValue::VNUM,
            strprintf("%s%d.%08d", sign ? "-" : "", quotient, remainder));
=======
    return strprintf("%s%d.%08d", sign ? "-" : "", quotient, remainder);
}

UniValue ValueFromAmount(const CAmount& amount)
{
    return UniValue(UniValue::VNUM, AmountToString(amount));
>>>>>>> 2fbef654
}

std::string FormatScript(const CScript& script)
{
    std::string ret;
    CScript::const_iterator it = script.begin();
    opcodetype op;
    while (it != script.end()) {
        CScript::const_iterator it2 = it;
        std::vector<unsigned char> vch;
        if (script.GetOp2(it, op, &vch)) {
            if (op == OP_0) {
                ret += "0 ";
                continue;
            } else if ((op >= OP_1 && op <= OP_16) || op == OP_1NEGATE) {
                ret += strprintf("%i ", op - OP_1NEGATE - 1);
                continue;
            } else if (op >= OP_NOP && op <= OP_NOP10) {
                std::string str(GetOpName(op));
                if (str.substr(0, 3) == std::string("OP_")) {
                    ret += str.substr(3, std::string::npos) + " ";
                    continue;
                }
            }
            if (vch.size() > 0) {
                ret += strprintf("0x%x 0x%x ", HexStr(it2, it - vch.size()), HexStr(it - vch.size(), it));
            } else {
                ret += strprintf("0x%x ", HexStr(it2, it));
            }
            continue;
        }
        ret += strprintf("0x%x ", HexStr(it2, script.end()));
        break;
    }
    return ret.substr(0, ret.size() - 1);
}

const std::map<unsigned char, std::string> mapSigHashTypes = {
    {static_cast<unsigned char>(SIGHASH_ALL), std::string("ALL")},
    {static_cast<unsigned char>(SIGHASH_ALL|SIGHASH_ANYONECANPAY), std::string("ALL|ANYONECANPAY")},
    {static_cast<unsigned char>(SIGHASH_NONE), std::string("NONE")},
    {static_cast<unsigned char>(SIGHASH_NONE|SIGHASH_ANYONECANPAY), std::string("NONE|ANYONECANPAY")},
    {static_cast<unsigned char>(SIGHASH_SINGLE), std::string("SINGLE")},
    {static_cast<unsigned char>(SIGHASH_SINGLE|SIGHASH_ANYONECANPAY), std::string("SINGLE|ANYONECANPAY")},
};

/**
 * Create the assembly string representation of a CScript object.
 * @param[in] script    CScript object to convert into the asm string representation.
 * @param[in] fAttemptSighashDecode    Whether to attempt to decode sighash types on data within the script that matches the format
 *                                     of a signature. Only pass true for scripts you believe could contain signatures. For example,
 *                                     pass false, or omit the this argument (defaults to false), for scriptPubKeys.
 */
std::string ScriptToAsmStr(const CScript& script, const bool fAttemptSighashDecode)
{
    std::string str;
    opcodetype opcode;
    std::vector<unsigned char> vch;
    CScript::const_iterator pc = script.begin();
    while (pc < script.end()) {
        if (!str.empty()) {
            str += " ";
        }
        if (!script.GetOp(pc, opcode, vch)) {
            str += "[error]";
            return str;
        }
        if (0 <= opcode && opcode <= OP_PUSHDATA4) {
            if (vch.size() <= static_cast<std::vector<unsigned char>::size_type>(4)) {
                str += strprintf("%d", CScriptNum(vch, false).getint());
            } else {
                // the IsUnspendable check makes sure not to try to decode OP_RETURN data that may match the format of a signature
                if (fAttemptSighashDecode && !script.IsUnspendable()) {
                    std::string strSigHashDecode;
                    // goal: only attempt to decode a defined sighash type from data that looks like a signature within a scriptSig.
                    // this won't decode correctly formatted public keys in Pubkey or Multisig scripts due to
                    // the restrictions on the pubkey formats (see IsCompressedOrUncompressedPubKey) being incongruous with the
                    // checks in CheckSignatureEncoding.
                    if (CheckSignatureEncoding(vch, SCRIPT_VERIFY_STRICTENC, nullptr)) {
                        const unsigned char chSigHashType = vch.back();
                        if (mapSigHashTypes.count(chSigHashType)) {
                            strSigHashDecode = "[" + mapSigHashTypes.find(chSigHashType)->second + "]";
                            vch.pop_back(); // remove the sighash type byte. it will be replaced by the decode.
                        }
                    }
                    str += HexStr(vch) + strSigHashDecode;
                } else {
                    str += HexStr(vch);
                }
            }
        } else {
            str += GetOpName(opcode);
        }
    }
    return str;
}

std::string EncodeHexTx(const CTransaction& tx, const int serializeFlags)
{
    CDataStream ssTx(SER_NETWORK, PROTOCOL_VERSION | serializeFlags);
    ssTx << tx;
    return HexStr(ssTx.begin(), ssTx.end());
}

void ScriptPubKeyToUniv(const CScript& scriptPubKey,
                        UniValue& out, bool fIncludeHex)
{
    txnouttype type;
    std::vector<CTxDestination> addresses;
    int nRequired;

    out.pushKV("asm", ScriptToAsmStr(scriptPubKey));
    if (fIncludeHex)
        out.pushKV("hex", HexStr(scriptPubKey.begin(), scriptPubKey.end()));

    if (!ExtractDestinations(scriptPubKey, type, addresses, nRequired)) {
        out.pushKV("type", GetTxnOutputType(type));
        return;
    }

    out.pushKV("reqSigs", nRequired);
    out.pushKV("type", GetTxnOutputType(type));

    UniValue a(UniValue::VARR);
    for (const CTxDestination& addr : addresses) {
        a.push_back(EncodeDestination(addr));
    }
    out.pushKV("addresses", a);
}

void TxToUniv(const CTransaction& tx, const uint256& hashBlock, UniValue& entry, bool include_hex, int serialize_flags)
{
    entry.pushKV("txid", tx.GetHash().GetHex());
    entry.pushKV("hash", tx.GetWitnessHash().GetHex());
    entry.pushKV("version", (int64_t)tx.GetVersion());
    entry.pushKV("txtype", (int64_t)tx.GetType());
    entry.pushKV("size", (int)::GetSerializeSize(tx, SER_NETWORK, PROTOCOL_VERSION));
    entry.pushKV("vsize", (GetTransactionWeight(tx) + WITNESS_SCALE_FACTOR - 1) / WITNESS_SCALE_FACTOR);
    entry.pushKV("locktime", (int64_t)tx.nLockTime);

    UniValue vin(UniValue::VARR);
    for (unsigned int i = 0; i < tx.vin.size(); i++) {
        const CTxIn& txin = tx.vin[i];
        UniValue in(UniValue::VOBJ);
        if (tx.IsCoinBase())
            in.pushKV("coinbase", HexStr(txin.scriptSig.begin(), txin.scriptSig.end()));
        else {
            in.pushKV("txid", txin.prevout.hash.GetHex());
            in.pushKV("vout", (int64_t)txin.prevout.n);
            UniValue o(UniValue::VOBJ);
            o.pushKV("asm", ScriptToAsmStr(txin.scriptSig, true));
            o.pushKV("hex", HexStr(txin.scriptSig.begin(), txin.scriptSig.end()));
            in.pushKV("scriptSig", o);
            if (!tx.vin[i].scriptWitness.IsNull()) {
                UniValue txinwitness(UniValue::VARR);
                for (const auto& item : tx.vin[i].scriptWitness.stack) {
                    txinwitness.push_back(HexStr(item.begin(), item.end()));
                }
                in.pushKV("txinwitness", txinwitness);
            }
        }
        in.pushKV("sequence", (int64_t)txin.nSequence);
        vin.push_back(in);
    }
    entry.pushKV("vin", vin);

    UniValue vout(UniValue::VARR);
    for (unsigned int i = 0; i < tx.vout.size(); i++) {
        const CTxOut& txout = tx.vout[i];

        UniValue out(UniValue::VOBJ);

        out.pushKV("value", ValueFromAmount(txout.nValue));
        out.pushKV("n", (int64_t)i);

        UniValue o(UniValue::VOBJ);
        ScriptPubKeyToUniv(txout.scriptPubKey, o, true);
        out.pushKV("scriptPubKey", o);
        vout.push_back(out);
    }
    entry.pushKV("vout", vout);

    if (!hashBlock.IsNull())
        entry.pushKV("blockhash", hashBlock.GetHex());

    if (include_hex) {
        entry.pushKV("hex", EncodeHexTx(tx, serialize_flags)); // the hex-encoded transaction. used the name "hex" to be consistent with the verbose output of "getrawtransaction".
    }
}<|MERGE_RESOLUTION|>--- conflicted
+++ resolved
@@ -22,17 +22,12 @@
     int64_t n_abs = (sign ? -amount : amount);
     int64_t quotient = n_abs / UNIT;
     int64_t remainder = n_abs % UNIT;
-<<<<<<< HEAD
-    return UniValue(UniValue::VNUM,
-            strprintf("%s%d.%08d", sign ? "-" : "", quotient, remainder));
-=======
     return strprintf("%s%d.%08d", sign ? "-" : "", quotient, remainder);
 }
 
 UniValue ValueFromAmount(const CAmount& amount)
 {
     return UniValue(UniValue::VNUM, AmountToString(amount));
->>>>>>> 2fbef654
 }
 
 std::string FormatScript(const CScript& script)
