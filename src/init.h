--- conflicted
+++ resolved
@@ -1,9 +1,5 @@
 // Copyright (c) 2009-2010 Satoshi Nakamoto
-<<<<<<< HEAD
 // Copyright (c) 2009-2018 The Bitcoin Core developers
-=======
-// Copyright (c) 2009-2017 The Bitcoin Core developers
->>>>>>> 07428419
 // Distributed under the MIT software license, see the accompanying
 // file COPYING or http://www.opensource.org/licenses/mit-license.php.
 
@@ -63,19 +59,15 @@
  */
 bool AppInitMain();
 
-<<<<<<< HEAD
 /**
  * Setup the arguments for gArgs
  */
 void SetupServerArgs();
-=======
-/** The help message mode determines what help message to show */
-enum class HelpMessageMode {
-    UNITED,
-};
->>>>>>> 07428419
 
 /** Returns licensing information (for -version) */
 std::string LicenseInfo();
 
+//! Returns the global background task scheduler
+CScheduler& GetScheduler();
+
 #endif // UNITE_INIT_H