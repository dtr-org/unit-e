--- conflicted
+++ resolved
@@ -166,13 +166,8 @@
     if (tx.vout.empty())
         return errState.DoS(10, false, REJECT_INVALID, "bad-txns-vout-empty");
     // Size limits (this doesn't take the witness into account, as that hasn't been checked for malleability)
-<<<<<<< HEAD
     if (::GetSerializeSize(tx, PROTOCOL_VERSION | SERIALIZE_TRANSACTION_NO_WITNESS) * WITNESS_SCALE_FACTOR > MAX_BLOCK_WEIGHT)
-        return state.DoS(100, false, REJECT_INVALID, "bad-txns-oversize");
-=======
-    if (::GetSerializeSize(tx, SER_NETWORK, PROTOCOL_VERSION | SERIALIZE_TRANSACTION_NO_WITNESS) * WITNESS_SCALE_FACTOR > MAX_BLOCK_WEIGHT)
         return errState.DoS(100, false, REJECT_INVALID, "bad-txns-oversize");
->>>>>>> 44cd02af
 
     // Check for negative or overflow output values
     CAmount nValueOut = 0;
