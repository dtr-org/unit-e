// Copyright (c) 2009-2010 Satoshi Nakamoto
// Copyright (c) 2009-2018 The Bitcoin Core developers
// Distributed under the MIT software license, see the accompanying
// file COPYING or http://www.opensource.org/licenses/mit-license.php.

#ifndef UNITE_VALIDATION_H
#define UNITE_VALIDATION_H

#if defined(HAVE_CONFIG_H)
#include <config/unite-config.h>
#endif

#include <amount.h>
#include <coins.h>
#include <fs.h>
#include <protocol.h> // For CMessageHeader::MessageStartChars
#include <policy/feerate.h>
#include <script/script_error.h>
#include <sync.h>
#include <sync_status.h>
#include <versionbits.h>

#include <algorithm>
#include <exception>
#include <map>
#include <memory>
#include <set>
#include <stdint.h>
#include <string>
#include <utility>
#include <vector>

#include <atomic>

class CBlockIndex;
class CBlockTreeDB;
class CChainParams;
class CCoinsViewDB;
class CInv;
class CConnman;
class CScriptCheck;
class CBlockPolicyEstimator;
class CTxMemPool;
class CValidationState;
struct ChainTxData;

struct PrecomputedTransactionData;
struct LockPoints;

/** Default for -whitelistrelay. */
static const bool DEFAULT_WHITELISTRELAY = true;
/** Default for -whitelistforcerelay. */
static const bool DEFAULT_WHITELISTFORCERELAY = true;
/** Default for -minrelaytxfee, minimum relay fee for transactions */
static const unsigned int DEFAULT_MIN_RELAY_TX_FEE = 1000;
//! -maxtxfee default
static const CAmount DEFAULT_TRANSACTION_MAXFEE = 0.1 * UNIT;
//! Discourage users to set fees higher than this amount (in satoshis) per kB
static const CAmount HIGH_TX_FEE_PER_KB = 0.01 * UNIT;
//! -maxtxfee will warn if called with a higher fee than this amount (in satoshis)
static const CAmount HIGH_MAX_TX_FEE = 100 * HIGH_TX_FEE_PER_KB;
/** Default for -limitancestorcount, max number of in-mempool ancestors */
static const unsigned int DEFAULT_ANCESTOR_LIMIT = 25;
/** Default for -limitancestorsize, maximum kilobytes of tx + all in-mempool ancestors */
static const unsigned int DEFAULT_ANCESTOR_SIZE_LIMIT = 101;
/** Default for -limitdescendantcount, max number of in-mempool descendants */
static const unsigned int DEFAULT_DESCENDANT_LIMIT = 25;
/** Default for -limitdescendantsize, maximum kilobytes of in-mempool descendants */
static const unsigned int DEFAULT_DESCENDANT_SIZE_LIMIT = 101;
/** Default for -mempoolexpiry, expiration time for mempool transactions in hours */
static const unsigned int DEFAULT_MEMPOOL_EXPIRY = 336;
/** Maximum kilobytes for transactions to store for processing during reorg */
static const unsigned int MAX_DISCONNECTED_TX_POOL_SIZE = 20000;
/** The maximum size of a blk?????.dat file (since 0.8) */
static const unsigned int MAX_BLOCKFILE_SIZE = 0x8000000; // 128 MiB
/** The pre-allocation chunk size for blk?????.dat files (since 0.8) */
static const unsigned int BLOCKFILE_CHUNK_SIZE = 0x1000000; // 16 MiB
/** The pre-allocation chunk size for rev?????.dat files (since 0.8) */
static const unsigned int UNDOFILE_CHUNK_SIZE = 0x100000; // 1 MiB

/** Maximum number of script-checking threads allowed */
static const int MAX_SCRIPTCHECK_THREADS = 16;
/** -par default (number of script-checking threads, 0 = auto) */
static const int DEFAULT_SCRIPTCHECK_THREADS = 0;
/** Number of blocks that can be requested at any given time from a single peer. */
static const int MAX_BLOCKS_IN_TRANSIT_PER_PEER = 16;
/** Timeout in seconds during which a peer must stall block download progress before being disconnected. */
static const unsigned int BLOCK_STALLING_TIMEOUT = 2;
/** Number of headers sent in one getheaders result. We rely on the assumption that if a peer sends
 *  less than this number, we reached its tip. Changing this value is a protocol upgrade. */
static const unsigned int MAX_HEADERS_RESULTS = 2000;
/** Maximum depth of blocks we're willing to serve as compact blocks to peers
 *  when requested. For older blocks, a regular BLOCK response will be sent. */
static const int MAX_CMPCTBLOCK_DEPTH = 5;
/** Maximum depth of blocks we're willing to respond to GETBLOCKTXN requests for. */
static const int MAX_BLOCKTXN_DEPTH = 10;
/** Size of the "block download window": how far ahead of our current height do we fetch?
 *  Larger windows tolerate larger download speed differences between peer, but increase the potential
 *  degree of disordering of blocks on disk (which make reindexing and pruning harder). We'll probably
 *  want to make this a per-peer adaptive value at some point. */
static const unsigned int BLOCK_DOWNLOAD_WINDOW = 1024;
/** Time to wait (in seconds) between writing blocks/block index to disk. */
static const unsigned int DATABASE_WRITE_INTERVAL = 60 * 60;
/** Time to wait (in seconds) between flushing chainstate to disk. */
static const unsigned int DATABASE_FLUSH_INTERVAL = 24 * 60 * 60;
/** Maximum length of reject messages. */
static const unsigned int MAX_REJECT_MESSAGE_LENGTH = 111;
/** Block download timeout base, expressed in millionths of the block interval (i.e. 10 min) */
static const int64_t BLOCK_DOWNLOAD_TIMEOUT_BASE = 1000000;
/** Additional block download timeout per parallel downloading peer (i.e. 5 min) */
static const int64_t BLOCK_DOWNLOAD_TIMEOUT_PER_PEER = 500000;

static const int64_t DEFAULT_MAX_TIP_AGE = 24 * 60 * 60;
/** Maximum age of our tip in seconds for us to be considered current for fee estimation */
static const int64_t MAX_FEE_ESTIMATION_TIP_AGE = 3 * 60 * 60;

/** Default for -permitbaremultisig */
static const bool DEFAULT_PERMIT_BAREMULTISIG = true;
static const bool DEFAULT_TXINDEX = false;
static const unsigned int DEFAULT_BANSCORE_THRESHOLD = 100;
/** Default for -persistmempool */
static const bool DEFAULT_PERSIST_MEMPOOL = true;
/** Default for -mempoolreplacement */
static const bool DEFAULT_ENABLE_REPLACEMENT = true;
/** Default for using fee filter */
static const bool DEFAULT_FEEFILTER = true;

/** Maximum number of headers to announce when relaying blocks with headers message.*/
static const unsigned int MAX_BLOCKS_TO_ANNOUNCE = 8;

/** Maximum number of unconnecting headers announcements before DoS score */
static const int MAX_UNCONNECTING_HEADERS = 10;

static const bool DEFAULT_PEERBLOOMFILTERS = true;

/** Default for -stopatheight */
static const int DEFAULT_STOPATHEIGHT = 0;

struct BlockHasher
{
    size_t operator()(const uint256& hash) const { return hash.GetCheapHash(); }
};

extern CScript COINBASE_FLAGS;
extern CCriticalSection cs_main;
extern CBlockPolicyEstimator feeEstimator;
extern CTxMemPool mempool;
extern std::atomic_bool g_is_mempool_loaded;
typedef std::unordered_map<uint256, CBlockIndex*, BlockHasher> BlockMap;
extern BlockMap& mapBlockIndex;
extern const std::string strMessageMagic;
extern CWaitableCriticalSection g_best_block_mutex;
extern CConditionVariable g_best_block_cv;
extern std::atomic_bool fImporting;
extern std::atomic_bool fReindex;
extern int nScriptCheckThreads;
extern bool fIsBareMultisigStd;
extern bool fRequireStandard;
extern bool fCheckBlockIndex;
extern size_t nCoinCacheUsage;
/** A fee rate smaller than this is considered zero fee (for relaying, mining and transaction creation) */
extern CFeeRate minRelayTxFee;
/** Absolute maximum transaction fee (in satoshis) used by wallet and mempool (rejects high fee in sendrawtransaction) */
extern CAmount maxTxFee;
/** If the tip is older than this (in seconds), the node is considered to be in initial block download. */
extern int64_t nMaxTipAge;
extern bool fEnableReplacement;

/** Block hash whose ancestors we will assume to have valid scripts without checking them. */
extern uint256 hashAssumeValid;

/** Minimum work we will assume exists on some valid chain. */
extern arith_uint256 nMinimumChainWork;

/** Best header we've seen so far (used for getheaders queries' starting points). */
extern CBlockIndex *pindexBestHeader;

/** Minimum disk space required - used in CheckDiskSpace() */
static const uint64_t nMinDiskSpace = 52428800;

/** Pruning-related variables and constants */
/** True if any block files have ever been pruned. */
extern bool fHavePruned;
/** True if we're running in -prune mode. */
extern bool fPruneMode;
/** Number of MiB of block files that we're trying to stay below. */
extern uint64_t nPruneTarget;
/** Block files containing a block-height within MIN_BLOCKS_TO_KEEP of chainActive.Tip() will not be pruned. */
static const unsigned int MIN_BLOCKS_TO_KEEP = 288;
/** Minimum blocks required to signal NODE_NETWORK_LIMITED */
static const unsigned int NODE_NETWORK_LIMITED_MIN_BLOCKS = 288;

static const signed int DEFAULT_CHECKBLOCKS = 6;
static const unsigned int DEFAULT_CHECKLEVEL = 3;

// Require that user allocate at least 550MB for block & undo files (blk???.dat and rev???.dat)
// At 1MB per block, 288 blocks = 288MB.
// Add 15% for Undo data = 331MB
// Add 20% for Orphan block rate = 397MB
// We want the low water mark after pruning to be at least 397 MB and since we prune in
// full block file chunks, we need the high water mark which triggers the prune to be
// one 128MB block file + added 15% undo data = 147MB greater for a total of 545MB
// Setting the target to > than 550MB will make it likely we can respect the target.
static const uint64_t MIN_DISK_SPACE_FOR_BLOCK_FILES = 550 * 1024 * 1024;

/**
 * Process an incoming block. This only returns after the best known valid
 * block is made active. Note that it does not, however, guarantee that the
 * specific block passed to it has been checked for validity!
 *
 * If you want to *possibly* get feedback on whether pblock is valid, you must
 * install a CValidationInterface (see validationinterface.h) - this will have
 * its BlockChecked method called whenever *any* block completes validation.
 *
 * Note that we guarantee that either the proof-of-work is valid on pblock, or
 * (and possibly also) BlockChecked will have been called.
 *
 * May not be called in a
 * validationinterface callback.
 * Call without cs_main held.
 *
 * @param[in]   pblock  The block we want to process.
 * @param[in]   fForceProcessing Process this block even if unrequested; used for non-network block sources and whitelisted peers.
 * @param[out]  fNewBlock A boolean which is set to indicate if the block was first received via this call
 * @return True if state.IsValid()
 */
bool ProcessNewBlock(const CChainParams& chainparams, const std::shared_ptr<const CBlock> pblock, bool fForceProcessing, bool* fNewBlock) LOCKS_EXCLUDED(cs_main);

/**
 * Process incoming block headers.
 *
 * May not be called in a
 * validationinterface callback.
 *
 * @param[in]  block The block headers themselves
 * @param[out] state This may be set to an Error state if any error occurred processing them
 * @param[in]  chainparams The params for the chain we want to connect to
 * @param[out] ppindex If set, the pointer will be set to point to the last new block index object for the given headers
 * @param[out] first_invalid First header that fails validation, if one exists
 */
bool ProcessNewBlockHeaders(const std::vector<CBlockHeader>& block, CValidationState& state, const CChainParams& chainparams, const CBlockIndex** ppindex = nullptr, CBlockHeader* first_invalid = nullptr) LOCKS_EXCLUDED(cs_main);

/** Aceepts incoming block header */
bool AcceptBlockHeader(const CBlockHeader &header, CValidationState &state, const CChainParams &chainparams, CBlockIndex **pindex);

/** Check whether enough disk space is available for an incoming block */
bool CheckDiskSpace(uint64_t nAdditionalBytes = 0, bool blocks_dir = false);
/** Open a block file (blk?????.dat) */
FILE* OpenBlockFile(const CDiskBlockPos &pos, bool fReadOnly = false);
/** Translation to a filesystem path */
fs::path GetBlockPosFilename(const CDiskBlockPos &pos, const char *prefix);
/** Import blocks from an external file */
bool LoadExternalBlockFile(const CChainParams& chainparams, FILE* fileIn, CDiskBlockPos *dbp = nullptr);
/** Ensures we have a genesis block in the block tree, possibly writing one to disk. */
bool LoadGenesisBlock(const CChainParams& chainparams);
/** Load the block tree and coins database from disk,
 * initializing state if we're running with -reindex. */
bool LoadBlockIndex(const CChainParams& chainparams) EXCLUSIVE_LOCKS_REQUIRED(cs_main);
/** Update the chain tip based on database information. */
bool LoadChainTip(const CChainParams& chainparams);
/** Unload database information */
void UnloadBlockIndex();
/** Run an instance of the script checking thread */
void ThreadScriptCheck();
/** Check the current status of the initial block download (what state are we in exactly) */
SyncStatus GetInitialBlockDownloadStatus();
/** Check whether we are doing an initial block download (synchronizing from disk or network) */
bool IsInitialBlockDownload();
/** Retrieve a transaction (from memory pool, or from disk, if possible) */
bool GetTransaction(const uint256& hash, CTransactionRef& tx, const Consensus::Params& params, uint256& hashBlock, bool fAllowSlow = false, CBlockIndex* blockIndex = nullptr);
/**
 * Find the best known block, and make it the tip of the block chain
 *
 * May not be called with cs_main held. May not be called in a
 * validationinterface callback.
 */
bool ActivateBestChain(CValidationState& state, const CChainParams& chainparams, std::shared_ptr<const CBlock> pblock = std::shared_ptr<const CBlock>());

/** Guess verification progress (as a fraction between 0.0=genesis and 1.0=current tip). */
double GuessVerificationProgress(const ChainTxData& data, const CBlockIndex* pindex);

/** Calculate the amount of disk space the block & undo files currently use */
uint64_t CalculateCurrentUsage();

/**
 *  Mark one block file as pruned.
 */
void PruneOneBlockFile(const int fileNumber);

/**
 *  Actually unlink the specified files
 */
void UnlinkPrunedFiles(const std::set<int>& setFilesToPrune);

/** Flush all state, indexes and buffers to disk. */
void FlushStateToDisk();
/** Prune block files and flush state to disk. */
void PruneAndFlush();
/** Prune block files up to a given height */
void PruneBlockFilesManual(int nManualPruneHeight);

/** (try to) add transaction to memory pool
 * plTxnReplaced will be appended to with all transactions replaced from mempool **/
bool AcceptToMemoryPool(CTxMemPool& pool, CValidationState &state, const CTransactionRef &tx,
                        bool* pfMissingInputs, std::list<CTransactionRef>* plTxnReplaced,
                        bool bypass_limits, const CAmount nAbsurdFee, bool test_accept=false);

/** Convert CValidationState to a human-readable message for logging */
std::string FormatStateMessage(const CValidationState &state);

/** Get the BIP9 state for a given deployment at the current tip. */
ThresholdState VersionBitsTipState(const Consensus::Params& params, Consensus::DeploymentPos pos);

/** Get the numerical statistics for the BIP9 state for a given deployment at the current tip. */
BIP9Stats VersionBitsTipStatistics(const Consensus::Params& params, Consensus::DeploymentPos pos);

/** Get the block height at which the BIP9 deployment switched into the state for the block building on the current tip. */
int VersionBitsTipStateSinceHeight(const Consensus::Params& params, Consensus::DeploymentPos pos);


/** Apply the effects of this transaction on the UTXO set represented by view */
void UpdateCoins(const CTransaction& tx, CCoinsViewCache& inputs, int nHeight);

/** Transaction validation functions */

/**
 * Check if transaction will be final in the next block to be created.
 *
 * Calls IsFinalTx() with current block height and appropriate block time.
 *
 * See consensus/consensus.h for flag definitions.
 */
bool CheckFinalTx(const CTransaction &tx, int flags = -1);

/**
 * Test whether the LockPoints height and time are still valid on the current chain
 */
bool TestLockPointValidity(const LockPoints* lp);

/**
 * Check if transaction will be BIP 68 final in the next block to be created.
 *
 * Simulates calling SequenceLocks() with data from the tip of the current active chain.
 * Optionally stores in LockPoints the resulting height and time calculated and the hash
 * of the block needed for calculation or skips the calculation and uses the LockPoints
 * passed in for evaluation.
 * The LockPoints should not be considered valid if CheckSequenceLocks returns false.
 *
 * See consensus/consensus.h for flag definitions.
 */
bool CheckSequenceLocks(const CTransaction &tx, int flags, LockPoints* lp = nullptr, bool useExistingLockPoints = false);

/**
 * Closure representing one script verification
 * Note that this stores references to the spending transaction
 */
class CScriptCheck
{
private:
    CTxOut m_tx_out;
    const CTransaction *ptxTo;
    unsigned int nIn;
    unsigned int nFlags;
    bool cacheStore;
    ScriptError error;
    PrecomputedTransactionData *txdata;

public:
    CScriptCheck(): ptxTo(nullptr), nIn(0), nFlags(0), cacheStore(false), error(SCRIPT_ERR_UNKNOWN_ERROR) {}
    CScriptCheck(const CTxOut& outIn, const CTransaction& txToIn, unsigned int nInIn, unsigned int nFlagsIn, bool cacheIn, PrecomputedTransactionData* txdataIn) :
        m_tx_out(outIn), ptxTo(&txToIn), nIn(nInIn), nFlags(nFlagsIn), cacheStore(cacheIn), error(SCRIPT_ERR_UNKNOWN_ERROR), txdata(txdataIn) { }

    bool operator()();

    void swap(CScriptCheck &check) {
        std::swap(ptxTo, check.ptxTo);
        std::swap(m_tx_out, check.m_tx_out);
        std::swap(nIn, check.nIn);
        std::swap(nFlags, check.nFlags);
        std::swap(cacheStore, check.cacheStore);
        std::swap(error, check.error);
        std::swap(txdata, check.txdata);
    }

    ScriptError GetScriptError() const { return error; }

    std::string ToString() const;
};

/** Initializes the script-execution cache */
void InitScriptExecutionCache();


/** Functions for disk access for blocks */
bool ReadBlockFromDisk(CBlock& block, const CDiskBlockPos& pos, const Consensus::Params& consensusParams);
bool ReadBlockFromDisk(CBlock& block, const CBlockIndex* pindex, const Consensus::Params& consensusParams);
bool ReadRawBlockFromDisk(std::vector<uint8_t>& block, const CDiskBlockPos& pos, const CMessageHeader::MessageStartChars& message_start);
bool ReadRawBlockFromDisk(std::vector<uint8_t>& block, const CBlockIndex* pindex, const CMessageHeader::MessageStartChars& message_start);

/** Functions for validating blocks and updating the block tree */

<<<<<<< HEAD
/** Context-independent validity checks */
bool CheckBlock(const CBlock& block, CValidationState& state, const Consensus::Params& consensusParams, bool fCheckPOW = true, bool fCheckMerkleRoot = true);

/** Check a block is completely valid from start to finish (only works on top of our current best block) */
bool TestBlockValidity(CValidationState& state, const CChainParams& chainparams, const CBlock& block, CBlockIndex* pindexPrev, bool fCheckPOW = true, bool fCheckMerkleRoot = true) EXCLUSIVE_LOCKS_REQUIRED(cs_main);

/** Check whether NULLDUMMY (BIP 147) has activated. */
bool IsNullDummyEnabled(const CBlockIndex* pindexPrev, const Consensus::Params& params);

/** When there are blocks in the active chain with missing data, rewind the chainstate and remove them from the block index */
bool RewindBlockIndex(const CChainParams& params);

/** Update uncommitted block structures (currently: only the witness reserved value). This is safe for submitted blocks. */
void UpdateUncommittedBlockStructures(CBlock& block, const CBlockIndex* pindexPrev, const Consensus::Params& consensusParams);
=======
/** Check a block is completely valid from start to finish (only works on top of our current best block, with cs_main held) */
bool TestBlockValidity(CValidationState& state, const CChainParams& chainparams, const CBlock& block, CBlockIndex* pindexPrev, bool fCheckPOW = true, bool fCheckMerkleRoot = true);
>>>>>>> 3c2953b8

/** When there are blocks in the active chain with missing data, rewind the chainstate and remove them from the block index */
bool RewindBlockIndex(const CChainParams& params);

/** RAII wrapper for VerifyDB: Verify consistency of the block and coin databases */
class CVerifyDB {
public:
    CVerifyDB();
    ~CVerifyDB();
    bool VerifyDB(const CChainParams& chainparams, CCoinsView *coinsview, int nCheckLevel, int nCheckDepth);
};

/** Replay blocks that aren't fully applied to the database. */
bool ReplayBlocks(const CChainParams& params, CCoinsView* view);

inline CBlockIndex* LookupBlockIndex(const uint256& hash)
{
    AssertLockHeld(cs_main);
    BlockMap::const_iterator it = mapBlockIndex.find(hash);
    return it == mapBlockIndex.end() ? nullptr : it->second;
}

/** Find the last common block between the parameter chain and a locator. */
CBlockIndex* FindForkInGlobalIndex(const CChain& chain, const CBlockLocator& locator);

/** Mark a block as precious and reorganize.
 *
 * May not be called in a
 * validationinterface callback.
 */
bool PreciousBlock(CValidationState& state, const CChainParams& params, CBlockIndex *pindex) LOCKS_EXCLUDED(cs_main);

/** Mark a block as invalid. */
bool InvalidateBlock(CValidationState& state, const CChainParams& chainparams, CBlockIndex* pindex) EXCLUSIVE_LOCKS_REQUIRED(cs_main);

/** Remove invalidity status from a block and its descendants. */
void ResetBlockFailureFlags(CBlockIndex* pindex) EXCLUSIVE_LOCKS_REQUIRED(cs_main);

/** The currently-connected chain of blocks (protected by cs_main). */
extern CChain& chainActive;

/** Global variable that points to the coins database (protected by cs_main) */
extern std::unique_ptr<CCoinsViewDB> pcoinsdbview;

/** Global variable that points to the active CCoinsView (protected by cs_main) */
extern std::unique_ptr<CCoinsViewCache> pcoinsTip;

/** Global variable that points to the active block tree (protected by cs_main) */
extern std::unique_ptr<CBlockTreeDB> pblocktree;

/**
 * Return the spend height, which is one more than the inputs.GetBestBlock().
 * While checking, GetBestBlock() refers to the parent block. (protected by cs_main)
 * This is also true for mempool checks.
 */
int GetSpendHeight(const CCoinsViewCache& inputs);

extern VersionBitsCache versionbitscache;

/**
 * Determine what nVersion a new block should use.
 */
int32_t ComputeBlockVersion(const CBlockIndex* pindexPrev, const Consensus::Params& params);

/** Reject codes greater or equal to this can be returned by AcceptToMemPool
 * for transactions, to signal internal conditions. They cannot and should not
 * be sent over the P2P network.
 */
static const unsigned int REJECT_INTERNAL = 0x100;
/** Too high fee. Can not be triggered by P2P transactions */
static const unsigned int REJECT_HIGHFEE = 0x100;

/** Get block file info entry for one block file */
CBlockFileInfo* GetBlockFileInfo(size_t n);

/** Dump the mempool to disk. */
bool DumpMempool();

/** Load the mempool from disk. */
bool LoadMempool();

//! Check whether the block associated with this index entry is pruned or not.
inline bool IsBlockPruned(const CBlockIndex* pblockindex)
{
    return (fHavePruned && !(pblockindex->nStatus & BLOCK_HAVE_DATA) && pblockindex->nTx > 0);
}

#endif // UNITE_VALIDATION_H<|MERGE_RESOLUTION|>--- conflicted
+++ resolved
@@ -399,10 +399,6 @@
 
 /** Functions for validating blocks and updating the block tree */
 
-<<<<<<< HEAD
-/** Context-independent validity checks */
-bool CheckBlock(const CBlock& block, CValidationState& state, const Consensus::Params& consensusParams, bool fCheckPOW = true, bool fCheckMerkleRoot = true);
-
 /** Check a block is completely valid from start to finish (only works on top of our current best block) */
 bool TestBlockValidity(CValidationState& state, const CChainParams& chainparams, const CBlock& block, CBlockIndex* pindexPrev, bool fCheckPOW = true, bool fCheckMerkleRoot = true) EXCLUSIVE_LOCKS_REQUIRED(cs_main);
 
@@ -414,10 +410,6 @@
 
 /** Update uncommitted block structures (currently: only the witness reserved value). This is safe for submitted blocks. */
 void UpdateUncommittedBlockStructures(CBlock& block, const CBlockIndex* pindexPrev, const Consensus::Params& consensusParams);
-=======
-/** Check a block is completely valid from start to finish (only works on top of our current best block, with cs_main held) */
-bool TestBlockValidity(CValidationState& state, const CChainParams& chainparams, const CBlock& block, CBlockIndex* pindexPrev, bool fCheckPOW = true, bool fCheckMerkleRoot = true);
->>>>>>> 3c2953b8
 
 /** When there are blocks in the active chain with missing data, rewind the chainstate and remove them from the block index */
 bool RewindBlockIndex(const CChainParams& params);
