// Copyright (c) 2017-2018 The Bitcoin Core developers
// Distributed under the MIT software license, see the accompanying
// file COPYING or http://www.opensource.org/licenses/mit-license.php.

#ifndef UNITE_WALLETINITINTERFACE_H
#define UNITE_WALLETINITINTERFACE_H

#include <string>

class CScheduler;
class CRPCTable;
struct InitInterfaces;

namespace esperanza {
class WalletExtensionDeps;
}

class WalletInitInterface {
public:
    /** Is the wallet component enabled */
    virtual bool HasWalletSupport() const = 0;
    /** Get wallet help string */
    virtual void AddWalletOptions() const = 0;
    /** Check wallet parameter interaction */
    virtual bool ParameterInteraction() const = 0;
<<<<<<< HEAD
    /** Add wallets that should be opened to list of init interfaces. */
    virtual void Construct(InitInterfaces& interfaces) const = 0;
=======
    /** Register wallet RPC*/
    virtual void RegisterRPC(CRPCTable &) const = 0;
    /** Verify wallets */
    virtual bool Verify() const = 0;
    /** Open wallets*/
    virtual bool Open(const esperanza::WalletExtensionDeps& ) const = 0;
    /** Start wallets*/
    virtual void Start(CScheduler& scheduler) const = 0;
    /** Flush Wallets*/
    virtual void Flush() const = 0;
    /** Stop Wallets*/
    virtual void Stop() const = 0;
    /** Close wallets */
    virtual void Close() const = 0;
>>>>>>> 44cd02af

    virtual ~WalletInitInterface() {}
};

<<<<<<< HEAD
extern const WalletInitInterface& g_wallet_init_interface;

=======
>>>>>>> 44cd02af
#endif // UNITE_WALLETINITINTERFACE_H<|MERGE_RESOLUTION|>--- conflicted
+++ resolved
@@ -23,32 +23,12 @@
     virtual void AddWalletOptions() const = 0;
     /** Check wallet parameter interaction */
     virtual bool ParameterInteraction() const = 0;
-<<<<<<< HEAD
     /** Add wallets that should be opened to list of init interfaces. */
     virtual void Construct(InitInterfaces& interfaces) const = 0;
-=======
-    /** Register wallet RPC*/
-    virtual void RegisterRPC(CRPCTable &) const = 0;
-    /** Verify wallets */
-    virtual bool Verify() const = 0;
-    /** Open wallets*/
-    virtual bool Open(const esperanza::WalletExtensionDeps& ) const = 0;
-    /** Start wallets*/
-    virtual void Start(CScheduler& scheduler) const = 0;
-    /** Flush Wallets*/
-    virtual void Flush() const = 0;
-    /** Stop Wallets*/
-    virtual void Stop() const = 0;
-    /** Close wallets */
-    virtual void Close() const = 0;
->>>>>>> 44cd02af
 
     virtual ~WalletInitInterface() {}
 };
 
-<<<<<<< HEAD
 extern const WalletInitInterface& g_wallet_init_interface;
 
-=======
->>>>>>> 44cd02af
 #endif // UNITE_WALLETINITINTERFACE_H