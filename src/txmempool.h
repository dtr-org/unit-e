// Copyright (c) 2009-2010 Satoshi Nakamoto
// Copyright (c) 2009-2018 The Bitcoin Core developers
// Distributed under the MIT software license, see the accompanying
// file COPYING or http://www.opensource.org/licenses/mit-license.php.

#ifndef UNITE_TXMEMPOOL_H
#define UNITE_TXMEMPOOL_H

#include <memory>
#include <set>
#include <map>
#include <vector>
#include <utility>
#include <string>

#include <amount.h>
#include <coins.h>
#include <crypto/siphash.h>
#include <indirectmap.h>
#include <policy/feerate.h>
#include <primitives/transaction.h>
#include <sync.h>
#include <random.h>

#include <boost/multi_index_container.hpp>
#include <boost/multi_index/hashed_index.hpp>
#include <boost/multi_index/ordered_index.hpp>
#include <boost/multi_index/sequenced_index.hpp>
#include <boost/signals2/signal.hpp>

class CBlockIndex;
extern CCriticalSection cs_main;

/** Fake height value used in Coin to signify they are only in the memory pool (since 0.8) */
static const uint32_t MEMPOOL_HEIGHT = 0x7FFFFFFF;

struct LockPoints
{
    // Will be set to the blockchain height and median time past
    // values that would be necessary to satisfy all relative locktime
    // constraints (BIP68) of this tx given our view of block chain history
    int height;
    int64_t time;
    // As long as the current chain descends from the highest height block
    // containing one of the inputs used in the calculation, then the cached
    // values are still valid even after a reorg.
    CBlockIndex* maxInputBlock;

    LockPoints() : height(0), time(0), maxInputBlock(nullptr) { }
};

class CTxMemPool;

/** \class CTxMemPoolEntry
 *
 * CTxMemPoolEntry stores data about the corresponding transaction, as well
 * as data about all in-mempool transactions that depend on the transaction
 * ("descendant" transactions).
 *
 * When a new entry is added to the mempool, we update the descendant state
 * (nCountWithDescendants, nSizeWithDescendants, and nModFeesWithDescendants) for
 * all ancestors of the newly added transaction.
 *
 */

class CTxMemPoolEntry
{
private:
    const CTransactionRef tx;
    const CAmount nFee;             //!< Cached to avoid expensive parent-transaction lookups
    const size_t nTxWeight;         //!< ... and avoid recomputing tx weight (also used for GetTxSize())
    const size_t nUsageSize;        //!< ... and total memory usage
    const int64_t nTime;            //!< Local time when entering the mempool
    const unsigned int entryHeight; //!< Chain height when entering the mempool
    const bool spendsCoinbase;      //!< keep track of transactions that spend a coinbase
    const int64_t sigOpCost;        //!< Total sigop cost
    int64_t feeDelta;          //!< Used for determining the priority of the transaction for mining in a block
    LockPoints lockPoints;     //!< Track the height and time at which tx was final

    // Information about descendants of this transaction that are in the
    // mempool; if we remove this transaction we must remove all of these
    // descendants as well.
    uint64_t nCountWithDescendants;  //!< number of descendant transactions
    uint64_t nSizeWithDescendants;   //!< ... and size
    CAmount nModFeesWithDescendants; //!< ... and total fees (all including us)

    // Analogous statistics for ancestor transactions
    uint64_t nCountWithAncestors;
    uint64_t nSizeWithAncestors;
    CAmount nModFeesWithAncestors;
    int64_t nSigOpCostWithAncestors;

public:
    CTxMemPoolEntry(const CTransactionRef& _tx, const CAmount& _nFee,
                    int64_t _nTime, unsigned int _entryHeight,
                    bool spendsCoinbase,
                    int64_t nSigOpsCost, LockPoints lp);

    const CTransaction& GetTx() const { return *this->tx; }
    CTransactionRef GetSharedTx() const { return this->tx; }
    const CAmount& GetFee() const { return nFee; }
    size_t GetTxSize() const;
    size_t GetTxWeight() const { return nTxWeight; }
    int64_t GetTime() const { return nTime; }
    unsigned int GetHeight() const { return entryHeight; }
    int64_t GetSigOpCost() const { return sigOpCost; }
    int64_t GetModifiedFee() const { return nFee + feeDelta; }
    size_t DynamicMemoryUsage() const { return nUsageSize; }
    const LockPoints& GetLockPoints() const { return lockPoints; }

    // Adjusts the descendant state.
    void UpdateDescendantState(int64_t modifySize, CAmount modifyFee, int64_t modifyCount);
    // Adjusts the ancestor state
    void UpdateAncestorState(int64_t modifySize, CAmount modifyFee, int64_t modifyCount, int64_t modifySigOps);
    // Updates the fee delta used for mining priority score, and the
    // modified fees with descendants.
    void UpdateFeeDelta(int64_t feeDelta);
    // Update the LockPoints after a reorg
    void UpdateLockPoints(const LockPoints& lp);

    uint64_t GetCountWithDescendants() const { return nCountWithDescendants; }
    uint64_t GetSizeWithDescendants() const { return nSizeWithDescendants; }
    CAmount GetModFeesWithDescendants() const { return nModFeesWithDescendants; }

    bool GetSpendsCoinbase() const { return spendsCoinbase; }

    uint64_t GetCountWithAncestors() const { return nCountWithAncestors; }
    uint64_t GetSizeWithAncestors() const { return nSizeWithAncestors; }
    CAmount GetModFeesWithAncestors() const { return nModFeesWithAncestors; }
    int64_t GetSigOpCostWithAncestors() const { return nSigOpCostWithAncestors; }

    mutable size_t vTxHashesIdx; //!< Index in mempool's vTxHashes
};

// Helpers for modifying CTxMemPool::mapTx, which is a boost multi_index.
struct update_descendant_state
{
    update_descendant_state(int64_t _modifySize, CAmount _modifyFee, int64_t _modifyCount) :
        modifySize(_modifySize), modifyFee(_modifyFee), modifyCount(_modifyCount)
    {}

    void operator() (CTxMemPoolEntry &e)
        { e.UpdateDescendantState(modifySize, modifyFee, modifyCount); }

    private:
        int64_t modifySize;
        CAmount modifyFee;
        int64_t modifyCount;
};

struct update_ancestor_state
{
    update_ancestor_state(int64_t _modifySize, CAmount _modifyFee, int64_t _modifyCount, int64_t _modifySigOpsCost) :
        modifySize(_modifySize), modifyFee(_modifyFee), modifyCount(_modifyCount), modifySigOpsCost(_modifySigOpsCost)
    {}

    void operator() (CTxMemPoolEntry &e)
        { e.UpdateAncestorState(modifySize, modifyFee, modifyCount, modifySigOpsCost); }

    private:
        int64_t modifySize;
        CAmount modifyFee;
        int64_t modifyCount;
        int64_t modifySigOpsCost;
};

struct update_fee_delta
{
    explicit update_fee_delta(int64_t _feeDelta) : feeDelta(_feeDelta) { }

    void operator() (CTxMemPoolEntry &e) { e.UpdateFeeDelta(feeDelta); }

private:
    int64_t feeDelta;
};

struct update_lock_points
{
    explicit update_lock_points(const LockPoints& _lp) : lp(_lp) { }

    void operator() (CTxMemPoolEntry &e) { e.UpdateLockPoints(lp); }

private:
    const LockPoints& lp;
};

// extracts a transaction hash from CTxMempoolEntry or CTransactionRef
struct mempoolentry_txid
{
    typedef uint256 result_type;
    result_type operator() (const CTxMemPoolEntry &entry) const
    {
        return entry.GetTx().GetHash();
    }

    result_type operator() (const CTransactionRef& tx) const
    {
        return tx->GetHash();
    }
};

/** \class CompareTxMemPoolEntryByDescendantScore
 *
 *  Sort an entry by max(score/size of entry's tx, score/size with all descendants).
 */
class CompareTxMemPoolEntryByDescendantScore
{
public:
    bool operator()(const CTxMemPoolEntry& a, const CTxMemPoolEntry& b) const
    {
        double a_mod_fee, a_size, b_mod_fee, b_size;

        GetModFeeAndSize(a, a_mod_fee, a_size);
        GetModFeeAndSize(b, b_mod_fee, b_size);

        // Avoid division by rewriting (a/b > c/d) as (a*d > c*b).
        double f1 = a_mod_fee * b_size;
        double f2 = a_size * b_mod_fee;

        if (f1 == f2) {
            return a.GetTime() >= b.GetTime();
        }
        return f1 < f2;
    }

    // Return the fee/size we're using for sorting this entry.
    void GetModFeeAndSize(const CTxMemPoolEntry &a, double &mod_fee, double &size) const
    {
        // Compare feerate with descendants to feerate of the transaction, and
        // return the fee/size for the max.
        double f1 = (double)a.GetModifiedFee() * a.GetSizeWithDescendants();
        double f2 = (double)a.GetModFeesWithDescendants() * a.GetTxSize();

        if (f2 > f1) {
            mod_fee = a.GetModFeesWithDescendants();
            size = a.GetSizeWithDescendants();
        } else {
            mod_fee = a.GetModifiedFee();
            size = a.GetTxSize();
        }
    }
};

/** \class CompareTxMemPoolEntryByScore
 *
 *  Sort by feerate of entry (fee/size) in descending order
 *  This is only used for transaction relay, so we use GetFee()
 *  instead of GetModifiedFee() to avoid leaking prioritization
 *  information via the sort order.
 */
class CompareTxMemPoolEntryByScore
{
public:
    bool operator()(const CTxMemPoolEntry& a, const CTxMemPoolEntry& b) const
    {
        double f1 = (double)a.GetFee() * b.GetTxSize();
        double f2 = (double)b.GetFee() * a.GetTxSize();
        if (f1 == f2) {
            return b.GetTx().GetHash() < a.GetTx().GetHash();
        }
        return f1 > f2;
    }
};

class CompareTxMemPoolEntryByEntryTime
{
public:
    bool operator()(const CTxMemPoolEntry& a, const CTxMemPoolEntry& b) const
    {
        return a.GetTime() < b.GetTime();
    }
};

/** \class CompareTxMemPoolEntryByAncestorScore
 *
 *  Sort an entry by min(score/size of entry's tx, score/size with all ancestors).
 */
class CompareTxMemPoolEntryByAncestorFee
{
public:
    template<typename T>
    bool operator()(const T& a, const T& b) const
    {
        double a_mod_fee, a_size, b_mod_fee, b_size;

        GetModFeeAndSize(a, a_mod_fee, a_size);
        GetModFeeAndSize(b, b_mod_fee, b_size);

        // Avoid division by rewriting (a/b > c/d) as (a*d > c*b).
        double f1 = a_mod_fee * b_size;
        double f2 = a_size * b_mod_fee;

        if (f1 == f2) {
            return a.GetTx().GetHash() < b.GetTx().GetHash();
        }
        return f1 > f2;
    }

    // Return the fee/size we're using for sorting this entry.
    template <typename T>
    void GetModFeeAndSize(const T &a, double &mod_fee, double &size) const
    {
        // Compare feerate with ancestors to feerate of the transaction, and
        // return the fee/size for the min.
        double f1 = (double)a.GetModifiedFee() * a.GetSizeWithAncestors();
        double f2 = (double)a.GetModFeesWithAncestors() * a.GetTxSize();

        if (f1 > f2) {
            mod_fee = a.GetModFeesWithAncestors();
            size = a.GetSizeWithAncestors();
        } else {
            mod_fee = a.GetModifiedFee();
            size = a.GetTxSize();
        }
    }
};

// Multi_index tag names
struct descendant_score {};
struct entry_time {};
struct ancestor_score {};

class CBlockPolicyEstimator;

/**
 * Information about a mempool transaction.
 */
struct TxMempoolInfo
{
    /** The transaction itself */
    CTransactionRef tx;

    /** Time the transaction entered the mempool. */
    int64_t nTime;

    /** Feerate of the transaction. */
    CFeeRate feeRate;

    /** The fee delta. */
    int64_t nFeeDelta;
};

/** Reason why a transaction was removed from the mempool,
 * this is passed to the notification signal.
 */
enum class MemPoolRemovalReason {
<<<<<<< HEAD
    UNKNOWN = 0, //!< Manually removed or unknown reason
    EXPIRY,      //!< Expired from mempool
    SIZELIMIT,   //!< Removed in size limiting
    REORG,       //!< Removed for reorganization
    BLOCK,       //!< Removed for block
    CONFLICT,    //!< Removed for conflict with in-block transaction
    REPLACED,    //!< Removed for replacement
=======
    UNKNOWN = 0,      //! Manually removed or unknown reason
    EXPIRY,           //! Expired from mempool
    SIZELIMIT,        //! Removed in size limiting
    REORG,            //! Removed for reorganization
    BLOCK,            //! Removed for block
    CONFLICT,         //! Removed for conflict with in-block transaction
    REPLACED,         //! Removed for replacement
    OUTDATED_VOTE,    //! Removed because outdated
    SLASH_CONFLICT    //! Removed because conflicting with a slash
>>>>>>> 44cd02af
};

class SaltedTxidHasher
{
private:
    /** Salt */
    uint64_t k0, k1;

public:
    SaltedTxidHasher();

    SaltedTxidHasher(const SaltedTxidHasher&) = default;
    SaltedTxidHasher(SaltedTxidHasher&&) = default;

    SaltedTxidHasher& operator=(const SaltedTxidHasher&) = default;
    SaltedTxidHasher& operator=(SaltedTxidHasher&&) = default;

    ~SaltedTxidHasher() = default;

    size_t operator()(const uint256& txid) const {
        return SipHashUint256(k0, k1, txid);
    }
};

/**
 * CTxMemPool stores valid-according-to-the-current-best-chain transactions
 * that may be included in the next block.
 *
 * Transactions are added when they are seen on the network (or created by the
 * local node), but not all transactions seen are added to the pool. For
 * example, the following new transactions will not be added to the mempool:
 * - a transaction which doesn't meet the minimum fee requirements.
 * - a new transaction that double-spends an input of a transaction already in
 * the pool where the new transaction does not meet the Replace-By-Fee
 * requirements as defined in BIP 125.
 * - a non-standard transaction.
 *
 * CTxMemPool::mapTx, and CTxMemPoolEntry bookkeeping:
 *
 * mapTx is a boost::multi_index that sorts the mempool on 4 criteria:
 * - transaction hash
 * - descendant feerate [we use max(feerate of tx, feerate of tx with all descendants)]
 * - time in mempool
 * - ancestor feerate [we use min(feerate of tx, feerate of tx with all unconfirmed ancestors)]
 *
 * Note: the term "descendant" refers to in-mempool transactions that depend on
 * this one, while "ancestor" refers to in-mempool transactions that a given
 * transaction depends on.
 *
 * In order for the feerate sort to remain correct, we must update transactions
 * in the mempool when new descendants arrive.  To facilitate this, we track
 * the set of in-mempool direct parents and direct children in mapLinks.  Within
 * each CTxMemPoolEntry, we track the size and fees of all descendants.
 *
 * Usually when a new transaction is added to the mempool, it has no in-mempool
 * children (because any such children would be an orphan).  So in
 * addUnchecked(), we:
 * - update a new entry's setMemPoolParents to include all in-mempool parents
 * - update the new entry's direct parents to include the new tx as a child
 * - update all ancestors of the transaction to include the new tx's size/fee
 *
 * When a transaction is removed from the mempool, we must:
 * - update all in-mempool parents to not track the tx in setMemPoolChildren
 * - update all ancestors to not include the tx's size/fees in descendant state
 * - update all in-mempool children to not include it as a parent
 *
 * These happen in UpdateForRemoveFromMempool().  (Note that when removing a
 * transaction along with its descendants, we must calculate that set of
 * transactions to be removed before doing the removal, or else the mempool can
 * be in an inconsistent state where it's impossible to walk the ancestors of
 * a transaction.)
 *
 * In the event of a reorg, the assumption that a newly added tx has no
 * in-mempool children is false.  In particular, the mempool is in an
 * inconsistent state while new transactions are being added, because there may
 * be descendant transactions of a tx coming from a disconnected block that are
 * unreachable from just looking at transactions in the mempool (the linking
 * transactions may also be in the disconnected block, waiting to be added).
 * Because of this, there's not much benefit in trying to search for in-mempool
 * children in addUnchecked().  Instead, in the special case of transactions
 * being added from a disconnected block, we require the caller to clean up the
 * state, to account for in-mempool, out-of-block descendants for all the
 * in-block transactions by calling UpdateTransactionsFromBlock().  Note that
 * until this is called, the mempool state is not consistent, and in particular
 * mapLinks may not be correct (and therefore functions like
 * CalculateMemPoolAncestors() and CalculateDescendants() that rely
 * on them to walk the mempool are not generally safe to use).
 *
 * Computational limits:
 *
 * Updating all in-mempool ancestors of a newly added transaction can be slow,
 * if no bound exists on how many in-mempool ancestors there may be.
 * CalculateMemPoolAncestors() takes configurable limits that are designed to
 * prevent these calculations from being too CPU intensive.
 *
 */
class CTxMemPool
{
private:
    uint32_t nCheckFrequency GUARDED_BY(cs); //!< Value n means that n times in 2^32 we check.
    unsigned int nTransactionsUpdated; //!< Used by getblocktemplate to trigger CreateNewBlock() invocation
    CBlockPolicyEstimator* minerPolicyEstimator;

    uint64_t totalTxSize;      //!< sum of all mempool tx's virtual sizes. Differs from serialized tx size since witness data is discounted. Defined in BIP 141.
    uint64_t cachedInnerUsage; //!< sum of dynamic memory usage of all the map elements (NOT the maps themselves)

    mutable int64_t lastRollingFeeUpdate;
    mutable bool blockSinceLastRollingFeeBump;
    mutable double rollingMinimumFeeRate; //!< minimum fee to get into the pool, decreases exponentially

    void trackPackageRemoved(const CFeeRate& rate) EXCLUSIVE_LOCKS_REQUIRED(cs);

public:

    static const int ROLLING_FEE_HALFLIFE = 60 * 60 * 12; // public only for testing

    typedef boost::multi_index_container<
        CTxMemPoolEntry,
        boost::multi_index::indexed_by<
            // sorted by txid
            boost::multi_index::hashed_unique<mempoolentry_txid, SaltedTxidHasher>,
            // sorted by fee rate
            boost::multi_index::ordered_non_unique<
                boost::multi_index::tag<descendant_score>,
                boost::multi_index::identity<CTxMemPoolEntry>,
                CompareTxMemPoolEntryByDescendantScore
            >,
            // sorted by entry time
            boost::multi_index::ordered_non_unique<
                boost::multi_index::tag<entry_time>,
                boost::multi_index::identity<CTxMemPoolEntry>,
                CompareTxMemPoolEntryByEntryTime
            >,
            // sorted by fee rate with ancestors
            boost::multi_index::ordered_non_unique<
                boost::multi_index::tag<ancestor_score>,
                boost::multi_index::identity<CTxMemPoolEntry>,
                CompareTxMemPoolEntryByAncestorFee
            >
        >
    > indexed_transaction_set;

    /**
     * This mutex needs to be locked when accessing `mapTx` or other members
     * that are guarded by it.
     *
     * @par Consistency guarantees
     *
     * By design, it is guaranteed that:
     *
     * 1. Locking both `cs_main` and `mempool.cs` will give a view of mempool
     *    that is consistent with current chain tip (`chainActive` and
     *    `pcoinsTip`) and is fully populated. Fully populated means that if the
     *    current active chain is missing transactions that were present in a
     *    previously active chain, all the missing transactions will have been
     *    re-added to the mempool and should be present if they meet size and
     *    consistency constraints.
     *
     * 2. Locking `mempool.cs` without `cs_main` will give a view of a mempool
     *    consistent with some chain that was active since `cs_main` was last
     *    locked, and that is fully populated as described above. It is ok for
     *    code that only needs to query or remove transactions from the mempool
     *    to lock just `mempool.cs` without `cs_main`.
     *
     * To provide these guarantees, it is necessary to lock both `cs_main` and
     * `mempool.cs` whenever adding transactions to the mempool and whenever
     * changing the chain tip. It's necessary to keep both mutexes locked until
     * the mempool is consistent with the new chain tip and fully populated.
     *
     * @par Consistency bug
     *
     * The second guarantee above is not currently enforced, but
     * https://github.com/bitcoin/bitcoin/pull/14193 will fix it. No known code
     * in unite currently depends on second guarantee, but it is important to
     * fix for third party code that needs be able to frequently poll the
     * mempool without locking `cs_main` and without encountering missing
     * transactions during reorgs.
     */
    mutable RecursiveMutex cs;
    indexed_transaction_set mapTx GUARDED_BY(cs);

    using txiter = indexed_transaction_set::nth_index<0>::type::const_iterator;
    std::vector<std::pair<uint256, txiter> > vTxHashes; //!< All tx witness hashes/entries in mapTx, in random order

    struct CompareIteratorByHash {
        bool operator()(const txiter &a, const txiter &b) const {
            return a->GetTx().GetHash() < b->GetTx().GetHash();
        }
    };
    typedef std::set<txiter, CompareIteratorByHash> setEntries;

    const setEntries & GetMemPoolParents(txiter entry) const EXCLUSIVE_LOCKS_REQUIRED(cs);
    const setEntries & GetMemPoolChildren(txiter entry) const EXCLUSIVE_LOCKS_REQUIRED(cs);
    uint64_t CalculateDescendantMaximum(txiter entry) const EXCLUSIVE_LOCKS_REQUIRED(cs);
private:
    typedef std::map<txiter, setEntries, CompareIteratorByHash> cacheMap;

    struct TxLinks {
        setEntries parents;
        setEntries children;
    };

    typedef std::map<txiter, TxLinks, CompareIteratorByHash> txlinksMap;
    txlinksMap mapLinks;

    void UpdateParent(txiter entry, txiter parent, bool add);
    void UpdateChild(txiter entry, txiter child, bool add);

    std::vector<indexed_transaction_set::const_iterator> GetSortedDepthAndScore() const EXCLUSIVE_LOCKS_REQUIRED(cs);

public:
    indirectmap<COutPoint, const CTransaction*> mapNextTx GUARDED_BY(cs);
    std::map<uint256, CAmount> mapDeltas;

    /** Create a new CTxMemPool.
     */
    explicit CTxMemPool(CBlockPolicyEstimator* estimator = nullptr);

    /**
     * If sanity-checking is turned on, check makes sure the pool is
     * consistent (does not contain two transactions that spend the same inputs,
     * all inputs are in the mapNextTx array). If sanity-checking is turned off,
     * check does nothing.
     */
    void check(const CCoinsViewCache *pcoins) const;
    void setSanityCheck(double dFrequency = 1.0) { LOCK(cs); nCheckFrequency = static_cast<uint32_t>(dFrequency * 4294967295.0); }

    // addUnchecked must updated state for all ancestors of a given transaction,
    // to track size/count of descendant transactions.  First version of
    // addUnchecked can be used to have it call CalculateMemPoolAncestors(), and
    // then invoke the second version.
    // Note that addUnchecked is ONLY called from ATMP outside of tests
    // and any other callers may break wallet's in-mempool tracking (due to
    // lack of CValidationInterface::TransactionAddedToMempool callbacks).
    void addUnchecked(const CTxMemPoolEntry& entry, bool validFeeEstimate = true) EXCLUSIVE_LOCKS_REQUIRED(cs, cs_main);
    void addUnchecked(const CTxMemPoolEntry& entry, setEntries& setAncestors, bool validFeeEstimate = true) EXCLUSIVE_LOCKS_REQUIRED(cs, cs_main);

    void removeRecursive(const CTransaction &tx, MemPoolRemovalReason reason = MemPoolRemovalReason::UNKNOWN);
    void removeForReorg(const CCoinsViewCache *pcoins, unsigned int nMemPoolHeight, int flags) EXCLUSIVE_LOCKS_REQUIRED(cs_main);
    void removeConflicts(const CTransaction &tx) EXCLUSIVE_LOCKS_REQUIRED(cs);
    void removeForBlock(const std::vector<CTransactionRef>& vtx, unsigned int nBlockHeight);

    void clear();
    void _clear() EXCLUSIVE_LOCKS_REQUIRED(cs); //lock free
    bool CompareDepthAndScore(const uint256& hasha, const uint256& hashb);
    void queryHashes(std::vector<uint256>& vtxid);
    bool isSpent(const COutPoint& outpoint) const;
    unsigned int GetTransactionsUpdated() const;
    void AddTransactionsUpdated(unsigned int n);
    /**
     * Check that none of this transactions inputs are in the mempool, and thus
     * the tx is not dependent on other mempool transactions to be included in a block.
     */
    bool HasNoInputsOf(const CTransaction& tx) const;

    /** Affect CreateNewBlock prioritisation of transactions */
    void PrioritiseTransaction(const uint256& hash, const CAmount& nFeeDelta);
    void ApplyDelta(const uint256 hash, CAmount &nFeeDelta) const;
    void ClearPrioritisation(const uint256 hash);

    /** Get the transaction in the pool that spends the same prevout */
    const CTransaction* GetConflictTx(const COutPoint& prevout) const EXCLUSIVE_LOCKS_REQUIRED(cs);

    /** Returns an iterator to the given hash, if found */
    boost::optional<txiter> GetIter(const uint256& txid) const EXCLUSIVE_LOCKS_REQUIRED(cs);

    /** Translate a set of hashes into a set of pool iterators to avoid repeated lookups */
    setEntries GetIterSet(const std::set<uint256>& hashes) const EXCLUSIVE_LOCKS_REQUIRED(cs);

    /** Remove a set of transactions from the mempool.
     *  If a transaction is in this set, then all in-mempool descendants must
     *  also be in the set, unless this transaction is being removed for being
     *  in a block.
     *  Set updateDescendants to true when removing a tx that was in a block, so
     *  that any in-mempool descendants have their ancestor state updated.
     */
    void RemoveStaged(setEntries &stage, bool updateDescendants, MemPoolRemovalReason reason = MemPoolRemovalReason::UNKNOWN) EXCLUSIVE_LOCKS_REQUIRED(cs);

    /** When adding transactions from a disconnected block back to the mempool,
     *  new mempool entries may have children in the mempool (which is generally
     *  not the case when otherwise adding transactions).
     *  UpdateTransactionsFromBlock() will find child transactions and update the
     *  descendant state for each transaction in vHashesToUpdate (excluding any
     *  child transactions present in vHashesToUpdate, which are already accounted
     *  for).  Note: vHashesToUpdate should be the set of transactions from the
     *  disconnected block that have been accepted back into the mempool.
     */
    void UpdateTransactionsFromBlock(const std::vector<uint256>& vHashesToUpdate) EXCLUSIVE_LOCKS_REQUIRED(cs_main);

    /** Try to calculate all in-mempool ancestors of entry.
     *  (these are all calculated including the tx itself)
     *  limitAncestorCount = max number of ancestors
     *  limitAncestorSize = max size of ancestors
     *  limitDescendantCount = max number of descendants any ancestor can have
     *  limitDescendantSize = max size of descendants any ancestor can have
     *  errString = populated with error reason if any limits are hit
     *  fSearchForParents = whether to search a tx's vin for in-mempool parents, or
     *    look up parents from mapLinks. Must be true for entries not in the mempool
     */
    bool CalculateMemPoolAncestors(const CTxMemPoolEntry& entry, setEntries& setAncestors, uint64_t limitAncestorCount, uint64_t limitAncestorSize, uint64_t limitDescendantCount, uint64_t limitDescendantSize, std::string& errString, bool fSearchForParents = true) const EXCLUSIVE_LOCKS_REQUIRED(cs);

    /** Populate setDescendants with all in-mempool descendants of hash.
     *  Assumes that setDescendants includes all in-mempool descendants of anything
     *  already in it.  */
    void CalculateDescendants(txiter it, setEntries& setDescendants) const EXCLUSIVE_LOCKS_REQUIRED(cs);

    /** The minimum fee to get into the mempool, which may itself not be enough
      *  for larger-sized transactions.
      *  The incrementalRelayFee policy variable is used to bound the time it
      *  takes the fee rate to go back down all the way to 0. When the feerate
      *  would otherwise be half of this, it is set to 0 instead.
      */
    CFeeRate GetMinFee(size_t sizelimit) const;

    /** Remove transactions from the mempool until its dynamic size is <= sizelimit.
      *  pvNoSpendsRemaining, if set, will be populated with the list of outpoints
      *  which are not in mempool which no longer have any spends in this mempool.
      */
    void TrimToSize(size_t sizelimit, std::vector<COutPoint>* pvNoSpendsRemaining=nullptr);

    /** Expire all transaction (and their dependencies) in the mempool older than time. Return the number of removed transactions. */
    int Expire(int64_t time);

    /** Expire all the votes (and their dependencies) in the mempol wich are referring to
     *  an epoch before the last finalized one.
     *  @return the number of removed elements.
     */
    int ExpireVotes();

    /**
     * Calculate the ancestor and descendant count for the given transaction.
     * The counts include the transaction itself.
     */
    void GetTransactionAncestry(const uint256& txid, size_t& ancestors, size_t& descendants) const;

    unsigned long size() const
    {
        LOCK(cs);
        return mapTx.size();
    }

    uint64_t GetTotalTxSize() const
    {
        LOCK(cs);
        return totalTxSize;
    }

    bool exists(const uint256& hash) const
    {
        LOCK(cs);
        return (mapTx.count(hash) != 0);
    }

    CTransactionRef get(const uint256& hash) const;
    TxMempoolInfo info(const uint256& hash) const;
    std::vector<TxMempoolInfo> infoAll() const;

    size_t DynamicMemoryUsage() const;

    boost::signals2::signal<void (CTransactionRef)> NotifyEntryAdded;
    boost::signals2::signal<void (CTransactionRef, MemPoolRemovalReason)> NotifyEntryRemoved;

private:
    /** UpdateForDescendants is used by UpdateTransactionsFromBlock to update
     *  the descendants for a single transaction that has been added to the
     *  mempool but may have child transactions in the mempool, eg during a
     *  chain reorg.  setExclude is the set of descendant transactions in the
     *  mempool that must not be accounted for (because any descendants in
     *  setExclude were added to the mempool after the transaction being
     *  updated and hence their state is already reflected in the parent
     *  state).
     *
     *  cachedDescendants will be updated with the descendants of the transaction
     *  being updated, so that future invocations don't need to walk the
     *  same transaction again, if encountered in another transaction chain.
     */
    void UpdateForDescendants(txiter updateIt,
            cacheMap &cachedDescendants,
            const std::set<uint256> &setExclude) EXCLUSIVE_LOCKS_REQUIRED(cs);
    /** Update ancestors of hash to add/remove it as a descendant transaction. */
    void UpdateAncestorsOf(bool add, txiter hash, setEntries &setAncestors) EXCLUSIVE_LOCKS_REQUIRED(cs);
    /** Set ancestor state for an entry */
    void UpdateEntryForAncestors(txiter it, const setEntries &setAncestors) EXCLUSIVE_LOCKS_REQUIRED(cs);
    /** For each transaction being removed, update ancestors and any direct children.
      * If updateDescendants is true, then also update in-mempool descendants'
      * ancestor state. */
    void UpdateForRemoveFromMempool(const setEntries &entriesToRemove, bool updateDescendants) EXCLUSIVE_LOCKS_REQUIRED(cs);
    /** Sever link between specified transaction and direct children. */
    void UpdateChildrenForRemoval(txiter entry) EXCLUSIVE_LOCKS_REQUIRED(cs);

    /** Before calling removeUnchecked for a given transaction,
     *  UpdateForRemoveFromMempool must be called on the entire (dependent) set
     *  of transactions being removed at the same time.  We use each
     *  CTxMemPoolEntry's setMemPoolParents in order to walk ancestors of a
     *  given transaction that is removed, so we can't remove intermediate
     *  transactions in a chain before we've updated all the state for the
     *  removal.
     */
    void removeUnchecked(txiter entry, MemPoolRemovalReason reason = MemPoolRemovalReason::UNKNOWN) EXCLUSIVE_LOCKS_REQUIRED(cs);
};

/**
 * CCoinsView that brings transactions from a mempool into view.
 * It does not check for spendings by memory pool transactions.
 * Instead, it provides access to all Coins which are either unspent in the
 * base CCoinsView, or are outputs from any mempool transaction!
 * This allows transaction replacement to work as expected, as you want to
 * have all inputs "available" to check signatures, and any cycles in the
 * dependency graph are checked directly in AcceptToMemoryPool.
 * It also allows you to sign a double-spend directly in
 * signrawtransactionwithkey and signrawtransactionwithwallet,
 * as long as the conflicting transaction is not yet confirmed.
 */
class CCoinsViewMemPool : public CCoinsViewBacked
{
protected:
    const CTxMemPool& mempool;

public:
    CCoinsViewMemPool(CCoinsView* baseIn, const CTxMemPool& mempoolIn);
    bool GetCoin(const COutPoint &outpoint, Coin &coin) const override;
};

/**
 * DisconnectedBlockTransactions

 * During the reorg, it's desirable to re-add previously confirmed transactions
 * to the mempool, so that anything not re-confirmed in the new chain is
 * available to be mined. However, it's more efficient to wait until the reorg
 * is complete and process all still-unconfirmed transactions at that time,
 * since we expect most confirmed transactions to (typically) still be
 * confirmed in the new chain, and re-accepting to the memory pool is expensive
 * (and therefore better to not do in the middle of reorg-processing).
 * Instead, store the disconnected transactions (in order!) as we go, remove any
 * that are included in blocks in the new chain, and then process the remaining
 * still-unconfirmed transactions at the end.
 */

// multi_index tag names
struct txid_index {};
struct insertion_order {};

struct DisconnectedBlockTransactions {
    typedef boost::multi_index_container<
        CTransactionRef,
        boost::multi_index::indexed_by<
            // sorted by txid
            boost::multi_index::hashed_unique<
                boost::multi_index::tag<txid_index>,
                mempoolentry_txid,
                SaltedTxidHasher
            >,
            // sorted by order in the blockchain
            boost::multi_index::sequenced<
                boost::multi_index::tag<insertion_order>
            >
        >
    > indexed_disconnected_transactions;

    // It's almost certainly a logic bug if we don't clear out queuedTx before
    // destruction, as we add to it while disconnecting blocks, and then we
    // need to re-process remaining transactions to ensure mempool consistency.
    // For now, assert() that we've emptied out this object on destruction.
    // This assert() can always be removed if the reorg-processing code were
    // to be refactored such that this assumption is no longer true (for
    // instance if there was some other way we cleaned up the mempool after a
    // reorg, besides draining this object).
    ~DisconnectedBlockTransactions() { assert(queuedTx.empty()); }

    indexed_disconnected_transactions queuedTx;
    uint64_t cachedInnerUsage = 0;

    // Estimate the overhead of queuedTx to be 6 pointers + an allocation, as
    // no exact formula for boost::multi_index_contained is implemented.
    size_t DynamicMemoryUsage() const {
        return memusage::MallocUsage(sizeof(CTransactionRef) + 6 * sizeof(void*)) * queuedTx.size() + cachedInnerUsage;
    }

    const indexed_disconnected_transactions &GetQueuedTx() const {
        return queuedTx;
    }

    void addTransaction(const CTransactionRef& tx)
    {
        queuedTx.insert(tx);
        cachedInnerUsage += RecursiveDynamicUsage(tx);
    }

    // Add entries for a block while reconstructing the topological ordering so
    // they can be added back to the mempool simply.
    void LoadFromBlockInTopologicalOrder(const std::vector<CTransactionRef> &vtx);

    // Remove entries based on txid_index, and update memory usage.
    void removeForBlock(const std::vector<CTransactionRef>& vtx)
    {
        // Short-circuit in the common case of a block being added to the tip
        if (queuedTx.empty()) {
            return;
        }
        for (auto const &tx : vtx) {
            auto it = queuedTx.find(tx->GetHash());
            if (it != queuedTx.end()) {
                cachedInnerUsage -= RecursiveDynamicUsage(*it);
                queuedTx.erase(it);
            }
        }
    }

    // Remove an entry by insertion_order index, and update memory usage.
    void removeEntry(indexed_disconnected_transactions::index<insertion_order>::type::iterator entry)
    {
        cachedInnerUsage -= RecursiveDynamicUsage(*entry);
        queuedTx.get<insertion_order>().erase(entry);
    }

    void clear()
    {
        cachedInnerUsage = 0;
        queuedTx.clear();
    }
};

#endif // UNITE_TXMEMPOOL_H<|MERGE_RESOLUTION|>--- conflicted
+++ resolved
@@ -344,25 +344,15 @@
  * this is passed to the notification signal.
  */
 enum class MemPoolRemovalReason {
-<<<<<<< HEAD
-    UNKNOWN = 0, //!< Manually removed or unknown reason
-    EXPIRY,      //!< Expired from mempool
-    SIZELIMIT,   //!< Removed in size limiting
-    REORG,       //!< Removed for reorganization
-    BLOCK,       //!< Removed for block
-    CONFLICT,    //!< Removed for conflict with in-block transaction
-    REPLACED,    //!< Removed for replacement
-=======
-    UNKNOWN = 0,      //! Manually removed or unknown reason
-    EXPIRY,           //! Expired from mempool
-    SIZELIMIT,        //! Removed in size limiting
-    REORG,            //! Removed for reorganization
-    BLOCK,            //! Removed for block
-    CONFLICT,         //! Removed for conflict with in-block transaction
-    REPLACED,         //! Removed for replacement
-    OUTDATED_VOTE,    //! Removed because outdated
-    SLASH_CONFLICT    //! Removed because conflicting with a slash
->>>>>>> 44cd02af
+    UNKNOWN = 0,      //!< Manually removed or unknown reason
+    EXPIRY,           //!< Expired from mempool
+    SIZELIMIT,        //!< Removed in size limiting
+    REORG,            //!< Removed for reorganization
+    BLOCK,            //!< Removed for block
+    CONFLICT,         //!< Removed for conflict with in-block transaction
+    REPLACED,         //!< Removed for replacement
+    OUTDATED_VOTE,    //!< Removed because outdated
+    SLASH_CONFLICT    //!< Removed because conflicting with a slash
 };
 
 class SaltedTxidHasher
