--- conflicted
+++ resolved
@@ -1,9 +1,5 @@
 // Copyright (c) 2009-2010 Satoshi Nakamoto
-<<<<<<< HEAD
 // Copyright (c) 2009-2018 The Bitcoin Core developers
-=======
-// Copyright (c) 2009-2017 The Bitcoin Core developers
->>>>>>> 07428419
 // Distributed under the MIT software license, see the accompanying
 // file COPYING or http://www.opensource.org/licenses/mit-license.php.
 
@@ -75,54 +71,29 @@
 #include <malloc.h>
 #endif
 
-<<<<<<< HEAD
 #include <boost/interprocess/sync/file_lock.hpp>
-=======
-#include <boost/algorithm/string/case_conv.hpp> // for to_lower()
-#include <boost/algorithm/string/predicate.hpp> // for startswith() and endswith()
-#include <boost/interprocess/sync/file_lock.hpp>
-#include <boost/program_options/detail/config_file.hpp>
->>>>>>> 07428419
 #include <boost/thread.hpp>
 #include <openssl/crypto.h>
 #include <openssl/rand.h>
 #include <openssl/conf.h>
+
+#include <array>
 #include <thread>
-
-#include <array>
 
 // Application startup time (used for uptime calculation)
 const int64_t nStartupTime = GetTime();
 
 const char * const UNITE_CONF_FILENAME = "unite.conf";
 const char * const UNITE_PID_FILENAME = "united.pid";
-<<<<<<< HEAD
-=======
-const char * const DEFAULT_DEBUGLOGFILE = "debug.log";
->>>>>>> 07428419
 
 ArgsManager gArgs;
 
-<<<<<<< HEAD
-CTranslationInterface translationInterface;
-
-=======
-bool fLogTimestamps = DEFAULT_LOGTIMESTAMPS;
-bool fLogThreadNames = DEFAULT_LOGTHREADNAMES;
-bool fLogTimeMicros = DEFAULT_LOGTIMEMICROS;
-bool fLogCategories = DEFAULT_LOGCATEGORIES;
-bool fLogIPs = DEFAULT_LOGIPS;
-std::atomic<bool> fReopenDebugLog(false);
 CTranslationInterface translationInterface;
 
 // Cannot use std::string here as mingw doesn't support thread_local variables with destructors
 // see also: https://gcc.gnu.org/bugzilla/show_bug.cgi?id=83562
-thread_local char threadName[16];
-
-/** Log categories bitfield. */
-std::atomic<uint32_t> logCategories(0);
-
->>>>>>> 07428419
+thread_local char g_thread_name[16];
+
 /** Init OpenSSL library multithreading support */
 static std::unique_ptr<CCriticalSection[]> ppmutexOpenSSL;
 void locking_callback(int mode, int i, const char* file, int line) NO_THREAD_SAFETY_ANALYSIS
@@ -215,51 +186,16 @@
     dir_locks.clear();
 }
 
-<<<<<<< HEAD
 bool DirIsWritable(const fs::path& directory)
-=======
-fs::path GetDebugLogPath()
-{
-    fs::path logfile(gArgs.GetArg("-debuglogfile", DEFAULT_DEBUGLOGFILE));
-    if (logfile.is_absolute()) {
-        return logfile;
-    } else {
-        return GetDataDir() / logfile;
-    }
-}
-
-bool OpenDebugLog()
->>>>>>> 07428419
 {
     fs::path tmpFile = directory / fs::unique_path();
 
-<<<<<<< HEAD
     FILE* file = fsbridge::fopen(tmpFile, "a");
     if (!file) return false;
 
     fclose(file);
     remove(tmpFile);
 
-=======
-    assert(fileout == nullptr);
-    assert(vMsgsBeforeOpenLog);
-    fs::path pathDebug = GetDebugLogPath();
-
-    fileout = fsbridge::fopen(pathDebug, "a");
-    if (!fileout) {
-        return false;
-    }
-
-    setbuf(fileout, nullptr); // unbuffered
-    // dump buffered messages from before we opened the log
-    while (!vMsgsBeforeOpenLog->empty()) {
-        FileWriteStr(vMsgsBeforeOpenLog->front(), fileout);
-        vMsgsBeforeOpenLog->pop_front();
-    }
-
-    delete vMsgsBeforeOpenLog;
-    vMsgsBeforeOpenLog = nullptr;
->>>>>>> 07428419
     return true;
 }
 
@@ -287,7 +223,6 @@
     return (atoi(strValue) != 0);
 }
 
-<<<<<<< HEAD
 /** Internal helper functions for ArgsManager */
 class ArgsManagerHelper {
 public:
@@ -297,82 +232,7 @@
      *  See also comments around ArgsManager::ArgsManager() below. */
     static inline bool UseDefaultSection(const ArgsManager& am, const std::string& arg)
     {
-        return (am.m_network == CBaseChainParams::MAIN || am.m_network_only_args.count(arg) == 0);
-=======
-const CLogCategoryDesc LogCategories[] =
-{
-    {BCLog::NONE, "0"},
-    {BCLog::NONE, "none"},
-    {BCLog::NET, "net"},
-    {BCLog::TOR, "tor"},
-    {BCLog::MEMPOOL, "mempool"},
-    {BCLog::HTTP, "http"},
-    {BCLog::BENCH, "bench"},
-    {BCLog::ZMQ, "zmq"},
-    {BCLog::DB, "db"},
-    {BCLog::RPC, "rpc"},
-    {BCLog::ESTIMATEFEE, "estimatefee"},
-    {BCLog::ADDRMAN, "addrman"},
-    {BCLog::SELECTCOINS, "selectcoins"},
-    {BCLog::REINDEX, "reindex"},
-    {BCLog::CMPCTBLOCK, "cmpctblock"},
-    {BCLog::RAND, "rand"},
-    {BCLog::PRUNE, "prune"},
-    {BCLog::PROXY, "proxy"},
-    {BCLog::MEMPOOLREJ, "mempoolrej"},
-    {BCLog::LIBEVENT, "libevent"},
-    {BCLog::COINDB, "coindb"},
-    {BCLog::LEVELDB, "leveldb"},
-    {BCLog::VALIDATION, "validation"},
-    {BCLog::PROPOSING, "proposing"},
-    {BCLog::FINALIZATION, "finalization"},
-    {BCLog::SNAPSHOT, "snapshot"},
-    {BCLog::ADMIN, "admin"},
-    {BCLog::ALL, "1"},
-    {BCLog::ALL, "all"},
-};
-
-//! @see http://supertech.csail.mit.edu/papers/debruijn.pdf
-static std::array<std::string, 32> ComputeDeBrujinLabelTabel()
-{
-    std::array<std::string, 32> categories;
-    for (const auto &logCategory : LogCategories) {
-        if (logCategory.flag == static_cast<uint32_t>(BCLog::NONE) ||
-            logCategory.flag == static_cast<uint32_t>(BCLog::ALL)) {
-            continue;
-        }
-        const uint32_t vec = logCategory.flag;
-        const size_t pos = (static_cast<uint32_t>((vec & -vec) * 0x077CB531U)) >> 27;
-        categories[pos] = logCategory.category;
-    }
-    return categories;
-}
-
-static std::string GetLogCategoryLabel(const BCLog::LogFlags category)
-{
-    if (category == BCLog::NONE) {
-        return "";
-    }
-    static const std::array<std::string, 32> labels = ComputeDeBrujinLabelTabel();
-    const auto vec = static_cast<uint32_t>(category);
-    const size_t pos = (static_cast<uint32_t>((vec & -vec) * 0x077CB531U)) >> 27;
-    return labels[pos];
-}
-
-bool GetLogCategory(uint32_t *f, const std::string *str)
-{
-    if (f && str) {
-        if (*str == "") {
-            *f = BCLog::ALL;
-            return true;
-        }
-        for (unsigned int i = 0; i < ARRAYLEN(LogCategories); i++) {
-            if (LogCategories[i].category == *str) {
-                *f = LogCategories[i].flag;
-                return true;
-            }
-        }
->>>>>>> 07428419
+        return (am.m_network == CBaseChainParams::TESTNET || am.m_network_only_args.count(arg) == 0);
     }
 
     /** Convert regular argument into the network-specific setting */
@@ -390,7 +250,6 @@
             res.insert(res.end(), it->second.begin(), it->second.end());
         }
     }
-<<<<<<< HEAD
 
     /** Return true/false if an argument is set in a map, and also
      *  return the first (or last) of the possibly multiple values it has
@@ -443,74 +302,6 @@
                 return found_result;
             }
         }
-=======
-    return ret;
-}
-
-static std::string GetLogTimestamp()
-{
-    std::string timestampStr;
-    int64_t nTimeMicros = GetTimeMicros();
-    timestampStr = DateTimeStrFormat("%Y-%m-%d %H:%M:%S", nTimeMicros/1000000);
-    if (fLogTimeMicros) {
-        timestampStr += strprintf(".%06d", nTimeMicros%1000000);
-    }
-    return timestampStr;
-}
-
-static std::string GetLogThreadName()
-{
-    return threadName;
-}
-
-/**
- * fStartedNewLine is a state variable held by the calling context that will
- * suppress printing of the timestamp when multiple calls are made that don't
- * end in a newline. Initialize it to true, and hold it, in the calling context.
- */
-static std::string LogPrependHeader(const BCLog::LogFlags category, const std::string &str, std::atomic_bool *fStartedNewLine)
-{
-    std::string logHeader;
-
-    if (!fLogTimestamps && !fLogCategories && !fLogThreadNames) {
-        return str;
-    }
-
-    if (*fStartedNewLine) {
-        if (fLogTimestamps) {
-            logHeader += GetLogTimestamp();
-            logHeader += " ";
-        }
-
-        if (fLogThreadNames) {
-            logHeader += strprintf("%15s ", GetLogThreadName());
-        }
-
-        if (fLogCategories) {
-            logHeader += strprintf("[%12s] ", GetLogCategoryLabel(category));
-        }
-
-        if (fLogTimestamps) {
-            int64_t mocktime = GetMockTime();
-            if (mocktime) {
-              logHeader += "(mocktime: " + DateTimeStrFormat("%Y-%m-%d %H:%M:%S", mocktime) + ") ";
-            }
-        }
-    }
-
-    logHeader += str;
-    *fStartedNewLine = !str.empty() && str[str.size()-1] == '\n';
-
-    return logHeader;
-}
-
-int LogPrintStr(const std::string &str, const BCLog::LogFlags category)
-{
-    int ret = 0; // Returns total number of characters written
-    static std::atomic_bool fStartedNewLine(true);
-
-    std::string strTimestamped = LogPrependHeader(category, str, &fStartedNewLine);
->>>>>>> 07428419
 
         return found_result;
     }
@@ -520,32 +311,12 @@
      */
     static inline bool GetNetBoolArg(const ArgsManager &am, const std::string& net_arg)
     {
-<<<<<<< HEAD
         std::pair<bool,std::string> found_result(false,std::string());
         found_result = GetArgHelper(am.m_override_args, net_arg, true);
         if (!found_result.first) {
             found_result = GetArgHelper(am.m_config_args, net_arg, true);
             if (!found_result.first) {
                 return false; // not set
-=======
-        boost::call_once(&DebugPrintInit, debugPrintInitFlag);
-        boost::mutex::scoped_lock scoped_lock(*mutexDebugLog);
-
-        // buffer if we haven't opened the log yet
-        if (fileout == nullptr) {
-            assert(vMsgsBeforeOpenLog);
-            ret = strTimestamped.length();
-            vMsgsBeforeOpenLog->push_back(strTimestamped);
-        }
-        else
-        {
-            // reopen the log file, if requested
-            if (fReopenDebugLog) {
-                fReopenDebugLog = false;
-                fs::path pathDebug = GetDebugLogPath();
-                if (fsbridge::freopen(pathDebug,"a",fileout) != nullptr)
-                    setbuf(fileout, nullptr); // unbuffered
->>>>>>> 07428419
             }
         }
         return InterpretBool(found_result.second); // is set, so evaluate
@@ -597,7 +368,6 @@
     return false;
 }
 
-<<<<<<< HEAD
 ArgsManager::ArgsManager() :
     /* These options would cause cross-contamination if values for
      * mainnet were used while running on regtest/testnet (or vice-versa).
@@ -610,54 +380,6 @@
       "-rpcport", "-rpcbind",
       "-wallet",
     }
-=======
-/** A map that contains all the currently held directory locks. After
- * successful locking, these will be held here until the global destructor
- * cleans them up and thus automatically unlocks them, or ReleaseDirectoryLocks
- * is called.
- */
-static std::map<std::string, std::unique_ptr<boost::interprocess::file_lock>> dir_locks;
-/** Mutex to protect dir_locks. */
-static std::mutex cs_dir_locks;
-
-bool LockDirectory(const fs::path& directory, const std::string lockfile_name, bool probe_only)
-{
-    std::lock_guard<std::mutex> ulock(cs_dir_locks);
-    fs::path pathLockFile = directory / lockfile_name;
-
-    // If a lock for this directory already exists in the map, don't try to re-lock it
-    if (dir_locks.count(pathLockFile.string())) {
-        return true;
-    }
-
-    // Create empty lock file if it doesn't exist.
-    FILE* file = fsbridge::fopen(pathLockFile, "a");
-    if (file) fclose(file);
-
-    try {
-        auto lock = MakeUnique<boost::interprocess::file_lock>(pathLockFile.string().c_str());
-        if (!lock->try_lock()) {
-            return false;
-        }
-        if (!probe_only) {
-            // Lock successful and we're not just probing, put it into the map
-            dir_locks.emplace(pathLockFile.string(), std::move(lock));
-        }
-    } catch (const boost::interprocess::interprocess_exception& e) {
-        return error("Error while attempting to lock directory %s: %s", directory.string(), e.what());
-    }
-    return true;
-}
-
-void ReleaseDirectoryLocks()
-{
-    std::lock_guard<std::mutex> ulock(cs_dir_locks);
-    dir_locks.clear();
-}
-
-/** Interpret string as boolean, for argument parsing */
-static bool InterpretBool(const std::string& strValue)
->>>>>>> 07428419
 {
     // nothing to do
 }
@@ -668,7 +390,7 @@
     if (m_network.empty()) return;
 
     // if it's okay to use the default section for this network, don't worry
-    if (m_network == CBaseChainParams::MAIN) return;
+    if (m_network == CBaseChainParams::TESTNET) return;
 
     for (const auto& arg : m_network_only_args) {
         std::pair<bool, std::string> found_result;
@@ -920,6 +642,9 @@
                 break;
             case OptionsCategory::REGISTER_COMMANDS:
                 usage += HelpMessageGroup("Register Commands:");
+                break;
+            case OptionsCategory::STAKING:
+                usage += HelpMessageGroup("Staking options:");
                 break;
             default:
                 break;
@@ -1140,7 +865,6 @@
 
 bool ArgsManager::ReadConfigStream(std::istream& stream, std::string& error, bool ignore_invalid_keys)
 {
-<<<<<<< HEAD
     LOCK(cs_args);
     std::vector<std::pair<std::string, std::string>> options;
     if (!GetConfigOptions(stream, error, options)) {
@@ -1168,17 +892,11 @@
     }
     return true;
 }
-=======
-    fs::ifstream streamConfig(GetConfigFile(confPath));
-    if (!streamConfig.good())
-        return; // No unite.conf file is OK
->>>>>>> 07428419
 
 bool ArgsManager::ReadConfigFiles(std::string& error, bool ignore_invalid_keys)
 {
     {
         LOCK(cs_args);
-<<<<<<< HEAD
         m_config_args.clear();
     }
 
@@ -1238,27 +956,12 @@
             for (const std::string& to_include : includeconf) {
                 fprintf(stderr, "warning: -includeconf cannot be used from included files; ignoring -includeconf=%s\n", to_include.c_str());
             }
-=======
-        std::set<std::string> setOptions;
-        setOptions.insert("*");
-
-        for (boost::program_options::detail::config_file_iterator it(streamConfig, setOptions), end; it != end; ++it)
-        {
-            // Don't overwrite existing settings so command line settings override unite.conf
-            std::string strKey = std::string("-") + it->string_key;
-            std::string strValue = it->value[0];
-            InterpretNegativeSetting(strKey, strValue);
-            if (mapArgs.count(strKey) == 0)
-                mapArgs[strKey] = strValue;
-            mapMultiArgs[strKey].push_back(strValue);
->>>>>>> 07428419
         }
     }
 
     // If datadir is changed in .conf file:
     ClearDatadirCache();
     if (!fs::is_directory(GetDataDir(false))) {
-<<<<<<< HEAD
         error = strprintf("specified data directory \"%s\" does not exist.", gArgs.GetArg("-datadir", "").c_str());
         return false;
     }
@@ -1274,25 +977,13 @@
         throw std::runtime_error("Invalid combination of -regtest and -testnet.");
     if (fRegTest)
         return CBaseChainParams::REGTEST;
-    if (fTestNet)
-        return CBaseChainParams::TESTNET;
-    return CBaseChainParams::MAIN;
-=======
-        throw std::runtime_error(strprintf("specified data directory \"%s\" does not exist.", gArgs.GetArg("-datadir", "").c_str()));
-    }
->>>>>>> 07428419
+    return CBaseChainParams::TESTNET;
 }
 
 #ifndef WIN32
 fs::path GetPidFile()
 {
-<<<<<<< HEAD
     return AbsPathForConfigVal(fs::path(gArgs.GetArg("-pid", UNITE_PID_FILENAME)));
-=======
-    fs::path pathPidFile(gArgs.GetArg("-pid", UNITE_PID_FILENAME));
-    if (!pathPidFile.is_complete()) pathPidFile = GetDataDir() / pathPidFile;
-    return pathPidFile;
->>>>>>> 07428419
 }
 
 void CreatePidFile(const fs::path &path, pid_t pid)
@@ -1448,37 +1139,6 @@
 #endif
 }
 
-<<<<<<< HEAD
-=======
-void ShrinkDebugFile()
-{
-    // Amount of debug.log to save at end when shrinking (must fit in memory)
-    constexpr size_t RECENT_DEBUG_HISTORY_SIZE = 10 * 1000000;
-    // Scroll debug.log if it's getting too big
-    fs::path pathLog = GetDebugLogPath();
-    FILE* file = fsbridge::fopen(pathLog, "r");
-    // If debug.log file is more than 10% bigger the RECENT_DEBUG_HISTORY_SIZE
-    // trim it down by saving only the last RECENT_DEBUG_HISTORY_SIZE bytes
-    if (file && fs::file_size(pathLog) > 11 * (RECENT_DEBUG_HISTORY_SIZE / 10))
-    {
-        // Restart the file with some of the end
-        std::vector<char> vch(RECENT_DEBUG_HISTORY_SIZE, 0);
-        fseek(file, -((long)vch.size()), SEEK_END);
-        int nBytes = fread(vch.data(), 1, vch.size(), file);
-        fclose(file);
-
-        file = fsbridge::fopen(pathLog, "w");
-        if (file)
-        {
-            fwrite(vch.data(), 1, nBytes, file);
-            fclose(file);
-        }
-    }
-    else if (file != nullptr)
-        fclose(file);
-}
-
->>>>>>> 07428419
 #ifdef WIN32
 fs::path GetSpecialFolderPath(int nFolder, bool fCreate)
 {
@@ -1504,7 +1164,7 @@
 
 void SetThreadDebugName(const char* name) {
     auto name_len = std::strlen(name);
-    std::strncpy(threadName, name, std::min(name_len, sizeof(threadName)-1)); // -1 is for the '\0'
+    std::strncpy(g_thread_name, name, std::min(name_len, sizeof(g_thread_name)-1)); // -1 is for the '\0'
 }
 
 void RenameThread(const char* name)
@@ -1584,7 +1244,6 @@
     return nStartupTime;
 }
 
-<<<<<<< HEAD
 fs::path AbsPathForConfigVal(const fs::path& path, bool net_specific)
 {
     return fs::absolute(path, GetDataDir(net_specific));
@@ -1602,7 +1261,8 @@
 #else
     return 1;
 #endif
-=======
+}
+
 static int DaysInMonth(int year, int month) {
   return month == 2
              ? (year % 4 ? 28 : (year % 100 ? 29 : (year % 400 ? 28 : 29)))
@@ -1647,5 +1307,4 @@
   }
 
   return (int64_t)mktime(&tm);
->>>>>>> 07428419
 }