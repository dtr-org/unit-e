--- conflicted
+++ resolved
@@ -103,61 +103,37 @@
         return TX_SCRIPTHASH;
     }
 
-<<<<<<< HEAD
-    int witnessversion;
-    std::vector<unsigned char> witnessprogram;
-    if (scriptPubKey.IsWitnessProgram(witnessversion, witnessprogram)) {
-        if (witnessversion == 0 && witnessprogram.size() == WITNESS_V0_KEYHASH_SIZE) {
-            vSolutionsRet.push_back(witnessprogram);
-            return TX_WITNESS_V0_KEYHASH;
-        }
-        if (witnessversion == 0 && witnessprogram.size() == WITNESS_V0_SCRIPTHASH_SIZE) {
-            vSolutionsRet.push_back(witnessprogram);
-            return TX_WITNESS_V0_SCRIPTHASH;
-        }
-        if (witnessversion != 0) {
-            vSolutionsRet.push_back(std::vector<unsigned char>{(unsigned char)witnessversion});
-            vSolutionsRet.push_back(std::move(witnessprogram));
-            return TX_WITNESS_UNKNOWN;
-=======
     if (scriptPubKey.IsFinalizerCommitScript()){
-        typeRet = TX_COMMIT;
         std::vector<unsigned char> hashBytes(scriptPubKey.begin()+1, scriptPubKey.begin()+34);
         vSolutionsRet.push_back(hashBytes);
-        return true;
+        return TX_COMMIT;
     }
 
     WitnessProgram witnessProgram;
     if (scriptPubKey.ExtractWitnessProgram(witnessProgram)) {
         if (witnessProgram.IsPayToPubkeyHash()) {
-            typeRet = TX_WITNESS_V0_KEYHASH;
             vSolutionsRet.push_back(witnessProgram.program[0]);
-            return true;
+            return TX_WITNESS_V0_KEYHASH;
         }
         if (witnessProgram.IsPayToScriptHash()) {
-            typeRet = TX_WITNESS_V0_SCRIPTHASH;
             vSolutionsRet.push_back(witnessProgram.program[0]);
-            return true;
+            return TX_WITNESS_V0_SCRIPTHASH;
         }
         if (witnessProgram.IsRemoteStakingP2WPKH()) {
-            typeRet = TX_WITNESS_V1_REMOTESTAKE_KEYHASH;
             vSolutionsRet.push_back(witnessProgram.program[0]);  // staking pubkey hash
             vSolutionsRet.push_back(witnessProgram.program[1]);  // spending pubkey hash
-            return true;
+            return TX_WITNESS_V1_REMOTESTAKE_KEYHASH;
         }
         if (witnessProgram.IsRemoteStakingP2WSH()) {
-            typeRet = TX_WITNESS_V2_REMOTESTAKE_SCRIPTHASH;
             vSolutionsRet.push_back(witnessProgram.program[0]);  // staking pubkey hash
             vSolutionsRet.push_back(witnessProgram.program[1]);  // spending script hash
-            return true;
+            return TX_WITNESS_V2_REMOTESTAKE_SCRIPTHASH;
         }
         if (witnessProgram.version > 2) {
-            typeRet = TX_WITNESS_UNKNOWN;
             vSolutionsRet.push_back(std::vector<unsigned char>{(unsigned char)witnessProgram.version});
             vSolutionsRet.insert(vSolutionsRet.end(), witnessProgram.program.begin(),
                                  witnessProgram.program.end());
-            return true;
->>>>>>> 44cd02af
+            return TX_WITNESS_UNKNOWN;
         }
         return TX_NONSTANDARD;
     }
