--- conflicted
+++ resolved
@@ -1,9 +1,5 @@
 // Copyright (c) 2009-2010 Satoshi Nakamoto
-<<<<<<< HEAD
 // Copyright (c) 2009-2018 The Bitcoin Core developers
-=======
-// Copyright (c) 2009-2017 The Bitcoin Core developers
->>>>>>> 07428419
 // Distributed under the MIT software license, see the accompanying
 // file COPYING or http://www.opensource.org/licenses/mit-license.php.
 
@@ -70,16 +66,11 @@
     return false;
 }
 
-<<<<<<< HEAD
 /** Test for "small positive integer" script opcodes - OP_1 through OP_16. */
 static constexpr bool IsSmallInteger(opcodetype opcode)
 {
     return opcode >= OP_1 && opcode <= OP_16;
 }
-=======
-        // Unit-e address tx, sender provides hash of pubkey, receiver provides signature and pubkey
-        mTemplates.insert(std::make_pair(TX_PUBKEYHASH, CScript() << OP_DUP << OP_HASH160 << OP_PUBKEYHASH << OP_EQUALVERIFY << OP_CHECKSIG));
->>>>>>> 07428419
 
 static bool MatchMultisig(const CScript& script, unsigned int& required, std::vector<valtype>& pubkeys)
 {
@@ -113,12 +104,6 @@
         return true;
     }
 
-<<<<<<< HEAD
-    int witnessversion;
-    std::vector<unsigned char> witnessprogram;
-    if (scriptPubKey.IsWitnessProgram(witnessversion, witnessprogram)) {
-        if (witnessversion == 0 && witnessprogram.size() == WITNESS_V0_KEYHASH_SIZE) {
-=======
     if (scriptPubKey.IsPayVoteSlashScript()){
         typeRet = TX_PAYVOTESLASH;
         std::vector<unsigned char> hashBytes(scriptPubKey.begin()+1, scriptPubKey.begin()+34);
@@ -129,16 +114,11 @@
     WitnessProgram witnessProgram;
     if (scriptPubKey.ExtractWitnessProgram(witnessProgram)) {
         if (witnessProgram.IsPayToPubkeyHash()) {
->>>>>>> 07428419
             typeRet = TX_WITNESS_V0_KEYHASH;
             vSolutionsRet.push_back(witnessProgram.program[0]);
             return true;
         }
-<<<<<<< HEAD
-        if (witnessversion == 0 && witnessprogram.size() == WITNESS_V0_SCRIPTHASH_SIZE) {
-=======
         if (witnessProgram.IsPayToScriptHash()) {
->>>>>>> 07428419
             typeRet = TX_WITNESS_V0_SCRIPTHASH;
             vSolutionsRet.push_back(witnessProgram.program[0]);
             return true;
@@ -399,13 +379,7 @@
             return GetScriptForDestination(WitnessV0KeyHash(vSolutions[0]));
         }
     }
-<<<<<<< HEAD
     return GetScriptForDestination(WitnessV0ScriptHash(redeemscript));
-=======
-    uint256 hash;
-    CSHA256().Write(&redeemscript[0], redeemscript.size()).Finalize(hash.begin());
-    return GetScriptForDestination(WitnessV0ScriptHash(hash));
->>>>>>> 07428419
 }
 
 bool IsValidDestination(const CTxDestination& dest) {
