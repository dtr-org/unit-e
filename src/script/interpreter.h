--- conflicted
+++ resolved
@@ -189,9 +189,6 @@
 
 size_t CountWitnessSigOps(const CScript& scriptSig, const CScript& scriptPubKey, const CScriptWitness* witness, unsigned int flags);
 
-<<<<<<< HEAD
-=======
 bool IsPayVoteSlashScript(const CScript &script);
 
->>>>>>> 2fbef654
 #endif // UNITE_SCRIPT_INTERPRETER_H