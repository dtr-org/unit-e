--- conflicted
+++ resolved
@@ -1,9 +1,5 @@
 // Copyright (c) 2009-2010 Satoshi Nakamoto
-<<<<<<< HEAD
 // Copyright (c) 2009-2018 The Bitcoin Core developers
-=======
-// Copyright (c) 2009-2017 The Bitcoin Core developers
->>>>>>> 07428419
 // Distributed under the MIT software license, see the accompanying
 // file COPYING or http://www.opensource.org/licenses/mit-license.php.
 
@@ -17,15 +13,9 @@
 
 typedef std::vector<unsigned char> valtype;
 
-<<<<<<< HEAD
 MutableTransactionSignatureCreator::MutableTransactionSignatureCreator(const CMutableTransaction* txToIn, unsigned int nInIn, const CAmount& amountIn, int nHashTypeIn) : txTo(txToIn), nIn(nInIn), nHashType(nHashTypeIn), amount(amountIn), checker(txTo, nIn, amountIn) {}
 
 bool MutableTransactionSignatureCreator::CreateSig(const SigningProvider& provider, std::vector<unsigned char>& vchSig, const CKeyID& address, const CScript& scriptCode, SigVersion sigversion) const
-=======
-TransactionSignatureCreator::TransactionSignatureCreator(const CTransaction* txToIn, unsigned int nInIn, const CAmount& amountIn, int nHashTypeIn) : txTo(txToIn), nIn(nInIn), nHashType(nHashTypeIn), amount(amountIn), checker(txTo, nIn, amountIn) {}
-
-bool TransactionSignatureCreator::CreateSig(const SigningProvider& provider, std::vector<unsigned char>& vchSig, const CKeyID& address, const CScript& scriptCode, SigVersion sigversion) const
->>>>>>> 07428419
 {
     CKey key;
     if (!provider.GetKey(address, key))
@@ -42,7 +32,6 @@
     return true;
 }
 
-<<<<<<< HEAD
 static bool GetCScript(const SigningProvider& provider, const SignatureData& sigdata, const CScriptID& scriptid, CScript& script)
 {
     if (provider.GetCScript(scriptid, script)) {
@@ -70,27 +59,6 @@
     if (it != sigdata.signatures.end()) {
         pubkey = it->second.first;
         return true;
-=======
-static bool Sign1(const SigningProvider& provider, const CKeyID& address, const BaseSignatureCreator& creator, const CScript& scriptCode, std::vector<valtype>& ret, SigVersion sigversion)
-{
-    std::vector<unsigned char> vchSig;
-    if (!creator.CreateSig(provider, vchSig, address, scriptCode, sigversion))
-        return false;
-    ret.push_back(vchSig);
-    return true;
-}
-
-static bool SignN(const SigningProvider& provider, const std::vector<valtype>& multisigdata, const BaseSignatureCreator& creator, const CScript& scriptCode, std::vector<valtype>& ret, SigVersion sigversion)
-{
-    int nSigned = 0;
-    int nRequired = multisigdata.front()[0];
-    for (unsigned int i = 1; i < multisigdata.size()-1 && nSigned < nRequired; i++)
-    {
-        const valtype& pubkey = multisigdata[i];
-        CKeyID keyID = CPubKey(pubkey).GetID();
-        if (Sign1(provider, keyID, creator, scriptCode, ret, sigversion))
-            ++nSigned;
->>>>>>> 07428419
     }
     // Look for pubkey in pubkey list
     const auto& pk_it = sigdata.misc_pubkeys.find(address);
@@ -123,9 +91,11 @@
                                SigVersion sigversion)
 {
     CKeyID key_id = CKeyID(pub_key_hash);
-    if (Sign1(provider, key_id, creator, script_pub_key, ret, sigversion)) {
+    std::vector<unsigned char> sig;
+    if (creator.CreateSig(provider, sig, key_id, script_pub_key, sigversion)) {
         CPubKey key;
         provider.GetPubKey(key_id, key);
+        ret.push_back(sig);
         ret.push_back(ToByteVector(key));
         return true;
     }
@@ -139,11 +109,7 @@
  * Returns false if scriptPubKey could not be completely satisfied.
  */
 static bool SignStep(const SigningProvider& provider, const BaseSignatureCreator& creator, const CScript& scriptPubKey,
-<<<<<<< HEAD
                      std::vector<valtype>& ret, txnouttype& whichTypeRet, SigVersion sigversion, SignatureData& sigdata)
-=======
-                     std::vector<valtype>& ret, txnouttype& whichTypeRet, SigVersion sigversion)
->>>>>>> 07428419
 {
     CScript scriptRet;
     uint160 h160;
@@ -154,11 +120,7 @@
     if (!Solver(scriptPubKey, whichTypeRet, vSolutions))
         return false;
 
-<<<<<<< HEAD
-=======
-    CKeyID keyID;
     CScript scriptForSigHash;
->>>>>>> 07428419
     switch (whichTypeRet)
     {
     case TX_NONSTANDARD:
@@ -166,7 +128,6 @@
     case TX_WITNESS_UNKNOWN:
         return false;
     case TX_PUBKEY:
-<<<<<<< HEAD
         if (!CreateSig(creator, sigdata, provider, sig, CPubKey(vSolutions[0]), scriptPubKey, sigversion)) return false;
         ret.push_back(std::move(sig));
         return true;
@@ -179,23 +140,15 @@
         ret.push_back(ToByteVector(pubkey));
         return true;
     }
+    case TX_PAYVOTESLASH: {
+        CPubKey pubkey = CPubKey(vSolutions[0]);
+        if (!CreateSig(creator, sigdata, provider, sig, pubkey, scriptPubKey, sigversion)) return false;
+        ret.push_back(std::move(sig));
+        ret.push_back(vSolutions[0]);
+        return true;
+    }
     case TX_SCRIPTHASH:
         if (GetCScript(provider, sigdata, uint160(vSolutions[0]), scriptRet)) {
-=======
-        keyID = CPubKey(vSolutions[0]).GetID();
-        return Sign1(provider, keyID, creator, scriptPubKey, ret, sigversion);
-    case TX_PUBKEYHASH:
-        return SignWithPubKeyHash(provider, creator, scriptPubKey, uint160(vSolutions[0]), ret, sigversion);
-    case TX_PAYVOTESLASH:
-        keyID = CPubKey(vSolutions[0]).GetID();
-        if (Sign1(provider, keyID, creator, scriptPubKey, ret, sigversion)) {
-          ret.push_back(vSolutions[0]);
-          return true;
-        }
-        return false;
-    case TX_SCRIPTHASH:
-        if (provider.GetCScript(uint160(vSolutions[0]), scriptRet)) {
->>>>>>> 07428419
             ret.push_back(std::vector<unsigned char>(scriptRet.begin(), scriptRet.end()));
             return true;
         }
@@ -204,7 +157,6 @@
     case TX_MULTISIG: {
         size_t required = vSolutions.front()[0];
         ret.push_back(valtype()); // workaround CHECKMULTISIG bug
-<<<<<<< HEAD
         for (size_t i = 1; i < vSolutions.size() - 1; ++i) {
             CPubKey pubkey = CPubKey(vSolutions[i]);
             if (ret.size() < required + 1 && CreateSig(creator, sigdata, provider, sig, pubkey, scriptPubKey, sigversion)) {
@@ -217,22 +169,13 @@
         }
         return ok;
     }
-=======
-        return (SignN(provider, vSolutions, creator, scriptPubKey, ret, sigversion));
-
->>>>>>> 07428419
     case TX_WITNESS_V0_KEYHASH:
         ret.push_back(vSolutions[0]);
         return true;
 
     case TX_WITNESS_V0_SCRIPTHASH:
-<<<<<<< HEAD
         CRIPEMD160().Write(&vSolutions[0][0], vSolutions[0].size()).Finalize(h160.begin());
         if (GetCScript(provider, sigdata, h160, scriptRet)) {
-=======
-        CRIPEMD160().Write(vSolutions[0].data(), vSolutions[0].size()).Finalize(h160.begin());
-        if (provider.GetCScript(h160, scriptRet)) {
->>>>>>> 07428419
             ret.push_back(std::vector<unsigned char>(scriptRet.begin(), scriptRet.end()));
             return true;
         }
@@ -283,9 +226,6 @@
     return result;
 }
 
-<<<<<<< HEAD
-bool ProduceSignature(const SigningProvider& provider, const BaseSignatureCreator& creator, const CScript& fromPubKey, SignatureData& sigdata)
-=======
 static bool CanBeNestedInP2SH(txnouttype type)
 {
     return type != TX_SCRIPTHASH && type != TX_WITNESS_V1_REMOTESTAKE_KEYHASH
@@ -298,17 +238,12 @@
 }
 
 bool ProduceSignature(const SigningProvider& provider, const BaseSignatureCreator& creator, const CScript& fromPubKey, SignatureData& sigdata, const CTransaction* tx)
->>>>>>> 07428419
 {
     if (sigdata.complete) return true;
 
     std::vector<valtype> result;
     txnouttype whichType;
-<<<<<<< HEAD
     bool solved = SignStep(provider, creator, fromPubKey, result, whichType, SigVersion::BASE, sigdata);
-=======
-    bool solved = SignStep(provider, creator, script, result, whichType, SigVersion::BASE);
->>>>>>> 07428419
     bool P2SH = false;
     CScript subscript;
     sigdata.scriptWitness.stack.clear();
@@ -317,15 +252,10 @@
         // Solver returns the subscript that needs to be evaluated;
         // the final scriptSig is the signatures from that
         // and then the serialized subscript:
-<<<<<<< HEAD
         subscript = CScript(result[0].begin(), result[0].end());
         sigdata.redeem_script = subscript;
-        solved = solved && SignStep(provider, creator, subscript, result, whichType, SigVersion::BASE, sigdata) && whichType != TX_SCRIPTHASH;
-=======
-        script = subscript = CScript(result[0].begin(), result[0].end());
-        solved = solved && SignStep(provider, creator, script, result, whichType, SigVersion::BASE)
+        solved = solved && SignStep(provider, creator, subscript, result, whichType, SigVersion::BASE, sigdata)
             && CanBeNestedInP2SH(whichType);
->>>>>>> 07428419
         P2SH = true;
     }
 
@@ -333,11 +263,7 @@
         CScript witnessscript;
         witnessscript << OP_DUP << OP_HASH160 << ToByteVector(result[0]) << OP_EQUALVERIFY << OP_CHECKSIG;
         txnouttype subType;
-<<<<<<< HEAD
         solved = solved && SignStep(provider, creator, witnessscript, result, subType, SigVersion::WITNESS_V0, sigdata);
-=======
-        solved = solved && SignStep(provider, creator, witnessscript, result, subType, SigVersion::WITNESS_V0);
->>>>>>> 07428419
         sigdata.scriptWitness.stack = result;
         sigdata.witness = true;
         result.clear();
@@ -345,24 +271,18 @@
         CScript witnessscript(result[0].begin(), result[0].end());
         sigdata.witness_script = witnessscript;
         txnouttype subType;
-<<<<<<< HEAD
-        solved = solved && SignStep(provider, creator, witnessscript, result, subType, SigVersion::WITNESS_V0, sigdata) && subType != TX_SCRIPTHASH && subType != TX_WITNESS_V0_SCRIPTHASH && subType != TX_WITNESS_V0_KEYHASH;
-=======
-        solved = SignStep(provider, creator, witnessscript, result, subType, SigVersion::WITNESS_V0)
+        solved = solved && SignStep(provider, creator, witnessscript, result, subType, SigVersion::WITNESS_V0, sigdata)
             && CanBeNestedInP2WSH(subType);
->>>>>>> 07428419
         result.push_back(std::vector<unsigned char>(witnessscript.begin(), witnessscript.end()));
         sigdata.scriptWitness.stack = result;
         sigdata.witness = true;
         result.clear();
-<<<<<<< HEAD
-    } else if (solved && whichType == TX_WITNESS_UNKNOWN) {
-        sigdata.witness = true;
-=======
     } else if (solved && (whichType == TX_WITNESS_V1_REMOTESTAKE_KEYHASH ||
                           whichType == TX_WITNESS_V2_REMOTESTAKE_SCRIPTHASH)) {
         sigdata.scriptWitness.stack = result;
         result.clear();
+    } else if (solved && whichType == TX_WITNESS_UNKNOWN) {
+        sigdata.witness = true;
     }
 
     //UNIT-E: quite ugly workaround to get the vote data back in the signature.
@@ -377,7 +297,6 @@
                 result.push_back(std::vector<unsigned char>(voteScript.begin(), voteScript.end()));
             }
         }
->>>>>>> 07428419
     }
 
     if (P2SH) {
@@ -559,7 +478,6 @@
     input.scriptWitness = data.scriptWitness;
 }
 
-<<<<<<< HEAD
 void SignatureData::MergeSignatureData(SignatureData sigdata)
 {
     if (complete) return;
@@ -576,26 +494,15 @@
     signatures.insert(std::make_move_iterator(sigdata.signatures.begin()), std::make_move_iterator(sigdata.signatures.end()));
 }
 
-=======
->>>>>>> 07428419
 bool SignSignature(const SigningProvider &provider, const CScript& fromPubKey, CMutableTransaction& txTo, unsigned int nIn, const CAmount& amount, int nHashType)
 {
     assert(nIn < txTo.vin.size());
 
-<<<<<<< HEAD
     MutableTransactionSignatureCreator creator(&txTo, nIn, amount, nHashType);
 
     SignatureData sigdata;
     bool ret = ProduceSignature(provider, creator, fromPubKey, sigdata);
     UpdateInput(txTo.vin.at(nIn), sigdata);
-=======
-    CTransaction txToConst(txTo);
-    TransactionSignatureCreator creator(&txToConst, nIn, amount, nHashType);
-
-    SignatureData sigdata;
-    bool ret = ProduceSignature(provider, creator, fromPubKey, sigdata);
-    UpdateTransaction(txTo, nIn, sigdata);
->>>>>>> 07428419
     return ret;
 }
 
@@ -700,17 +607,10 @@
     unknown.insert(psbt.unknown.begin(), psbt.unknown.end());
 }
 
-<<<<<<< HEAD
 bool PartiallySignedTransaction::IsSane() const
 {
     for (PSBTInput input : inputs) {
         if (!input.IsSane()) return false;
-=======
-    Stacks() {}
-    explicit Stacks(const std::vector<valtype>& scriptSigStack_) : script(scriptSigStack_), witness() {}
-    explicit Stacks(const SignatureData& data) : witness(data.scriptWitness.stack) {
-        EvalScript(script, data.scriptSig, SCRIPT_VERIFY_STRICTENC, BaseSignatureChecker(), SigVersion::BASE);
->>>>>>> 07428419
     }
     return true;
 }
@@ -748,7 +648,6 @@
 
 void PSBTInput::FromSignatureData(const SignatureData& sigdata)
 {
-<<<<<<< HEAD
     if (sigdata.complete) {
         partial_sigs.clear();
         hd_keypaths.clear();
@@ -760,80 +659,6 @@
         }
         if (!sigdata.scriptWitness.IsNull()) {
             final_script_witness = sigdata.scriptWitness;
-=======
-    switch (txType)
-    {
-    case TX_NONSTANDARD:
-    case TX_NULL_DATA:
-    case TX_WITNESS_UNKNOWN:
-        // Don't know anything about this, assume bigger one is correct:
-        if (sigs1.script.size() >= sigs2.script.size())
-            return sigs1;
-        return sigs2;
-    case TX_PAYVOTESLASH: {
-        Stacks result;
-        std::vector<valtype> &resScript = result.script;
-        resScript.insert(resScript.end(), sigs1.script.begin(), sigs1.script.end());
-        resScript.insert(resScript.end(), sigs2.script.begin(), sigs2.script.end());
-        return result;
-    }
-    case TX_PUBKEY:
-    case TX_PUBKEYHASH:
-        // Signatures are bigger than placeholders or empty scripts:
-        if (sigs1.script.empty() || sigs1.script[0].empty())
-            return sigs2;
-        return sigs1;
-    case TX_WITNESS_V0_KEYHASH:
-        // Signatures are bigger than placeholders or empty scripts:
-        if (sigs1.witness.empty() || sigs1.witness[0].empty())
-            return sigs2;
-        return sigs1;
-    case TX_SCRIPTHASH:
-        if (sigs1.script.empty() || sigs1.script.back().empty())
-            return sigs2;
-        else if (sigs2.script.empty() || sigs2.script.back().empty())
-            return sigs1;
-        else
-        {
-            // Recur to combine:
-            valtype spk = sigs1.script.back();
-            CScript pubKey2(spk.begin(), spk.end());
-
-            txnouttype txType2;
-            std::vector<std::vector<unsigned char> > vSolutions2;
-            Solver(pubKey2, txType2, vSolutions2);
-            sigs1.script.pop_back();
-            sigs2.script.pop_back();
-            Stacks result = CombineSignatures(pubKey2, checker, txType2, vSolutions2, sigs1, sigs2, sigversion);
-            result.script.push_back(spk);
-            return result;
-        }
-    case TX_MULTISIG:
-        return Stacks(CombineMultisig(scriptPubKey, checker, vSolutions, sigs1.script, sigs2.script, sigversion));
-    case TX_WITNESS_V0_SCRIPTHASH:
-        if (sigs1.witness.empty() || sigs1.witness.back().empty())
-            return sigs2;
-        else if (sigs2.witness.empty() || sigs2.witness.back().empty())
-            return sigs1;
-        else
-        {
-            // Recur to combine:
-            CScript pubKey2(sigs1.witness.back().begin(), sigs1.witness.back().end());
-            txnouttype txType2;
-            std::vector<valtype> vSolutions2;
-            Solver(pubKey2, txType2, vSolutions2);
-            sigs1.witness.pop_back();
-            sigs1.script = sigs1.witness;
-            sigs1.witness.clear();
-            sigs2.witness.pop_back();
-            sigs2.script = sigs2.witness;
-            sigs2.witness.clear();
-            Stacks result = CombineSignatures(pubKey2, checker, txType2, vSolutions2, sigs1, sigs2, SigVersion::WITNESS_V0);
-            result.witness = result.script;
-            result.script.clear();
-            result.witness.push_back(valtype(pubKey2.begin(), pubKey2.end()));
-            return result;
->>>>>>> 07428419
         }
         return;
     }
@@ -859,7 +684,6 @@
     hd_keypaths.insert(input.hd_keypaths.begin(), input.hd_keypaths.end());
     unknown.insert(input.unknown.begin(), input.unknown.end());
 
-<<<<<<< HEAD
     if (redeem_script.empty() && !input.redeem_script.empty()) redeem_script = input.redeem_script;
     if (witness_script.empty() && !input.witness_script.empty()) witness_script = input.witness_script;
     if (final_script_sig.empty() && !input.final_script_sig.empty()) final_script_sig = input.final_script_sig;
@@ -939,59 +763,4 @@
     ret.keys = a.keys;
     ret.keys.insert(b.keys.begin(), b.keys.end());
     return ret;
-=======
-    return CombineSignatures(scriptPubKey, checker, txType, vSolutions, Stacks(scriptSig1), Stacks(scriptSig2), SigVersion::BASE).Output();
-}
-
-namespace {
-/** Dummy signature checker which accepts all signatures. */
-class DummySignatureChecker final : public BaseSignatureChecker
-{
-public:
-    DummySignatureChecker() {}
-    bool CheckSig(const std::vector<unsigned char>& scriptSig, const std::vector<unsigned char>& vchPubKey, const CScript& scriptCode, SigVersion sigversion) const override { return true; }
-};
-const DummySignatureChecker DUMMY_CHECKER;
-
-class DummySignatureCreator final : public BaseSignatureCreator {
-public:
-    DummySignatureCreator() {}
-    const BaseSignatureChecker& Checker() const override { return DUMMY_CHECKER; }
-    bool CreateSig(const SigningProvider& provider, std::vector<unsigned char>& vchSig, const CKeyID& keyid, const CScript& scriptCode, SigVersion sigversion) const override
-    {
-        // Create a dummy signature that is a valid DER-encoding
-        vchSig.assign(72, '\000');
-        vchSig[0] = 0x30;
-        vchSig[1] = 69;
-        vchSig[2] = 0x02;
-        vchSig[3] = 33;
-        vchSig[4] = 0x01;
-        vchSig[4 + 33] = 0x02;
-        vchSig[5 + 33] = 32;
-        vchSig[6 + 33] = 0x01;
-        vchSig[6 + 33 + 32] = SIGHASH_ALL;
-        return true;
-    }
-};
-}
-
-const BaseSignatureCreator& DUMMY_SIGNATURE_CREATOR = DummySignatureCreator();
-
-bool IsSolvable(const SigningProvider& provider, const CScript& script)
-{
-    // This check is to make sure that the script we created can actually be solved for and signed by us
-    // if we were to have the private keys. This is just to make sure that the script is valid and that,
-    // if found in a transaction, we would still accept and relay that transaction. In particular,
-    // it will reject witness outputs that require signing with an uncompressed public key.
-    SignatureData sigs;
-    // Make sure that STANDARD_SCRIPT_VERIFY_FLAGS includes SCRIPT_VERIFY_WITNESS_PUBKEYTYPE, the most
-    // important property this function is designed to test for.
-    static_assert(STANDARD_SCRIPT_VERIFY_FLAGS & SCRIPT_VERIFY_WITNESS_PUBKEYTYPE, "IsSolvable requires standard script flags to include WITNESS_PUBKEYTYPE");
-    if (ProduceSignature(provider, DUMMY_SIGNATURE_CREATOR, script, sigs)) {
-        // VerifyScript check is just defensive, and should never fail.
-        assert(VerifyScript(sigs.scriptSig, script, &sigs.scriptWitness, STANDARD_SCRIPT_VERIFY_FLAGS, DUMMY_CHECKER));
-        return true;
-    }
-    return false;
->>>>>>> 07428419
 }