// Copyright (c) 2009-2010 Satoshi Nakamoto
// Copyright (c) 2009-2018 The Bitcoin Core developers
// Distributed under the MIT software license, see the accompanying
// file COPYING or http://www.opensource.org/licenses/mit-license.php.

#include <script/sign.h>

#include <key.h>
#include <keystore.h>
#include <policy/policy.h>
#include <primitives/transaction.h>
#include <script/standard.h>
#include <uint256.h>

typedef std::vector<unsigned char> valtype;

MutableTransactionSignatureCreator::MutableTransactionSignatureCreator(const CMutableTransaction* txToIn, unsigned int nInIn, const CAmount& amountIn, int nHashTypeIn) : txTo(txToIn), nIn(nInIn), nHashType(nHashTypeIn), amount(amountIn), checker(txTo, nIn, amountIn) {}

bool MutableTransactionSignatureCreator::CreateSig(const SigningProvider& provider, std::vector<unsigned char>& vchSig, const CKeyID& address, const CScript& scriptCode, SigVersion sigversion) const
{
    CKey key;
    if (!provider.GetKey(address, key))
        return false;

    // Signing with uncompressed keys is disabled in witness scripts
    if (sigversion == SigVersion::WITNESS_V0 && !key.IsCompressed())
        return false;

    uint256 hash = SignatureHash(scriptCode, *txTo, nIn, nHashType, amount, sigversion);
    if (!key.Sign(hash, vchSig))
        return false;
    vchSig.push_back((unsigned char)nHashType);
    return true;
}

static bool GetCScript(const SigningProvider& provider, const SignatureData& sigdata, const CScriptID& scriptid, CScript& script)
{
    if (provider.GetCScript(scriptid, script)) {
        return true;
    }
    // Look for scripts in SignatureData
    if (CScriptID(sigdata.redeem_script) == scriptid) {
        script = sigdata.redeem_script;
        return true;
    } else if (CScriptID(sigdata.witness_script) == scriptid) {
        script = sigdata.witness_script;
        return true;
    }
    return false;
}

static bool GetPubKey(const SigningProvider& provider, SignatureData& sigdata, const CKeyID& address, CPubKey& pubkey)
{
    if (provider.GetPubKey(address, pubkey)) {
        sigdata.misc_pubkeys.emplace(pubkey.GetID(), pubkey);
        return true;
    }
    // Look for pubkey in all partial sigs
    const auto it = sigdata.signatures.find(address);
    if (it != sigdata.signatures.end()) {
        pubkey = it->second.first;
        return true;
    }
    // Look for pubkey in pubkey list
    const auto& pk_it = sigdata.misc_pubkeys.find(address);
    if (pk_it != sigdata.misc_pubkeys.end()) {
        pubkey = pk_it->second;
        return true;
    }
    return false;
}

static bool CreateSig(const BaseSignatureCreator& creator, SignatureData& sigdata, const SigningProvider& provider, std::vector<unsigned char>& sig_out, const CPubKey& pubkey, const CScript& scriptcode, SigVersion sigversion)
{
    CKeyID keyid = pubkey.GetID();
    const auto it = sigdata.signatures.find(keyid);
    if (it != sigdata.signatures.end()) {
        sig_out = it->second.second;
        return true;
    }
    sigdata.misc_pubkeys.emplace(keyid, pubkey);
    if (creator.CreateSig(provider, sig_out, keyid, scriptcode, sigversion)) {
        auto i = sigdata.signatures.emplace(keyid, SigPair(pubkey, sig_out));
        assert(i.second);
        return true;
    }
    return false;
}

static bool SignWithPubKeyHash(const SigningProvider &provider, const BaseSignatureCreator &creator,
                               const CScript &script_pub_key, const uint160 &pub_key_hash, std::vector<valtype> &ret,
                               SigVersion sigversion)
{
    CKeyID key_id = CKeyID(pub_key_hash);
    std::vector<unsigned char> sig;
    if (creator.CreateSig(provider, sig, key_id, script_pub_key, sigversion)) {
        CPubKey key;
        provider.GetPubKey(key_id, key);
        ret.push_back(sig);
        ret.push_back(ToByteVector(key));
        return true;
    }
    return false;
}

/**
 * Sign scriptPubKey using signature made with creator.
 * Signatures are returned in scriptSigRet (or returns false if scriptPubKey can't be signed),
 * unless whichTypeRet is TX_SCRIPTHASH, in which case scriptSigRet is the redemption script.
 * Returns false if scriptPubKey could not be completely satisfied.
 */
static bool SignStep(const SigningProvider& provider, const BaseSignatureCreator& creator, const CScript& scriptPubKey,
                     std::vector<valtype>& ret, txnouttype& whichTypeRet, SigVersion sigversion, SignatureData& sigdata)
{
    CScript scriptRet;
    uint160 h160;
    ret.clear();
    std::vector<unsigned char> sig;

    std::vector<valtype> vSolutions;
    if (!Solver(scriptPubKey, whichTypeRet, vSolutions))
        return false;

    CScript scriptForSigHash;
    switch (whichTypeRet)
    {
    case TX_NONSTANDARD:
    case TX_NULL_DATA:
    case TX_WITNESS_UNKNOWN:
        return false;
    case TX_PUBKEY:
<<<<<<< HEAD
        if (!CreateSig(creator, sigdata, provider, sig, CPubKey(vSolutions[0]), scriptPubKey, sigversion)) return false;
        ret.push_back(std::move(sig));
        return true;
    case TX_PUBKEYHASH: {
        CKeyID keyID = CKeyID(uint160(vSolutions[0]));
        CPubKey pubkey;
        GetPubKey(provider, sigdata, keyID, pubkey);
        if (!CreateSig(creator, sigdata, provider, sig, pubkey, scriptPubKey, sigversion)) return false;
        ret.push_back(std::move(sig));
        ret.push_back(ToByteVector(pubkey));
        return true;
    }
    case TX_PAYVOTESLASH: {
        CPubKey pubkey = CPubKey(vSolutions[0]);
        if (!CreateSig(creator, sigdata, provider, sig, pubkey, scriptPubKey, sigversion)) return false;
        ret.push_back(std::move(sig));
        ret.push_back(vSolutions[0]);
        return true;
    }
=======
        keyID = CPubKey(vSolutions[0]).GetID();
        return Sign1(provider, keyID, creator, scriptPubKey, ret, sigversion);
    case TX_PUBKEYHASH:
        return SignWithPubKeyHash(provider, creator, scriptPubKey, uint160(vSolutions[0]), ret, sigversion);
    case TX_COMMIT:
        keyID = CPubKey(vSolutions[0]).GetID();
        if (Sign1(provider, keyID, creator, scriptPubKey, ret, sigversion)) {
          ret.push_back(vSolutions[0]);
          return true;
        }
        return false;
>>>>>>> e084d2a7
    case TX_SCRIPTHASH:
        if (GetCScript(provider, sigdata, uint160(vSolutions[0]), scriptRet)) {
            ret.push_back(std::vector<unsigned char>(scriptRet.begin(), scriptRet.end()));
            return true;
        }
        return false;

    case TX_MULTISIG: {
        size_t required = vSolutions.front()[0];
        ret.push_back(valtype()); // workaround CHECKMULTISIG bug
        for (size_t i = 1; i < vSolutions.size() - 1; ++i) {
            CPubKey pubkey = CPubKey(vSolutions[i]);
            if (ret.size() < required + 1 && CreateSig(creator, sigdata, provider, sig, pubkey, scriptPubKey, sigversion)) {
                ret.push_back(std::move(sig));
            }
        }
        bool ok = ret.size() == required + 1;
        for (size_t i = 0; i + ret.size() < required + 1; ++i) {
            ret.push_back(valtype());
        }
        return ok;
    }
    case TX_WITNESS_V0_KEYHASH:
        ret.push_back(vSolutions[0]);
        return true;

    case TX_WITNESS_V0_SCRIPTHASH:
        CRIPEMD160().Write(&vSolutions[0][0], vSolutions[0].size()).Finalize(h160.begin());
        if (GetCScript(provider, sigdata, h160, scriptRet)) {
            ret.push_back(std::vector<unsigned char>(scriptRet.begin(), scriptRet.end()));
            return true;
        }
        return false;

    case TX_WITNESS_V1_REMOTESTAKE_KEYHASH:
        if (creator.Checker().GetTxType() == +TxType::COINBASE) {
            scriptForSigHash << OP_DUP << OP_HASH160 << ToByteVector(vSolutions[0]) << OP_EQUALVERIFY << OP_CHECKSIG;
            h160 = uint160(vSolutions[0]);
        } else {
            CRIPEMD160().Write(vSolutions[1].data(), vSolutions[1].size()).Finalize(h160.begin());
            scriptForSigHash << OP_DUP << OP_SHA256 << vSolutions[1] << OP_EQUALVERIFY << OP_CHECKSIG;
        }
        return SignWithPubKeyHash(provider, creator, scriptForSigHash, h160, ret, SigVersion::WITNESS_V0);

    case TX_WITNESS_V2_REMOTESTAKE_SCRIPTHASH:
        if (creator.Checker().GetTxType() == +TxType::COINBASE) {
            scriptForSigHash << OP_DUP << OP_HASH160 << ToByteVector(vSolutions[0]) << OP_EQUALVERIFY << OP_CHECKSIG;
            h160 = uint160(vSolutions[0]);
            return SignWithPubKeyHash(provider, creator, scriptForSigHash, h160, ret, SigVersion::WITNESS_V0);
        } else {
            CRIPEMD160().Write(vSolutions[1].data(), vSolutions[1].size()).Finalize(h160.begin());
            if (provider.GetCScript(h160, scriptRet)) {
                ret.push_back(std::vector<unsigned char>(scriptRet.begin(), scriptRet.end()));
                whichTypeRet = TX_WITNESS_V0_SCRIPTHASH;
                return true;
            }
            return false;
        }

    default:
        return false;
    }
}

static CScript PushAll(const std::vector<valtype>& values)
{
    CScript result;
    for (const valtype& v : values) {
        if (v.size() == 0) {
            result << OP_0;
        } else if (v.size() == 1 && v[0] >= 1 && v[0] <= 16) {
            result << CScript::EncodeOP_N(v[0]);
        } else {
            result << v;
        }
    }
    return result;
}

static bool CanBeNestedInP2SH(txnouttype type)
{
    return type != TX_SCRIPTHASH && type != TX_WITNESS_V1_REMOTESTAKE_KEYHASH
        && type != TX_WITNESS_V2_REMOTESTAKE_SCRIPTHASH && type != TX_COMMIT;
}

static bool CanBeNestedInP2WSH(txnouttype type)
{
    return CanBeNestedInP2SH(type) && type != TX_WITNESS_V0_SCRIPTHASH && type != TX_WITNESS_V0_KEYHASH;
}

bool ProduceSignature(const SigningProvider& provider, const BaseSignatureCreator& creator, const CScript& fromPubKey, SignatureData& sigdata, const CTransaction* tx)
{
    if (sigdata.complete) return true;

    std::vector<valtype> result;
    txnouttype whichType;
    bool solved = SignStep(provider, creator, fromPubKey, result, whichType, SigVersion::BASE, sigdata);
    bool P2SH = false;
    CScript subscript;
    sigdata.scriptWitness.stack.clear();

    if (solved && whichType == TX_SCRIPTHASH) {
        // Solver returns the subscript that needs to be evaluated;
        // the final scriptSig is the signatures from that
        // and then the serialized subscript:
        subscript = CScript(result[0].begin(), result[0].end());
        sigdata.redeem_script = subscript;
        solved = solved && SignStep(provider, creator, subscript, result, whichType, SigVersion::BASE, sigdata)
            && CanBeNestedInP2SH(whichType);
        P2SH = true;
    }

    if (solved && whichType == TX_WITNESS_V0_KEYHASH) {
        CScript witnessscript;
        witnessscript << OP_DUP << OP_HASH160 << ToByteVector(result[0]) << OP_EQUALVERIFY << OP_CHECKSIG;
        txnouttype subType;
        solved = solved && SignStep(provider, creator, witnessscript, result, subType, SigVersion::WITNESS_V0, sigdata);
        sigdata.scriptWitness.stack = result;
        sigdata.witness = true;
        result.clear();
    } else if (solved && whichType == TX_WITNESS_V0_SCRIPTHASH) {
        CScript witnessscript(result[0].begin(), result[0].end());
        sigdata.witness_script = witnessscript;
        txnouttype subType;
        solved = solved && SignStep(provider, creator, witnessscript, result, subType, SigVersion::WITNESS_V0, sigdata)
            && CanBeNestedInP2WSH(subType);
        result.push_back(std::vector<unsigned char>(witnessscript.begin(), witnessscript.end()));
        sigdata.scriptWitness.stack = result;
        sigdata.witness = true;
        result.clear();
    } else if (solved && (whichType == TX_WITNESS_V1_REMOTESTAKE_KEYHASH ||
                          whichType == TX_WITNESS_V2_REMOTESTAKE_SCRIPTHASH)) {
        sigdata.scriptWitness.stack = result;
        result.clear();
    } else if (solved && whichType == TX_WITNESS_UNKNOWN) {
        sigdata.witness = true;
    }

    //UNIT-E: quite ugly workaround to get the vote data back in the signature.
    if (solved && whichType == TX_COMMIT) {

        if (tx != nullptr) {
            if (!tx->IsWithdraw()) {
                result.pop_back(); //Since the withdraw is P2PKH we need to keep the pubkey in
            }
            if (tx->IsVote()) {
                CScript voteScript = tx->vin[0].scriptSig;
                result.push_back(std::vector<unsigned char>(voteScript.begin(), voteScript.end()));
            }
        }
    }

    if (P2SH) {
        result.push_back(std::vector<unsigned char>(subscript.begin(), subscript.end()));
    }
    sigdata.scriptSig = PushAll(result);

    // Test solution
    sigdata.complete = solved && VerifyScript(sigdata.scriptSig, fromPubKey, &sigdata.scriptWitness, STANDARD_SCRIPT_VERIFY_FLAGS, creator.Checker());
    return sigdata.complete;
}

bool PSBTInputSigned(PSBTInput& input)
{
    return !input.final_script_sig.empty() || !input.final_script_witness.IsNull();
}

bool SignPSBTInput(const SigningProvider& provider, PartiallySignedTransaction& psbt, SignatureData& sigdata, int index, int sighash)
{
    PSBTInput& input = psbt.inputs.at(index);
    const CMutableTransaction& tx = *psbt.tx;

    if (PSBTInputSigned(input)) {
        return true;
    }

    // Fill SignatureData with input info
    input.FillSignatureData(sigdata);

    // Get UTXO
    bool require_witness_sig = false;
    CTxOut utxo;

    // Verify input sanity, which checks that at most one of witness or non-witness utxos is provided.
    if (!input.IsSane()) {
        return false;
    }

    if (input.non_witness_utxo) {
        // If we're taking our information from a non-witness UTXO, verify that it matches the prevout.
        COutPoint prevout = tx.vin[index].prevout;
        if (input.non_witness_utxo->GetHash() != prevout.hash) {
            return false;
        }
        utxo = input.non_witness_utxo->vout[prevout.n];
    } else if (!input.witness_utxo.IsNull()) {
        utxo = input.witness_utxo;
        // When we're taking our information from a witness UTXO, we can't verify it is actually data from
        // the output being spent. This is safe in case a witness signature is produced (which includes this
        // information directly in the hash), but not for non-witness signatures. Remember that we require
        // a witness signature in this situation.
        require_witness_sig = true;
    } else {
        return false;
    }

    MutableTransactionSignatureCreator creator(&tx, index, utxo.nValue, sighash);
    sigdata.witness = false;
    bool sig_complete = ProduceSignature(provider, creator, utxo.scriptPubKey, sigdata);
    // Verify that a witness signature was produced in case one was required.
    if (require_witness_sig && !sigdata.witness) return false;
    input.FromSignatureData(sigdata);

    // If we have a witness signature, use the smaller witness UTXO.
    if (sigdata.witness) {
        input.witness_utxo = utxo;
        input.non_witness_utxo = nullptr;
    }

    return sig_complete;
}

class SignatureExtractorChecker final : public BaseSignatureChecker
{
private:
    SignatureData& sigdata;
    BaseSignatureChecker& checker;

public:
    SignatureExtractorChecker(SignatureData& sigdata, BaseSignatureChecker& checker) : sigdata(sigdata), checker(checker) {}
    bool CheckSig(const std::vector<unsigned char>& scriptSig, const std::vector<unsigned char>& vchPubKey, const CScript& scriptCode, SigVersion sigversion) const override;
};

bool SignatureExtractorChecker::CheckSig(const std::vector<unsigned char>& scriptSig, const std::vector<unsigned char>& vchPubKey, const CScript& scriptCode, SigVersion sigversion) const
{
    if (checker.CheckSig(scriptSig, vchPubKey, scriptCode, sigversion)) {
        CPubKey pubkey(vchPubKey);
        sigdata.signatures.emplace(pubkey.GetID(), SigPair(pubkey, scriptSig));
        return true;
    }
    return false;
}

namespace
{
struct Stacks
{
    std::vector<valtype> script;
    std::vector<valtype> witness;

    Stacks() = delete;
    Stacks(const Stacks&) = delete;
    explicit Stacks(const SignatureData& data) : witness(data.scriptWitness.stack) {
        EvalScript(script, data.scriptSig, SCRIPT_VERIFY_STRICTENC, BaseSignatureChecker(), SigVersion::BASE);
    }
};
}

// Extracts signatures and scripts from incomplete scriptSigs. Please do not extend this, use PSBT instead
SignatureData DataFromTransaction(const CMutableTransaction& tx, unsigned int nIn, const CTxOut& txout)
{
<<<<<<< HEAD
    SignatureData data;
    assert(tx.vin.size() > nIn);
    data.scriptSig = tx.vin[nIn].scriptSig;
    data.scriptWitness = tx.vin[nIn].scriptWitness;
    Stacks stack(data);

    // Get signatures
    MutableTransactionSignatureChecker tx_checker(&tx, nIn, txout.nValue);
    SignatureExtractorChecker extractor_checker(data, tx_checker);
    if (VerifyScript(data.scriptSig, txout.scriptPubKey, &data.scriptWitness, STANDARD_SCRIPT_VERIFY_FLAGS, extractor_checker)) {
        data.complete = true;
        return data;
=======
    switch (txType)
    {
    case TX_NONSTANDARD:
    case TX_NULL_DATA:
    case TX_WITNESS_UNKNOWN:
        // Don't know anything about this, assume bigger one is correct:
        if (sigs1.script.size() >= sigs2.script.size())
            return sigs1;
        return sigs2;
    case TX_COMMIT: {
        Stacks result;
        std::vector<valtype> &resScript = result.script;
        resScript.insert(resScript.end(), sigs1.script.begin(), sigs1.script.end());
        resScript.insert(resScript.end(), sigs2.script.begin(), sigs2.script.end());
        return result;
>>>>>>> e084d2a7
    }

    // Get scripts
    txnouttype script_type;
    std::vector<std::vector<unsigned char>> solutions;
    Solver(txout.scriptPubKey, script_type, solutions);
    SigVersion sigversion = SigVersion::BASE;
    CScript next_script = txout.scriptPubKey;

    if (script_type == TX_SCRIPTHASH && !stack.script.empty() && !stack.script.back().empty()) {
        // Get the redeemScript
        CScript redeem_script(stack.script.back().begin(), stack.script.back().end());
        data.redeem_script = redeem_script;
        next_script = std::move(redeem_script);

        // Get redeemScript type
        Solver(next_script, script_type, solutions);
        stack.script.pop_back();
    }
    if (script_type == TX_WITNESS_V0_SCRIPTHASH && !stack.witness.empty() && !stack.witness.back().empty()) {
        // Get the witnessScript
        CScript witness_script(stack.witness.back().begin(), stack.witness.back().end());
        data.witness_script = witness_script;
        next_script = std::move(witness_script);

        // Get witnessScript type
        Solver(next_script, script_type, solutions);
        stack.witness.pop_back();
        stack.script = std::move(stack.witness);
        stack.witness.clear();
        sigversion = SigVersion::WITNESS_V0;
    }
    if (script_type == TX_MULTISIG && !stack.script.empty()) {
        // Build a map of pubkey -> signature by matching sigs to pubkeys:
        assert(solutions.size() > 1);
        unsigned int num_pubkeys = solutions.size()-2;
        unsigned int last_success_key = 0;
        for (const valtype& sig : stack.script) {
            for (unsigned int i = last_success_key; i < num_pubkeys; ++i) {
                const valtype& pubkey = solutions[i+1];
                // We either have a signature for this pubkey, or we have found a signature and it is valid
                if (data.signatures.count(CPubKey(pubkey).GetID()) || extractor_checker.CheckSig(sig, pubkey, next_script, sigversion)) {
                    last_success_key = i + 1;
                    break;
                }
            }
        }
    }

    return data;
}

void UpdateInput(CTxIn& input, const SignatureData& data)
{
    input.scriptSig = data.scriptSig;
    input.scriptWitness = data.scriptWitness;
}

void SignatureData::MergeSignatureData(SignatureData sigdata)
{
    if (complete) return;
    if (sigdata.complete) {
        *this = std::move(sigdata);
        return;
    }
    if (redeem_script.empty() && !sigdata.redeem_script.empty()) {
        redeem_script = sigdata.redeem_script;
    }
    if (witness_script.empty() && !sigdata.witness_script.empty()) {
        witness_script = sigdata.witness_script;
    }
    signatures.insert(std::make_move_iterator(sigdata.signatures.begin()), std::make_move_iterator(sigdata.signatures.end()));
}

bool SignSignature(const SigningProvider &provider, const CScript& fromPubKey, CMutableTransaction& txTo, unsigned int nIn, const CAmount& amount, int nHashType)
{
    assert(nIn < txTo.vin.size());

    MutableTransactionSignatureCreator creator(&txTo, nIn, amount, nHashType);

    SignatureData sigdata;
    bool ret = ProduceSignature(provider, creator, fromPubKey, sigdata);
    UpdateInput(txTo.vin.at(nIn), sigdata);
    return ret;
}

bool SignSignature(const SigningProvider &provider, const CTransaction& txFrom, CMutableTransaction& txTo, unsigned int nIn, int nHashType)
{
    assert(nIn < txTo.vin.size());
    CTxIn& txin = txTo.vin[nIn];
    assert(txin.prevout.n < txFrom.vout.size());
    const CTxOut& txout = txFrom.vout[txin.prevout.n];

    return SignSignature(provider, txout.scriptPubKey, txTo, nIn, txout.nValue, nHashType);
}

namespace {
/** Dummy signature checker which accepts all signatures. */
class DummySignatureChecker final : public BaseSignatureChecker
{
public:
    DummySignatureChecker() {}
    bool CheckSig(const std::vector<unsigned char>& scriptSig, const std::vector<unsigned char>& vchPubKey, const CScript& scriptCode, SigVersion sigversion) const override { return true; }
};
const DummySignatureChecker DUMMY_CHECKER;

class DummySignatureCreator final : public BaseSignatureCreator {
private:
    char m_r_len = 32;
    char m_s_len = 32;
public:
    DummySignatureCreator(char r_len, char s_len) : m_r_len(r_len), m_s_len(s_len) {}
    const BaseSignatureChecker& Checker() const override { return DUMMY_CHECKER; }
    bool CreateSig(const SigningProvider& provider, std::vector<unsigned char>& vchSig, const CKeyID& keyid, const CScript& scriptCode, SigVersion sigversion) const override
    {
        // Create a dummy signature that is a valid DER-encoding
        vchSig.assign(m_r_len + m_s_len + 7, '\000');
        vchSig[0] = 0x30;
        vchSig[1] = m_r_len + m_s_len + 4;
        vchSig[2] = 0x02;
        vchSig[3] = m_r_len;
        vchSig[4] = 0x01;
        vchSig[4 + m_r_len] = 0x02;
        vchSig[5 + m_r_len] = m_s_len;
        vchSig[6 + m_r_len] = 0x01;
        vchSig[6 + m_r_len + m_s_len] = SIGHASH_ALL;
        return true;
    }
};

template<typename M, typename K, typename V>
bool LookupHelper(const M& map, const K& key, V& value)
{
    auto it = map.find(key);
    if (it != map.end()) {
        value = it->second;
        return true;
    }
    return false;
}

}

const BaseSignatureCreator& DUMMY_SIGNATURE_CREATOR = DummySignatureCreator(32, 32);
const BaseSignatureCreator& DUMMY_MAXIMUM_SIGNATURE_CREATOR = DummySignatureCreator(33, 32);
const SigningProvider& DUMMY_SIGNING_PROVIDER = SigningProvider();

bool IsSolvable(const SigningProvider& provider, const CScript& script)
{
    // This check is to make sure that the script we created can actually be solved for and signed by us
    // if we were to have the private keys. This is just to make sure that the script is valid and that,
    // if found in a transaction, we would still accept and relay that transaction. In particular,
    // it will reject witness outputs that require signing with an uncompressed public key.
    SignatureData sigs;
    // Make sure that STANDARD_SCRIPT_VERIFY_FLAGS includes SCRIPT_VERIFY_WITNESS_PUBKEYTYPE, the most
    // important property this function is designed to test for.
    static_assert(STANDARD_SCRIPT_VERIFY_FLAGS & SCRIPT_VERIFY_WITNESS_PUBKEYTYPE, "IsSolvable requires standard script flags to include WITNESS_PUBKEYTYPE");
    if (ProduceSignature(provider, DUMMY_SIGNATURE_CREATOR, script, sigs)) {
        // VerifyScript check is just defensive, and should never fail.
        assert(VerifyScript(sigs.scriptSig, script, &sigs.scriptWitness, STANDARD_SCRIPT_VERIFY_FLAGS, DUMMY_CHECKER));
        return true;
    }
    return false;
}

<<<<<<< HEAD
PartiallySignedTransaction::PartiallySignedTransaction(const CTransaction& tx) : tx(tx)
{
    inputs.resize(tx.vin.size());
    outputs.resize(tx.vout.size());
}

bool PartiallySignedTransaction::IsNull() const
{
    return !tx && inputs.empty() && outputs.empty() && unknown.empty();
}

void PartiallySignedTransaction::Merge(const PartiallySignedTransaction& psbt)
{
    for (unsigned int i = 0; i < inputs.size(); ++i) {
        inputs[i].Merge(psbt.inputs[i]);
    }
    for (unsigned int i = 0; i < outputs.size(); ++i) {
        outputs[i].Merge(psbt.outputs[i]);
    }
    unknown.insert(psbt.unknown.begin(), psbt.unknown.end());
}

bool PartiallySignedTransaction::IsSane() const
{
    for (PSBTInput input : inputs) {
        if (!input.IsSane()) return false;
    }
    return true;
}

bool PSBTInput::IsNull() const
{
    return !non_witness_utxo && witness_utxo.IsNull() && partial_sigs.empty() && unknown.empty() && hd_keypaths.empty() && redeem_script.empty() && witness_script.empty();
}

void PSBTInput::FillSignatureData(SignatureData& sigdata) const
{
    if (!final_script_sig.empty()) {
        sigdata.scriptSig = final_script_sig;
        sigdata.complete = true;
    }
    if (!final_script_witness.IsNull()) {
        sigdata.scriptWitness = final_script_witness;
        sigdata.complete = true;
    }
    if (sigdata.complete) {
        return;
    }

    sigdata.signatures.insert(partial_sigs.begin(), partial_sigs.end());
    if (!redeem_script.empty()) {
        sigdata.redeem_script = redeem_script;
    }
    if (!witness_script.empty()) {
        sigdata.witness_script = witness_script;
    }
    for (const auto& key_pair : hd_keypaths) {
        sigdata.misc_pubkeys.emplace(key_pair.first.GetID(), key_pair.first);
    }
}

void PSBTInput::FromSignatureData(const SignatureData& sigdata)
{
    if (sigdata.complete) {
        partial_sigs.clear();
        hd_keypaths.clear();
        redeem_script.clear();
        witness_script.clear();

        if (!sigdata.scriptSig.empty()) {
            final_script_sig = sigdata.scriptSig;
        }
        if (!sigdata.scriptWitness.IsNull()) {
            final_script_witness = sigdata.scriptWitness;
        }
        return;
    }

    partial_sigs.insert(sigdata.signatures.begin(), sigdata.signatures.end());
    if (redeem_script.empty() && !sigdata.redeem_script.empty()) {
        redeem_script = sigdata.redeem_script;
    }
    if (witness_script.empty() && !sigdata.witness_script.empty()) {
        witness_script = sigdata.witness_script;
    }
}

void PSBTInput::Merge(const PSBTInput& input)
{
    if (!non_witness_utxo && input.non_witness_utxo) non_witness_utxo = input.non_witness_utxo;
    if (witness_utxo.IsNull() && !input.witness_utxo.IsNull()) {
        witness_utxo = input.witness_utxo;
        non_witness_utxo = nullptr; // Clear out any non-witness utxo when we set a witness one.
    }

    partial_sigs.insert(input.partial_sigs.begin(), input.partial_sigs.end());
    hd_keypaths.insert(input.hd_keypaths.begin(), input.hd_keypaths.end());
    unknown.insert(input.unknown.begin(), input.unknown.end());

    if (redeem_script.empty() && !input.redeem_script.empty()) redeem_script = input.redeem_script;
    if (witness_script.empty() && !input.witness_script.empty()) witness_script = input.witness_script;
    if (final_script_sig.empty() && !input.final_script_sig.empty()) final_script_sig = input.final_script_sig;
    if (final_script_witness.IsNull() && !input.final_script_witness.IsNull()) final_script_witness = input.final_script_witness;
}

bool PSBTInput::IsSane() const
{
    // Cannot have both witness and non-witness utxos
    if (!witness_utxo.IsNull() && non_witness_utxo) return false;

    // If we have a witness_script or a scriptWitness, we must also have a witness utxo
    if (!witness_script.empty() && witness_utxo.IsNull()) return false;
    if (!final_script_witness.IsNull() && witness_utxo.IsNull()) return false;

    return true;
}

void PSBTOutput::FillSignatureData(SignatureData& sigdata) const
{
    if (!redeem_script.empty()) {
        sigdata.redeem_script = redeem_script;
    }
    if (!witness_script.empty()) {
        sigdata.witness_script = witness_script;
    }
    for (const auto& key_pair : hd_keypaths) {
        sigdata.misc_pubkeys.emplace(key_pair.first.GetID(), key_pair.first);
    }
}

void PSBTOutput::FromSignatureData(const SignatureData& sigdata)
{
    if (redeem_script.empty() && !sigdata.redeem_script.empty()) {
        redeem_script = sigdata.redeem_script;
    }
    if (witness_script.empty() && !sigdata.witness_script.empty()) {
        witness_script = sigdata.witness_script;
    }
}

bool PSBTOutput::IsNull() const
{
    return redeem_script.empty() && witness_script.empty() && hd_keypaths.empty() && unknown.empty();
}

void PSBTOutput::Merge(const PSBTOutput& output)
{
    hd_keypaths.insert(output.hd_keypaths.begin(), output.hd_keypaths.end());
    unknown.insert(output.unknown.begin(), output.unknown.end());

    if (redeem_script.empty() && !output.redeem_script.empty()) redeem_script = output.redeem_script;
    if (witness_script.empty() && !output.witness_script.empty()) witness_script = output.witness_script;
}

bool PublicOnlySigningProvider::GetCScript(const CScriptID &scriptid, CScript& script) const
{
    return m_provider->GetCScript(scriptid, script);
}

bool PublicOnlySigningProvider::GetPubKey(const CKeyID &address, CPubKey& pubkey) const
{
    return m_provider->GetPubKey(address, pubkey);
}

bool FlatSigningProvider::GetCScript(const CScriptID& scriptid, CScript& script) const { return LookupHelper(scripts, scriptid, script); }
bool FlatSigningProvider::GetPubKey(const CKeyID& keyid, CPubKey& pubkey) const { return LookupHelper(pubkeys, keyid, pubkey); }
bool FlatSigningProvider::GetKey(const CKeyID& keyid, CKey& key) const { return LookupHelper(keys, keyid, key); }

FlatSigningProvider Merge(const FlatSigningProvider& a, const FlatSigningProvider& b)
{
    FlatSigningProvider ret;
    ret.scripts = a.scripts;
    ret.scripts.insert(b.scripts.begin(), b.scripts.end());
    ret.pubkeys = a.pubkeys;
    ret.pubkeys.insert(b.pubkeys.begin(), b.pubkeys.end());
    ret.keys = a.keys;
    ret.keys.insert(b.keys.begin(), b.keys.end());
    return ret;
=======
bool CreateVoteSignature(CKeyStore *keystore, const esperanza::Vote &vote,
                           std::vector<unsigned char> &vote_sig_out) {

  CKey priv_key;
  if (!keystore->GetKey(CKeyID(vote.m_validator_address), priv_key)) {
    return false;
  }

  return priv_key.Sign(vote.GetHash(), vote_sig_out);
}

bool CheckVoteSignature(const CPubKey &pubkey, const esperanza::Vote &vote,
                          std::vector<unsigned char> &vote_sig) {
  return pubkey.Verify(vote.GetHash(), vote_sig);
>>>>>>> e084d2a7
}<|MERGE_RESOLUTION|>--- conflicted
+++ resolved
@@ -129,7 +129,6 @@
     case TX_WITNESS_UNKNOWN:
         return false;
     case TX_PUBKEY:
-<<<<<<< HEAD
         if (!CreateSig(creator, sigdata, provider, sig, CPubKey(vSolutions[0]), scriptPubKey, sigversion)) return false;
         ret.push_back(std::move(sig));
         return true;
@@ -142,26 +141,13 @@
         ret.push_back(ToByteVector(pubkey));
         return true;
     }
-    case TX_PAYVOTESLASH: {
+    case TX_COMMIT: {
         CPubKey pubkey = CPubKey(vSolutions[0]);
         if (!CreateSig(creator, sigdata, provider, sig, pubkey, scriptPubKey, sigversion)) return false;
         ret.push_back(std::move(sig));
         ret.push_back(vSolutions[0]);
         return true;
     }
-=======
-        keyID = CPubKey(vSolutions[0]).GetID();
-        return Sign1(provider, keyID, creator, scriptPubKey, ret, sigversion);
-    case TX_PUBKEYHASH:
-        return SignWithPubKeyHash(provider, creator, scriptPubKey, uint160(vSolutions[0]), ret, sigversion);
-    case TX_COMMIT:
-        keyID = CPubKey(vSolutions[0]).GetID();
-        if (Sign1(provider, keyID, creator, scriptPubKey, ret, sigversion)) {
-          ret.push_back(vSolutions[0]);
-          return true;
-        }
-        return false;
->>>>>>> e084d2a7
     case TX_SCRIPTHASH:
         if (GetCScript(provider, sigdata, uint160(vSolutions[0]), scriptRet)) {
             ret.push_back(std::vector<unsigned char>(scriptRet.begin(), scriptRet.end()));
@@ -423,7 +409,6 @@
 // Extracts signatures and scripts from incomplete scriptSigs. Please do not extend this, use PSBT instead
 SignatureData DataFromTransaction(const CMutableTransaction& tx, unsigned int nIn, const CTxOut& txout)
 {
-<<<<<<< HEAD
     SignatureData data;
     assert(tx.vin.size() > nIn);
     data.scriptSig = tx.vin[nIn].scriptSig;
@@ -436,23 +421,6 @@
     if (VerifyScript(data.scriptSig, txout.scriptPubKey, &data.scriptWitness, STANDARD_SCRIPT_VERIFY_FLAGS, extractor_checker)) {
         data.complete = true;
         return data;
-=======
-    switch (txType)
-    {
-    case TX_NONSTANDARD:
-    case TX_NULL_DATA:
-    case TX_WITNESS_UNKNOWN:
-        // Don't know anything about this, assume bigger one is correct:
-        if (sigs1.script.size() >= sigs2.script.size())
-            return sigs1;
-        return sigs2;
-    case TX_COMMIT: {
-        Stacks result;
-        std::vector<valtype> &resScript = result.script;
-        resScript.insert(resScript.end(), sigs1.script.begin(), sigs1.script.end());
-        resScript.insert(resScript.end(), sigs2.script.begin(), sigs2.script.end());
-        return result;
->>>>>>> e084d2a7
     }
 
     // Get scripts
@@ -618,7 +586,22 @@
     return false;
 }
 
-<<<<<<< HEAD
+bool CreateVoteSignature(CKeyStore *keystore, const esperanza::Vote &vote,
+                           std::vector<unsigned char> &vote_sig_out) {
+
+  CKey priv_key;
+  if (!keystore->GetKey(CKeyID(vote.m_validator_address), priv_key)) {
+    return false;
+  }
+
+  return priv_key.Sign(vote.GetHash(), vote_sig_out);
+}
+
+bool CheckVoteSignature(const CPubKey &pubkey, const esperanza::Vote &vote,
+                          std::vector<unsigned char> &vote_sig) {
+  return pubkey.Verify(vote.GetHash(), vote_sig);
+}
+
 PartiallySignedTransaction::PartiallySignedTransaction(const CTransaction& tx) : tx(tx)
 {
     inputs.resize(tx.vin.size());
@@ -797,20 +780,4 @@
     ret.keys = a.keys;
     ret.keys.insert(b.keys.begin(), b.keys.end());
     return ret;
-=======
-bool CreateVoteSignature(CKeyStore *keystore, const esperanza::Vote &vote,
-                           std::vector<unsigned char> &vote_sig_out) {
-
-  CKey priv_key;
-  if (!keystore->GetKey(CKeyID(vote.m_validator_address), priv_key)) {
-    return false;
-  }
-
-  return priv_key.Sign(vote.GetHash(), vote_sig_out);
-}
-
-bool CheckVoteSignature(const CPubKey &pubkey, const esperanza::Vote &vote,
-                          std::vector<unsigned char> &vote_sig) {
-  return pubkey.Verify(vote.GetHash(), vote_sig);
->>>>>>> e084d2a7
 }