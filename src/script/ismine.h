--- conflicted
+++ resolved
@@ -1,9 +1,5 @@
 // Copyright (c) 2009-2010 Satoshi Nakamoto
-<<<<<<< HEAD
 // Copyright (c) 2009-2018 The Bitcoin Core developers
-=======
-// Copyright (c) 2009-2017 The Bitcoin Core developers
->>>>>>> 07428419
 // Distributed under the MIT software license, see the accompanying
 // file COPYING or http://www.opensource.org/licenses/mit-license.php.
 
@@ -23,10 +19,7 @@
     ISMINE_NO = 0,
     ISMINE_WATCH_ONLY = 1,
     ISMINE_SPENDABLE = 2,
-<<<<<<< HEAD
-=======
     ISMINE_HW_DEVICE = 6, // 0b110, implies ISMINE_SPENDABLE
->>>>>>> 07428419
     ISMINE_ALL = ISMINE_WATCH_ONLY | ISMINE_SPENDABLE
 };
 
@@ -36,8 +29,6 @@
 isminetype IsMine(const CKeyStore& keystore, const CScript& scriptPubKey);
 isminetype IsMine(const CKeyStore& keystore, const CTxDestination& dest);
 
-<<<<<<< HEAD
-=======
 //! Check if we are able to use an output with given script_pub_key as a stake
 bool IsStakeableByMe(const CKeyStore &keystore, const CScript &script_pub_key);
 
@@ -45,5 +36,4 @@
 //! (meaning that we can spend the coin, but not stake it)
 bool IsStakedRemotely(const CKeyStore &keystore, const CScript &script_pub_key);
 
->>>>>>> 07428419
 #endif // UNITE_SCRIPT_ISMINE_H