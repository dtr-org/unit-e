--- conflicted
+++ resolved
@@ -1,9 +1,5 @@
 // Copyright (c) 2009-2010 Satoshi Nakamoto
-<<<<<<< HEAD
 // Copyright (c) 2009-2018 The Bitcoin Core developers
-=======
-// Copyright (c) 2009-2017 The Bitcoin Core developers
->>>>>>> 07428419
 // Distributed under the MIT software license, see the accompanying
 // file COPYING or http://www.opensource.org/licenses/mit-license.php.
 
@@ -42,26 +38,6 @@
     NO = 0,          //! Not ours
     WATCH_ONLY = 1,  //! Included in watch-only balance
     SPENDABLE = 2,   //! Included in all balances
-<<<<<<< HEAD
-    INVALID = 3,     //! Not spendable by anyone (uncompressed pubkey in segwit, P2SH inside P2SH or witness, witness inside witness)
-};
-
-bool PermitsUncompressed(IsMineSigVersion sigversion)
-{
-    return sigversion == IsMineSigVersion::TOP || sigversion == IsMineSigVersion::P2SH;
-}
-
-bool HaveKeys(const std::vector<valtype>& pubkeys, const CKeyStore& keystore)
-{
-    for (const valtype& pubkey : pubkeys) {
-        CKeyID keyID = CPubKey(pubkey).GetID();
-        if (!keystore.HaveKey(keyID)) return false;
-    }
-    return true;
-}
-
-IsMineResult IsMineInner(const CKeyStore& keystore, const CScript& scriptPubKey, IsMineSigVersion sigversion)
-=======
     HW_DEVICE = 6,   //! Stored in a hardware wallet
     INVALID = 7,     //! Not spendable by anyone (uncompressed pubkey in segwit, P2SH inside P2SH or witness, witness inside witness)
 };
@@ -106,7 +82,6 @@
 }
 
 IsMineResult IsMineInner(const CKeyStore& keystore, const CScript& scriptPubKey, IsMineSigVersion sigversion, IsMineInfo *is_mine_info = nullptr)
->>>>>>> 07428419
 {
     IsMineResult ret = IsMineResult::NO;
 
@@ -127,13 +102,9 @@
             return IsMineResult::INVALID;
         }
         if (keystore.HaveKey(keyID)) {
-<<<<<<< HEAD
-            ret = std::max(ret, IsMineResult::SPENDABLE);
-=======
             ret = IsMineResult::SPENDABLE;
         } else if (keystore.HaveHardwareKey(keyID)) {
             ret = IsMineResult::HW_DEVICE;
->>>>>>> 07428419
         }
         break;
     case TX_WITNESS_V0_KEYHASH:
@@ -147,11 +118,7 @@
             // acceptable as well. This also applies to the P2WSH case.
             break;
         }
-<<<<<<< HEAD
-        ret = std::max(ret, IsMineInner(keystore, GetScriptForDestination(CKeyID(uint160(vSolutions[0]))), IsMineSigVersion::WITNESS_V0));
-=======
         ret = IsMineInner(keystore, GetScriptForDestination(CKeyID(uint160(vSolutions[0]))), IsMineSigVersion::WITNESS_V0, is_mine_info);
->>>>>>> 07428419
         break;
     }
     case TX_PUBKEYHASH:
@@ -164,13 +131,9 @@
             }
         }
         if (keystore.HaveKey(keyID)) {
-<<<<<<< HEAD
-            ret = std::max(ret, IsMineResult::SPENDABLE);
-=======
             ret = IsMineResult::SPENDABLE;
         } else if (keystore.HaveHardwareKey(keyID)) {
             ret = IsMineResult::HW_DEVICE;
->>>>>>> 07428419
         }
         break;
     }
@@ -183,11 +146,7 @@
         CScriptID scriptID = CScriptID(uint160(vSolutions[0]));
         CScript subscript;
         if (keystore.GetCScript(scriptID, subscript)) {
-<<<<<<< HEAD
-            ret = std::max(ret, IsMineInner(keystore, subscript, IsMineSigVersion::P2SH));
-=======
             ret = IsMineInner(keystore, subscript, IsMineSigVersion::P2SH, is_mine_info);
->>>>>>> 07428419
         }
         break;
     }
@@ -205,11 +164,7 @@
         CScriptID scriptID = CScriptID(hash);
         CScript subscript;
         if (keystore.GetCScript(scriptID, subscript)) {
-<<<<<<< HEAD
-            ret = std::max(ret, IsMineInner(keystore, subscript, IsMineSigVersion::WITNESS_V0));
-=======
             ret = IsMineInner(keystore, subscript, IsMineSigVersion::WITNESS_V0, is_mine_info);
->>>>>>> 07428419
         }
         break;
     }
@@ -234,10 +189,6 @@
                 }
             }
         }
-<<<<<<< HEAD
-        if (HaveKeys(keys, keystore)) {
-            ret = std::max(ret, IsMineResult::SPENDABLE);
-=======
         IsMineResult ret_all = HaveKeys(keys, keystore);
         if (ret_all != IsMineResult::NO) {
             ret = ret_all;
@@ -290,40 +241,11 @@
         CScript subscript;
         if (keystore.GetCScript(scriptID, subscript)) {
             ret = IsMineInner(keystore, subscript, IsMineSigVersion::WITNESS_V0, is_mine_info);
->>>>>>> 07428419
-        }
-        break;
-    }
-    }
-
-<<<<<<< HEAD
-    if (ret == IsMineResult::NO && keystore.HaveWatchOnly(scriptPubKey)) {
-        ret = std::max(ret, IsMineResult::WATCH_ONLY);
-    }
-    return ret;
-}
-
-} // namespace
-
-isminetype IsMine(const CKeyStore& keystore, const CScript& scriptPubKey)
-{
-    switch (IsMineInner(keystore, scriptPubKey, IsMineSigVersion::TOP)) {
-    case IsMineResult::INVALID:
-    case IsMineResult::NO:
-        return ISMINE_NO;
-    case IsMineResult::WATCH_ONLY:
-        return ISMINE_WATCH_ONLY;
-    case IsMineResult::SPENDABLE:
-        return ISMINE_SPENDABLE;
-    }
-    assert(false);
-}
-
-isminetype IsMine(const CKeyStore& keystore, const CTxDestination& dest)
-{
-    CScript script = GetScriptForDestination(dest);
-    return IsMine(keystore, script);
-=======
+        }
+        break;
+    }
+    }
+
     if (is_mine_info) {
         switch (sigversion) {
             case IsMineSigVersion::TOP:
@@ -454,5 +376,4 @@
     // The local node should be able to spend the coin
     IsMineResult mine = IsMineInner(keystore, script_pub_key, IsMineSigVersion::TOP);
     return mine == IsMineResult::SPENDABLE || mine == IsMineResult::HW_DEVICE;
->>>>>>> 07428419
 }