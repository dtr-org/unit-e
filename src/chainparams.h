--- conflicted
+++ resolved
@@ -39,14 +39,8 @@
 
 /**
  * CChainParams defines various tweakable parameters of a given instance of the
-<<<<<<< HEAD
- * Unit-e system. There are three: the main network on which people trade goods
- * and services, the public test network which gets reset from time to time and
- * a regression test mode which is intended for private networks only. It has
-=======
  * Unit-e system. There are two: the public test network which gets reset from time to
  * time and a regression test mode which is intended for private networks only. It has
->>>>>>> 44cd02af
  * minimal difficulty to ensure that blocks can be found instantly.
  */
 class CChainParams
@@ -62,14 +56,10 @@
     bool DefaultConsistencyChecks() const { return fDefaultConsistencyChecks; }
     /** Policy: Filter transactions that do not match well-defined patterns */
     bool RequireStandard() const { return fRequireStandard; }
-<<<<<<< HEAD
-    uint64_t PruneAfterHeight() const { return nPruneAfterHeight; }
     /** Minimum free space (in GB) needed for data directory */
     uint64_t AssumedBlockchainSize() const { return m_assumed_blockchain_size; }
     /** Minimum free space (in GB) needed for data directory when pruned; Does not include prune target*/
     uint64_t AssumedChainStateSize() const { return m_assumed_chain_state_size; }
-=======
->>>>>>> 44cd02af
     /** Make miner stop after a block is found. In RPC, don't return until nGenProcLimit blocks are generated */
     bool MineBlocksOnDemand() const { return parameters.mine_blocks_on_demand; }
     /** Return the BIP70 network string (main, test or regtest) */
@@ -80,26 +70,17 @@
     const std::vector<std::string>& DNSSeeds() const { return vSeeds; }
     const std::vector<SeedSpec6>& FixedSeeds() const { return vFixedSeeds; }
     const ChainTxData& TxData() const { return chainTxData; }
-<<<<<<< HEAD
-=======
     void UpdateVersionBitsParameters(Consensus::DeploymentPos d, int64_t nStartTime, int64_t nTimeout);
 
     const blockchain::Parameters parameters;
 
->>>>>>> 44cd02af
 protected:
     explicit CChainParams(const blockchain::Parameters &parameters) : parameters(parameters) {}
 
     Consensus::Params consensus;
-<<<<<<< HEAD
-    CMessageHeader::MessageStartChars pchMessageStart;
-    int nDefaultPort;
-    uint64_t nPruneAfterHeight;
+    snapshot::Params snapshotParams;
     uint64_t m_assumed_blockchain_size;
     uint64_t m_assumed_chain_state_size;
-=======
-    snapshot::Params snapshotParams;
->>>>>>> 44cd02af
     std::vector<std::string> vSeeds;
     CBlock genesis;
     std::vector<SeedSpec6> vFixedSeeds;
@@ -114,12 +95,8 @@
  * @returns a CChainParams* of the chosen chain.
  * @throws a std::runtime_error if the chain is not supported.
  */
-<<<<<<< HEAD
+std::unique_ptr<const CChainParams> CreateChainParams(Dependency<blockchain::Behavior>, const std::string& chain);
 std::unique_ptr<const CChainParams> CreateChainParams(const std::string& chain);
-=======
-std::unique_ptr<CChainParams> CreateChainParams(Dependency<blockchain::Behavior>, const std::string& chain);
-std::unique_ptr<CChainParams> CreateChainParams(const std::string& chain);
->>>>>>> 44cd02af
 
 /**
  * Return the currently selected parameters. This won't change after app
@@ -139,12 +116,9 @@
  */
 void SelectParams(const std::string& chain);
 
-<<<<<<< HEAD
-=======
 /**
  * Allows modifying the Version Bits regtest parameters.
  */
 void UpdateVersionBitsParameters(Consensus::DeploymentPos d, int64_t nStartTime, int64_t nTimeout);
 
->>>>>>> 44cd02af
 #endif // UNITE_CHAINPARAMS_H