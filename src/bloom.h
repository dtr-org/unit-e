// Copyright (c) 2012-2018 The Bitcoin Core developers
// Distributed under the MIT software license, see the accompanying
// file COPYING or http://www.opensource.org/licenses/mit-license.php.

#ifndef UNITE_BLOOM_H
#define UNITE_BLOOM_H

#include <serialize.h>

#include <vector>

class COutPoint;
class CTransaction;
class uint256;

//! 20,000 items with fp rate < 0.1% or 10,000 items and <0.0001%
static const size_t MAX_BLOOM_FILTER_SIZE = 36000; // bytes
static const size_t MAX_HASH_FUNCS = 50;

/**
 * First two bits of nFlags control how much IsRelevantAndUpdate actually updates
 * The remaining bits are reserved
 */
enum bloomflags
{
    BLOOM_UPDATE_NONE = 0,
    BLOOM_UPDATE_ALL = 1,
    // Only adds outpoints to the filter if the output is a pay-to-pubkey/pay-to-multisig script
    BLOOM_UPDATE_P2PUBKEY_ONLY = 2,
    BLOOM_UPDATE_MASK = 3,
    // Adds deposits, votes, slashes and logouts to allow verifying finalization
    MATCH_EPSPERANZA_FINALIZATION = 8,
};

/**
 * BloomFilter is a probabilistic filter which SPV clients provide
 * so that we can filter the transactions we send them.
 *
 * This allows for significantly more efficient transaction and block downloads.
 *
 * Because bloom filters are probabilistic, a SPV node can increase the false-
 * positive rate, making us send it transactions which aren't actually its,
 * allowing clients to trade more bandwidth for more privacy by obfuscating which
 * keys are controlled by them.
 */
class CBloomFilter
{
private:
    std::vector<uint8_t> vData;
    bool isFull;
    bool isEmpty;
    uint32_t nHashFuncs;
    uint32_t nTweak;
    uint8_t nFlags;

    unsigned int Hash(unsigned int nHashNum, const std::vector<unsigned char>& vDataToHash) const;

<<<<<<< HEAD
=======
    // Private constructor for CRollingBloomFilter, no restrictions on size
    CBloomFilter(size_t nElements, double nFPRate, uint32_t nTweak);
    friend class CRollingBloomFilter;

>>>>>>> 44cd02af
public:
    /**
     * Creates a new bloom filter which will provide the given fp rate when filled with the given number of elements
     * Note that if the given parameters will result in a filter outside the bounds of the protocol limits,
     * the filter created will be as close to the given parameters as possible within the protocol limits.
     * This will apply if nFPRate is very low or nElements is unreasonably high.
     * nTweak is a constant which is added to the seed value passed to the hash function
     * It should generally always be a random value (and is largely only exposed for unit testing)
     * nFlags can be MATCH_ESPERANZA_TRANSACTIONS and one of the BLOOM_UPDATE_* enums (not _MASK)
     */
    CBloomFilter(size_t nElements, double nFPRate, uint32_t nTweak, uint8_t nFlagsIn, size_t max_filter_size_bytes = MAX_BLOOM_FILTER_SIZE, size_t max_hash_funcs = MAX_HASH_FUNCS);
    CBloomFilter() : isFull(true), isEmpty(false), nHashFuncs(0), nTweak(0), nFlags(0) {}

    ADD_SERIALIZE_METHODS;

    template <typename Stream, typename Operation>
    inline void SerializationOp(Stream& s, Operation ser_action) {
        READWRITE(vData);
        READWRITE(nHashFuncs);
        READWRITE(nTweak);
        READWRITE(nFlags);

        if (ser_action.ForRead()) {
            UpdateEmptyFull();
        }
    }

    void insert(const std::vector<unsigned char>& vKey);
    void insert(const COutPoint& outpoint);
    void insert(const uint256& hash);

    bool contains(const std::vector<unsigned char>& vKey) const;
    bool contains(const COutPoint& outpoint) const;
    bool contains(const uint256& hash) const;

    void clear();
    void reset(const uint32_t nNewTweak);

    //! True if the size is <= MAX_BLOOM_FILTER_SIZE and the number of hash functions is <= MAX_HASH_FUNCS
    //! (catch a filter which was just deserialized which was too big)
    bool IsWithinSizeConstraints() const;

    //! Also adds any outputs which match the filter to the filter (to match their spending txes)
    bool IsRelevantAndUpdate(const CTransaction& tx);

    //! Checks for empty and full filters to avoid wasting cpu
    void UpdateEmptyFull();

    static size_t ComputeEntriesSize(size_t n_elements, double fpr);
};

/**
 * RollingBloomFilter is a probabilistic "keep track of most recently inserted" set.
 * Construct it with the number of items to keep track of, and a false-positive
 * rate. Unlike CBloomFilter, by default nTweak is set to a cryptographically
 * secure random value for you. Similarly rather than clear() the method
 * reset() is provided, which also changes nTweak to decrease the impact of
 * false-positives.
 *
 * contains(item) will always return true if item was one of the last N to 1.5*N
 * insert()'ed ... but may also return true for items that were not inserted.
 *
 * It needs around 1.8 bytes per element per factor 0.1 of false positive rate.
 * (More accurately: 3/(log(256)*log(2)) * log(1/fpRate) * nElements bytes)
 */
class CRollingBloomFilter
{
public:
    // A random bloom filter calls GetRand() at creation time.
    // Don't create global CRollingBloomFilter objects, as they may be
    // constructed before the randomizer is properly initialized.
    CRollingBloomFilter(const unsigned int nElements, const double nFPRate);

    void insert(const std::vector<unsigned char>& vKey);
    void insert(const uint256& hash);
    bool contains(const std::vector<unsigned char>& vKey) const;
    bool contains(const uint256& hash) const;

    void reset();

private:
    int nEntriesPerGeneration;
    int nEntriesThisGeneration;
    int nGeneration;
    std::vector<uint64_t> data;
    unsigned int nTweak;
    int nHashFuncs;
};

#endif // UNITE_BLOOM_H<|MERGE_RESOLUTION|>--- conflicted
+++ resolved
@@ -55,13 +55,6 @@
 
     unsigned int Hash(unsigned int nHashNum, const std::vector<unsigned char>& vDataToHash) const;
 
-<<<<<<< HEAD
-=======
-    // Private constructor for CRollingBloomFilter, no restrictions on size
-    CBloomFilter(size_t nElements, double nFPRate, uint32_t nTweak);
-    friend class CRollingBloomFilter;
-
->>>>>>> 44cd02af
 public:
     /**
      * Creates a new bloom filter which will provide the given fp rate when filled with the given number of elements
