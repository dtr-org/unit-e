--- conflicted
+++ resolved
@@ -1,9 +1,5 @@
 // Copyright (c) 2009-2010 Satoshi Nakamoto
-<<<<<<< HEAD
 // Copyright (c) 2009-2018 The Bitcoin Core developers
-=======
-// Copyright (c) 2009-2017 The Bitcoin Core developers
->>>>>>> 07428419
 // Distributed under the MIT software license, see the accompanying
 // file COPYING or http://www.opensource.org/licenses/mit-license.php.
 
@@ -11,16 +7,9 @@
 #define UNITE_CHAIN_H
 
 #include <arith_uint256.h>
-<<<<<<< HEAD
 #include <consensus/params.h>
 #include <primitives/block.h>
 #include <tinyformat.h>
-=======
-#include <blockchain/blockchain_types.h>
-#include <consensus/params.h>
-#include <pow.h>
-#include <primitives/block.h>
->>>>>>> 07428419
 #include <uint256.h>
 
 #include <boost/optional.hpp>
@@ -442,7 +431,7 @@
         READWRITE(VARINT(nTx));
 
         READWRITE(stake_modifier);
-        READWRITE(VARINT(stake_amount));
+        READWRITE(VARINT(stake_amount, VarIntMode::NONNEGATIVE_SIGNED));
 
         if (nStatus & (BLOCK_HAVE_DATA | BLOCK_HAVE_UNDO))
             READWRITE(VARINT(nFile, VarIntMode::NONNEGATIVE_SIGNED));
