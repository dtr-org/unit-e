--- conflicted
+++ resolved
@@ -1,18 +1,5 @@
 packages:=boost openssl libevent zeromq
 
-<<<<<<< HEAD
-qt_native_packages = native_protobuf
-qt_packages = qrencode protobuf zlib
-
-qt_linux_packages:=qt expat dbus libxcb xcb_proto libXau xproto freetype fontconfig libX11 xextproto libXext xtrans
-
-rapidcheck_packages = rapidcheck
-
-qt_darwin_packages=qt
-qt_mingw32_packages=qt
-
-=======
->>>>>>> 44cd02af
 wallet_packages=bdb
 
 upnp_packages=miniupnpc
