#!/usr/bin/env bash
#
# Copyright (c) 2018 The Bitcoin Core developers
# Distributed under the MIT software license, see the accompanying
# file COPYING or http://www.opensource.org/licenses/mit-license.php.
#
# Check for duplicate includes.
# Guard against accidental introduction of new Boost dependencies.
# Check includes: Check for duplicate includes. Enforce bracket syntax includes.

export LC_ALL=C
IGNORE_REGEXP="/(leveldb|secp256k1|univalue|unilib)/"

filter_suffix() {
    git ls-files | grep -E "^src/.*\.${1}"'$' | grep -Ev "${IGNORE_REGEXP}"
}

EXIT_CODE=0

for HEADER_FILE in $(filter_suffix h); do
    DUPLICATE_INCLUDES_IN_HEADER_FILE=$(grep -E "^#include " < "${HEADER_FILE}" | sort | uniq -d)
    if [[ ${DUPLICATE_INCLUDES_IN_HEADER_FILE} != "" ]]; then
        echo "Duplicate include(s) in ${HEADER_FILE}:"
        echo "${DUPLICATE_INCLUDES_IN_HEADER_FILE}"
        echo
        EXIT_CODE=1
    fi
done

for CPP_FILE in $(filter_suffix cpp); do
    DUPLICATE_INCLUDES_IN_CPP_FILE=$(grep -E "^#include " < "${CPP_FILE}" | sort | uniq -d)
    if [[ ${DUPLICATE_INCLUDES_IN_CPP_FILE} != "" ]]; then
        echo "Duplicate include(s) in ${CPP_FILE}:"
        echo "${DUPLICATE_INCLUDES_IN_CPP_FILE}"
        echo
        EXIT_CODE=1
    fi
done

INCLUDED_CPP_FILES=$(git grep -E "^#include [<\"][^>\"]+\.cpp[>\"]" -- "*.cpp" "*.h")
if [[ ${INCLUDED_CPP_FILES} != "" ]]; then
    echo "The following files #include .cpp files:"
    echo "${INCLUDED_CPP_FILES}"
    echo
    EXIT_CODE=1
fi

EXPECTED_BOOST_INCLUDES=(
    boost/algorithm/string.hpp
    boost/algorithm/string/classification.hpp
    boost/algorithm/string/replace.hpp
    boost/algorithm/string/split.hpp
    boost/chrono/chrono.hpp
    boost/date_time/posix_time/posix_time.hpp
    boost/filesystem.hpp
    boost/filesystem/fstream.hpp
<<<<<<< HEAD
=======
    boost/interprocess/sync/file_lock.hpp
    boost/mpl/list.hpp
>>>>>>> 44cd02af
    boost/multi_index/hashed_index.hpp
    boost/multi_index/ordered_index.hpp
    boost/multi_index/sequenced_index.hpp
    boost/multi_index_container.hpp
    boost/optional.hpp
    boost/optional/optional_io.hpp
    boost/preprocessor/cat.hpp
    boost/preprocessor/stringize.hpp
    boost/signals2/connection.hpp
    boost/signals2/last_value.hpp
    boost/signals2/signal.hpp
    boost/test/test_case_template.hpp
    boost/test/unit_test.hpp
    boost/thread.hpp
    boost/thread/condition_variable.hpp
    boost/thread/mutex.hpp
    boost/thread/thread.hpp
    boost/variant.hpp
    boost/variant/apply_visitor.hpp
    boost/variant/static_visitor.hpp
)

for BOOST_INCLUDE in $(git grep '^#include <boost/' -- "*.cpp" "*.h" | cut -f2 -d: | cut -f2 -d'<' | cut -f1 -d'>' | sort -u); do
    IS_EXPECTED_INCLUDE=0
    for EXPECTED_BOOST_INCLUDE in "${EXPECTED_BOOST_INCLUDES[@]}"; do
        if [[ "${BOOST_INCLUDE}" == "${EXPECTED_BOOST_INCLUDE}" ]]; then
            IS_EXPECTED_INCLUDE=1
            break
        fi
    done
    if [[ ${IS_EXPECTED_INCLUDE} == 0 ]]; then
        EXIT_CODE=1
        echo "A new Boost dependency in the form of \"${BOOST_INCLUDE}\" appears to have been introduced:"
        git grep "${BOOST_INCLUDE}" -- "*.cpp" "*.h"
        echo
    fi
done

for EXPECTED_BOOST_INCLUDE in "${EXPECTED_BOOST_INCLUDES[@]}"; do
    if ! git grep -q "^#include <${EXPECTED_BOOST_INCLUDE}>" -- "*.cpp" "*.h"; then
        echo "Good job! The Boost dependency \"${EXPECTED_BOOST_INCLUDE}\" is no longer used."
        echo "Please remove it from EXPECTED_BOOST_INCLUDES in $0"
        echo "to make sure this dependency is not accidentally reintroduced."
        echo
        EXIT_CODE=1
    fi
done

QUOTE_SYNTAX_INCLUDES=$(git grep '^#include "' -- "*.cpp" "*.h" | grep -Ev "${IGNORE_REGEXP}")
if [[ ${QUOTE_SYNTAX_INCLUDES} != "" ]]; then
    echo "Please use bracket syntax includes (\"#include <foo.h>\") instead of quote syntax includes:"
    echo "${QUOTE_SYNTAX_INCLUDES}"
    echo
    EXIT_CODE=1
fi

exit ${EXIT_CODE}<|MERGE_RESOLUTION|>--- conflicted
+++ resolved
@@ -54,11 +54,7 @@
     boost/date_time/posix_time/posix_time.hpp
     boost/filesystem.hpp
     boost/filesystem/fstream.hpp
-<<<<<<< HEAD
-=======
-    boost/interprocess/sync/file_lock.hpp
     boost/mpl/list.hpp
->>>>>>> 44cd02af
     boost/multi_index/hashed_index.hpp
     boost/multi_index/ordered_index.hpp
     boost/multi_index/sequenced_index.hpp
