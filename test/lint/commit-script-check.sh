#!/usr/bin/env bash
# Copyright (c) 2017 The Bitcoin Core developers
# Distributed under the MIT software license, see the accompanying
# file COPYING or http://www.opensource.org/licenses/mit-license.php.

# This simple script checks for commits beginning with: scripted-diff:
# If found, looks for a script between the lines -BEGIN VERIFY SCRIPT- and
# -END VERIFY SCRIPT-. If no ending is found, it reads until the end of the
# commit message.

# The resulting script should exactly transform the previous commit into the current
# one. Any remaining diff signals an error.

export LC_ALL=C
if test "x$1" = "x"; then
    echo "Usage: $0 <commit>..."
    exit 1
fi

RET=0
PREV_BRANCH=`git name-rev --name-only HEAD`
PREV_HEAD=`git rev-parse HEAD`
<<<<<<< HEAD
for commit in `git rev-list --reverse $1`; do
    if git rev-list -n 1 --pretty="%s" $commit | grep -q "^scripted-diff:"; then
        git checkout --quiet $commit^ || exit
        SCRIPT="`git rev-list --format=%b -n1 $commit | sed '/^-BEGIN VERIFY SCRIPT-$/,/^-END VERIFY SCRIPT-$/{//!b};d'`"
=======
for i in `git rev-list --reverse $1`; do
    if git rev-list -n 1 --pretty="%s" $i | grep -q "^scripted-diff:"; then
        git checkout --quiet $i^ || exit
        SCRIPT="`git rev-list --format=%b -n1 $i | sed 's/\r$//;/^-BEGIN VERIFY SCRIPT-$/,/^-END VERIFY SCRIPT-$/{//!b};d'`"
>>>>>>> 44cd02af
        if test "x$SCRIPT" = "x"; then
            echo "Error: missing script for: $commit"
            echo "Failed"
            RET=1
        else
            echo "Running script for: $commit"
            echo "$SCRIPT"
            (eval "$SCRIPT")
            git --no-pager diff --exit-code $commit && echo "OK" || (echo "Failed"; false) || RET=1
        fi
        git reset --quiet --hard HEAD
     else
        if git rev-list "--format=%b" -n1 $commit | grep -q '^-\(BEGIN\|END\)[ a-zA-Z]*-$'; then
            echo "Error: script block marker but no scripted-diff in title"
            echo "Failed"
            RET=1
        fi
    fi
done
git checkout --quiet $PREV_BRANCH 2>/dev/null || git checkout --quiet $PREV_HEAD
exit $RET<|MERGE_RESOLUTION|>--- conflicted
+++ resolved
@@ -20,17 +20,10 @@
 RET=0
 PREV_BRANCH=`git name-rev --name-only HEAD`
 PREV_HEAD=`git rev-parse HEAD`
-<<<<<<< HEAD
 for commit in `git rev-list --reverse $1`; do
     if git rev-list -n 1 --pretty="%s" $commit | grep -q "^scripted-diff:"; then
         git checkout --quiet $commit^ || exit
-        SCRIPT="`git rev-list --format=%b -n1 $commit | sed '/^-BEGIN VERIFY SCRIPT-$/,/^-END VERIFY SCRIPT-$/{//!b};d'`"
-=======
-for i in `git rev-list --reverse $1`; do
-    if git rev-list -n 1 --pretty="%s" $i | grep -q "^scripted-diff:"; then
-        git checkout --quiet $i^ || exit
-        SCRIPT="`git rev-list --format=%b -n1 $i | sed 's/\r$//;/^-BEGIN VERIFY SCRIPT-$/,/^-END VERIFY SCRIPT-$/{//!b};d'`"
->>>>>>> 44cd02af
+        SCRIPT="`git rev-list --format=%b -n1 $commit | sed 's/\r$//;/^-BEGIN VERIFY SCRIPT-$/,/^-END VERIFY SCRIPT-$/{//!b};d'`"
         if test "x$SCRIPT" = "x"; then
             echo "Error: missing script for: $commit"
             echo "Failed"
