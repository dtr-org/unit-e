This directory contains integration tests that test united and its
utilities in their entirety. It does not contain unit tests, which
can be found in [/src/test](/src/test), [/src/wallet/test](/src/wallet/test),
etc.

There are currently two sets of tests in this directory:

- [functional](/test/functional) which test the functionality of
<<<<<<< HEAD
united and unite-qt by interacting with them through the RPC and P2P
=======
united by interacting with it through the RPC and P2P
>>>>>>> 07428419
interfaces.
- [util](/test/util) which tests the unite utilities, currently only
unite-tx.

The util tests are run as part of `make check` target. The functional
tests are run by the travis continuous build process whenever a pull
request is opened. Both sets of tests can also be run locally.

# Running tests locally

Build for your system first. Be sure to enable wallet, utils and daemon when you configure. Tests will not run otherwise.

### Functional tests

#### Dependencies

The ZMQ functional test requires a python ZMQ library. To install it:

- on Unix, run `sudo apt-get install python3-zmq`
- on mac OS, run `pip3 install pyzmq`

#### Running the tests

Individual tests can be run by directly calling the test script, eg:

```
test/functional/feature_rbf.py
```

or can be run through the test_runner harness, eg:

```
test/functional/test_runner.py feature_rbf.py
```

You can run any combination (incl. duplicates) of tests by calling:

```
test/functional/test_runner.py <testname1> <testname2> <testname3> ...
```

Run the regression test suite with:

```
test/functional/test_runner.py
```

Run all possible tests with

```
test/functional/test_runner.py --extended
```

By default, up to 4 tests will be run in parallel by test_runner. To specify
how many jobs to run, append `--jobs=n`

The individual tests and the test_runner harness have many command-line
options. Run `test_runner.py -h` to see them all.

#### Troubleshooting and debugging test failures

##### Resource contention

The P2P and RPC ports used by the united nodes-under-test are chosen to make
conflicts with other processes unlikely. However, if there is another united
process running on the system (perhaps from a previous test which hasn't successfully
killed all its united nodes), then there may be a port conflict which will
cause the test to fail. It is recommended that you run the tests on a system
where no other united processes are running.

On linux, the test_framework will warn if there is another
united process running when the tests are started.

If there are zombie united processes after test failure, you can kill them
by running the following commands. **Note that these commands will kill all
united processes running on the system, so should not be used if any non-test
united processes are being run.**

```bash
killall united
```

or

```bash
pkill -9 united
```


##### Data directory cache

A pre-mined blockchain with 200 blocks is generated the first time a
functional test is run and is stored in test/cache. This speeds up
test startup times since new blockchains don't need to be generated for
each test. However, the cache may get into a bad state, in which case
tests will fail. If this happens, remove the cache directory (and make
sure united processes are stopped as above):

```bash
rm -rf cache
killall united
```

##### Test logging

The tests contain logging at different levels (debug, info, warning, etc). By
default:

- when run through the test_runner harness, *all* logs are written to
  `test_framework.log` and no logs are output to the console.
- when run directly, *all* logs are written to `test_framework.log` and INFO
  level and above are output to the console.
- when run on Travis, no logs are output to the console. However, if a test
  fails, the `test_framework.log` and united `debug.log`s will all be dumped
  to the console to help troubleshooting.

To change the level of logs output to the console, use the `-l` command line
argument.

`test_framework.log` and united `debug.log`s can be combined into a single
aggregate log by running the `combine_logs.py` script. The output can be plain
text, colorized text or html. For example:

```
combine_logs.py -c <test data directory> | less -r
```

will pipe the colorized logs from the test into less.

Use `--tracerpc` to trace out all the RPC calls and responses to the console. For
some tests this can result in a lot of screen output.

By default, the test data directory will be deleted after a successful run.
Use `--nocleanup` to leave the test data directory intact. The test data
directory is never deleted after a failed test.

##### Attaching a debugger

A python debugger can be attached to tests at any point. Just add the line:

```py
import pdb; pdb.set_trace()
```

anywhere in the test. You will then be able to inspect variables, as well as
call methods that interact with the united nodes-under-test.

If further introspection of the united instances themselves becomes
necessary, this can be accomplished by first setting a pdb breakpoint
at an appropriate location, running the test to that point, then using
`gdb` to attach to the process and debug.

For instance, to attach to `self.node[1]` during a run:

```bash
2017-06-27 14:13:56.686000 TestFramework (INFO): Initializing test directory /tmp/user/1000/testo9vsdjo3
```

use the directory path to get the pid from the pid file:

```bash
cat /tmp/user/1000/testo9vsdjo3/node1/regtest/united.pid
gdb /home/example/united <pid>
```

Note: gdb attach step may require `sudo`

### Util tests

Util tests can be run locally by running `test/util/unite-util-test.py`.
Use the `-v` option for verbose output.

# Writing functional tests

You are encouraged to write functional tests for new or existing features.
Further information about the functional test framework and individual
tests is found in [test/functional](/test/functional).<|MERGE_RESOLUTION|>--- conflicted
+++ resolved
@@ -6,11 +6,7 @@
 There are currently two sets of tests in this directory:
 
 - [functional](/test/functional) which test the functionality of
-<<<<<<< HEAD
-united and unite-qt by interacting with them through the RPC and P2P
-=======
 united by interacting with it through the RPC and P2P
->>>>>>> 07428419
 interfaces.
 - [util](/test/util) which tests the unite utilities, currently only
 unite-tx.
