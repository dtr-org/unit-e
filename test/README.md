This directory contains integration tests that test unit-e and its
utilities in their entirety. It does not contain unit tests, which
can be found in [/src/test](/src/test), [/src/wallet/test](/src/wallet/test),
etc.

This directory contains the following sets of tests:

- [functional](/test/functional) which test the functionality of
<<<<<<< HEAD
unit-e and unite-qt by interacting with them through the RPC and P2P
interfaces.
- [util](/test/util) which tests the unite utilities, currently only
unit-e-tx.
- [lint](/test/lint/) which perform various static analysis checks.
=======
unit-e by interacting with it through the RPC and P2P
interfaces.
- [util](/test/util) which tests the unite utilities, currently only
unit-e-tx.
>>>>>>> 44cd02af

The util tests are run as part of `make check` target. The functional
tests and lint scripts are run by the travis continuous build process whenever a pull
request is opened. All sets of tests can also be run locally.

# Running tests locally

Before tests can be run locally, unit-e must be built.  See the [building instructions](/doc#building) for help.


### Functional tests

#### Dependencies

The ZMQ functional test requires a python ZMQ library. To install it:

- on Unix, run `sudo apt-get install python3-zmq`
- on mac OS, run `pip3 install pyzmq`

#### Running the tests

Individual tests can be run by directly calling the test script, e.g.:

```
test/functional/feature_rbf.py
```

or can be run through the test_runner harness, eg:

```
test/functional/test_runner.py feature_rbf.py
```

You can run any combination (incl. duplicates) of tests by calling:

```
test/functional/test_runner.py <testname1> <testname2> <testname3> ...
```

Run the regression test suite with:

```
test/functional/test_runner.py
```

Run all possible tests with

```
test/functional/test_runner.py --extended
```

By default, up to 4 tests will be run in parallel by test_runner. To specify
how many jobs to run, append `--jobs=n`

The individual tests and the test_runner harness have many command-line
options. Run `test_runner.py -h` to see them all.

#### Troubleshooting and debugging test failures

##### Resource contention

The P2P and RPC ports used by the unit-e nodes-under-test are chosen to make
conflicts with other processes unlikely. However, if there is another unit-e
process running on the system (perhaps from a previous test which hasn't successfully
killed all its unit-e nodes), then there may be a port conflict which will
cause the test to fail. It is recommended that you run the tests on a system
where no other unit-e processes are running.

On linux, the test_framework will warn if there is another
unit-e process running when the tests are started.

If there are zombie unit-e processes after test failure, you can kill them
by running the following commands. **Note that these commands will kill all
unit-e processes running on the system, so should not be used if any non-test
unit-e processes are being run.**

```bash
killall unit-e
```

or

```bash
pkill -9 unit-e
```


##### Data directory cache

A pre-mined blockchain with 200 blocks is generated the first time a
functional test is run and is stored in test/cache. This speeds up
test startup times since new blockchains don't need to be generated for
each test. However, the cache may get into a bad state, in which case
tests will fail. If this happens, remove the cache directory (and make
sure unit-e processes are stopped as above):

```bash
rm -rf cache
killall unit-e
```

##### Test logging

The tests contain logging at different levels (debug, info, warning, etc). By
default:

- when run through the test_runner harness, *all* logs are written to
  `test_framework.log` and no logs are output to the console.
- when run directly, *all* logs are written to `test_framework.log` and INFO
  level and above are output to the console.
- when run on Travis, no logs are output to the console. However, if a test
  fails, the `test_framework.log` and unit-e `debug.log`s will all be dumped
  to the console to help troubleshooting.

To change the level of logs output to the console, use the `-l` command line
argument.

`test_framework.log` and unit-e `debug.log`s can be combined into a single
aggregate log by running the `combine_logs.py` script. The output can be plain
text, colorized text or html. For example:

```
combine_logs.py -c <test data directory> | less -r
```

will pipe the colorized logs from the test into less.

Use `--tracerpc` to trace out all the RPC calls and responses to the console. For
some tests this can result in a lot of screen output.

By default, the test data directory will be deleted after a successful run.
Use `--nocleanup` to leave the test data directory intact. The test data
directory is never deleted after a failed test.

##### Attaching a debugger

A python debugger can be attached to tests at any point. Just add the line:

```py
import pdb; pdb.set_trace()
```

anywhere in the test. You will then be able to inspect variables, as well as
call methods that interact with the unit-e nodes-under-test.

If further introspection of the unit-e instances themselves becomes
necessary, this can be accomplished by first setting a pdb breakpoint
at an appropriate location, running the test to that point, then using
`gdb` to attach to the process and debug.

For instance, to attach to `self.node[1]` during a run:

```bash
2017-06-27 14:13:56.686000 TestFramework (INFO): Initializing test directory /tmp/user/1000/testo9vsdjo3
```

use the directory path to get the pid from the pid file:

```bash
cat /tmp/user/1000/testo9vsdjo3/node1/regtest/unit-e.pid
gdb /home/example/unit-e <pid>
<<<<<<< HEAD
```

Note: gdb attach step may require ptrace_scope to be modified, or `sudo` preceding the `gdb`.
See this link for considerations: https://www.kernel.org/doc/Documentation/security/Yama.txt

##### Profiling

An easy way to profile node performance during functional tests is provided
for Linux platforms using `perf`.

Perf will sample the running node and will generate profile data in the node's
datadir. The profile data can then be presented using `perf report` or a graphical
tool like [hotspot](https://github.com/KDAB/hotspot).

To generate a profile during test suite runs, use the `--perf` flag.

To see render the output to text, run

```sh
perf report -i /path/to/datadir/send-big-msgs.perf.data.xxxx --stdio | c++filt | less
=======
>>>>>>> 44cd02af
```

For ways to generate more granular profiles, see the README in
[test/functional](/test/functional).

### Util tests

Util tests can be run locally by running `test/util/unite-util-test.py`.
Use the `-v` option for verbose output.

### Lint tests

#### Dependencies

The lint tests require codespell and flake8. To install: `pip3 install codespell flake8`.

#### Running the tests

Individual tests can be run by directly calling the test script, e.g.:

```
test/lint/lint-filenames.sh
```

You can run all the shell-based lint tests by running:

```
test/lint/lint-all.sh
```

# Writing functional tests

You are encouraged to write functional tests for new or existing features.
Further information about the functional test framework and individual
tests is found in [test/functional](/test/functional).<|MERGE_RESOLUTION|>--- conflicted
+++ resolved
@@ -6,18 +6,11 @@
 This directory contains the following sets of tests:
 
 - [functional](/test/functional) which test the functionality of
-<<<<<<< HEAD
-unit-e and unite-qt by interacting with them through the RPC and P2P
+unit-e by interacting with it through the RPC and P2P
 interfaces.
 - [util](/test/util) which tests the unite utilities, currently only
 unit-e-tx.
 - [lint](/test/lint/) which perform various static analysis checks.
-=======
-unit-e by interacting with it through the RPC and P2P
-interfaces.
-- [util](/test/util) which tests the unite utilities, currently only
-unit-e-tx.
->>>>>>> 44cd02af
 
 The util tests are run as part of `make check` target. The functional
 tests and lint scripts are run by the travis continuous build process whenever a pull
@@ -179,7 +172,6 @@
 ```bash
 cat /tmp/user/1000/testo9vsdjo3/node1/regtest/unit-e.pid
 gdb /home/example/unit-e <pid>
-<<<<<<< HEAD
 ```
 
 Note: gdb attach step may require ptrace_scope to be modified, or `sudo` preceding the `gdb`.
@@ -200,8 +192,6 @@
 
 ```sh
 perf report -i /path/to/datadir/send-big-msgs.perf.data.xxxx --stdio | c++filt | less
-=======
->>>>>>> 44cd02af
 ```
 
 For ways to generate more granular profiles, see the README in
