#!/usr/bin/env python3
# Copyright (c) 2017-2018 The Bitcoin Core developers
# Distributed under the MIT software license, see the accompanying
# file COPYING or http://www.opensource.org/licenses/mit-license.php.
"""Test the listsincelast RPC."""

<<<<<<< HEAD
from test_framework.test_framework import UnitETestFramework
=======
from test_framework.test_framework import (UnitETestFramework, DISABLE_FINALIZATION)
>>>>>>> 44cd02af
from test_framework.util import assert_equal, assert_array_result, assert_raises_rpc_error
from test_framework.blocktools import generate
from test_framework.mininode import P2PInterface

<<<<<<< HEAD
=======

>>>>>>> 44cd02af
class ListSinceBlockTest (UnitETestFramework):
    def set_test_params(self):
        self.num_nodes = 4
        self.extra_args = [[DISABLE_FINALIZATION]] * 4
        self.setup_clean_chain = True

    def skip_test_if_missing_module(self):
        self.skip_if_no_wallet()

    def run_test(self):
        p2p = self.nodes[2].add_p2p_connection(P2PInterface())
        p2p.wait_for_verack()

        self.setup_stake_coins(self.nodes[1], self.nodes[2])
        self.nodes[2].generate(101)
        self.sync_all()

        self.test_no_blockhash()
        self.test_invalid_blockhash()
        self.test_reorg()
        self.test_double_spend()
        self.test_double_send()

    def test_no_blockhash(self):
        txid = self.nodes[2].sendtoaddress(self.nodes[0].getnewaddress(), 1)
        blockhash, = self.nodes[2].generate(1)
        self.sync_all()

        txs = self.nodes[0].listtransactions()
        assert_array_result(txs, {"txid": txid}, {
            "category": "receive",
            "amount": 1,
            "blockhash": blockhash,
            "confirmations": 1,
        })
        assert_equal(
            self.nodes[0].listsinceblock(),
            {"lastblock": blockhash,
             "removed": [],
             "transactions": txs})
        assert_equal(
            self.nodes[0].listsinceblock(""),
            {"lastblock": blockhash,
             "removed": [],
             "transactions": txs})

    def test_invalid_blockhash(self):
        assert_raises_rpc_error(-5, "Block not found", self.nodes[0].listsinceblock,
                                "42759cde25462784395a337460bde75f58e73d3f08bd31fdc3507cbac856a2c4")
        assert_raises_rpc_error(-5, "Block not found", self.nodes[0].listsinceblock,
                                "0000000000000000000000000000000000000000000000000000000000000000")
        assert_raises_rpc_error(-8, "blockhash must be of length 64 (not 11, for 'invalid-hex')", self.nodes[0].listsinceblock,
                                "invalid-hex")
        assert_raises_rpc_error(-8, "blockhash must be hexadecimal string (not 'Z000000000000000000000000000000000000000000000000000000000000000')", self.nodes[0].listsinceblock,
                                "Z000000000000000000000000000000000000000000000000000000000000000")

    def test_reorg(self):
        '''
        `listsinceblock` did not behave correctly when handed a block that was
        no longer in the main chain:

             ab0
          /       \
        aa1 [tx0]   bb1
         |           |
        aa2         bb2
         |           |
        aa3         bb3
                     |
                    bb4

        Consider a client that has only seen block `aa3` above. It asks the node
        to `listsinceblock aa3`. But at some point prior the main chain switched
        to the bb chain.

        Previously: listsinceblock would find height=4 for block aa3 and compare
        this to height=5 for the tip of the chain (bb4). It would then return
        results restricted to bb3-bb4.

        Now: listsinceblock finds the fork at ab0 and returns results in the
        range bb1-bb4.

        This test only checks that [tx0] is present.
        '''

        # Split network into two
        self.split_network()

        # send to nodes[0] from nodes[2]
        senttx = self.nodes[2].sendtoaddress(self.nodes[0].getnewaddress(), 1)

        # generate on both sides
        lastblockhash = self.nodes[1].generate(6)[5]
        self.nodes[2].generate(7)
        self.log.info('lastblockhash=%s' % (lastblockhash))

        self.sync_all([self.nodes[:2], self.nodes[2:]])

        self.join_network()

        # listsinceblock(lastblockhash) should now include tx, as seen from nodes[0]
        lsbres = self.nodes[0].listsinceblock(lastblockhash)
        found = False
        for tx in lsbres['transactions']:
            if tx['txid'] == senttx:
                found = True
                break
        assert found

    def test_double_spend(self):
        '''
        This tests the case where the same UTXO is spent twice on two separate
        blocks as part of a reorg.

             ab0
          /       \
        aa1 [tx1]   bb1 [tx2]
         |           |
        aa2         bb2
         |           |
        aa3         bb3
                     |
                    bb4

        Problematic case:

        1. User 1 receives UTE in tx1 from utxo1 in block aa1.
        2. User 2 receives UTE in tx2 from utxo1 (same) in block bb1
        3. User 1 sees 2 confirmations at block aa3.
        4. Reorg into bb chain.
        5. User 1 asks `listsinceblock aa3` and does not see that tx1 is now
           invalidated.

        Currently the solution to this is to detect that a reorg'd block is
        asked for in listsinceblock, and to iterate back over existing blocks up
        until the fork point, and to include all transactions that relate to the
        node wallet.
        '''

        self.sync_all()

        # Split network into two
        self.split_network()

        # share utxo between nodes[1] and nodes[2]
        utxos = self.nodes[2].listunspent()
        utxo = utxos[0]
        privkey = self.nodes[2].dumpprivkey(utxo['address'])
        self.nodes[1].importprivkey(privkey)

        # send from nodes[1] using utxo to nodes[0]
        change = '%.8f' % (float(utxo['amount']) - 1.0003)
        recipient_dict = {
            self.nodes[0].getnewaddress(): 1,
            self.nodes[1].getnewaddress(): change,
        }
        utxo_dicts = [{
            'txid': utxo['txid'],
            'vout': utxo['vout'],
        }]
        txid1 = self.nodes[1].sendrawtransaction(
            self.nodes[1].signrawtransactionwithwallet(
                self.nodes[1].createrawtransaction(utxo_dicts, recipient_dict))['hex'])

        # send from nodes[2] using utxo to nodes[3]
        recipient_dict2 = {
            self.nodes[3].getnewaddress(): 1,
            self.nodes[2].getnewaddress(): change,
        }
        self.nodes[2].sendrawtransaction(
            self.nodes[2].signrawtransactionwithwallet(
                self.nodes[2].createrawtransaction(utxo_dicts, recipient_dict2))['hex'])

        # generate on both sides
        lastblockhash = self.nodes[1].generate(3)[2]
        self.nodes[2].generate(4)

        self.join_network()

        self.sync_all()

        # gettransaction should work for txid1
        assert self.nodes[0].gettransaction(txid1)['txid'] == txid1, "gettransaction failed to find txid1"

        # listsinceblock(lastblockhash) should now include txid1, as seen from nodes[0]
        lsbres = self.nodes[0].listsinceblock(lastblockhash)
        assert any(tx['txid'] == txid1 for tx in lsbres['removed'])

        # but it should not include 'removed' if include_removed=false
        lsbres2 = self.nodes[0].listsinceblock(blockhash=lastblockhash, include_removed=False)
        assert 'removed' not in lsbres2

    def test_double_send(self):
        '''
        This tests the case where the same transaction is submitted twice on two
        separate blocks as part of a reorg. The former will vanish and the
        latter will appear as the true transaction (with confirmations dropping
        as a result).

             ab0
          /       \
        aa1 [tx1]   bb1
         |           |
        aa2         bb2
         |           |
        aa3         bb3 [tx1]
                     |
                    bb4

        Asserted:

        1. tx1 is listed in listsinceblock.
        2. It is included in 'removed' as it was removed, even though it is now
           present in a different block.
        3. It is listed with a confirmation count of 2 (bb3, bb4), not
           3 (aa1, aa2, aa3).
        '''

        self.sync_all()

        # Split network into two
        self.split_network()

        # create and sign a transaction
        utxos = self.nodes[2].listunspent()
        utxo = utxos[0]
        change = '%.8f' % (float(utxo['amount']) - 1.0003)
        recipient_dict = {
            self.nodes[0].getnewaddress(): 1,
            self.nodes[2].getnewaddress(): change,
        }
        utxo_dicts = [{
            'txid': utxo['txid'],
            'vout': utxo['vout'],
        }]
        signedtxres = self.nodes[2].signrawtransactionwithwallet(
            self.nodes[2].createrawtransaction(utxo_dicts, recipient_dict))
        assert signedtxres['complete']

        signedtx = signedtxres['hex']

        # send from nodes[1]; this will end up in aa1
        txid1 = self.nodes[1].sendrawtransaction(signedtx)

        # generate bb1-bb2 on right side
        generate(self.nodes[2], 2, preserve_utxos=utxo_dicts)

        # send from nodes[2]; this will end up in bb3
        txid2 = self.nodes[2].sendrawtransaction(signedtx)

        assert_equal(txid1, txid2)

        # generate on both sides
        lastblockhash = self.nodes[1].generate(3)[2]
        self.nodes[2].generate(2)

        self.join_network()

        self.sync_all()

        # gettransaction should work for txid1
        self.nodes[0].gettransaction(txid1)

        # listsinceblock(lastblockhash) should now include txid1 in transactions
        # as well as in removed
        lsbres = self.nodes[0].listsinceblock(lastblockhash)
        assert any(tx['txid'] == txid1 for tx in lsbres['transactions'])
        assert any(tx['txid'] == txid1 for tx in lsbres['removed'])

        # find transaction and ensure confirmations is valid
        for tx in lsbres['transactions']:
            if tx['txid'] == txid1:
                assert_equal(tx['confirmations'], 2)

        # the same check for the removed array; confirmations should STILL be 2
        for tx in lsbres['removed']:
            if tx['txid'] == txid1:
                assert_equal(tx['confirmations'], 2)

if __name__ == '__main__':
    ListSinceBlockTest().main()<|MERGE_RESOLUTION|>--- conflicted
+++ resolved
@@ -4,19 +4,11 @@
 # file COPYING or http://www.opensource.org/licenses/mit-license.php.
 """Test the listsincelast RPC."""
 
-<<<<<<< HEAD
-from test_framework.test_framework import UnitETestFramework
-=======
 from test_framework.test_framework import (UnitETestFramework, DISABLE_FINALIZATION)
->>>>>>> 44cd02af
 from test_framework.util import assert_equal, assert_array_result, assert_raises_rpc_error
 from test_framework.blocktools import generate
 from test_framework.mininode import P2PInterface
 
-<<<<<<< HEAD
-=======
-
->>>>>>> 44cd02af
 class ListSinceBlockTest (UnitETestFramework):
     def set_test_params(self):
         self.num_nodes = 4
