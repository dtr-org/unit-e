#!/usr/bin/env python3
# Copyright (c) 2014-2019 The Bitcoin Core developers
# Distributed under the MIT software license, see the accompanying
# file COPYING or http://www.opensource.org/licenses/mit-license.php.
"""Test the abandontransaction RPC.

 The abandontransaction RPC marks a transaction and all its in-wallet
 descendants as abandoned which allows their inputs to be respent. It can be
 used to replace "stuck" or evicted transactions. It only works on transactions
 which are not included in a block and are not currently in the mempool. It has
 no effect on transactions which are already abandoned.
"""
from decimal import Decimal

from test_framework.test_framework import UnitETestFramework
<<<<<<< HEAD
from test_framework.util import (
    assert_equal,
    assert_raises_rpc_error,
    connect_nodes,
    disconnect_nodes,
    sync_blocks,
    sync_mempools,
)


=======
from test_framework.util import assert_equal, assert_raises_rpc_error, connect_nodes, disconnect_nodes, sync_blocks, sync_mempools

>>>>>>> 44cd02af
class AbandonConflictTest(UnitETestFramework):
    def set_test_params(self):
        self.num_nodes = 2
        self.extra_args = [["-minrelaytxfee=0.00001"], []]

    def skip_test_if_missing_module(self):
        self.skip_if_no_wallet()

    def run_test(self):
        self.nodes[1].generate(100)
        sync_blocks(self.nodes)
        balance = self.nodes[0].getbalance()
        txA = self.nodes[0].sendtoaddress(self.nodes[0].getnewaddress(), Decimal("10"))
        txB = self.nodes[0].sendtoaddress(self.nodes[0].getnewaddress(), Decimal("10"))
        txC = self.nodes[0].sendtoaddress(self.nodes[0].getnewaddress(), Decimal("10"))
        sync_mempools(self.nodes)
        self.nodes[1].generate(1)

        # Can not abandon non-wallet transaction
        assert_raises_rpc_error(-5, 'Invalid or non-wallet transaction id', lambda: self.nodes[0].abandontransaction(txid='ff' * 32))
        # Can not abandon confirmed transaction
        assert_raises_rpc_error(-5, 'Transaction not eligible for abandonment', lambda: self.nodes[0].abandontransaction(txid=txA))

        sync_blocks(self.nodes)
        newbalance = self.nodes[0].getbalance()
<<<<<<< HEAD
        assert balance - newbalance < Decimal("0.001")  #no more than fees lost
=======
        assert balance - newbalance < Decimal("0.001") #no more than fees lost
>>>>>>> 44cd02af
        balance = newbalance

        # Disconnect nodes so node0's transactions don't get into node1's mempool
        disconnect_nodes(self.nodes[0], 1)

        # Identify the 10btc outputs
        nA = next(tx_out["vout"] for tx_out in self.nodes[0].gettransaction(txA)["details"] if tx_out["amount"] == Decimal("10"))
        nB = next(tx_out["vout"] for tx_out in self.nodes[0].gettransaction(txB)["details"] if tx_out["amount"] == Decimal("10"))
        nC = next(tx_out["vout"] for tx_out in self.nodes[0].gettransaction(txC)["details"] if tx_out["amount"] == Decimal("10"))

        inputs = []
        # spend 10btc outputs from txA and txB
        inputs.append({"txid": txA, "vout": nA})
        inputs.append({"txid": txB, "vout": nB})
        outputs = {}

        outputs[self.nodes[0].getnewaddress()] = Decimal("14.99998")
        outputs[self.nodes[1].getnewaddress()] = Decimal("5")
        signed = self.nodes[0].signrawtransactionwithwallet(self.nodes[0].createrawtransaction(inputs, outputs))
        txAB1 = self.nodes[0].sendrawtransaction(signed["hex"])

        # Identify the 14.99998btc output
        nAB = next(tx_out["vout"] for tx_out in self.nodes[0].gettransaction(txAB1)["details"] if tx_out["amount"] == Decimal("14.99998"))

        #Create a child tx spending AB1 and C
        inputs = []
        inputs.append({"txid": txAB1, "vout": nAB})
        inputs.append({"txid": txC, "vout": nC})
        outputs = {}
        outputs[self.nodes[0].getnewaddress()] = Decimal("24.9996")
        signed2 = self.nodes[0].signrawtransactionwithwallet(self.nodes[0].createrawtransaction(inputs, outputs))
        txABC2 = self.nodes[0].sendrawtransaction(signed2["hex"])

        # Create a child tx spending ABC2
        signed3_change = Decimal("24.999")
        inputs = [{"txid": txABC2, "vout": 0}]
        outputs = {self.nodes[0].getnewaddress(): signed3_change}
        signed3 = self.nodes[0].signrawtransactionwithwallet(self.nodes[0].createrawtransaction(inputs, outputs))
        # note tx is never directly referenced, only abandoned as a child of the above
        self.nodes[0].sendrawtransaction(signed3["hex"])

        # In mempool txs from self should increase balance from change
        newbalance = self.nodes[0].getbalance()
        assert_equal(newbalance, balance - Decimal("30") + signed3_change)
        balance = newbalance

        # Restart the node with a higher min relay fee so the parent tx is no longer in mempool
        # TODO: redo with eviction
        self.stop_node(0)
        self.start_node(0, extra_args=["-minrelaytxfee=0.0001"])

        # Verify txs no longer in either node's mempool
        assert_equal(len(self.nodes[0].getrawmempool()), 0)
        assert_equal(len(self.nodes[1].getrawmempool()), 0)

        # Not in mempool txs from self should only reduce balance
        # inputs are still spent, but change not received
        newbalance = self.nodes[0].getbalance()
        assert_equal(newbalance, balance - signed3_change)
        # Unconfirmed received funds that are not in mempool, also shouldn't show
        # up in unconfirmed balance
        unconfbalance = self.nodes[0].getunconfirmedbalance() + self.nodes[0].getbalance()
        assert_equal(unconfbalance, newbalance)
        # Also shouldn't show up in listunspent
        assert not txABC2 in [utxo["txid"] for utxo in self.nodes[0].listunspent(0)]
        balance = newbalance

        # Abandon original transaction and verify inputs are available again
        # including that the child tx was also abandoned
        self.nodes[0].abandontransaction(txAB1)
        newbalance = self.nodes[0].getbalance()
        assert_equal(newbalance, balance + Decimal("30"))
        balance = newbalance

        # Verify that even with a low min relay fee, the tx is not reaccepted from wallet on startup once abandoned
        self.stop_node(0)
        self.start_node(0, extra_args=["-minrelaytxfee=0.00001"])
        assert_equal(len(self.nodes[0].getrawmempool()), 0)
        assert_equal(self.nodes[0].getbalance(), balance)

        # But if it is received again then it is unabandoned
        # And since now in mempool, the change is available
        # But its child tx remains abandoned
        self.nodes[0].sendrawtransaction(signed["hex"])
        newbalance = self.nodes[0].getbalance()
        assert_equal(newbalance, balance - Decimal("20") + Decimal("14.99998"))
        balance = newbalance

        # Send child tx again so it is unabandoned
        self.nodes[0].sendrawtransaction(signed2["hex"])
        newbalance = self.nodes[0].getbalance()
        assert_equal(newbalance, balance - Decimal("10") - Decimal("14.99998") + Decimal("24.9996"))
        balance = newbalance

        # Remove using high relay fee again
        self.stop_node(0)
        self.start_node(0, extra_args=["-minrelaytxfee=0.0001"])
        assert_equal(len(self.nodes[0].getrawmempool()), 0)
        newbalance = self.nodes[0].getbalance()
        assert_equal(newbalance, balance - Decimal("24.9996"))
        balance = newbalance

        # Create a double spend of AB1 by spending again from only A's 10 output
        # Mine double spend from node 1
        inputs = []
        inputs.append({"txid": txA, "vout": nA})
        outputs = {}
        outputs[self.nodes[1].getnewaddress()] = Decimal("9.9999")
        tx = self.nodes[0].createrawtransaction(inputs, outputs)
        signed = self.nodes[0].signrawtransactionwithwallet(tx)
        self.nodes[1].sendrawtransaction(signed["hex"])
        self.nodes[1].generate(1)

        connect_nodes(self.nodes[0], 1)
        sync_blocks(self.nodes)

        # Verify that B and C's 10 UTE outputs are available for spending again because AB1 is now conflicted
        newbalance = self.nodes[0].getbalance()
        assert_equal(newbalance, balance + Decimal("20"))
        balance = newbalance

        # There is currently a minor bug around this and so this test doesn't work.  See Issue #7315
        # Invalidate the block with the double spend and B's 10 UTE output should no longer be available
        # Don't think C's should either
        self.nodes[0].invalidateblock(self.nodes[0].getbestblockhash())
        newbalance = self.nodes[0].getbalance()
        #assert_equal(newbalance, balance - Decimal("10"))
        self.log.info("If balance has not declined after invalidateblock then out of mempool wallet tx which is no longer")
        self.log.info("conflicted has not resumed causing its inputs to be seen as spent.  See Issue #7315")
        self.log.info(str(balance) + " -> " + str(newbalance) + " ?")


if __name__ == '__main__':
    AbandonConflictTest().main()<|MERGE_RESOLUTION|>--- conflicted
+++ resolved
@@ -13,7 +13,6 @@
 from decimal import Decimal
 
 from test_framework.test_framework import UnitETestFramework
-<<<<<<< HEAD
 from test_framework.util import (
     assert_equal,
     assert_raises_rpc_error,
@@ -23,11 +22,6 @@
     sync_mempools,
 )
 
-
-=======
-from test_framework.util import assert_equal, assert_raises_rpc_error, connect_nodes, disconnect_nodes, sync_blocks, sync_mempools
-
->>>>>>> 44cd02af
 class AbandonConflictTest(UnitETestFramework):
     def set_test_params(self):
         self.num_nodes = 2
@@ -53,11 +47,7 @@
 
         sync_blocks(self.nodes)
         newbalance = self.nodes[0].getbalance()
-<<<<<<< HEAD
-        assert balance - newbalance < Decimal("0.001")  #no more than fees lost
-=======
         assert balance - newbalance < Decimal("0.001") #no more than fees lost
->>>>>>> 44cd02af
         balance = newbalance
 
         # Disconnect nodes so node0's transactions don't get into node1's mempool
