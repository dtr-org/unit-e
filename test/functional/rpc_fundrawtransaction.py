#!/usr/bin/env python3
# Copyright (c) 2014-2018 The Bitcoin Core developers
# Distributed under the MIT software license, see the accompanying
# file COPYING or http://www.opensource.org/licenses/mit-license.php.
"""Test the fundrawtransaction RPC."""

from decimal import Decimal
<<<<<<< HEAD
from test_framework.test_framework import UnitETestFramework
=======
from test_framework.test_framework import UnitETestFramework, PROPOSER_REWARD
>>>>>>> 44cd02af
from test_framework.util import (
    assert_equal,
    assert_fee_amount,
    assert_greater_than,
    assert_greater_than_or_equal,
    assert_raises_rpc_error,
    connect_nodes_bi,
    count_bytes,
    find_vout_for_address,
)


def get_unspent(listunspent, amount):
    for utx in listunspent:
        if utx['amount'] == amount:
            return utx
    raise AssertionError('Could not find unspent with amount={}'.format(amount))

class RawTransactionsTest(UnitETestFramework):
    def set_test_params(self):
        self.num_nodes = 4
        self.setup_clean_chain = True

    def skip_test_if_missing_module(self):
        self.skip_if_no_wallet()

<<<<<<< HEAD
    def setup_network(self):
=======
    def setup_network(self, split=False):
>>>>>>> 44cd02af
        self.setup_nodes()

        connect_nodes_bi(self.nodes, 0, 1)
        connect_nodes_bi(self.nodes, 1, 2)
        connect_nodes_bi(self.nodes, 0, 2)
        connect_nodes_bi(self.nodes, 0, 3)

    def run_test(self):
        self.setup_stake_coins(self.nodes[0], self.nodes[1], self.nodes[2])
        min_relay_tx_fee = self.nodes[0].getnetworkinfo()['relayfee']
        # This test is not meant to test fee estimation and we'd like
        # to be sure all txs are sent at a consistent desired feerate
        for node in self.nodes:
            node.settxfee(min_relay_tx_fee)

        # if the fee's positive delta is higher than this value tests will fail,
        # neg. delta always fail the tests.
        # The size of the signature of every input may be at most 2 bytes larger
        # than a minimum sized signature.

        #            = 2 bytes * minRelayTxFeePerByte
        feeTolerance = 2 * min_relay_tx_fee/1000

        self.nodes[2].generate(1)
        self.sync_all()
        self.nodes[0].generate(121)
        self.sync_all()

        # ensure that setting changePosition in fundraw with an exact match is handled properly
        rawmatch = self.nodes[2].createrawtransaction([], {self.nodes[2].getnewaddress():PROPOSER_REWARD})
        rawmatch = self.nodes[2].fundrawtransaction(rawmatch, {"changePosition":1, "subtractFeeFromOutputs":[0]})
        assert_equal(rawmatch["changepos"], -1)

        watchonly_address = self.nodes[0].getnewaddress()
        watchonly_pubkey = self.nodes[0].getaddressinfo(watchonly_address)["pubkey"]
        watchonly_amount = Decimal(200)
        self.nodes[3].importpubkey(watchonly_pubkey, "", True)
        watchonly_txid = self.nodes[0].sendtoaddress(watchonly_address, watchonly_amount)

        # Lock UTXO so nodes[0] doesn't accidentally spend it
        watchonly_vout = find_vout_for_address(self.nodes[0], watchonly_txid, watchonly_address)
        self.nodes[0].lockunspent(False, [{"txid": watchonly_txid, "vout": watchonly_vout}])

        self.nodes[0].sendtoaddress(self.nodes[3].getnewaddress(), watchonly_amount / 10)

        self.nodes[0].sendtoaddress(self.nodes[2].getnewaddress(), 1.5)
        self.nodes[0].sendtoaddress(self.nodes[2].getnewaddress(), 1.0)
        self.nodes[0].sendtoaddress(self.nodes[2].getnewaddress(), 5.0)

        self.nodes[0].generate(1)
        self.sync_all()

        ###############
        # simple test #
        ###############
        inputs  = [ ]
        outputs = { self.nodes[0].getnewaddress() : 1.0 }
        rawtx   = self.nodes[2].createrawtransaction(inputs, outputs)
        dec_tx  = self.nodes[2].decoderawtransaction(rawtx)
        rawtxfund = self.nodes[2].fundrawtransaction(rawtx)
        fee = rawtxfund['fee']
        dec_tx  = self.nodes[2].decoderawtransaction(rawtxfund['hex'])
        assert len(dec_tx['vin']) > 0 #test that we have enough inputs

        ##############################
        # simple test with two coins #
        ##############################
        inputs  = [ ]
        outputs = { self.nodes[0].getnewaddress() : 2.2 }
        rawtx   = self.nodes[2].createrawtransaction(inputs, outputs)
        dec_tx  = self.nodes[2].decoderawtransaction(rawtx)

        rawtxfund = self.nodes[2].fundrawtransaction(rawtx)
        fee = rawtxfund['fee']
        dec_tx  = self.nodes[2].decoderawtransaction(rawtxfund['hex'])
        assert len(dec_tx['vin']) > 0 #test if we have enough inputs

        ##############################
        # simple test with two coins #
        ##############################
        inputs  = [ ]
        outputs = { self.nodes[0].getnewaddress() : 2.6 }
        rawtx   = self.nodes[2].createrawtransaction(inputs, outputs)
        dec_tx  = self.nodes[2].decoderawtransaction(rawtx)

        rawtxfund = self.nodes[2].fundrawtransaction(rawtx)
        fee = rawtxfund['fee']
        dec_tx  = self.nodes[2].decoderawtransaction(rawtxfund['hex'])
        assert len(dec_tx['vin']) > 0
        assert_equal(dec_tx['vin'][0]['scriptSig']['hex'], '')


        ################################
        # simple test with two outputs #
        ################################
        inputs  = [ ]
        outputs = { self.nodes[0].getnewaddress() : 2.6, self.nodes[1].getnewaddress() : 2.5 }
        rawtx   = self.nodes[2].createrawtransaction(inputs, outputs)
        dec_tx  = self.nodes[2].decoderawtransaction(rawtx)

        rawtxfund = self.nodes[2].fundrawtransaction(rawtx)
        fee = rawtxfund['fee']
        dec_tx  = self.nodes[2].decoderawtransaction(rawtxfund['hex'])
        totalOut = 0
        for out in dec_tx['vout']:
            totalOut += out['value']

        assert len(dec_tx['vin']) > 0
        assert_equal(dec_tx['vin'][0]['scriptSig']['hex'], '')


        #########################################################################
        # test a fundrawtransaction with a VIN greater than the required amount #
        #########################################################################
        utx = get_unspent(self.nodes[2].listunspent(), 5)

        inputs  = [ {'txid' : utx['txid'], 'vout' : utx['vout']}]
        outputs = { self.nodes[0].getnewaddress() : 1.0 }
        rawtx   = self.nodes[2].createrawtransaction(inputs, outputs)
        dec_tx  = self.nodes[2].decoderawtransaction(rawtx)
        assert_equal(utx['txid'], dec_tx['vin'][0]['txid'])

        rawtxfund = self.nodes[2].fundrawtransaction(rawtx)
        fee = rawtxfund['fee']
        dec_tx  = self.nodes[2].decoderawtransaction(rawtxfund['hex'])
        totalOut = 0
        for out in dec_tx['vout']:
            totalOut += out['value']

        assert_equal(fee + totalOut, utx['amount']) #compare vin total and totalout+fee


        #####################################################################
        # test a fundrawtransaction with which will not get a change output #
        #####################################################################
        utx = get_unspent(self.nodes[2].listunspent(), 5)

        inputs  = [ {'txid' : utx['txid'], 'vout' : utx['vout']}]
        outputs = { self.nodes[0].getnewaddress() : Decimal(5.0) - fee - feeTolerance }
        rawtx   = self.nodes[2].createrawtransaction(inputs, outputs)
        dec_tx  = self.nodes[2].decoderawtransaction(rawtx)
        assert_equal(utx['txid'], dec_tx['vin'][0]['txid'])

        rawtxfund = self.nodes[2].fundrawtransaction(rawtx)
        fee = rawtxfund['fee']
        dec_tx  = self.nodes[2].decoderawtransaction(rawtxfund['hex'])
        totalOut = 0
        for out in dec_tx['vout']:
            totalOut += out['value']

        assert_equal(rawtxfund['changepos'], -1)
        assert_equal(fee + totalOut, utx['amount']) #compare vin total and totalout+fee


        ####################################################
        # test a fundrawtransaction with an invalid option #
        ####################################################
        utx = get_unspent(self.nodes[2].listunspent(), 5)

        inputs  = [ {'txid' : utx['txid'], 'vout' : utx['vout']} ]
        outputs = { self.nodes[0].getnewaddress() : Decimal(4.0) }
        rawtx   = self.nodes[2].createrawtransaction(inputs, outputs)
        dec_tx  = self.nodes[2].decoderawtransaction(rawtx)
        assert_equal(utx['txid'], dec_tx['vin'][0]['txid'])

        assert_raises_rpc_error(-3, "Unexpected key foo", self.nodes[2].fundrawtransaction, rawtx, {'foo':'bar'})

        # reserveChangeKey was deprecated and is now removed
        assert_raises_rpc_error(-3, "Unexpected key reserveChangeKey", lambda: self.nodes[2].fundrawtransaction(hexstring=rawtx, options={'reserveChangeKey': True}))

        ############################################################
        # test a fundrawtransaction with an invalid change address #
        ############################################################
        utx = get_unspent(self.nodes[2].listunspent(), 5)

        inputs  = [ {'txid' : utx['txid'], 'vout' : utx['vout']} ]
        outputs = { self.nodes[0].getnewaddress() : Decimal(4.0) }
        rawtx   = self.nodes[2].createrawtransaction(inputs, outputs)
        dec_tx  = self.nodes[2].decoderawtransaction(rawtx)
        assert_equal(utx['txid'], dec_tx['vin'][0]['txid'])

        assert_raises_rpc_error(-5, "changeAddress must be a valid Unit-e address", self.nodes[2].fundrawtransaction, rawtx, {'changeAddress':'foobar'})

        ############################################################
        # test a fundrawtransaction with a provided change address #
        ############################################################
        utx = get_unspent(self.nodes[2].listunspent(), 5)

        inputs  = [ {'txid' : utx['txid'], 'vout' : utx['vout']} ]
        outputs = { self.nodes[0].getnewaddress() : Decimal(4.0) }
        rawtx   = self.nodes[2].createrawtransaction(inputs, outputs)
        dec_tx  = self.nodes[2].decoderawtransaction(rawtx)
        assert_equal(utx['txid'], dec_tx['vin'][0]['txid'])

        change = self.nodes[2].getnewaddress()
        assert_raises_rpc_error(-8, "changePosition out of bounds", self.nodes[2].fundrawtransaction, rawtx, {'changeAddress':change, 'changePosition':2})
        rawtxfund = self.nodes[2].fundrawtransaction(rawtx, {'changeAddress': change, 'changePosition': 0})
        dec_tx  = self.nodes[2].decoderawtransaction(rawtxfund['hex'])
        out = dec_tx['vout'][0]
        assert_equal(change, out['scriptPubKey']['addresses'][0])

        #########################################################
        # test a fundrawtransaction with a provided change type #
        #########################################################
        utx = get_unspent(self.nodes[2].listunspent(), 5)

        inputs  = [ {'txid' : utx['txid'], 'vout' : utx['vout']} ]
        outputs = { self.nodes[0].getnewaddress() : Decimal(4.0) }
        rawtx   = self.nodes[2].createrawtransaction(inputs, outputs)
        assert_raises_rpc_error(-1, "JSON value is not a string as expected", self.nodes[2].fundrawtransaction, rawtx, {'change_type': None})
        assert_raises_rpc_error(-5, "Unknown change type ''", self.nodes[2].fundrawtransaction, rawtx, {'change_type': ''})
        rawtx = self.nodes[2].fundrawtransaction(rawtx, {'change_type': 'bech32'})
        dec_tx = self.nodes[2].decoderawtransaction(rawtx['hex'])
        assert_equal('witness_v0_keyhash', dec_tx['vout'][rawtx['changepos']]['scriptPubKey']['type'])

        #########################################################################
        # test a fundrawtransaction with a VIN smaller than the required amount #
        #########################################################################
        utx = get_unspent(self.nodes[2].listunspent(), 1)

        inputs  = [ {'txid' : utx['txid'], 'vout' : utx['vout']}]
        outputs = { self.nodes[0].getnewaddress() : 1.0 }
        rawtx   = self.nodes[2].createrawtransaction(inputs, outputs)

        # 4-byte version + 1-byte vin count + 36-byte prevout then script_len
        rawtx = rawtx[:82] + "0100" + rawtx[84:]

        dec_tx  = self.nodes[2].decoderawtransaction(rawtx)
        assert_equal(utx['txid'], dec_tx['vin'][0]['txid'])
        assert_equal("00", dec_tx['vin'][0]['scriptSig']['hex'])

        rawtxfund = self.nodes[2].fundrawtransaction(rawtx)
        fee = rawtxfund['fee']
        dec_tx  = self.nodes[2].decoderawtransaction(rawtxfund['hex'])
        totalOut = 0
        matchingOuts = 0
        for i, out in enumerate(dec_tx['vout']):
            totalOut += out['value']
            if out['scriptPubKey']['addresses'][0] in outputs:
                matchingOuts+=1
            else:
                assert_equal(i, rawtxfund['changepos'])

        assert_equal(utx['txid'], dec_tx['vin'][0]['txid'])
        assert_equal("00", dec_tx['vin'][0]['scriptSig']['hex'])

        assert_equal(matchingOuts, 1)
        assert_equal(len(dec_tx['vout']), 2)


        ###########################################
        # test a fundrawtransaction with two VINs #
        ###########################################
        utx = get_unspent(self.nodes[2].listunspent(), 1)
        utx2 = get_unspent(self.nodes[2].listunspent(), 5)

        inputs  = [ {'txid' : utx['txid'], 'vout' : utx['vout']},{'txid' : utx2['txid'], 'vout' : utx2['vout']} ]
        outputs = { self.nodes[0].getnewaddress() : 6.0 }
        rawtx   = self.nodes[2].createrawtransaction(inputs, outputs)
        dec_tx  = self.nodes[2].decoderawtransaction(rawtx)
        assert_equal(utx['txid'], dec_tx['vin'][0]['txid'])

        rawtxfund = self.nodes[2].fundrawtransaction(rawtx)
        fee = rawtxfund['fee']
        dec_tx  = self.nodes[2].decoderawtransaction(rawtxfund['hex'])
        totalOut = 0
        matchingOuts = 0
        for out in dec_tx['vout']:
            totalOut += out['value']
            if out['scriptPubKey']['addresses'][0] in outputs:
                matchingOuts+=1

        assert_equal(matchingOuts, 1)
        assert_equal(len(dec_tx['vout']), 2)

        matchingIns = 0
        for vinOut in dec_tx['vin']:
            for vinIn in inputs:
                if vinIn['txid'] == vinOut['txid']:
                    matchingIns+=1

        assert_equal(matchingIns, 2) #we now must see two vins identical to vins given as params

        #########################################################
        # test a fundrawtransaction with two VINs and two vOUTs #
        #########################################################
        utx = get_unspent(self.nodes[2].listunspent(), 1)
        utx2 = get_unspent(self.nodes[2].listunspent(), 5)

        inputs  = [ {'txid' : utx['txid'], 'vout' : utx['vout']},{'txid' : utx2['txid'], 'vout' : utx2['vout']} ]
        outputs = { self.nodes[0].getnewaddress() : 6.0, self.nodes[0].getnewaddress() : 1.0 }
        rawtx   = self.nodes[2].createrawtransaction(inputs, outputs)
        dec_tx  = self.nodes[2].decoderawtransaction(rawtx)
        assert_equal(utx['txid'], dec_tx['vin'][0]['txid'])

        rawtxfund = self.nodes[2].fundrawtransaction(rawtx)
        fee = rawtxfund['fee']
        dec_tx  = self.nodes[2].decoderawtransaction(rawtxfund['hex'])
        totalOut = 0
        matchingOuts = 0
        for out in dec_tx['vout']:
            totalOut += out['value']
            if out['scriptPubKey']['addresses'][0] in outputs:
                matchingOuts+=1

        assert_equal(matchingOuts, 2)
        assert_equal(len(dec_tx['vout']), 3)

        ##############################################
        # test a fundrawtransaction with invalid vin #
        ##############################################
        inputs  = [ {'txid' : "1c7f966dab21119bac53213a2bc7532bff1fa844c124fd750a7d0b1332440bd1", 'vout' : 0} ] #invalid vin!
        outputs = { self.nodes[0].getnewaddress() : 1.0}
        rawtx   = self.nodes[2].createrawtransaction(inputs, outputs)
        dec_tx  = self.nodes[2].decoderawtransaction(rawtx)

        assert_raises_rpc_error(-4, "Insufficient funds", self.nodes[2].fundrawtransaction, rawtx)

        ############################################################
        #compare fee of a standard pubkeyhash transaction
        inputs = []
        outputs = {self.nodes[1].getnewaddress():1.1}
        rawtx = self.nodes[0].createrawtransaction(inputs, outputs)
        fundedTx = self.nodes[0].fundrawtransaction(rawtx)

        #create same transaction over sendtoaddress
        txId = self.nodes[0].sendtoaddress(self.nodes[1].getnewaddress(), 1.1)
        signedFee = self.nodes[0].getrawmempool(True)[txId]['fee']

        #compare fee
        feeDelta = Decimal(fundedTx['fee']) - Decimal(signedFee)
        assert feeDelta >= 0 and feeDelta <= feeTolerance
        ############################################################

        ############################################################
        #compare fee of a standard pubkeyhash transaction with multiple outputs
        inputs = []
        outputs = {self.nodes[1].getnewaddress():1.1,self.nodes[1].getnewaddress():0.2,self.nodes[1].getnewaddress():0.1,self.nodes[1].getnewaddress():0.3,self.nodes[1].getnewaddress():0.2,self.nodes[1].getnewaddress():0.3}
        rawtx = self.nodes[0].createrawtransaction(inputs, outputs)
        fundedTx = self.nodes[0].fundrawtransaction(rawtx)
        #create same transaction over sendtoaddress
        txId = self.nodes[0].sendmany("", outputs)
        signedFee = self.nodes[0].getrawmempool(True)[txId]['fee']

        #compare fee
        feeDelta = Decimal(fundedTx['fee']) - Decimal(signedFee)
        assert feeDelta >= 0 and feeDelta <= feeTolerance
        ############################################################


        ############################################################
        #compare fee of a 2of2 multisig p2sh transaction

        # create 2of2 addr
        addr1 = self.nodes[1].getnewaddress()
        addr2 = self.nodes[1].getnewaddress()

        addr1Obj = self.nodes[1].getaddressinfo(addr1)
        addr2Obj = self.nodes[1].getaddressinfo(addr2)

        mSigObj = self.nodes[1].addmultisigaddress(2, [addr1Obj['pubkey'], addr2Obj['pubkey']])['address']

        inputs = []
        outputs = {mSigObj:1.1}
        rawtx = self.nodes[0].createrawtransaction(inputs, outputs)
        fundedTx = self.nodes[0].fundrawtransaction(rawtx)

        #create same transaction over sendtoaddress
        txId = self.nodes[0].sendtoaddress(mSigObj, 1.1)
        signedFee = self.nodes[0].getrawmempool(True)[txId]['fee']

        #compare fee
        feeDelta = Decimal(fundedTx['fee']) - Decimal(signedFee)
        assert feeDelta >= 0 and feeDelta <= feeTolerance
        ############################################################


        ############################################################
        #compare fee of a standard pubkeyhash transaction

        # create 4of5 addr
        addr1 = self.nodes[1].getnewaddress()
        addr2 = self.nodes[1].getnewaddress()
        addr3 = self.nodes[1].getnewaddress()
        addr4 = self.nodes[1].getnewaddress()
        addr5 = self.nodes[1].getnewaddress()

        addr1Obj = self.nodes[1].getaddressinfo(addr1)
        addr2Obj = self.nodes[1].getaddressinfo(addr2)
        addr3Obj = self.nodes[1].getaddressinfo(addr3)
        addr4Obj = self.nodes[1].getaddressinfo(addr4)
        addr5Obj = self.nodes[1].getaddressinfo(addr5)

        mSigObj = self.nodes[1].addmultisigaddress(4, [addr1Obj['pubkey'], addr2Obj['pubkey'], addr3Obj['pubkey'], addr4Obj['pubkey'], addr5Obj['pubkey']])['address']

        inputs = []
        outputs = {mSigObj:1.1}
        rawtx = self.nodes[0].createrawtransaction(inputs, outputs)
        fundedTx = self.nodes[0].fundrawtransaction(rawtx)

        #create same transaction over sendtoaddress
        txId = self.nodes[0].sendtoaddress(mSigObj, 1.1)
        signedFee = self.nodes[0].getrawmempool(True)[txId]['fee']

        #compare fee
        feeDelta = Decimal(fundedTx['fee']) - Decimal(signedFee)
        assert feeDelta >= 0 and feeDelta <= feeTolerance
        ############################################################


        ############################################################
        # spend a 2of2 multisig transaction over fundraw

        # create 2of2 addr
        addr1 = self.nodes[2].getnewaddress()
        addr2 = self.nodes[2].getnewaddress()

        addr1Obj = self.nodes[2].getaddressinfo(addr1)
        addr2Obj = self.nodes[2].getaddressinfo(addr2)

        mSigObj = self.nodes[2].addmultisigaddress(2, [addr1Obj['pubkey'], addr2Obj['pubkey']])['address']


        # send 1.2 UTE to msig addr
        txId = self.nodes[0].sendtoaddress(mSigObj, 1.2)
        self.sync_all()
        self.nodes[1].generate(1)
        self.sync_all()

        oldBalance = self.nodes[1].getbalance()
        inputs = []
        outputs = {self.nodes[1].getnewaddress():1.1}
        rawtx = self.nodes[2].createrawtransaction(inputs, outputs)
        fundedTx = self.nodes[2].fundrawtransaction(rawtx)

        signedTx = self.nodes[2].signrawtransactionwithwallet(fundedTx['hex'])
        txId = self.nodes[2].sendrawtransaction(signedTx['hex'])
        self.sync_all()
        self.nodes[1].generate(1)
        self.sync_all()

        # make sure funds are received at node1
        assert_equal(oldBalance+Decimal('1.10000000'), self.nodes[1].getbalance())

        ############################################################
        # locked wallet test
        self.nodes[1].encryptwallet("test")
        self.stop_nodes()

        self.start_nodes()
        # This test is not meant to test fee estimation and we'd like
        # to be sure all txs are sent at a consistent desired feerate
        for node in self.nodes:
            node.settxfee(min_relay_tx_fee)

        connect_nodes_bi(self.nodes,0,1)
        connect_nodes_bi(self.nodes,1,2)
        connect_nodes_bi(self.nodes,0,2)
        connect_nodes_bi(self.nodes,0,3)
        # Again lock the watchonly UTXO or nodes[0] may spend it, because
        # lockunspent is memory-only and thus lost on restart
        self.nodes[0].lockunspent(False, [{"txid": watchonly_txid, "vout": watchonly_vout}])
        self.sync_all()

        # drain the keypool
        self.nodes[1].getnewaddress()
        self.nodes[1].getrawchangeaddress()
        inputs = []
        outputs = {self.nodes[0].getnewaddress():1.1}
        rawtx = self.nodes[1].createrawtransaction(inputs, outputs)
        # fund a transaction that requires a new key for the change output
        # creating the key must be impossible because the wallet is locked
        assert_raises_rpc_error(-4, "Keypool ran out, please call keypoolrefill first", self.nodes[1].fundrawtransaction, rawtx)

        #refill the keypool
        self.nodes[1].walletpassphrase("test", 100)
        self.nodes[1].keypoolrefill(8) #need to refill the keypool to get an internal change address
        self.nodes[1].walletlock()

        assert_raises_rpc_error(-13, "walletpassphrase", self.nodes[1].sendtoaddress, self.nodes[0].getnewaddress(), 1.2)

        oldBalance = self.nodes[0].getbalance()

        inputs = []
        outputs = {self.nodes[0].getnewaddress():1.1}
        rawtx = self.nodes[1].createrawtransaction(inputs, outputs)
        fundedTx = self.nodes[1].fundrawtransaction(rawtx)

        #now we need to unlock
        self.nodes[1].walletpassphrase("test", 600)
        signedTx = self.nodes[1].signrawtransactionwithwallet(fundedTx['hex'])
        txId = self.nodes[1].sendrawtransaction(signedTx['hex'])
        self.nodes[1].generate(1)
        self.sync_all()

        # make sure funds are received at node1
        assert_equal(oldBalance + PROPOSER_REWARD + Decimal('1.10000000'), self.nodes[0].getbalance())


        ###############################################
        # multiple (~19) inputs tx test | Compare fee #
        ###############################################

        #empty node1, send some small coins from node0 to node1
        self.nodes[1].sendtoaddress(self.nodes[0].getnewaddress(), self.nodes[1].getbalance(), "", "", True)
        self.sync_all()
        self.nodes[0].generate(1)
        self.sync_all()

        for i in range(0,20):
            self.nodes[0].sendtoaddress(self.nodes[1].getnewaddress(), 0.01)
        self.nodes[0].generate(1)
        self.sync_all()

        #fund a tx with ~20 small inputs
        inputs = []
        outputs = {self.nodes[0].getnewaddress():0.15,self.nodes[0].getnewaddress():0.04}
        rawtx = self.nodes[1].createrawtransaction(inputs, outputs)
        fundedTx = self.nodes[1].fundrawtransaction(rawtx)

        #create same transaction over sendtoaddress
        txId = self.nodes[1].sendmany("", outputs)
        signedFee = self.nodes[1].getrawmempool(True)[txId]['fee']

        #compare fee
        feeDelta = Decimal(fundedTx['fee']) - Decimal(signedFee)
        assert feeDelta >= 0 and feeDelta <= feeTolerance*19 #~19 inputs


        #############################################
        # multiple (~19) inputs tx test | sign/send #
        #############################################

        #again, empty node1, send some small coins from node0 to node1
        self.nodes[1].sendtoaddress(self.nodes[0].getnewaddress(), self.nodes[1].getbalance(), "", "", True)
        self.sync_all()
        self.nodes[0].generate(1)
        self.sync_all()

        for i in range(0,20):
            self.nodes[0].sendtoaddress(self.nodes[1].getnewaddress(), 0.01)
        self.nodes[0].generate(1)
        self.sync_all()

        #fund a tx with ~20 small inputs
        oldBalance = self.nodes[0].getbalance()

        inputs = []
        outputs = {self.nodes[0].getnewaddress():0.15,self.nodes[0].getnewaddress():0.04}
        rawtx = self.nodes[1].createrawtransaction(inputs, outputs)
        fundedTx = self.nodes[1].fundrawtransaction(rawtx)
        fundedAndSignedTx = self.nodes[1].signrawtransactionwithwallet(fundedTx['hex'])
        txId = self.nodes[1].sendrawtransaction(fundedAndSignedTx['hex'])
        self.sync_all()
        self.nodes[0].generate(1)
        self.sync_all()
        assert_equal(oldBalance + PROPOSER_REWARD + Decimal('0.19000000'), self.nodes[0].getbalance()) #0.19+block reward

        #####################################################
        # test fundrawtransaction with OP_RETURN and no vin #
        #####################################################

        rawtx   = "0100000000010000000000000000066a047465737400000000"
        dec_tx  = self.nodes[2].decoderawtransaction(rawtx)

        assert_equal(len(dec_tx['vin']), 0)
        assert_equal(len(dec_tx['vout']), 1)

        rawtxfund = self.nodes[2].fundrawtransaction(rawtx)
        dec_tx  = self.nodes[2].decoderawtransaction(rawtxfund['hex'])

        assert_greater_than(len(dec_tx['vin']), 0) # at least one vin
        assert_equal(len(dec_tx['vout']), 2) # one change output added


        ##################################################
        # test a fundrawtransaction using only watchonly #
        ##################################################

        inputs = []
        outputs = {self.nodes[2].getnewaddress() : watchonly_amount / 2}
        rawtx = self.nodes[3].createrawtransaction(inputs, outputs)

        result = self.nodes[3].fundrawtransaction(rawtx, {'includeWatching': True })
        res_dec = self.nodes[0].decoderawtransaction(result["hex"])
        assert_equal(len(res_dec["vin"]), 1)
        assert_equal(res_dec["vin"][0]["txid"], watchonly_txid)

        assert "fee" in result.keys()
        assert_greater_than(result["changepos"], -1)

        ###############################################################
        # test fundrawtransaction using the entirety of watched funds #
        ###############################################################

        inputs = []
        outputs = {self.nodes[2].getnewaddress() : watchonly_amount}
        rawtx = self.nodes[3].createrawtransaction(inputs, outputs)

        # Backward compatibility test (2nd param is includeWatching)
        result = self.nodes[3].fundrawtransaction(rawtx, True)
        res_dec = self.nodes[0].decoderawtransaction(result["hex"])
        assert_equal(len(res_dec["vin"]), 2)
        assert res_dec["vin"][0]["txid"] == watchonly_txid or res_dec["vin"][1]["txid"] == watchonly_txid

        assert_greater_than(result["fee"], 0)
        assert_greater_than(result["changepos"], -1)
        assert_equal(result["fee"] + res_dec["vout"][result["changepos"]]["value"], watchonly_amount / 10)

        signedtx = self.nodes[3].signrawtransactionwithwallet(result["hex"])
        assert not signedtx["complete"]
        signedtx = self.nodes[0].signrawtransactionwithwallet(signedtx["hex"])
        assert signedtx["complete"]
        self.nodes[0].sendrawtransaction(signedtx["hex"])
        self.nodes[0].generate(1)
        self.sync_all()

        #######################
        # Test feeRate option #
        #######################

        # Make sure there is exactly one input so coin selection can't skew the result
        assert_equal(len(self.nodes[3].listunspent(1)), 1)

        inputs = []
        outputs = {self.nodes[3].getnewaddress() : 1}
        rawtx = self.nodes[3].createrawtransaction(inputs, outputs)
        result = self.nodes[3].fundrawtransaction(rawtx) # uses min_relay_tx_fee (set by settxfee)
        result2 = self.nodes[3].fundrawtransaction(rawtx, {"feeRate": 2*min_relay_tx_fee})
        result3 = self.nodes[3].fundrawtransaction(rawtx, {"feeRate": 10*min_relay_tx_fee})
        result_fee_rate = result['fee'] * 1000 / count_bytes(result['hex'])
        assert_fee_amount(result2['fee'], count_bytes(result2['hex']), 2 * result_fee_rate)
        assert_fee_amount(result3['fee'], count_bytes(result3['hex']), 10 * result_fee_rate)

        ################################
        # Test no address reuse occurs #
        ################################

        result3 = self.nodes[3].fundrawtransaction(rawtx)
        res_dec = self.nodes[0].decoderawtransaction(result3["hex"])
        changeaddress = ""
        for out in res_dec['vout']:
            if out['value'] > 1.0:
                changeaddress += out['scriptPubKey']['addresses'][0]
        assert changeaddress != ""
        nextaddr = self.nodes[3].getnewaddress()
        # Now the change address key should be removed from the keypool
        assert changeaddress != nextaddr

        ######################################
        # Test subtractFeeFromOutputs option #
        ######################################

        # Make sure there is exactly one input so coin selection can't skew the result
        assert_equal(len(self.nodes[3].listunspent(1)), 1)

        inputs = []
        outputs = {self.nodes[2].getnewaddress(): 1}
        rawtx = self.nodes[3].createrawtransaction(inputs, outputs)

        result = [self.nodes[3].fundrawtransaction(rawtx), # uses min_relay_tx_fee (set by settxfee)
                  self.nodes[3].fundrawtransaction(rawtx, {"subtractFeeFromOutputs": []}), # empty subtraction list
                  self.nodes[3].fundrawtransaction(rawtx, {"subtractFeeFromOutputs": [0]}), # uses min_relay_tx_fee (set by settxfee)
                  self.nodes[3].fundrawtransaction(rawtx, {"feeRate": 2*min_relay_tx_fee}),
                  self.nodes[3].fundrawtransaction(rawtx, {"feeRate": 2*min_relay_tx_fee, "subtractFeeFromOutputs": [0]})]

        dec_tx = [self.nodes[3].decoderawtransaction(tx_['hex']) for tx_ in result]
        output = [d['vout'][1 - r['changepos']]['value'] for d, r in zip(dec_tx, result)]
        change = [d['vout'][r['changepos']]['value'] for d, r in zip(dec_tx, result)]

        assert_equal(result[0]['fee'], result[1]['fee'], result[2]['fee'])
        assert_equal(result[3]['fee'], result[4]['fee'])
        assert_equal(change[0], change[1])
        assert_equal(output[0], output[1])
        assert_equal(output[0], output[2] + result[2]['fee'])
        assert_equal(change[0] + result[0]['fee'], change[2])
        assert_equal(output[3], output[4] + result[4]['fee'])
        assert_equal(change[3] + result[3]['fee'], change[4])

        inputs = []
        outputs = {self.nodes[2].getnewaddress(): value for value in (1.0, 1.1, 1.2, 1.3)}
        rawtx = self.nodes[3].createrawtransaction(inputs, outputs)

        result = [self.nodes[3].fundrawtransaction(rawtx),
                  # split the fee between outputs 0, 2, and 3, but not output 1
                  self.nodes[3].fundrawtransaction(rawtx, {"subtractFeeFromOutputs": [0, 2, 3]})]

        dec_tx = [self.nodes[3].decoderawtransaction(result[0]['hex']),
                  self.nodes[3].decoderawtransaction(result[1]['hex'])]

        # Nested list of non-change output amounts for each transaction
        output = [[out['value'] for i, out in enumerate(d['vout']) if i != r['changepos']]
                  for d, r in zip(dec_tx, result)]

        # List of differences in output amounts between normal and subtractFee transactions
        share = [o0 - o1 for o0, o1 in zip(output[0], output[1])]

        # output 1 is the same in both transactions
        assert_equal(share[1], 0)

        # the other 3 outputs are smaller as a result of subtractFeeFromOutputs
        assert_greater_than(share[0], 0)
        assert_greater_than(share[2], 0)
        assert_greater_than(share[3], 0)

        # outputs 2 and 3 take the same share of the fee
        assert_equal(share[2], share[3])

        # output 0 takes at least as much share of the fee, and no more than 2 satoshis more, than outputs 2 and 3
        assert_greater_than_or_equal(share[0], share[2])
        assert_greater_than_or_equal(share[2] + Decimal(2e-8), share[0])

        # the fee is the same in both transactions
        assert_equal(result[0]['fee'], result[1]['fee'])

        # the total subtracted from the outputs is equal to the fee
        assert_equal(share[0] + share[2] + share[3], result[0]['fee'])

if __name__ == '__main__':
    RawTransactionsTest().main()<|MERGE_RESOLUTION|>--- conflicted
+++ resolved
@@ -5,11 +5,7 @@
 """Test the fundrawtransaction RPC."""
 
 from decimal import Decimal
-<<<<<<< HEAD
-from test_framework.test_framework import UnitETestFramework
-=======
 from test_framework.test_framework import UnitETestFramework, PROPOSER_REWARD
->>>>>>> 44cd02af
 from test_framework.util import (
     assert_equal,
     assert_fee_amount,
@@ -36,11 +32,7 @@
     def skip_test_if_missing_module(self):
         self.skip_if_no_wallet()
 
-<<<<<<< HEAD
     def setup_network(self):
-=======
-    def setup_network(self, split=False):
->>>>>>> 44cd02af
         self.setup_nodes()
 
         connect_nodes_bi(self.nodes, 0, 1)
