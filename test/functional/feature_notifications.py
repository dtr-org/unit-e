--- conflicted
+++ resolved
@@ -5,17 +5,11 @@
 """Test the -alertnotify, -blocknotify and -walletnotify options."""
 import os
 
-<<<<<<< HEAD
 from test_framework.address import ADDRESS_BCRT1_UNSPENDABLE
 from test_framework.test_framework import UnitETestFramework
 from test_framework.util import assert_equal, wait_until, connect_nodes_bi
 
 
-=======
-from test_framework.test_framework import UnitETestFramework
-from test_framework.util import assert_equal, wait_until, connect_nodes_bi
-
->>>>>>> 44cd02af
 class NotificationsTest(UnitETestFramework):
     def set_test_params(self):
         self.num_nodes = 2
@@ -33,11 +27,7 @@
         os.mkdir(self.walletnotify_dir)
 
         # -alertnotify and -blocknotify on node0, walletnotify on node1
-<<<<<<< HEAD
         self.extra_args = [[
-=======
-        self.extra_args = [["-blockversion=2",
->>>>>>> 44cd02af
                             "-alertnotify=echo > {}".format(os.path.join(self.alertnotify_dir, '%s')),
                             "-blocknotify=echo > {}".format(os.path.join(self.blocknotify_dir, '%s'))],
                            ["-blockversion=211",
@@ -50,16 +40,7 @@
 
         self.log.info("test -blocknotify")
         block_count = 10
-<<<<<<< HEAD
-        blocks = self.nodes[1].generatetoaddress(block_count, self.nodes[1].getnewaddress() if self.is_wallet_compiled() else ADDRESS_BCRT1_UNSPENDABLE)
-
-        # wait at most 10 seconds for expected number of files before reading the content
-        wait_until(lambda: len(os.listdir(self.blocknotify_dir)) == block_count, timeout=10)
-
-        # directory content should equal the generated blocks hashes
-        assert_equal(sorted(blocks), sorted(os.listdir(self.blocknotify_dir)))
-=======
-        blocks = self.nodes[1].generatetoaddress(block_count, self.nodes[1].getnewaddress('', 'bech32'))
+        blocks = self.nodes[1].generatetoaddress(block_count, self.nodes[1].getnewaddress('', 'bech32') if self.is_wallet_compiled() else ADDRESS_BCRT1_UNSPENDABLE)
 
         # wait at most 10 seconds for expected number of files before reading the content
         wait_until(lambda: len(os.listdir(self.blocknotify_dir)) == block_count, timeout=10)
@@ -67,38 +48,15 @@
         # directory content should equal the generated blocks hashes
         assert_equal(sorted(blocks), sorted(os.listdir(self.blocknotify_dir)))
 
-        self.log.info("test -walletnotify")
-        # wait at most 10 seconds for expected number of files before reading the content
-        # The transaction count should include the one in the genesis block
-        wait_until(lambda: len(os.listdir(self.walletnotify_dir)) == block_count + 1, timeout=10)
-
-        # directory content should equal the generated transaction hashes
-        txids_rpc = set(map(lambda t: t['txid'], self.nodes[1].listtransactions("*", 100)))
-        assert_equal(set(os.listdir(self.walletnotify_dir)), txids_rpc)
-        for tx_file in os.listdir(self.walletnotify_dir):
-            os.remove(os.path.join(self.walletnotify_dir, tx_file))
-
-        self.log.info("test -walletnotify after rescan")
-        # restart node to rescan to force wallet notifications
-        self.restart_node(1)
-        connect_nodes_bi(self.nodes, 0, 1)
-
-        wait_until(lambda: len(os.listdir(self.walletnotify_dir)) == block_count + 1, timeout=10)
-
-        # directory content should equal the generated transaction hashes
-        txids_rpc = set(map(lambda t: t['txid'], self.nodes[1].listtransactions("*", 100)))
-        assert_equal(set(os.listdir(self.walletnotify_dir)), txids_rpc)
->>>>>>> 44cd02af
-
         if self.is_wallet_compiled():
             self.log.info("test -walletnotify")
             # wait at most 10 seconds for expected number of files before reading the content
-            wait_until(lambda: len(os.listdir(self.walletnotify_dir)) == block_count, timeout=10)
+            # The transaction count should include the one in the genesis block
+            wait_until(lambda: len(os.listdir(self.walletnotify_dir)) == block_count + 1, timeout=10)
 
-<<<<<<< HEAD
             # directory content should equal the generated transaction hashes
-            txids_rpc = list(map(lambda t: t['txid'], self.nodes[1].listtransactions("*", block_count)))
-            assert_equal(sorted(txids_rpc), sorted(os.listdir(self.walletnotify_dir)))
+            txids_rpc = set(map(lambda t: t['txid'], self.nodes[1].listtransactions("*", 100)))
+            assert_equal(set(os.listdir(self.walletnotify_dir)), txids_rpc)
             self.stop_node(1)
             for tx_file in os.listdir(self.walletnotify_dir):
                 os.remove(os.path.join(self.walletnotify_dir, tx_file))
@@ -107,26 +65,19 @@
             # restart node to rescan to force wallet notifications
             self.start_node(1)
             connect_nodes_bi(self.nodes, 0, 1)
-=======
-        # Give unit-e 10 seconds to write the alert notification
-        wait_until(lambda: len(os.listdir(self.alertnotify_dir)), timeout=10)
 
-        for notify_file in os.listdir(self.alertnotify_dir):
-            os.remove(os.path.join(self.alertnotify_dir, notify_file))
->>>>>>> 44cd02af
+            wait_until(lambda: len(os.listdir(self.walletnotify_dir)) == block_count + 1, timeout=10)
 
-            wait_until(lambda: len(os.listdir(self.walletnotify_dir)) == block_count, timeout=10)
+            # directory content should equal the generated transaction hashes
+            txids_rpc = set(map(lambda t: t['txid'], self.nodes[1].listtransactions("*", 100)))
+            assert_equal(set(os.listdir(self.walletnotify_dir)), txids_rpc)
 
-<<<<<<< HEAD
-            # directory content should equal the generated transaction hashes
-            txids_rpc = list(map(lambda t: t['txid'], self.nodes[1].listtransactions("*", block_count)))
-            assert_equal(sorted(txids_rpc), sorted(os.listdir(self.walletnotify_dir)))
+            # Mine another 41 up-version blocks. -alertnotify should trigger on the 51st.
+            self.log.info("test -alertnotify")
+            self.nodes[1].generate(41)
+            self.sync_all()
 
         # TODO: add test for `-alertnotify` large fork notifications
-=======
-        self.log.info("-alertnotify should not continue notifying for more unknown version blocks")
-        assert_equal(len(os.listdir(self.alertnotify_dir)), 0)
->>>>>>> 44cd02af
 
 if __name__ == '__main__':
     NotificationsTest().main()