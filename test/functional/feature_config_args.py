#!/usr/bin/env python3
# Copyright (c) 2017-2018 The Bitcoin Core developers
# Distributed under the MIT software license, see the accompanying
# file COPYING or http://www.opensource.org/licenses/mit-license.php.
"""Test various command line arguments and configuration file parameters."""

import os

from test_framework.test_framework import UnitETestFramework


class ConfArgsTest(UnitETestFramework):
    def set_test_params(self):
        self.setup_clean_chain = True
        self.num_nodes = 1

<<<<<<< HEAD
=======
    def skip_test_if_missing_module(self):
        self.skip_if_no_wallet()

>>>>>>> 44cd02af
    def test_config_file_parser(self):
        # Assume node is stopped

        inc_conf_file_path = os.path.join(self.nodes[0].datadir, 'include.conf')
        with open(os.path.join(self.nodes[0].datadir, 'unit-e.conf'), 'a', encoding='utf-8') as conf:
            conf.write('includeconf={}\n'.format(inc_conf_file_path))

        with open(inc_conf_file_path, 'w', encoding='utf-8') as conf:
            conf.write('-dash=1\n')
        self.nodes[0].assert_start_raises_init_error(expected_msg='Error reading configuration file: parse error on line 1: -dash=1, options in configuration file must be specified without leading -')

        with open(inc_conf_file_path, 'w', encoding='utf-8') as conf:
            conf.write('nono\n')
        self.nodes[0].assert_start_raises_init_error(expected_msg='Error reading configuration file: parse error on line 1: nono, if you intended to specify a negated option, use nono=1 instead')

        with open(inc_conf_file_path, 'w', encoding='utf-8') as conf:
<<<<<<< HEAD
            conf.write('server=1\nrpcuser=someuser\nrpcpassword=some#pass')
        self.nodes[0].assert_start_raises_init_error(expected_msg='Error reading configuration file: parse error on line 3, using # in rpcpassword can be ambiguous and should be avoided')

        with open(inc_conf_file_path, 'w', encoding='utf-8') as conf:
            conf.write('server=1\nrpcuser=someuser\nmain.rpcpassword=some#pass')
        self.nodes[0].assert_start_raises_init_error(expected_msg='Error reading configuration file: parse error on line 3, using # in rpcpassword can be ambiguous and should be avoided')

        with open(inc_conf_file_path, 'w', encoding='utf-8') as conf:
            conf.write('server=1\nrpcuser=someuser\n[main]\nrpcpassword=some#pass')
        self.nodes[0].assert_start_raises_init_error(expected_msg='Error reading configuration file: parse error on line 4, using # in rpcpassword can be ambiguous and should be avoided')

        with open(inc_conf_file_path, 'w', encoding='utf-8') as conf:
            conf.write('testnot.datadir=1\n[testnet]\n')
        self.restart_node(0)
        self.nodes[0].stop_node(expected_stderr='Warning: Section [testnet] is not recognized.' + os.linesep + 'Warning: Section [testnot] is not recognized.')

        with open(inc_conf_file_path, 'w', encoding='utf-8') as conf:
=======
>>>>>>> 44cd02af
            conf.write('')  # clear

    def run_test(self):
        self.stop_node(0)

        self.test_config_file_parser()

        # Remove the -datadir argument so it doesn't override the config file
        self.nodes[0].args = [arg for arg in self.nodes[0].args if not arg.startswith("-datadir")]

        default_data_dir = self.nodes[0].datadir
        new_data_dir = os.path.join(default_data_dir, 'newdatadir')
        new_data_dir_2 = os.path.join(default_data_dir, 'newdatadir2')

        # Check that using -datadir argument on non-existent directory fails
        self.nodes[0].datadir = new_data_dir
        self.nodes[0].assert_start_raises_init_error(['-datadir=' + new_data_dir], 'Error: Specified data directory "' + new_data_dir + '" does not exist.')

        # Check that using non-existent datadir in conf file fails
        conf_file = os.path.join(default_data_dir, "unit-e.conf")

        # datadir needs to be set before [regtest] section
        conf_file_contents = open(conf_file, encoding='utf8').read()
        with open(conf_file, 'w', encoding='utf8') as f:
            f.write("datadir=" + new_data_dir + "\n")
            f.write(conf_file_contents)

<<<<<<< HEAD
        # Temporarily disabled, because this test would access the user's home dir (~/.unit-e)
=======
        # Temporarily disabled, because this test would access the user's home dir (~/.unite)
>>>>>>> 44cd02af
        #self.nodes[0].assert_start_raises_init_error(['-conf=' + conf_file], 'Error reading configuration file: specified data directory "' + new_data_dir + '" does not exist.')

        # Create the directory and ensure the config file now works
        os.mkdir(new_data_dir)
<<<<<<< HEAD
        # Temporarily disabled, because this test would access the user's home dir (~/.unit-e)
=======
        # Temporarily disabled, because this test would access the user's home dir (~/.unite)
>>>>>>> 44cd02af
        #self.start_node(0, ['-conf='+conf_file, '-wallet=w1'])
        #self.stop_node(0)
        #assert os.path.exists(os.path.join(new_data_dir, 'regtest', 'blocks'))
        #if self.is_wallet_compiled():
        #assert os.path.exists(os.path.join(new_data_dir, 'regtest', 'wallets', 'w1'))

        # Ensure command line argument overrides datadir in conf
        os.mkdir(new_data_dir_2)
        self.nodes[0].datadir = new_data_dir_2
        self.start_node(0, ['-datadir='+new_data_dir_2, '-conf='+conf_file, '-wallet=w2'])
        assert os.path.exists(os.path.join(new_data_dir_2, 'regtest', 'blocks'))
        if self.is_wallet_compiled():
            assert os.path.exists(os.path.join(new_data_dir_2, 'regtest', 'wallets', 'w2'))


if __name__ == '__main__':
    ConfArgsTest().main()<|MERGE_RESOLUTION|>--- conflicted
+++ resolved
@@ -14,12 +14,9 @@
         self.setup_clean_chain = True
         self.num_nodes = 1
 
-<<<<<<< HEAD
-=======
     def skip_test_if_missing_module(self):
         self.skip_if_no_wallet()
 
->>>>>>> 44cd02af
     def test_config_file_parser(self):
         # Assume node is stopped
 
@@ -36,7 +33,6 @@
         self.nodes[0].assert_start_raises_init_error(expected_msg='Error reading configuration file: parse error on line 1: nono, if you intended to specify a negated option, use nono=1 instead')
 
         with open(inc_conf_file_path, 'w', encoding='utf-8') as conf:
-<<<<<<< HEAD
             conf.write('server=1\nrpcuser=someuser\nrpcpassword=some#pass')
         self.nodes[0].assert_start_raises_init_error(expected_msg='Error reading configuration file: parse error on line 3, using # in rpcpassword can be ambiguous and should be avoided')
 
@@ -54,8 +50,6 @@
         self.nodes[0].stop_node(expected_stderr='Warning: Section [testnet] is not recognized.' + os.linesep + 'Warning: Section [testnot] is not recognized.')
 
         with open(inc_conf_file_path, 'w', encoding='utf-8') as conf:
-=======
->>>>>>> 44cd02af
             conf.write('')  # clear
 
     def run_test(self):
@@ -83,20 +77,12 @@
             f.write("datadir=" + new_data_dir + "\n")
             f.write(conf_file_contents)
 
-<<<<<<< HEAD
         # Temporarily disabled, because this test would access the user's home dir (~/.unit-e)
-=======
-        # Temporarily disabled, because this test would access the user's home dir (~/.unite)
->>>>>>> 44cd02af
         #self.nodes[0].assert_start_raises_init_error(['-conf=' + conf_file], 'Error reading configuration file: specified data directory "' + new_data_dir + '" does not exist.')
 
         # Create the directory and ensure the config file now works
         os.mkdir(new_data_dir)
-<<<<<<< HEAD
         # Temporarily disabled, because this test would access the user's home dir (~/.unit-e)
-=======
-        # Temporarily disabled, because this test would access the user's home dir (~/.unite)
->>>>>>> 44cd02af
         #self.start_node(0, ['-conf='+conf_file, '-wallet=w1'])
         #self.stop_node(0)
         #assert os.path.exists(os.path.join(new_data_dir, 'regtest', 'blocks'))
