--- conflicted
+++ resolved
@@ -21,7 +21,7 @@
         # Assume node is stopped
 
         inc_conf_file_path = os.path.join(self.nodes[0].datadir, 'include.conf')
-        with open(os.path.join(self.nodes[0].datadir, 'unite.conf'), 'a', encoding='utf-8') as conf:
+        with open(os.path.join(self.nodes[0].datadir, 'unit-e.conf'), 'a', encoding='utf-8') as conf:
             conf.write('includeconf={}\n'.format(inc_conf_file_path))
 
         with open(inc_conf_file_path, 'w', encoding='utf-8') as conf:
@@ -52,16 +52,11 @@
         self.nodes[0].assert_start_raises_init_error(['-datadir=' + new_data_dir], 'Error: Specified data directory "' + new_data_dir + '" does not exist.')
 
         # Check that using non-existent datadir in conf file fails
-<<<<<<< HEAD
-        conf_file = os.path.join(default_data_dir, "unite.conf")
+        conf_file = os.path.join(default_data_dir, "unit-e.conf")
 
         # datadir needs to be set before [regtest] section
         conf_file_contents = open(conf_file, encoding='utf8').read()
         with open(conf_file, 'w', encoding='utf8') as f:
-=======
-        conf_file = os.path.join(default_data_dir, "unit-e.conf")
-        with open(conf_file, 'a', encoding='utf8') as f:
->>>>>>> 7e67c75d
             f.write("datadir=" + new_data_dir + "\n")
             f.write(conf_file_contents)
 
