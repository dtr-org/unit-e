#!/usr/bin/env python3
# Copyright (c) 2018-2019 The Unit-e developers
# Distributed under the MIT software license, see the accompanying
# file COPYING or http://www.opensource.org/licenses/mit-license.php.

"""
Test p2p commits messaging.
    1. CommitsTest.getcommits_test: generate blocks on the node and test getcommits behavior
    2. CommitsTest.commits_test: send commits to the node and check its state
"""
from test_framework.blocktools import (
    create_coinbase,
    create_block,
)
from test_framework.test_framework import UnitETestFramework
from test_framework.key import CECKey
from test_framework.messages import (
    msg_getcommits,
    msg_commits,
<<<<<<< HEAD
    CBlockHeader,
=======
    CBlock,
>>>>>>> 7e67c75d
    CommitsLocator,
    HeaderAndCommits,
    ser_uint256,
)
from test_framework.util import (
    assert_equal,
    wait_until,
)
import copy
import time
from test_framework.mininode import (
    P2PInterface,
)

class P2P(P2PInterface):
    def __init__(self):
        super().__init__()
        self.messages = []
        self.rejects = []

    def reset_messages(self):
        self.messages = []
        self.rejects = []

    def on_commits(self, msg):
        self.messages.append(msg)

    def on_reject(self, msg):
        self.rejects.append(msg)

    def has_reject(self, err, block):
        for r in self.rejects:
            if r.reason == err and r.data == block:
                return True
        return False


class CommitsTest(UnitETestFramework):
    def set_test_params(self):
        self.num_nodes = 2
        self.extra_args = [[ '-debug=all', '-whitelist=127.0.0.1', '-esperanzaconfig={"epochLength": 5}' ]] * 2
        self.setup_clean_chain = True

    def setup_network(self):
        self.setup_nodes()

    def run_test(self):

        self.setup_stake_coins(self.nodes[0])

        for n in self.nodes:
            n.add_p2p_connection(P2P())
        for n in self.nodes:
            n.p2p.wait_for_verack()
        self.getcommits_test(self.nodes[0])
        self.commits_test(self.nodes[1])

    def getcommits_test(self, node):
        p2p = node.p2p
        blocks = [0]

        def generate(n):
            for hash in node.generate(n):
                blocks.append(int(hash, 16))

        def getcommits(start, stop=0):
            node.p2p.reset_messages()
            node.p2p.send_message(msg_getcommits(CommitsLocator(start, stop)))

        def check_commits(status, hashes):
            wait_until(lambda: len(p2p.messages) > 0, timeout=5)
            m = p2p.messages[0]
            assert_equal(m.status, status)
            assert_equal(len(m.data), len(hashes))
            for i in range(0, len(hashes)):
                assert_equal(m.data[i].header.sha256, hashes[i])

        generate(19)
        # When no validators present, node automatically justifies previous epoch.
        # So that:
        # F   F      F       J
        # 0 - 1..5 - 6..10 - 11..15 - 16..19
        assert_equal(node.getblockcount(), 19)
        assert_equal(node.getfinalizationstate()['lastFinalizedEpoch'], 2)
        assert_equal(node.getfinalizationstate()['lastJustifiedEpoch'], 3)

        getcommits([blocks[4]])  # expect error: not a checkpoint
        time.sleep(2)
        assert_equal(len(p2p.messages), 0)

        getcommits([blocks[5]])
        check_commits(0, blocks[6:11])

        getcommits([blocks[5], blocks[10]])
        check_commits(1, blocks[11:20])

        getcommits([blocks[5], blocks[12]])
        check_commits(1, blocks[13:20])

        getcommits([blocks[5], blocks[10], blocks[11]])
        check_commits(1, blocks[12:20])

        # ascend ordering is broken, 11 is considered biggest
        getcommits([blocks[5], blocks[11], blocks[10]])
        check_commits(1, blocks[12:20])

        # ascend ordering is broken, 11 is considered biggest, 12 is shadowed
        getcommits([blocks[5], blocks[11], blocks[10], blocks[12]])
        check_commits(1, blocks[12:20])

        generate(1)  # 19th block, non-finalized checkpoint
        assert_equal(node.getblockcount(), 20)
        assert_equal(node.getfinalizationstate()['lastFinalizedEpoch'], 2)
        assert_equal(node.getfinalizationstate()['lastJustifiedEpoch'], 3)

        getcommits([blocks[15]])  # expect error
        time.sleep(2)
        assert_equal(len(p2p.messages), 0)

        # last epoch is full but still not finalized, expect status=1
        getcommits([blocks[10]])
        check_commits(1, blocks[11:21])

        getcommits([blocks[15]])  # expect error: not finalized checkpoint
        time.sleep(2)
        assert_equal(len(p2p.messages), 0)

        generate(1)
        assert_equal(node.getblockcount(), 21)
        assert_equal(node.getfinalizationstate()['lastFinalizedEpoch'], 3)
        assert_equal(node.getfinalizationstate()['lastJustifiedEpoch'], 4)

        # Epoch 16..20 is now finalized, expect status=0
        getcommits([blocks[10]])
        check_commits(0, blocks[11:16])

        getcommits([blocks[15]])
        check_commits(1, blocks[16:22])

        # Ask for unknown block hash, check most recent block is 14.
        getcommits([blocks[10], blocks[15], 0x4242424242])
        check_commits(1, blocks[16:22])

    def commits_test(self, node):
        def check_headers(number):
            wait_until(lambda: node.getblockchaininfo()['headers'] == number, timeout=5)

        def check_reject(err, block):
            wait_until(lambda: node.p2p.has_reject(err, block), timeout=5)

        def getbestblockhash():
            return int(node.getbestblockhash(), 16)

        def make_block(prev=None, secret=None):
            if secret is None:
                secret = "default"
            coinbase_key = CECKey()
            coinbase_key.set_secretbytes(bytes(secret, "utf-8"))
            coinbase_pubkey = coinbase_key.get_pubkey()
            if prev is None:
                block_base_hash = getbestblockhash()
                block_time = int(time.time()) + 1
            else:
                block_base_hash = prev.sha256
                block_time = prev.nTime + 1
            height = prev.height + 1 if prev else 1
            snapshot_hash = 0
            stake = self.nodes[0].listunspent()[0]
            coinbase = create_coinbase(height, stake, snapshot_hash, coinbase_pubkey)
            coinbase.rehash()
            b = create_block(block_base_hash, coinbase, block_time)
            b.solve()
            b.height = height
            return b

        def make_commits_msg(blocks):
            msg = msg_commits(0)
            for b in blocks:
                hc = HeaderAndCommits()
                hc.header = CBlockHeader(b)
                msg.data += [hc]
            return msg

        def send_commits(blocks):
            node.p2p.reset_messages()
            node.p2p.send_message(make_commits_msg(blocks))

        chain = []
        def generate(n):
            tip = chain[-1] if len(chain) > 0 else None
            for i in range(0, n):
                tip = make_block(tip)
                chain.append(tip)

        check_headers(0) # initial state of the node

        # generate 10 blocks and send commits
        generate(10)
        send_commits(chain)
        check_headers(10) # node accepted 10 headers

        # send same commits again
        send_commits(chain)
        check_headers(10)

        # send last 5 commits
        send_commits(chain[-5:])
        check_headers(10)

        # generate next 10 blocks, try to send commits starting from 2nd block
        generate(10)
        send_commits(chain[11:])
        check_reject(b'prev-blk-not-found', 0)  # node rejected orphan headers
        check_headers(10) # must keep old amount of headers

        # send correct commits
        send_commits(chain[10:])
        check_headers(20) # node accepted headers

        # generate next 10 blocks, send whole chain
        generate(10)
        send_commits(chain)
        check_headers(30) # node accepted headers

        # generate next 10 blocks, fool commit in one of them, send them
        generate(10)
        msg = make_commits_msg(chain[-10:])
        malicious_block = copy.deepcopy(chain[-1])
        msg.data[-1].commits = malicious_block.vtx # fool commits with coinbase tx
        tx = malicious_block.vtx[0]
        tx.calc_sha256()
        hashes = [ser_uint256(tx.sha256)]
        malicious_block.hash_finalizer_commits_merkle_root = CBlock.get_merkle_root(hashes)
        malicious_block.rehash()
        msg.data[-1].header.hash_finalizer_commits_merkle_root = malicious_block.hash_finalizer_commits_merkle_root
        node.p2p.send_message(msg)
        check_reject(b'bad-non-commit', malicious_block.sha256) # node rejected commits because of non-commit transaction
        check_headers(30) # must keep old amount of headers

        # send commits with bad merkle root
        msg = make_commits_msg(chain[-10:])
        malicious_block = copy.deepcopy(chain[-2])
        malicious_block.hash_finalizer_commits_merkle_root = 42
        malicious_block.rehash()
        msg.data[-2].header.hash_finalizer_commits_merkle_root = malicious_block.hash_finalizer_commits_merkle_root
        node.p2p.send_message(msg)
        check_reject(b'bad-finalizer-commits-merkle-root', malicious_block.sha256) # node rejected commits because of bad commits merkle root
        check_headers(30) # must keep old amount of headers

if __name__ == '__main__':
    CommitsTest().main()<|MERGE_RESOLUTION|>--- conflicted
+++ resolved
@@ -17,11 +17,8 @@
 from test_framework.messages import (
     msg_getcommits,
     msg_commits,
-<<<<<<< HEAD
+    CBlock,
     CBlockHeader,
-=======
-    CBlock,
->>>>>>> 7e67c75d
     CommitsLocator,
     HeaderAndCommits,
     ser_uint256,
