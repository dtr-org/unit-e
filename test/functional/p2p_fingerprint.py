#!/usr/bin/env python3
# Copyright (c) 2017-2018 The Bitcoin Core developers
# Distributed under the MIT software license, see the accompanying
# file COPYING or http://www.opensource.org/licenses/mit-license.php.
"""Test various fingerprinting protections.

If a stale block more than a month old or its header are requested by a peer,
the node should pretend that it does not have it to avoid fingerprinting.
"""

import time

from test_framework.blocktools import (
    create_block,
    create_coinbase,
    sign_coinbase,
    get_tip_snapshot_meta,
    update_snapshot_with_tx,
)
from test_framework.messages import CInv
from test_framework.mininode import (
    P2PInterface,
    msg_headers,
    msg_block,
    msg_getdata,
    msg_getheaders,
)
<<<<<<< HEAD
from test_framework.test_framework import UnitETestFramework
=======
from test_framework.test_framework import (
    DISABLE_FINALIZATION,
    UnitETestFramework,
)
>>>>>>> 44cd02af
from test_framework.util import (
    assert_equal,
    get_unspent_coins,
    wait_until,
)

class P2PFingerprintTest(UnitETestFramework):
    def set_test_params(self):
        self.setup_clean_chain = True
        self.num_nodes = 1
        self.extra_args = [[DISABLE_FINALIZATION, '-stakesplitthreshold=1000000000']]

    def skip_test_if_missing_module(self):
        self.skip_if_no_wallet()

    # Build a chain of blocks on top of given one
    def build_chain(self, nblocks, prev_hash, prev_height, prev_median_time, unspent_outputs, snapshot_meta):
        blocks = []
        for i in range(nblocks):
            coinbase = sign_coinbase(self.nodes[0], create_coinbase(prev_height + 1, unspent_outputs[i], snapshot_meta.hash))
            block_time = prev_median_time + 1
            block = create_block(int(prev_hash, 16), coinbase, block_time)
            block.solve()
            blocks.append(block)
            prev_hash = block.hash

            snapshot_meta = update_snapshot_with_tx(self.nodes[0], snapshot_meta, prev_height + 1, coinbase)
            prev_height += 1
            prev_median_time = block_time
        return blocks

    # Send a getdata request for a given block hash
    def send_block_request(self, block_hash, node):
        msg = msg_getdata()
        msg.inv.append(CInv(2, block_hash))  # 2 == "Block"
        node.send_message(msg)

    # Send a getheaders request for a given single block hash
    def send_header_request(self, block_hash, node):
        msg = msg_getheaders()
        msg.hashstop = block_hash
        node.send_message(msg)

    # Check whether last block received from node has a given hash
    def last_block_equals(self, expected_hash, node):
        block_msg = node.last_message.get("block")
        return block_msg and block_msg.block.rehash() == expected_hash

    # Check whether last block header received from node has a given hash
    def last_header_equals(self, expected_hash, node):
        headers_msg = node.last_message.get("headers")
        return (headers_msg and
                headers_msg.headers and
                headers_msg.headers[0].rehash() == expected_hash)

    # Checks that stale blocks timestamped more than a month ago are not served
    # by the node while recent stale blocks and old active chain blocks are.
    # This does not currently test that stale blocks timestamped within the
    # last month but that have over a month's worth of work are also withheld.
    def run_test(self):

        self.setup_stake_coins(self.nodes[0])

        node0 = self.nodes[0].add_p2p_connection(P2PInterface())

        # Set node time to 60 days ago
        self.nodes[0].setmocktime(int(time.time()) - 60 * 24 * 60 * 60)

        # Generating a chain of 10 blocks
<<<<<<< HEAD
        block_hashes = self.nodes[0].generatetoaddress(10, self.nodes[0].get_deterministic_priv_key().address)
=======
        block_hashes = self.nodes[0].generate(nblocks=8)
        snapshot_meta = get_tip_snapshot_meta(self.nodes[0])
        unspent_outputs = get_unspent_coins(self.nodes[0], 5, lock=True)
        block_hashes += self.nodes[0].generate(nblocks=2)
>>>>>>> 44cd02af

        # Create longer chain starting 2 blocks before current tip
        height = len(block_hashes) - 2
        block_hash = block_hashes[height - 1]
        block_time = self.nodes[0].getblockheader(block_hash)["mediantime"] + 1
        new_blocks = self.build_chain(5, block_hash, height, block_time, unspent_outputs, snapshot_meta)

        # Force reorg to a longer chain
        node0.send_message(msg_headers(new_blocks))
        node0.wait_for_getdata()
        for block in new_blocks:
            node0.send_and_ping(msg_block(block))

        # Check that reorg succeeded
        assert_equal(self.nodes[0].getblockcount(), 13)

        stale_hash = int(block_hashes[-1], 16)

        # Check that getdata request for stale block succeeds
        self.send_block_request(stale_hash, node0)
        test_function = lambda: self.last_block_equals(stale_hash, node0)
        wait_until(test_function, timeout=3)

        # Check that getheader request for stale block header succeeds
        self.send_header_request(stale_hash, node0)
        test_function = lambda: self.last_header_equals(stale_hash, node0)
        wait_until(test_function, timeout=3)

        # Longest chain is extended so stale is much older than chain tip
        self.nodes[0].setmocktime(0)
        tip = self.nodes[0].generatetoaddress(1, self.nodes[0].get_deterministic_priv_key().address)[0]
        assert_equal(self.nodes[0].getblockcount(), 14)

        # Send getdata & getheaders to refresh last received getheader message
        block_hash = int(tip, 16)
        self.send_block_request(block_hash, node0)
        self.send_header_request(block_hash, node0)
        node0.sync_with_ping()

        # Request for very old stale block should now fail
        self.send_block_request(stale_hash, node0)
        time.sleep(3)
        assert not self.last_block_equals(stale_hash, node0)

        # Request for very old stale block header should now fail
        self.send_header_request(stale_hash, node0)
        time.sleep(3)
        assert not self.last_header_equals(stale_hash, node0)

        # Verify we can fetch very old blocks and headers on the active chain
        block_hash = int(block_hashes[2], 16)
        self.send_block_request(block_hash, node0)
        self.send_header_request(block_hash, node0)
        node0.sync_with_ping()

        self.send_block_request(block_hash, node0)
        test_function = lambda: self.last_block_equals(block_hash, node0)
        wait_until(test_function, timeout=3)

        self.send_header_request(block_hash, node0)
        test_function = lambda: self.last_header_equals(block_hash, node0)
        wait_until(test_function, timeout=3)

if __name__ == '__main__':
    P2PFingerprintTest().main()<|MERGE_RESOLUTION|>--- conflicted
+++ resolved
@@ -25,14 +25,10 @@
     msg_getdata,
     msg_getheaders,
 )
-<<<<<<< HEAD
-from test_framework.test_framework import UnitETestFramework
-=======
 from test_framework.test_framework import (
     DISABLE_FINALIZATION,
     UnitETestFramework,
 )
->>>>>>> 44cd02af
 from test_framework.util import (
     assert_equal,
     get_unspent_coins,
@@ -102,14 +98,10 @@
         self.nodes[0].setmocktime(int(time.time()) - 60 * 24 * 60 * 60)
 
         # Generating a chain of 10 blocks
-<<<<<<< HEAD
-        block_hashes = self.nodes[0].generatetoaddress(10, self.nodes[0].get_deterministic_priv_key().address)
-=======
         block_hashes = self.nodes[0].generate(nblocks=8)
         snapshot_meta = get_tip_snapshot_meta(self.nodes[0])
         unspent_outputs = get_unspent_coins(self.nodes[0], 5, lock=True)
         block_hashes += self.nodes[0].generate(nblocks=2)
->>>>>>> 44cd02af
 
         # Create longer chain starting 2 blocks before current tip
         height = len(block_hashes) - 2
