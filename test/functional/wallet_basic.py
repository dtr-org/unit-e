--- conflicted
+++ resolved
@@ -14,7 +14,9 @@
     assert_fee_amount,
     assert_greater_than,
     assert_raises_rpc_error,
+    connect_nodes,
     connect_nodes_bi,
+    disconnect_nodes,
     sync_blocks,
     sync_mempools,
     wait_until,
@@ -380,11 +382,7 @@
         self.nodes[1].importaddress(address_to_import)
 
         # 3. Validate that the imported address is watch-only on node1
-<<<<<<< HEAD
-        assert(self.nodes[1].getaddressinfo(address_to_import)["iswatchonly"])
-=======
-        assert self.nodes[1].validateaddress(address_to_import)["iswatchonly"]
->>>>>>> 7e67c75d
+        assert self.nodes[1].getaddressinfo(address_to_import)["iswatchonly"]
 
         # 4. Check that the unspents after import are not spendable
         assert_array_result(self.nodes[1].listunspent(),
@@ -422,21 +420,12 @@
         for mode in [True, False]:
             self.nodes[0].rpc.ensure_ascii = mode
             # unicode check: Basic Multilingual Plane, Supplementary Plane respectively
-<<<<<<< HEAD
             for label in [u'рыба', u'𝅘𝅥𝅯']:
                 addr = self.nodes[0].getnewaddress()
                 self.nodes[0].setlabel(addr, label)
                 assert_equal(self.nodes[0].getaddressinfo(addr)['label'], label)
                 assert(label in self.nodes[0].listlabels())
         self.nodes[0].rpc.ensure_ascii = True  # restore to default
-=======
-            for s in [u'рыба', u'𝅘𝅥𝅯']:
-                addr = self.nodes[0].getaccountaddress(s)
-                label = self.nodes[0].getaccount(addr)
-                assert_equal(label, s)
-                assert s in self.nodes[0].listaccounts().keys()
-        self.nodes[0].ensure_ascii = True # restore to default
->>>>>>> 7e67c75d
 
         # maintenance tests
         maintenance = [
@@ -477,15 +466,9 @@
         singletxid = self.nodes[0].sendtoaddress(chain_addrs[0], self.nodes[0].getbalance(), "", "", True)
         node0_balance = self.nodes[0].getbalance()
         # Split into two chains
-<<<<<<< HEAD
         rawtx = self.nodes[0].createrawtransaction([{"txid": singletxid, "vout": 0}], {chain_addrs[0]: node0_balance / 2 - Decimal('0.01'), chain_addrs[1]: node0_balance / 2 - Decimal('0.01')})
         signedtx = self.nodes[0].signrawtransactionwithwallet(rawtx)
-        singletxid = self.nodes[0].sendrawtransaction(signedtx["hex"])
-=======
-        rawtx = self.nodes[0].createrawtransaction([{"txid":singletxid, "vout":0}], {chain_addrs[0]:node0_balance/2-Decimal('0.01'), chain_addrs[1]:node0_balance/2-Decimal('0.01')})
-        signedtx = self.nodes[0].signrawtransaction(rawtx)
         self.nodes[0].sendrawtransaction(signedtx["hex"])
->>>>>>> 7e67c75d
         sync_mempools(self.nodes[:2])
         self.nodes[1].generate(1)
         sync_blocks(self.nodes[:2])
