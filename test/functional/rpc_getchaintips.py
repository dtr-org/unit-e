#!/usr/bin/env python3
# Copyright (c) 2014-2018 The Bitcoin Core developers
# Distributed under the MIT software license, see the accompanying
# file COPYING or http://www.opensource.org/licenses/mit-license.php.
"""Test the getchaintips RPC.

- introduce a network split
- work on chains of different lengths
- join the network together again
- verify that getchaintips now returns two chain tips.
"""

<<<<<<< HEAD
from test_framework.test_framework import UnitETestFramework
=======
from test_framework.test_framework import UnitETestFramework, DISABLE_FINALIZATION
>>>>>>> 44cd02af
from test_framework.util import assert_equal

class GetChainTipsTest (UnitETestFramework):
    def set_test_params(self):
        self.num_nodes = 4
        self.extra_args = [[DISABLE_FINALIZATION]] * 4
        self.setup_clean_chain = True

    def skip_test_if_missing_module(self):
        self.skip_if_no_wallet()

<<<<<<< HEAD
    def run_test(self):
        tips = self.nodes[0].getchaintips()
        assert_equal(len(tips), 1)
        assert_equal(tips[0]['branchlen'], 0)
        assert_equal(tips[0]['height'], 200)
        assert_equal(tips[0]['status'], 'active')

        # Split the network and build two chains of different lengths.
        self.split_network()
        self.nodes[0].generatetoaddress(10, self.nodes[0].get_deterministic_priv_key().address)
        self.nodes[2].generatetoaddress(20, self.nodes[2].get_deterministic_priv_key().address)
=======
    def run_test (self):
        self.setup_stake_coins(self.nodes[0], self.nodes[2])

        # start with 200 blocks
        self.nodes[0].generatetoaddress(200, self.nodes[0].getnewaddress('', 'bech32'))
        self.sync_all()

        tips = self.nodes[0].getchaintips ()
        assert_equal (len (tips), 1)
        assert_equal (tips[0]['branchlen'], 0)
        assert_equal (tips[0]['height'], 200)
        assert_equal (tips[0]['status'], 'active')

        # Split the network and build two chains of different lengths.
        self.split_network()
        self.nodes[0].generate(10)
        self.nodes[2].generate(20)
>>>>>>> 44cd02af
        self.sync_all([self.nodes[:2], self.nodes[2:]])

        tips = self.nodes[1].getchaintips ()
        assert_equal (len (tips), 1)
        shortTip = tips[0]
        assert_equal (shortTip['branchlen'], 0)
        assert_equal (shortTip['height'], 210)
        assert_equal (tips[0]['status'], 'active')

        tips = self.nodes[3].getchaintips ()
        assert_equal (len (tips), 1)
        longTip = tips[0]
        assert_equal (longTip['branchlen'], 0)
        assert_equal (longTip['height'], 220)
        assert_equal (tips[0]['status'], 'active')

        # Join the network halves and check that we now have two tips
        # (at least at the nodes that previously had the short chain).
        self.join_network ()

        tips = self.nodes[0].getchaintips ()
        assert_equal (len (tips), 2)
        assert_equal (tips[0], longTip)

        assert_equal (tips[1]['branchlen'], 10)
        assert_equal (tips[1]['status'], 'valid-fork')
        tips[1]['branchlen'] = 0
        tips[1]['status'] = 'active'
        assert_equal (tips[1], shortTip)

if __name__ == '__main__':
    GetChainTipsTest ().main ()<|MERGE_RESOLUTION|>--- conflicted
+++ resolved
@@ -10,11 +10,7 @@
 - verify that getchaintips now returns two chain tips.
 """
 
-<<<<<<< HEAD
-from test_framework.test_framework import UnitETestFramework
-=======
 from test_framework.test_framework import UnitETestFramework, DISABLE_FINALIZATION
->>>>>>> 44cd02af
 from test_framework.util import assert_equal
 
 class GetChainTipsTest (UnitETestFramework):
@@ -23,11 +19,17 @@
         self.extra_args = [[DISABLE_FINALIZATION]] * 4
         self.setup_clean_chain = True
 
+    # UNIT-E TODO [0.18.0]: Was deleted
     def skip_test_if_missing_module(self):
         self.skip_if_no_wallet()
 
-<<<<<<< HEAD
     def run_test(self):
+        self.setup_stake_coins(self.nodes[0], self.nodes[2])
+
+        # start with 200 blocks
+        self.nodes[0].generatetoaddress(200, self.nodes[0].getnewaddress('', 'bech32'))
+        self.sync_all()
+
         tips = self.nodes[0].getchaintips()
         assert_equal(len(tips), 1)
         assert_equal(tips[0]['branchlen'], 0)
@@ -38,25 +40,6 @@
         self.split_network()
         self.nodes[0].generatetoaddress(10, self.nodes[0].get_deterministic_priv_key().address)
         self.nodes[2].generatetoaddress(20, self.nodes[2].get_deterministic_priv_key().address)
-=======
-    def run_test (self):
-        self.setup_stake_coins(self.nodes[0], self.nodes[2])
-
-        # start with 200 blocks
-        self.nodes[0].generatetoaddress(200, self.nodes[0].getnewaddress('', 'bech32'))
-        self.sync_all()
-
-        tips = self.nodes[0].getchaintips ()
-        assert_equal (len (tips), 1)
-        assert_equal (tips[0]['branchlen'], 0)
-        assert_equal (tips[0]['height'], 200)
-        assert_equal (tips[0]['status'], 'active')
-
-        # Split the network and build two chains of different lengths.
-        self.split_network()
-        self.nodes[0].generate(10)
-        self.nodes[2].generate(20)
->>>>>>> 44cd02af
         self.sync_all([self.nodes[:2], self.nodes[2:]])
 
         tips = self.nodes[1].getchaintips ()
