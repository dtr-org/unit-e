--- conflicted
+++ resolved
@@ -61,28 +61,25 @@
     'feature_block.py',
     'feature_fee_estimation.py',
     # vv Tests less than 5m vv
-    'feature_bip9_softforks.py',
     'wallet_multiwallet.py --usecli',
     'feature_maxuploadtarget.py',
     'p2p_segwit.py',
+    'wallet_listtransactions.py',
     'wallet_backup.py',
     # vv Tests less than 2m vv
     'proposer_balance.py',
     'feature_bip68_sequence.py',
-<<<<<<< HEAD
     'wallet_basic.py',
     'wallet_labels.py',
     'p2p_segwit.py',
-=======
     'wallet_address_types.py',
-    'p2p_timeouts.py',
-    # vv Tests less than 60s vv
->>>>>>> 7e67c75d
     'p2p_embargoman_star.py',
     'rpc_fundrawtransaction.py',
     'wallet_hd.py',
     'feature_no_esperanza_tx_relay_delay.py',
     'esperanza_admin_full_cycle.py',
+    'wallet_address_types.py',
+    # vv Tests less than 60s vv
     'wallet_basic.py',
     'feature_graphene_passive.py',
     'p2p_feefilter.py',
@@ -95,22 +92,13 @@
     'feature_csv_activation.py',
     'rpc_rawtransaction.py',
     'p2p_embargoman_probing.py',
-<<<<<<< HEAD
-    'wallet_listtransactions.py',
-    'proposer_balance.py',
     'p2p_embargoman_loop.py',
-    # vv Tests less than 60s vv
-    'p2p_feefilter.py',
-=======
-    'p2p_embargoman_loop.py',
-    'rpc_listtransactions.py',
     'esperanza_slash.py',
     'feature_segwit.py',
     'esperanza_withdraw.py',
     'feature_fork_choice_forked_finalize_epoch.py',
     'p2p_snapshot.py',
     'proposer_settings.py',
->>>>>>> 7e67c75d
     'p2p_sendheaders.py',
     'wallet_bumpfee.py',
     'wallet_dump.py',
@@ -123,7 +111,6 @@
     'wallet_abandonconflict.py',
     'feature_snapshot.py',
     'wallet_importmulti.py',
-    'wallet_accounts.py',
     'wallet_listreceivedby.py',
     'feature_commits_forkchoice.py',
     'feature_ltor.py',
@@ -161,7 +148,6 @@
     'wallet_txn_doublespend.py --mineblock',
     'wallet_txn_clone.py',
     'wallet_txn_clone.py --segwit',
-<<<<<<< HEAD
     'rpc_getchaintips.py',
     'interface_rest.py',
     'mempool_spend_coinbase.py',
@@ -173,8 +159,6 @@
     'wallet_disableprivatekeys.py --usecli',
     'interface_http.py',
     'rpc_psbt.py',
-=======
->>>>>>> 7e67c75d
     'rpc_users.py',
     'p2p_invalid_block.py',
     'p2p_invalid_tx.py',
@@ -186,12 +170,8 @@
     'proposer_stakeable_balance.py',
     'wallet_importprunedfunds.py',
     'feature_proxy.py',
-<<<<<<< HEAD
-    'rpc_signrawtransaction.py',
+    'feature_spend_genesis.py',
     'wallet_groups.py',
-=======
-    'feature_spend_genesis.py',
->>>>>>> 7e67c75d
     'p2p_disconnect_ban.py',
     'feature_uacomment.py',
     'p2p_node_network_limited.py',
@@ -210,14 +190,11 @@
     'rpc_deprecated.py',
     'rpc_net.py',
     'p2p_mempool.py',
-<<<<<<< HEAD
     'esperanza_deposit.py',
     'esperanza_finalizationstate.py',
     'esperanza_logout.py',
     'mining_prioritisetransaction.py',
     'p2p_invalid_locator.py',
-    'p2p_invalid_block.py',
-    'p2p_invalid_tx.py',
     'rpc_createmultisig.py',
     'p2p_invalid_stake.py',
     'feature_versionbits_warning.py',
@@ -231,10 +208,6 @@
     'feature_nulldummy.py',
     'mempool_accept.py',
     'rpc_sendtypeto.py',
-=======
-    'rpc_signmessage.py',
-    'feature_nulldummy.py',
->>>>>>> 7e67c75d
     'wallet_import_rescan.py',
     'rpc_bind.py --ipv4',
     'rpc_bind.py --ipv6',
@@ -252,7 +225,6 @@
     'wallet_mnemonicnew.py',
     'wallet_importmasterkey.py',
     'proposer_multiwallet.py',
-<<<<<<< HEAD
     'proposer_stakeable_balance.py',
     'proposer_settings.py',
     'feature_minchainwork.py',
@@ -266,15 +238,10 @@
     'feature_logging.py',
     'p2p_node_network_limited.py',
     'feature_blocksdir.py',
+    'feature_snapshot_finalization.py',
     'rpc_getchainparams.py',
-    'feature_config_args.py',
     'rpc_help.py',
     'feature_help.py',
-    'feature_help.py',
-=======
-    'feature_snapshot_finalization.py',
-    'rpc_getchainparams.py',
->>>>>>> 7e67c75d
     'rpc_calcsnapshothash.py',
     'rpc_validator.py',
     'example_test.py',
@@ -291,6 +258,7 @@
     # vv Tests less than 20m vv
     # vv Tests less than 5m vv
     # vv Tests less than 2m vv
+    'p2p_timeouts.py',
     # vv Tests less than 60s vv
     'p2p_feefilter.py',
     'rpc_bind.py',
@@ -358,13 +326,7 @@
 
     logging.debug("Temporary test directory at %s" % tmpdir)
 
-<<<<<<< HEAD
-    enable_united = config["components"].getboolean("ENABLE_UNITED")
-=======
-    enable_wallet = config["components"].getboolean("ENABLE_WALLET")
-    enable_utils = config["components"].getboolean("ENABLE_UTILS")
     enable_unit_e = config["components"].getboolean("ENABLE_UNIT_E")
->>>>>>> 7e67c75d
     enable_usbdevice = config["components"].getboolean("ENABLE_USBDEVICE")
 
     if config["environment"]["EXEEXT"] == ".exe" and not args.force:
@@ -373,15 +335,9 @@
         print("Tests currently disabled on Windows by default. Use --force option to enable")
         sys.exit(0)
 
-<<<<<<< HEAD
-    if not enable_united:
+    if not enable_unit_e:
         print("No functional tests to run.")
         print("Rerun ./configure with --with-daemon and then make")
-=======
-    if not (enable_wallet and enable_utils and enable_unit_e):
-        print("No functional tests to run. Wallet, utils, and unit-e must all be enabled")
-        print("Rerun `configure` with -enable-wallet, -with-utils and -with-daemon and rerun make")
->>>>>>> 7e67c75d
         sys.exit(0)
 
     # Build list of tests
@@ -445,12 +401,7 @@
 def run_tests(test_list, src_dir, build_dir, tmpdir, jobs=1, enable_coverage=False, args=None, combined_logs_len=0, failfast=False):
     args = args or []
 
-<<<<<<< HEAD
-    # Warn if united is already running (unix only)
-=======
-def run_tests(test_list, src_dir, build_dir, exeext, tmpdir, jobs=1, enable_coverage=False, args=[], combined_logs_len=0):
     # Warn if unit-e is already running (unix only)
->>>>>>> 7e67c75d
     try:
         if subprocess.check_output(["pidof", "unit-e"]) is not None:
             print("%sWARNING!%s There is already a unit-e process running on this system. Tests may fail unexpectedly due to resource contention!" % (BOLD[1], BOLD[0]))
@@ -462,14 +413,6 @@
     if os.path.isdir(cache_dir):
         print("%sWARNING!%s There is a cache directory here: %s. If tests fail unexpectedly, try deleting the cache directory." % (BOLD[1], BOLD[0], cache_dir))
 
-<<<<<<< HEAD
-=======
-    #Set env vars
-    if "UNIT_E" not in os.environ:
-        os.environ["UNIT_E"] = build_dir + '/src/unit-e' + exeext
-        os.environ["UNIT_E_CLI"] = build_dir + '/src/unit-e-cli' + exeext
-
->>>>>>> 7e67c75d
     tests_dir = src_dir + '/test/functional/'
 
     flags = ['--cachedir={}'.format(cache_dir)] + args
@@ -576,13 +519,6 @@
         self.test_list = test_list
         self.flags = flags
         self.num_running = 0
-<<<<<<< HEAD
-=======
-        # In case there is a graveyard of zombie unit-e daemons, we can apply a
-        # pseudorandom offset to hopefully jump over them.
-        # (625 is PORT_RANGE/MAX_NODES)
-        self.portseed_offset = int(time.time() * 1000) % 625
->>>>>>> 7e67c75d
         self.jobs = []
 
     def get_next(self):
