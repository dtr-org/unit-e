--- conflicted
+++ resolved
@@ -20,11 +20,7 @@
 
 from .authproxy import JSONRPCException
 from .util import (
-<<<<<<< HEAD
     append_config,
-=======
-    assert_equal,
->>>>>>> 07428419
     delete_cookie_file,
     get_rpc_proxy,
     rpc_url,
@@ -37,7 +33,6 @@
 JSONDecodeError = getattr(json, "JSONDecodeError", ValueError)
 
 UNITED_PROC_WAIT_TIMEOUT = 60
-<<<<<<< HEAD
 
 
 class FailedToStartError(Exception):
@@ -49,8 +44,6 @@
     FULL_REGEX = 2
     PARTIAL_REGEX = 3
 
-=======
->>>>>>> 07428419
 
 class TestNode():
     """A class for representing a united node under test.
@@ -66,31 +59,14 @@
     To make things easier for the test writer, any unrecognised messages will
     be dispatched to the RPC connection."""
 
-<<<<<<< HEAD
     def __init__(self, i, datadir, *, rpchost, timewait, united, unite_cli, mocktime, coverage_dir, extra_conf=None, extra_args=None, use_cli=False):
-=======
-    def __init__(self, i, dirname, extra_args, rpchost, timewait, binary, stderr, mocktime, coverage_dir, use_cli=False):
->>>>>>> 07428419
         self.index = i
         self.datadir = datadir
         self.stdout_dir = os.path.join(self.datadir, "stdout")
         self.stderr_dir = os.path.join(self.datadir, "stderr")
         self.rpchost = rpchost
-<<<<<<< HEAD
         self.rpc_timeout = timewait
         self.binary = united
-=======
-        if timewait:
-            self.rpc_timeout = timewait
-        else:
-            # Wait for up to 60 seconds for the RPC server to respond
-            self.rpc_timeout = 60
-        if binary is None:
-            self.binary = os.getenv("UNITED", "united")
-        else:
-            self.binary = binary
-        self.stderr = stderr
->>>>>>> 07428419
         self.coverage_dir = coverage_dir
         if extra_conf != None:
             append_config(datadir, extra_conf)
@@ -98,7 +74,6 @@
         # For those callers that need more flexibility, they can just set the args property directly.
         # Note that common args are set in the config file (see initialize_datadir)
         self.extra_args = extra_args
-<<<<<<< HEAD
         self.args = [
             self.binary,
             "-datadir=" + self.datadir,
@@ -111,11 +86,6 @@
         ]
 
         self.cli = TestNodeCLI(unite_cli, self.datadir)
-=======
-        self.args = [self.binary, "-datadir=" + self.datadir, "-server", "-keypool=1", "-discover=0", "-rest", "-logtimemicros", "-debug", "-debugexclude=libevent", "-debugexclude=leveldb", "-mocktime=" + str(mocktime), "-uacomment=testnode%d" % i]
-
-        self.cli = TestNodeCLI(os.getenv("UNITECLI", "unite-cli"), self.datadir)
->>>>>>> 07428419
         self.use_cli = use_cli
 
         self.running = False
@@ -128,7 +98,6 @@
 
         self.p2ps = []
 
-<<<<<<< HEAD
     def get_deterministic_priv_key(self):
         """Return a deterministic priv key in base58, that only depends on the node's index"""
         PRIV_KEYS = [
@@ -153,8 +122,6 @@
         """Raise an AssertionError with msg modified to identify this node."""
         raise AssertionError(self._node_msg(msg))
 
-=======
->>>>>>> 07428419
     def __del__(self):
         # Ensure that we don't leave any united processes lying around after
         # the test ends
@@ -162,11 +129,7 @@
             # Should only happen on test failure
             # Avoid using logger, as that may have already been shutdown when
             # this destructor is called.
-<<<<<<< HEAD
             print(self._node_msg("Cleaning up leftover process"))
-=======
-            print("Cleaning up leftover process")
->>>>>>> 07428419
             self.process.kill()
 
     def __getattr__(self, name):
@@ -174,49 +137,32 @@
         if self.use_cli:
             return getattr(self.cli, name)
         else:
-<<<<<<< HEAD
             assert self.rpc_connected and self.rpc is not None, self._node_msg("Error: no RPC connection")
             return getattr(self.rpc, name)
 
     def start(self, extra_args=None, *, stdout=None, stderr=None, **kwargs):
-=======
-            assert self.rpc_connected and self.rpc is not None, "Error: no RPC connection"
-            return getattr(self.rpc, name)
-
-    def start(self, extra_args=None, stderr=None, *args, **kwargs):
->>>>>>> 07428419
         """Start the node."""
         if extra_args is None:
             extra_args = self.extra_args
 
         # Add a new stdout and stderr file each time united is started
         if stderr is None:
-<<<<<<< HEAD
             stderr = tempfile.NamedTemporaryFile(dir=self.stderr_dir, delete=False)
         if stdout is None:
             stdout = tempfile.NamedTemporaryFile(dir=self.stdout_dir, delete=False)
         self.stderr = stderr
         self.stdout = stdout
 
-=======
-            stderr = self.stderr
->>>>>>> 07428419
         # Delete any existing cookie file -- if such a file exists (eg due to
         # unclean shutdown), it will get overwritten anyway by united, and
         # potentially interfere with our attempt to authenticate
         delete_cookie_file(self.datadir)
-<<<<<<< HEAD
 
         # add environment variable LIBC_FATAL_STDERR_=1 so that libc errors are written to stderr and not the terminal
         subp_env = dict(os.environ, LIBC_FATAL_STDERR_="1")
 
         self.process = subprocess.Popen(self.args + extra_args, env=subp_env, stdout=stdout, stderr=stderr, **kwargs)
 
-=======
-        command = self.args + extra_args
-        self.log.info("Running command: %s" % ' '.join(command))
-        self.process = subprocess.Popen(command, stderr=stderr, *args, **kwargs)
->>>>>>> 07428419
         self.running = True
         self.log.debug("united started, waiting for RPC to come up")
 
@@ -225,13 +171,9 @@
         # Poll at a rate of four times per second
         poll_per_s = 4
         for _ in range(poll_per_s * self.rpc_timeout):
-<<<<<<< HEAD
             if self.process.poll() is not None:
                 raise FailedToStartError(self._node_msg(
                     'united exited with status {} during initialization'.format(self.process.returncode)))
-=======
-            assert self.process.poll() is None, "united exited with status %i during initialization" % self.process.returncode
->>>>>>> 07428419
             try:
                 self.rpc = get_rpc_proxy(rpc_url(self.datadir, self.index, self.rpchost), self.index, timeout=self.rpc_timeout, coveragedir=self.coverage_dir)
                 self.rpc.getblockcount()
@@ -252,26 +194,14 @@
                 if "No RPC credentials" not in str(e):
                     raise
             time.sleep(1.0 / poll_per_s)
-<<<<<<< HEAD
         self._raise_assertion_error("Unable to connect to united")
-=======
-        raise AssertionError("Unable to connect to united")
->>>>>>> 07428419
 
     def get_wallet_rpc(self, wallet_name):
         if self.use_cli:
             return self.cli("-rpcwallet={}".format(wallet_name))
         else:
-<<<<<<< HEAD
             assert self.rpc_connected and self.rpc, self._node_msg("RPC not connected")
             wallet_path = "wallet/{}".format(urllib.parse.quote(wallet_name))
-            return self.rpc / wallet_path
-
-    def stop_node(self, expected_stderr=''):
-=======
-            assert self.rpc_connected
-            assert self.rpc
-            wallet_path = "wallet/%s" % wallet_name
             return self.rpc / wallet_path
 
     def drain_main_signal_callbacks_pending(self):
@@ -298,7 +228,6 @@
                 queue_size = left
 
     def stop_node(self, expected_stderr='', wait=0):
->>>>>>> 07428419
         """Stop the node."""
         if not self.running:
             return
@@ -477,27 +406,15 @@
     def batch(self, requests):
         results = []
         for request in requests:
-<<<<<<< HEAD
             try:
                 results.append(dict(result=request()))
             except JSONRPCException as e:
                 results.append(dict(error=e))
-=======
-           try:
-               results.append(dict(result=request()))
-           except JSONRPCException as e:
-               results.append(dict(error=e))
->>>>>>> 07428419
         return results
 
     def send_cli(self, command=None, *args, **kwargs):
         """Run unite-cli command. Deserializes returned string as python object."""
-<<<<<<< HEAD
         pos_args = [str(arg).lower() if type(arg) is bool else str(arg) for arg in args]
-=======
-
-        pos_args = [str(arg) for arg in args]
->>>>>>> 07428419
         named_args = [str(key) + "=" + str(value) for (key, value) in kwargs.items()]
         assert not (pos_args and named_args), "Cannot use positional arguments and named arguments in the same unite-cli call"
         p_args = [self.binary, "-datadir=" + self.datadir] + self.options
