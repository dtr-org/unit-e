--- conflicted
+++ resolved
@@ -198,14 +198,10 @@
 def get_legacy_sigopcount_tx(tx, accurate=True):
     count = 0
     for i in tx.vout:
-<<<<<<< HEAD
-        count += i.scriptPubKey.GetSigOpCount(accurate)
-=======
         scriptpubkey = i.scriptPubKey
         if not isinstance(scriptpubkey, CScript):
             scriptpubkey = CScript(scriptpubkey)
-        count += scriptpubkey.GetSigOpCount(fAccurate)
->>>>>>> f8b92100
+        count += scriptpubkey.GetSigOpCount(accurate)
     for j in tx.vin:
         # scriptSig might be of type bytes, so convert to CScript for the moment
         count += CScript(j.scriptSig).GetSigOpCount(accurate)
