#!/usr/bin/env python3
# Copyright (c) 2010 ArtForz -- public domain half-a-node
# Copyright (c) 2012 Jeff Garzik
# Copyright (c) 2010-2018 The Bitcoin Core developers
# Distributed under the MIT software license, see the accompanying
# file COPYING or http://www.opensource.org/licenses/mit-license.php.
"""Unit-e P2P network half-a-node.

This python code was modified from ArtForz' public domain half-a-node, as
found in the mini-node branch of http://github.com/jgarzik/pynode.

P2PConnection: A low-level connection object to a node's P2P interface
P2PInterface: A high-level interface object for communicating to a node over P2P
P2PDataStore: A p2p interface class that keeps a store of transactions and blocks
              and can respond correctly to getdata and getheaders messages"""
import asyncio
from collections import defaultdict
from io import BytesIO
import logging
import struct
import sys
import threading

from test_framework.messages import (
    CBlockHeader,
<<<<<<< HEAD
=======
    CInv,
    GrapheneTx,
>>>>>>> 44cd02af
    MIN_VERSION_SUPPORTED,
    msg_addr,
    msg_block,
    MSG_BLOCK,
    msg_blocktxn,
    msg_cmpctblock,
<<<<<<< HEAD
=======
    msg_commits,
>>>>>>> 44cd02af
    msg_feefilter,
    msg_getaddr,
    msg_getblocks,
    msg_getblocktxn,
<<<<<<< HEAD
    msg_getdata,
    msg_getheaders,
=======
    msg_getcommits,
    msg_getdata,
    msg_getheaders,
    msg_getsnaphead,
    msg_getsnapshot,
    msg_getgraphene,
    msg_graphenblock,
    msg_getgraphentx,
    msg_graphenetx,
>>>>>>> 44cd02af
    msg_headers,
    msg_inv,
    msg_mempool,
    msg_notfound,
    msg_ping,
    msg_pong,
    msg_reject,
    msg_sendcmpct,
    msg_sendheaders,
<<<<<<< HEAD
=======
    msg_snaphead,
    msg_snapshot,
>>>>>>> 44cd02af
    msg_tx,
    MSG_TX,
    MSG_TYPE_MASK,
    msg_verack,
    msg_version,
<<<<<<< HEAD
    NODE_NETWORK,
    NODE_WITNESS,
    sha256,
=======
    MSG_WITNESS_FLAG,
    NODE_NETWORK,
    NODE_WITNESS,
    sha256
>>>>>>> 44cd02af
)
from test_framework.util import wait_until

logger = logging.getLogger("TestFramework.mininode")

MESSAGEMAP = {
    b"addr": msg_addr,
    b"block": msg_block,
    b"blocktxn": msg_blocktxn,
    b"cmpctblock": msg_cmpctblock,
    b"feefilter": msg_feefilter,
    b"getaddr": msg_getaddr,
    b"getblocks": msg_getblocks,
    b"getblocktxn": msg_getblocktxn,
    b"getdata": msg_getdata,
    b"getheaders": msg_getheaders,
    b"headers": msg_headers,
    b"inv": msg_inv,
    b"mempool": msg_mempool,
    b"notfound": msg_notfound,
    b"ping": msg_ping,
    b"pong": msg_pong,
    b"reject": msg_reject,
    b"sendcmpct": msg_sendcmpct,
    b"sendheaders": msg_sendheaders,
    b"tx": msg_tx,
    b"verack": msg_verack,
    b"version": msg_version,
    b"getsnaphead": msg_getsnaphead,
    b"snaphead": msg_snaphead,
    b"getsnapshot": msg_getsnapshot,
    b"snapshot": msg_snapshot,
    b"notfound": msg_notfound,
    b"getcommits": msg_getcommits,
    b"commits": msg_commits,
    b"getgraphene": msg_getgraphene,
    b"graphenblock": msg_graphenblock,
    b"getgraphentx": msg_getgraphentx,
    b"graphenetx": msg_graphenetx,
}

MAGIC_BYTES = {
    "mainnet": b"\xf9\xbe\xb4\xd9",   # mainnet
    "testnet": b"\x0b\x11\x09\x07",   # testnet
    "regtest": b"\xfa\xbf\xb5\xda",   # regtest
}


class P2PConnection(asyncio.Protocol):
    """A low-level connection object to a node's P2P interface.

    This class is responsible for:

    - opening and closing the TCP connection to the node
    - reading bytes from and writing bytes to the socket
    - deserializing and serializing the P2P message header
    - logging messages as they are sent and received

    This class contains no logic for handing the P2P message payloads. It must be
    sub-classed and the on_message() callback overridden."""

    def __init__(self):
        # The underlying transport of the connection.
        # Should only call methods on this from the NetworkThread, c.f. call_soon_threadsafe
        self._transport = None

    @property
    def is_connected(self):
        return self._transport is not None

    def peer_connect(self, dstaddr, dstport, net="regtest"):
        assert not self.is_connected
        self.dstaddr = dstaddr
        self.dstport = dstport
        # The initial message to send after the connection was made:
        self.on_connection_send_msg = None
        self.recvbuf = b""
<<<<<<< HEAD
        self.magic_bytes = MAGIC_BYTES[net]
=======
        self.network = net
>>>>>>> 44cd02af
        logger.debug('Connecting to Unit-e Node: %s:%d' % (self.dstaddr, self.dstport))

        loop = NetworkThread.network_event_loop
        conn_gen_unsafe = loop.create_connection(lambda: self, host=self.dstaddr, port=self.dstport)
        conn_gen = lambda: loop.call_soon_threadsafe(loop.create_task, conn_gen_unsafe)
        return conn_gen

    def peer_disconnect(self):
        # Connection could have already been closed by other end.
        NetworkThread.network_event_loop.call_soon_threadsafe(lambda: self._transport and self._transport.abort())

    # Connection and disconnection methods

    def connection_made(self, transport):
        """asyncio callback when a connection is opened."""
        assert not self._transport
        logger.debug("Connected & Listening: %s:%d" % (self.dstaddr, self.dstport))
        self._transport = transport
        if self.on_connection_send_msg:
            self.send_message(self.on_connection_send_msg)
            self.on_connection_send_msg = None  # Never used again
        self.on_open()

    def connection_lost(self, exc):
        """asyncio callback when a connection is closed."""
        if exc:
            logger.warning("Connection lost to {}:{} due to {}".format(self.dstaddr, self.dstport, exc))
        else:
            logger.debug("Closed connection to: %s:%d" % (self.dstaddr, self.dstport))
        self._transport = None
        self.recvbuf = b""
        self.on_close()

    # Socket read methods

    def data_received(self, t):
        """asyncio callback when data is read from the socket."""
        if len(t) > 0:
            self.recvbuf += t
            self._on_data()

    def _on_data(self):
        """Try to read P2P messages from the recv buffer.

        This method reads data from the buffer in a loop. It deserializes,
        parses and verifies the P2P header, then passes the P2P payload to
        the on_message callback for processing."""
        try:
            while True:
                if len(self.recvbuf) < 4:
                    return
                if self.recvbuf[:4] != self.magic_bytes:
                    raise ValueError("got garbage %s" % repr(self.recvbuf))
                if len(self.recvbuf) < 4 + 12 + 4 + 4:
                    return
                command = self.recvbuf[4:4+12].split(b"\x00", 1)[0]
                msglen = struct.unpack("<i", self.recvbuf[4+12:4+12+4])[0]
                checksum = self.recvbuf[4+12+4:4+12+4+4]
                if len(self.recvbuf) < 4 + 12 + 4 + 4 + msglen:
                    return
                msg = self.recvbuf[4+12+4+4:4+12+4+4+msglen]
                th = sha256(msg)
                h = sha256(th)
                if checksum != h[:4]:
                    raise ValueError("got bad checksum " + repr(self.recvbuf))
                self.recvbuf = self.recvbuf[4+12+4+4+msglen:]
                if command not in MESSAGEMAP:
                    raise ValueError("Received unknown command from %s:%d: '%s' %s" % (self.dstaddr, self.dstport, command, repr(msg)))
                self.on_data(command, msg)
        except Exception as e:
            logger.exception('Error reading message:', repr(e))
            raise

    def on_data(self, command, data):
        f = BytesIO(data)
        t = MESSAGEMAP[command]()
        t.deserialize(f)
        self._log_message("receive", t)
        self.on_message(t)

    def on_message(self, message):
        """Callback for processing a P2P payload. Must be overridden by derived class."""
        raise NotImplementedError

    # Socket write methods

    def send_data(self, command, data):
        tmsg = self._build_data(command, data)
        self._send_raw_message(tmsg)

    def send_message(self, message):
        """Send a P2P message over the socket.

        This method takes a P2P payload, builds the P2P header and adds
        the message to the send buffer to be sent over the socket."""
        tmsg = self.build_message(message)
        self._log_message("send", message)
        return self.send_raw_message(tmsg)

    def send_raw_message(self, raw_message_bytes):
        if not self.is_connected:
            raise IOError('Not connected')
<<<<<<< HEAD
=======
        self._log_message("send", message)
        tmsg = self._build_message(message)
        self._send_raw_message(tmsg)
>>>>>>> 44cd02af

    def _send_raw_message(self, tmsg):
        def maybe_write():
            if not self._transport:
                return
            # Python <3.4.4 does not have is_closing, so we have to check for
            # its existence explicitly as long as unit-e supports all
            # Python 3.4 versions.
            if hasattr(self._transport, 'is_closing') and self._transport.is_closing():
                return
            self._transport.write(raw_message_bytes)
        NetworkThread.network_event_loop.call_soon_threadsafe(maybe_write)

    # Class utility methods

    def build_message(self, message):
        """Build a serialized P2P message"""
        command = message.command
        data = message.serialize()
<<<<<<< HEAD
        tmsg = self.magic_bytes
=======
        return self._build_data(command, data)

    def _build_data(self, command, data):
        tmsg = MAGIC_BYTES[self.network]
>>>>>>> 44cd02af
        tmsg += command
        tmsg += b"\x00" * (12 - len(command))
        tmsg += struct.pack("<I", len(data))
        th = sha256(data)
        h = sha256(th)
        tmsg += h[:4]
        tmsg += data
        return tmsg

    def _log_message(self, direction, msg):
        """Logs a message being sent or received over the connection."""
        if direction == "send":
            log_message = "Send message to "
        elif direction == "receive":
            log_message = "Received message from "
        log_message += "%s:%d: %s" % (self.dstaddr, self.dstport, repr(msg)[:500])
        if len(log_message) > 500:
            log_message += "... (msg truncated)"
        logger.debug(log_message)


class P2PInterface(P2PConnection):
    """A high-level P2P interface class for communicating with a Unit-e node.

    This class provides high-level callbacks for processing P2P message
    payloads, as well as convenience methods for interacting with the
    node over P2P.

    Individual testcases should subclass this and override the on_* methods
    if they want to alter message handling behaviour."""
    def __init__(self):
        super().__init__()

        # Track number of messages of each type received and the most recent
        # message of each type
        self.message_count = defaultdict(int)
        self.last_message = {}

        # A count of the number of ping messages we've sent to the node
        self.ping_counter = 1

        # The network services received from the peer
        self.nServices = 0

    def peer_connect(self, *args, services=NODE_NETWORK|NODE_WITNESS, send_version=True, **kwargs):
        create_conn = super().peer_connect(*args, **kwargs)

        if send_version:
            # Send a version msg
            vt = msg_version()
            vt.nServices = services
            vt.addrTo.ip = self.dstaddr
            vt.addrTo.port = self.dstport
            vt.addrFrom.ip = "0.0.0.0"
            vt.addrFrom.port = 0
            self.on_connection_send_msg = vt  # Will be sent soon after connection_made

        return create_conn

    # Message receiving methods

    def on_message(self, message):
        """Receive message and dispatch message to appropriate callback.

        We keep a count of how many of each message type has been received
        and the most recent message of each type."""
        with mininode_lock:
            try:
                command = message.command.decode('ascii')
                self.message_count[command] += 1
                self.last_message[command] = message
                getattr(self, 'on_' + command)(message)
            except:
                print("ERROR delivering %s (%s)" % (repr(message), sys.exc_info()[0]))
                raise

    # Callback methods. Can be overridden by subclasses in individual test
    # cases to provide custom message handling behaviour.

    def on_open(self):
        pass

    def on_close(self):
        pass

    def on_addr(self, message): pass
    def on_block(self, message): pass
    def on_blocktxn(self, message): pass
    def on_cmpctblock(self, message): pass
    def on_feefilter(self, message): pass
    def on_getaddr(self, message): pass
    def on_getblocks(self, message): pass
    def on_getblocktxn(self, message): pass
    def on_getdata(self, message): pass
    def on_getheaders(self, message): pass
    def on_headers(self, message): pass
    def on_mempool(self, message): pass
    def on_notfound(self, message): pass
    def on_pong(self, message): pass
    def on_reject(self, message): pass
    def on_sendcmpct(self, message): pass
    def on_sendheaders(self, message): pass
    def on_tx(self, message): pass
    def on_getsnaphead(self, message): pass
    def on_snaphead(self, message): pass
    def on_getsnapshot(self, message): pass
    def on_snapshot(self, message): pass
    def on_getcommits(self, message): pass
    def on_commits(self, message): pass
    def on_graphenblock(self, message): pass
    def on_getgraphentx(self, message): pass
    def on_graphenetx(self, message): pass

    def on_inv(self, message):
        want = msg_getdata()
        for i in message.inv:
            if i.type != 0:
                want.inv.append(i)
        if len(want.inv):
            self.send_message(want)

    def on_getgraphene(self, message):
        self.on_getdata(msg_getdata([CInv(2, message.request.requested_block_hash)]))

    def on_ping(self, message):
        self.send_message(msg_pong(message.nonce))

    def on_verack(self, message):
        pass

    def on_version(self, message):
        assert message.nVersion >= MIN_VERSION_SUPPORTED, "Version {} received. Test framework only supports versions greater than {}".format(message.nVersion, MIN_VERSION_SUPPORTED)
        self.send_message(msg_verack())
        self.nServices = message.nServices

    # Connection helper methods

    def wait_for_disconnect(self, timeout=60):
        test_function = lambda: not self.is_connected
        wait_until(test_function, timeout=timeout, lock=mininode_lock)

    # Message receiving helper methods

    def wait_for_block(self, blockhash, timeout=60):
        test_function = lambda: self.last_message.get("block") and self.last_message["block"].block.rehash() == blockhash
        wait_until(test_function, timeout=timeout, lock=mininode_lock)

    def wait_for_header(self, blockhash, timeout=60):
        def test_function():
            last_headers = self.last_message.get('headers')
            if not last_headers:
                return False
            return last_headers.headers[0].rehash() == blockhash

        wait_until(test_function, timeout=timeout, lock=mininode_lock)

    def wait_for_getdata(self, timeout=60):
        """Waits for a getdata message.

        Receiving any getdata message will satisfy the predicate. the last_message["getdata"]
        value must be explicitly cleared before calling this method, or this will return
        immediately with success. TODO: change this method to take a hash value and only
        return true if the correct block/tx has been requested."""
        test_function = lambda: self.last_message.get("getdata")
        wait_until(test_function, timeout=timeout, lock=mininode_lock)

    def wait_for_block_request(self, block_hash, timeout=60):
        def test_function():
            getdata = self.last_message.get("getdata", None)
            getgraphene = self.last_message.get("getgraphene", None)

            if getdata:
                for inv in getdata.inv:
                    if inv.hash == block_hash:
                        return True

            if getgraphene:
                if getgraphene.request.requested_block_hash == block_hash:
                    return True

            return False

        wait_until(test_function, timeout=timeout, lock=mininode_lock)

    def wait_for_getheaders(self, timeout=60):
        """Waits for a getheaders message.

        Receiving any getheaders message will satisfy the predicate. the last_message["getheaders"]
        value must be explicitly cleared before calling this method, or this will return
        immediately with success. TODO: change this method to take a hash value and only
        return true if the correct block header has been requested."""
        test_function = lambda: self.last_message.get("getheaders")
        wait_until(test_function, timeout=timeout, lock=mininode_lock)

    def wait_for_getcommits(self, timeout=60):
        """Waits for a getcommits message.

        Receiving any getcommits message will satisfy the predicate. the last_message["getcommits"]
        value must be explicitly cleared before calling this method, or this will return
        immediately with success. TODO: change this method to take a hash value and only
        return true if the correct block header has been requested."""
        test_function = lambda: self.last_message.get("getcommits")
        wait_until(test_function, timeout=timeout, lock=mininode_lock)

    def wait_for_inv(self, expected_inv, timeout=60):
        """Waits for an INV message and checks that the first inv object in the message was as expected."""
        if len(expected_inv) > 1:
            raise NotImplementedError("wait_for_inv() will only verify the first inv object")
        test_function = lambda: self.last_message.get("inv") and \
                                self.last_message["inv"].inv[0].type == expected_inv[0].type and \
                                self.last_message["inv"].inv[0].hash == expected_inv[0].hash
        wait_until(test_function, timeout=timeout, lock=mininode_lock)

    def wait_for_verack(self, timeout=60):
        test_function = lambda: self.got_verack()
        wait_until(test_function, timeout=timeout, lock=mininode_lock)

    def got_verack(self):
        return self.message_count["verack"]

    # Message sending helper functions

    def send_and_ping(self, message, timeout=60):
        self.send_message(message)
        self.sync_with_ping(timeout=timeout)

    # Sync up with the node
    def sync_with_ping(self, timeout=60):
        self.send_message(msg_ping(nonce=self.ping_counter))
        test_function = lambda: self.last_message.get("pong") and self.last_message["pong"].nonce == self.ping_counter
        wait_until(test_function, timeout=timeout, lock=mininode_lock)
        self.ping_counter += 1


# One lock for synchronizing all data access between the network event loop (see
# NetworkThread below) and the thread running the test logic.  For simplicity,
# P2PConnection acquires this lock whenever delivering a message to a P2PInterface.
# This lock should be acquired in the thread running the test logic to synchronize
# access to any data shared with the P2PInterface or P2PConnection.
mininode_lock = threading.RLock()


class NetworkThread(threading.Thread):
    network_event_loop = None

    def __init__(self):
        super().__init__(name="NetworkThread")
        # There is only one event loop and no more than one thread must be created
        assert not self.network_event_loop

        NetworkThread.network_event_loop = asyncio.new_event_loop()

    def run(self):
        """Start the network thread."""
        self.network_event_loop.run_forever()

    def close(self, timeout=10):
        """Close the connections and network event loop."""
        self.network_event_loop.call_soon_threadsafe(self.network_event_loop.stop)
        wait_until(lambda: not self.network_event_loop.is_running(), timeout=timeout)
        self.network_event_loop.close()
        self.join(timeout)


class P2PDataStore(P2PInterface):
    """A P2P data store class.

    Keeps a block and transaction store and responds correctly to getdata and getheaders requests."""

    def __init__(self):
        super().__init__()
        # store of blocks. key is block hash, value is a CBlock object
        self.block_store = {}
        self.last_block_hash = ''
        # store of txs. key is txid, value is a CTransaction object
        self.tx_store = {}
        self.getdata_requests = []

    def on_getdata(self, message):
        """Check for the tx/block in our stores and if found, reply with an inv message."""
        for inv in message.inv:
            self.getdata_requests.append(inv.hash)
            if (inv.type & MSG_TYPE_MASK) == MSG_TX and inv.hash in self.tx_store.keys():
                self.send_message(msg_tx(self.tx_store[inv.hash]))
            elif (inv.type & MSG_TYPE_MASK) == MSG_BLOCK and inv.hash in self.block_store.keys():
                self.send_message(msg_block(self.block_store[inv.hash]))
            else:
                logger.debug('getdata message type {} received.'.format(hex(inv.type)))

    def on_getheaders(self, message):
        """Search back through our block store for the locator, and reply with a headers message if found."""

        locator, hash_stop = message.locator, message.hashstop

        # Assume that the most recent block added is the tip
        if not self.block_store:
            return

        headers_list = [self.block_store[self.last_block_hash]]
        maxheaders = 2000
        while headers_list[-1].sha256 not in locator.vHave:
            # Walk back through the block store, adding headers to headers_list
            # as we go.
            prev_block_hash = headers_list[-1].hashPrevBlock
            if prev_block_hash in self.block_store:
                prev_block_header = CBlockHeader(self.block_store[prev_block_hash])
                headers_list.append(prev_block_header)
                if prev_block_header.sha256 == hash_stop:
                    # if this is the hashstop header, stop here
                    break
            else:
                logger.debug('block hash {} not found in block store'.format(hex(prev_block_hash)))
                break

        # Truncate the list if there are too many headers
        headers_list = headers_list[:-maxheaders - 1:-1]
        response = msg_headers(headers_list)

        if response is not None:
            self.send_message(response)

<<<<<<< HEAD
    def send_blocks_and_test(self, blocks, node, *, success=True, force_send=False, reject_reason=None, expect_disconnect=False, timeout=60):
=======
    def on_reject(self, message):
        """Store reject reason and code for testing."""
        self.reject_code_received = message.code
        self.reject_reason_received = message.reason

    def send_blocks_and_test(self, blocks, node, *, success=True, request_block=True, reject_code=None, reject_reason=None, timeout=60):
>>>>>>> 44cd02af
        """Send blocks to test node and test whether the tip advances.

         - add all blocks to our block_store
         - send a headers message for the final block
         - the on_getheaders handler will ensure that any getheaders are responded to
         - if force_send is False: wait for getdata for each of the blocks. The on_getdata handler will
           ensure that any getdata messages are responded to. Otherwise send the full block unsolicited.
         - if success is True: assert that the node's tip advances to the most recent block
         - if success is False: assert that the node's tip doesn't advance
         - if reject_reason is set: assert that the correct reject message is logged"""

        with mininode_lock:
            for block in blocks:
                self.block_store[block.sha256] = block
                self.last_block_hash = block.sha256

        reject_reason = [reject_reason] if reject_reason else []
        with node.assert_debug_log(expected_msgs=reject_reason):
            if force_send:
                for b in blocks:
                    self.send_message(msg_block(block=b))
            else:
                self.send_message(msg_headers([CBlockHeader(blocks[-1])]))
                wait_until(lambda: blocks[-1].sha256 in self.getdata_requests, timeout=timeout, lock=mininode_lock)

<<<<<<< HEAD
            if expect_disconnect:
                self.wait_for_disconnect(timeout=timeout)
            else:
                self.sync_with_ping(timeout=timeout)
=======
        if success:
            wait_until(lambda: node.getbestblockhash() == blocks[-1].hash, timeout=timeout)
        else:
            assert node.getbestblockhash() != blocks[-1].hash
>>>>>>> 44cd02af

            if success:
                wait_until(lambda: node.getbestblockhash() == blocks[-1].hash, timeout=timeout)
            else:
                assert node.getbestblockhash() != blocks[-1].hash

<<<<<<< HEAD
    def send_txs_and_test(self, txs, node, *, success=True, expect_disconnect=False, reject_reason=None):
=======
    def send_txs_and_test(self, txs, node, *, success=True, expect_disconnect=False, reject_code=None, reject_reason=None):
>>>>>>> 44cd02af
        """Send txs to test node and test whether they're accepted to the mempool.

         - add all txs to our tx_store
         - send tx messages for all txs
         - if success is True/False: assert that the txs are/are not accepted to the mempool
         - if expect_disconnect is True: Skip the sync with ping
         - if reject_reason is set: assert that the correct reject message is logged."""

        with mininode_lock:
            for tx in txs:
                self.tx_store[tx.sha256] = tx

<<<<<<< HEAD
        reject_reason = [reject_reason] if reject_reason else []
        with node.assert_debug_log(expected_msgs=reject_reason):
=======
        for tx in txs:
            self.send_message(msg_tx(tx))

        if expect_disconnect:
            self.wait_for_disconnect()
        else:
            self.sync_with_ping()

        raw_mempool = node.getrawmempool()
        if success:
            # Check that all txs are now in the mempool
>>>>>>> 44cd02af
            for tx in txs:
                self.send_message(msg_tx(tx))

            if expect_disconnect:
                self.wait_for_disconnect()
            else:
                self.sync_with_ping()

            raw_mempool = node.getrawmempool()
            if success:
                # Check that all txs are now in the mempool
                for tx in txs:
                    assert tx.hash in raw_mempool, "{} not found in mempool".format(tx.hash)
            else:
                # Check that none of the txs are now in the mempool
                for tx in txs:
                    assert tx.hash not in raw_mempool, "{} tx found in mempool".format(tx.hash)<|MERGE_RESOLUTION|>--- conflicted
+++ resolved
@@ -23,29 +23,19 @@
 
 from test_framework.messages import (
     CBlockHeader,
-<<<<<<< HEAD
-=======
     CInv,
     GrapheneTx,
->>>>>>> 44cd02af
     MIN_VERSION_SUPPORTED,
     msg_addr,
     msg_block,
     MSG_BLOCK,
     msg_blocktxn,
     msg_cmpctblock,
-<<<<<<< HEAD
-=======
     msg_commits,
->>>>>>> 44cd02af
     msg_feefilter,
     msg_getaddr,
     msg_getblocks,
     msg_getblocktxn,
-<<<<<<< HEAD
-    msg_getdata,
-    msg_getheaders,
-=======
     msg_getcommits,
     msg_getdata,
     msg_getheaders,
@@ -55,7 +45,6 @@
     msg_graphenblock,
     msg_getgraphentx,
     msg_graphenetx,
->>>>>>> 44cd02af
     msg_headers,
     msg_inv,
     msg_mempool,
@@ -65,26 +54,17 @@
     msg_reject,
     msg_sendcmpct,
     msg_sendheaders,
-<<<<<<< HEAD
-=======
     msg_snaphead,
     msg_snapshot,
->>>>>>> 44cd02af
     msg_tx,
     MSG_TX,
     MSG_TYPE_MASK,
     msg_verack,
     msg_version,
-<<<<<<< HEAD
-    NODE_NETWORK,
-    NODE_WITNESS,
-    sha256,
-=======
     MSG_WITNESS_FLAG,
     NODE_NETWORK,
     NODE_WITNESS,
     sha256
->>>>>>> 44cd02af
 )
 from test_framework.util import wait_until
 
@@ -104,7 +84,6 @@
     b"headers": msg_headers,
     b"inv": msg_inv,
     b"mempool": msg_mempool,
-    b"notfound": msg_notfound,
     b"ping": msg_ping,
     b"pong": msg_pong,
     b"reject": msg_reject,
@@ -162,11 +141,7 @@
         # The initial message to send after the connection was made:
         self.on_connection_send_msg = None
         self.recvbuf = b""
-<<<<<<< HEAD
         self.magic_bytes = MAGIC_BYTES[net]
-=======
-        self.network = net
->>>>>>> 44cd02af
         logger.debug('Connecting to Unit-e Node: %s:%d' % (self.dstaddr, self.dstport))
 
         loop = NetworkThread.network_event_loop
@@ -264,19 +239,12 @@
         the message to the send buffer to be sent over the socket."""
         tmsg = self.build_message(message)
         self._log_message("send", message)
-        return self.send_raw_message(tmsg)
-
-    def send_raw_message(self, raw_message_bytes):
+        return self._send_raw_message(tmsg)
+
+    def _send_raw_message(self, raw_message_bytes):
         if not self.is_connected:
             raise IOError('Not connected')
-<<<<<<< HEAD
-=======
-        self._log_message("send", message)
-        tmsg = self._build_message(message)
-        self._send_raw_message(tmsg)
->>>>>>> 44cd02af
-
-    def _send_raw_message(self, tmsg):
+
         def maybe_write():
             if not self._transport:
                 return
@@ -294,14 +262,10 @@
         """Build a serialized P2P message"""
         command = message.command
         data = message.serialize()
-<<<<<<< HEAD
+        return self._build_data(command, data)
+
+    def _build_data(self, command, data):
         tmsg = self.magic_bytes
-=======
-        return self._build_data(command, data)
-
-    def _build_data(self, command, data):
-        tmsg = MAGIC_BYTES[self.network]
->>>>>>> 44cd02af
         tmsg += command
         tmsg += b"\x00" * (12 - len(command))
         tmsg += struct.pack("<I", len(data))
@@ -623,16 +587,7 @@
         if response is not None:
             self.send_message(response)
 
-<<<<<<< HEAD
     def send_blocks_and_test(self, blocks, node, *, success=True, force_send=False, reject_reason=None, expect_disconnect=False, timeout=60):
-=======
-    def on_reject(self, message):
-        """Store reject reason and code for testing."""
-        self.reject_code_received = message.code
-        self.reject_reason_received = message.reason
-
-    def send_blocks_and_test(self, blocks, node, *, success=True, request_block=True, reject_code=None, reject_reason=None, timeout=60):
->>>>>>> 44cd02af
         """Send blocks to test node and test whether the tip advances.
 
          - add all blocks to our block_store
@@ -658,28 +613,17 @@
                 self.send_message(msg_headers([CBlockHeader(blocks[-1])]))
                 wait_until(lambda: blocks[-1].sha256 in self.getdata_requests, timeout=timeout, lock=mininode_lock)
 
-<<<<<<< HEAD
             if expect_disconnect:
                 self.wait_for_disconnect(timeout=timeout)
             else:
                 self.sync_with_ping(timeout=timeout)
-=======
-        if success:
-            wait_until(lambda: node.getbestblockhash() == blocks[-1].hash, timeout=timeout)
-        else:
-            assert node.getbestblockhash() != blocks[-1].hash
->>>>>>> 44cd02af
 
             if success:
                 wait_until(lambda: node.getbestblockhash() == blocks[-1].hash, timeout=timeout)
             else:
                 assert node.getbestblockhash() != blocks[-1].hash
 
-<<<<<<< HEAD
     def send_txs_and_test(self, txs, node, *, success=True, expect_disconnect=False, reject_reason=None):
-=======
-    def send_txs_and_test(self, txs, node, *, success=True, expect_disconnect=False, reject_code=None, reject_reason=None):
->>>>>>> 44cd02af
         """Send txs to test node and test whether they're accepted to the mempool.
 
          - add all txs to our tx_store
@@ -692,22 +636,8 @@
             for tx in txs:
                 self.tx_store[tx.sha256] = tx
 
-<<<<<<< HEAD
         reject_reason = [reject_reason] if reject_reason else []
         with node.assert_debug_log(expected_msgs=reject_reason):
-=======
-        for tx in txs:
-            self.send_message(msg_tx(tx))
-
-        if expect_disconnect:
-            self.wait_for_disconnect()
-        else:
-            self.sync_with_ping()
-
-        raw_mempool = node.getrawmempool()
-        if success:
-            # Check that all txs are now in the mempool
->>>>>>> 44cd02af
             for tx in txs:
                 self.send_message(msg_tx(tx))
 
