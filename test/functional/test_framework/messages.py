--- conflicted
+++ resolved
@@ -4,11 +4,7 @@
 # Copyright (c) 2010-2018 The Bitcoin Core developers
 # Distributed under the MIT software license, see the accompanying
 # file COPYING or http://www.opensource.org/licenses/mit-license.php.
-<<<<<<< HEAD
 """Unit-e test framework primitive and message structures
-=======
-"""Unit-e test framework primitive and message strcutures
->>>>>>> 07428419
 
 CBlock, CTransaction, CBlockHeader, CTxIn, CTxOut, etc....:
     data structures that should map to corresponding structures in
@@ -40,31 +36,21 @@
 MAX_LOCATOR_SZ = 101
 MAX_BLOCK_BASE_SIZE = 1000000
 
-<<<<<<< HEAD
 UNIT = 100000000  # 1 btc in satoshis
 
 BIP125_SEQUENCE_NUMBER = 0xfffffffd  # Sequence number that is BIP 125 opt-in and BIP 68-opt-out
-=======
-UNIT = 100000000 # 1 btc in satoshis
->>>>>>> 07428419
 
 NODE_NETWORK = (1 << 0)
 # NODE_GETUTXO = (1 << 1)
 NODE_BLOOM = (1 << 2)
 NODE_WITNESS = (1 << 3)
-<<<<<<< HEAD
 NODE_NETWORK_LIMITED = (1 << 10)
+NODE_SNAPSHOT = (1 << 15)
 
 MSG_TX = 1
 MSG_BLOCK = 2
 MSG_WITNESS_FLAG = 1 << 30
 MSG_TYPE_MASK = 0xffffffff >> 2
-=======
-NODE_UNSUPPORTED_SERVICE_BIT_5 = (1 << 5)
-NODE_UNSUPPORTED_SERVICE_BIT_7 = (1 << 7)
-NODE_NETWORK_LIMITED = (1 << 10)
-NODE_SNAPSHOT = (1 << 15)
->>>>>>> 07428419
 
 # Serialization/deserialization tools
 def sha256(s):
@@ -677,12 +663,9 @@
             r += ser_vector(self.vtx, "serialize_with_witness")
         else:
             r += ser_vector(self.vtx, "serialize_without_witness")
-<<<<<<< HEAD
-=======
         # UNIT-E: serialize an empty block signature on top of the block
         # this is just an interim solution
         r += ser_vector([])
->>>>>>> 07428419
         return r
 
     # Calculate the merkle root given a vector of transaction hashes
@@ -1343,12 +1326,7 @@
         self.headers = headers if headers is not None else []
 
     def deserialize(self, f):
-<<<<<<< HEAD
-        # comment in united indicates these should be deserialized as blocks
-        blocks = deser_vector(f, CBlock)
-=======
         blocks = deser_vector(f, CBlockHeader)
->>>>>>> 07428419
         for x in blocks:
             self.headers.append(x)
 
