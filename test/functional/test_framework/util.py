--- conflicted
+++ resolved
@@ -1,9 +1,5 @@
 #!/usr/bin/env python3
-<<<<<<< HEAD
 # Copyright (c) 2014-2018 The Bitcoin Core developers
-=======
-# Copyright (c) 2014-2017 The Bitcoin Core developers
->>>>>>> 07428419
 # Distributed under the MIT software license, see the accompanying
 # file COPYING or http://www.opensource.org/licenses/mit-license.php.
 """Helpful routines for regression testing."""
@@ -402,87 +398,30 @@
     stable tip, otherwise there's a chance it might return before all nodes are
     stably synced.
     """
-<<<<<<< HEAD
     stop_time = time.time() + timeout
     while time.time() <= stop_time:
-=======
-    if height is None:
-        # Use getblockcount() instead of waitforblockheight() to determine the
-        # initial max height because the two RPCs look at different internal
-        # global variables (chainActive vs latestBlock) and the former gets
-        # updated earlier.
-        maxheight = max(x.getblockcount() for x in rpc_connections)
-    else:
-        maxheight = height
-
-    start_time = cur_time = time.time()
-    while cur_time <= start_time + timeout:
-        tips = [r.waitforblockheight(maxheight, int(wait * 1000)) for r in rpc_connections]
-        if all(t["height"] == maxheight for t in tips):
-            if all(t["hash"] == tips[0]["hash"] for t in tips):
-                return
-            raise AssertionError("Block sync failed, mismatched block hashes:{}".format(
-                                 "".join("\n  {!r}".format(tip) for tip in tips)))
-        cur_time = time.time()
-    raise AssertionError("Block sync to height {} timed out:{}".format(
-                         maxheight, "".join("\n  {!r}".format(tip) for tip in tips)))
-
-def sync_chain(rpc_connections, *, wait=1, timeout=60):
-    """
-    Wait until everybody has the same best block
-    """
-    while timeout > 0:
->>>>>>> 07428419
         best_hash = [x.getbestblockhash() for x in rpc_connections]
         if best_hash.count(best_hash[0]) == len(rpc_connections):
             return
         time.sleep(wait)
     raise AssertionError("Block sync timed out:{}".format("".join("\n  {!r}".format(b) for b in best_hash)))
 
-<<<<<<< HEAD
-def sync_mempools(rpc_connections, *, wait=1, timeout=60, flush_scheduler=True):
-=======
 def sync_mempools(rpc_connections, *, wait=1, timeout=150, flush_scheduler=True):
->>>>>>> 07428419
     """
     Wait until everybody has the same transactions in their memory
     pools
     """
-<<<<<<< HEAD
     stop_time = time.time() + timeout
     while time.time() <= stop_time:
         pool = [set(r.getrawmempool()) for r in rpc_connections]
         if pool.count(pool[0]) == len(rpc_connections):
-=======
-    timeout += time.perf_counter()
-    mempools = dict()
-
-    while time.perf_counter() < timeout:
-        sample_pool = set(rpc_connections[0].getrawmempool())
-        mempools[rpc_connections[0].index] = sample_pool
-        all_synced = True
-
-        for rpc_connection in rpc_connections[1:]:
-            pool = set(rpc_connection.getrawmempool())
-            mempools[rpc_connection.index] = pool
-
-            if pool != sample_pool:
-                all_synced = False
-
-        if all_synced:
->>>>>>> 07428419
             if flush_scheduler:
                 for r in rpc_connections:
                     r.syncwithvalidationinterfacequeue()
             return
 
         time.sleep(wait)
-<<<<<<< HEAD
     raise AssertionError("Mempool sync timed out:{}".format("".join("\n  {!r}".format(m) for m in pool)))
-=======
-
-    raise AssertionError("Mempool sync failed:%s" % "".join(
-        ["\nNode %d: %s" % entry for entry in mempools.items()]))
 
 def get_unspent_coins(node, n_coins, lock=False):
     """
@@ -499,7 +438,6 @@
     state = node.getfinalizationstate()
     for key in expected:
         assert_equal(state[key], expected[key])
->>>>>>> 07428419
 
 # Transaction/Block functions
 #############################
@@ -654,7 +592,6 @@
     create_lots_of_big_transactions(node, txouts, utxos, num, fee=fee)
     node.generate(1)
 
-<<<<<<< HEAD
 def find_vout_for_address(node, txid, addr):
     """
     Locate the vout index of the given transaction sending to the
@@ -665,7 +602,7 @@
         if any([addr == a for a in tx["vout"][i]["scriptPubKey"]["addresses"]]):
             return i
     raise RuntimeError("Vout not found for address: txid=%s, addr=%s" % (txid, addr))
-=======
+
 def base58_to_bytes(string):
     char_map = '123456789ABCDEFGHJKLMNPQRSTUVWXYZabcdefghijkmnopqrstuvwxyz'
     decimal = 0
@@ -691,5 +628,4 @@
         i, idx = divmod(i, 58)
         string = char_map[idx] + string
 
-    return string
->>>>>>> 07428419
+    return string