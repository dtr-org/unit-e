#!/usr/bin/env python3
# Copyright (c) 2014-2018 The Bitcoin Core developers
# Distributed under the MIT software license, see the accompanying
# file COPYING or http://www.opensource.org/licenses/mit-license.php.
"""Helpful routines for regression testing."""

from base64 import b64encode
from binascii import hexlify, unhexlify
from decimal import Decimal, ROUND_DOWN
import hashlib
import inspect
import json
import logging
import os
import random
import re
import shutil
from subprocess import CalledProcessError
import time
import types
import math

from . import coverage
from .authproxy import AuthServiceProxy, JSONRPCException

logger = logging.getLogger("TestFramework.utils")

# Assert functions
##################

def assert_fee_amount(fee, tx_size, fee_per_kB):
    """Assert the fee was in range"""
    target_fee = round(tx_size * fee_per_kB / 1000, 8)
    if fee < target_fee:
        raise AssertionError("Fee of %s UTE too low! (Should be %s UTE)" % (str(fee), str(target_fee)))
    # allow the wallet's estimation to be at most 2 bytes off
    if fee > (tx_size + 2) * fee_per_kB / 1000:
        raise AssertionError("Fee of %s UTE too high! (Should be %s UTE)" % (str(fee), str(target_fee)))

def assert_equal(thing1, thing2, *args):
    if thing1 != thing2 or any(thing1 != arg for arg in args):
        raise AssertionError("not(%s)" % " == ".join(str(arg) for arg in (thing1, thing2) + args))

def assert_not_equal(thing, *args):
    if any(thing == arg for arg in args):
        raise AssertionError("expected not equal(%s)" % ", ".join(str(arg) for arg in (thing,) + args))

def assert_greater_than(thing1, thing2):
    if thing1 <= thing2:
        raise AssertionError("%s <= %s" % (str(thing1), str(thing2)))

def assert_greater_than_or_equal(thing1, thing2):
    if thing1 < thing2:
        raise AssertionError("%s < %s" % (str(thing1), str(thing2)))

def assert_less_than(thing1, thing2):
    if thing1 >= thing2:
        raise AssertionError("%s >= %s" % (str(thing1), str(thing2)))

def assert_less_than_or_equal(thing1, thing2):
    if thing1 > thing2:
        raise AssertionError("%s > %s" % (str(thing1), str(thing2)))

def assert_in(thing, sequence):
    if thing not in sequence:
        raise AssertionError("%s not in %s" % (str(thing), str(sequence)))

def assert_contents_equal(thing1, thing2, key=lambda x: x):
    if len(thing1) != len(thing2):
        raise AssertionError("Sequences have different lengths: {} and {}".format(thing1, thing2))
    assert_equal(sorted(thing1, key=key), sorted(thing2, key=key))

def assert_raises(exc, fun, *args, **kwds):
    assert_raises_message(exc, None, fun, *args, **kwds)

def assert_raises_message(exc, message, fun, *args, **kwds):
    try:
        fun(*args, **kwds)
    except JSONRPCException:
        raise AssertionError("Use assert_raises_rpc_error() to test RPC failures")
    except exc as e:
        if message is not None and message not in e.error['message']:
            raise AssertionError("Expected substring not found:" + e.error['message'])
    except Exception as e:
        raise AssertionError("Unexpected exception raised: " + type(e).__name__)
    else:
        raise AssertionError("No exception raised")

def assert_raises_process_error(returncode, output, fun, *args, **kwds):
    """Execute a process and asserts the process return code and output.

    Calls function `fun` with arguments `args` and `kwds`. Catches a CalledProcessError
    and verifies that the return code and output are as expected. Throws AssertionError if
    no CalledProcessError was raised or if the return code and output are not as expected.

    Args:
        returncode (int): the process return code.
        output (string): [a substring of] the process output.
        fun (function): the function to call. This should execute a process.
        args*: positional arguments for the function.
        kwds**: named arguments for the function.
    """
    try:
        fun(*args, **kwds)
    except CalledProcessError as e:
        if returncode != e.returncode:
            raise AssertionError("Unexpected returncode %i" % e.returncode)
        if output not in e.output:
            raise AssertionError("Expected substring not found:" + e.output)
    else:
        raise AssertionError("No exception raised")

def assert_raises_rpc_error(code, message, fun, *args, **kwds):
    """Run an RPC and verify that a specific JSONRPC exception code and message is raised.

    Calls function `fun` with arguments `args` and `kwds`. Catches a JSONRPCException
    and verifies that the error code and message are as expected. Throws AssertionError if
    no JSONRPCException was raised or if the error code/message are not as expected.

    Args:
        code (int), optional: the error code returned by the RPC call (defined
            in src/rpc/protocol.h). Set to None if checking the error code is not required.
        message (string), optional: [a substring of] the error string returned by the
            RPC call. Set to None if checking the error string is not required.
        fun (function): the function to call. This should be the name of an RPC.
        args*: positional arguments for the function.
        kwds**: named arguments for the function.
    """
    assert try_rpc(code, message, fun, *args, **kwds), "No exception raised"

def assert_matches(actual, expected, strict=True, path=()):
    """
    Checks that a given value matches a given pattern.

    :param actual: The value to check.
    :param expected:
        When given a dict invokes assert_matches recursively for every item.
        Each key present in the dict for comparison (the expected value) must
        be present in the given dict. In strict mode all keys in the given value
        must have a definition in the expected kind.
        When given a list invokes assert_matches for every item.
        When given a string the value must equal that string.
        When given an int the value must equal that int.
        When given a float the value must equal that float.
        When given a bool the value must equal that bool.
        When given a Decimal the value must equal that Decimal.
        When given a function the value must satisfy that predicate.
        When given a type (all other cases) the value must be of that type.
    :param strict:
        In strict mode a dictionary must have exactly the same keys
        (otherwise at least the same keys) and lists must have the same length.
    """

    try:
        if type(expected) == dict:
            if type(actual) != dict:
                raise AssertionError("Structure does not match, expected dictionary but got %s" % type(actual))
            actual_keys = set(actual.keys())
            expected_keys = set(expected.keys())
            if strict:
                if actual_keys != expected_keys:
                    raise AssertionError("Structure does not match, expected keys %s but got %s" % (expected_keys, actual_keys))
            elif not expected_keys <= actual_keys:
                raise AssertionError("Structure does not match, expected %s to be a subset of %s" % (actual_keys, expected_keys))
            for key, value in expected.items():
                assert_matches(actual[key], value, strict=strict, path=path+(key,))
        elif type(expected) == list:
            if type(actual) != list:
                raise AssertionError("Structure does not match, expected a list but got %s" % type(actual))
            if strict:
                if len(actual) != len(expected):
                    raise AssertionError("Structure does not match, lists have different lengths, expected %s but got %s" % (len(expected), len(actual)))
            ix = 0
            for actual_item, expected_item in zip(actual, expected):
                assert_matches(actual_item, expected_item, strict=strict, path=path+(ix,))
                ix += 1
        elif isinstance(expected, (str, int, float, bool, Decimal)):
            assert_equal(actual, expected)
        elif isinstance(expected, types.FunctionType):
            if not expected(actual, path):
                if expected.message:
                    raise AssertionError("Structure does not match: %s (%s)" % (actual, expected.message))
                raise AssertionError("Structure does not match: %s" % actual)
        else:
            assert_equal(type(actual), expected)
    except AssertionError:
        print("Pattern match error at %s" % (path,))
        raise

class Matcher:
    """
    Matchers allow you to match for certain values in assert_matches:

    assert_matches(some_value_you_want_to_check, {
        'foo': Matcher.match(lambda v: re.fullmatch(r'qu{1,2}x', v)),
        'bar': Matcher.many(str, min=3, max=10),
    });
    """

    @staticmethod
    def match(func):
        """A matcher that checks whether a value satisfies a given predicate."""
        def check(value, path=()):
            return func(value)
        check.message = inspect.getsource(func).strip()
        return check

    @classmethod
    def hexstr(cls, length):
        """Matches that a value is a hexadecimal string of the given length."""
        return cls.match(lambda v: len(v) == length and re.fullmatch(r'[a-fA-Z0-9]+', v))

    @classmethod
    def eq(cls, value):
        """Matches that a value equals the given reference value."""
        return cls.match(lambda v: v == value)

    @classmethod
    def many(cls, expected, min=None, max=None):
        """
        Matches that a given value conforms to the given kind, optionally
        minimum and/or maximum number of items.

        :param expected: A kind as expected by assert_matches
        :param min: (optional) minimum number of items in the list (incl.)
        :param max: (optional) maximum number of items in the list (incl.)
        """
        def check(values, path=()):
            if min:
                assert_greater_than_or_equal(len(values), min)
            if max:
                assert_less_than_or_equal(len(values), max)
            for value in values:
                assert_matches(value, expected, path=path)
            return True
        return cls.match(check)

def try_rpc(code, message, fun, *args, **kwds):
    """Tries to run an rpc command.

    Test against error code and message if the rpc fails.
    Returns whether a JSONRPCException was raised."""
    try:
        fun(*args, **kwds)
    except JSONRPCException as e:
        # JSONRPCException was thrown as expected. Check the code and message values are correct.
        if (code is not None) and (code != e.error["code"]):
            raise AssertionError("Unexpected JSONRPC error code %i" % e.error["code"])
        if (message is not None) and (message not in e.error['message']):
            raise AssertionError("Expected substring not found:" + e.error['message'])
        return True
    except Exception as e:
        raise AssertionError("Unexpected exception raised: " + type(e).__name__)
    else:
        return False

def assert_is_hex_string(string):
    try:
        int(string, 16)
    except Exception as e:
        raise AssertionError(
            "Couldn't interpret %r as hexadecimal; raised: %s" % (string, e))

def assert_is_hash_string(string, length=64):
    if not isinstance(string, str):
        raise AssertionError("Expected a string, got type %r" % type(string))
    elif length and len(string) != length:
        raise AssertionError(
            "String of length %d expected; got %d" % (length, len(string)))
    elif not re.match('[abcdef0-9]+$', string):
        raise AssertionError(
            "String %r contains invalid characters for a hash." % string)

def assert_array_result(object_array, to_match, expected, should_not_find=False):
    """
        Pass in array of JSON objects, a dictionary with key/value pairs
        to match against, and another dictionary with expected key/value
        pairs.
        If the should_not_find flag is true, to_match should not be found
        in object_array
        """
    if should_not_find:
        assert_equal(expected, {})
    num_matched = 0
    for item in object_array:
        all_match = True
        for key, value in to_match.items():
            if item[key] != value:
                all_match = False
        if not all_match:
            continue
        elif should_not_find:
            num_matched = num_matched + 1
        for key, value in expected.items():
            if item[key] != value:
                raise AssertionError("%s : expected %s=%s" % (str(item), str(key), str(value)))
            num_matched = num_matched + 1
    if num_matched == 0 and not should_not_find:
        raise AssertionError("No objects matched %s" % (str(to_match)))
    if num_matched > 0 and should_not_find:
        raise AssertionError("Objects were found %s" % (str(to_match)))


def assert_finalizationstate(node, expected):
    state = node.getfinalizationstate()
    errors = []
    for key in expected:
        a = state[key]
        b = expected[key]
        if a != b:
            errors.append("%s: not(%s == %s)" % (str(key), str(a), str(b)))
    if len(errors) > 0:
        raise AssertionError('\n\t\t\t\t'.join(errors))

# Utility functions
###################

def check_json_precision():
    """Make sure json library being used does not lose precision converting UTE values"""
    n = Decimal("20000000.00000003")
    satoshis = int(json.loads(json.dumps(float(n))) * 1.0e8)
    if satoshis != 2000000000000003:
        raise RuntimeError("JSON encode/decode loses precision")

def count_bytes(hex_string):
    return len(bytearray.fromhex(hex_string))

def bytes_to_hex_str(byte_str):
    return hexlify(byte_str).decode('ascii')

def hash256(byte_str):
    sha256 = hashlib.sha256()
    sha256.update(byte_str)
    sha256d = hashlib.sha256()
    sha256d.update(sha256.digest())
    return sha256d.digest()[::-1]

def hex_str_to_bytes(hex_str):
    return unhexlify(hex_str.encode('ascii'))

def str_to_b64str(string):
    return b64encode(string.encode('utf-8')).decode('ascii')

def satoshi_round(amount):
    return Decimal(amount).quantize(Decimal('0.00000001'), rounding=ROUND_DOWN)

def wait_until(predicate, *, attempts=float('inf'), timeout=float('inf'), lock=None):
    if attempts == float('inf') and timeout == float('inf'):
        timeout = 60
    attempt = 0
    time_end = time.time() + timeout

    while attempt < attempts and time.time() < time_end:
        if lock:
            with lock:
                if predicate():
                    return
        else:
            if predicate():
                return
        attempt += 1
        time.sleep(0.05)

    # Print the cause of the timeout
    predicate_source = inspect.getsourcelines(predicate)
    logger.error("wait_until() failed. Predicate: {}".format(predicate_source))
    if attempt >= attempts:
        raise AssertionError("Predicate {} not true after {} attempts".format(predicate_source, attempts))
    elif time.time() >= time_end:
        raise AssertionError("Predicate {} not true after {} seconds".format(predicate_source, timeout))
    raise RuntimeError('Unreachable')

# RPC/P2P connection constants and functions
############################################

# The maximum number of nodes a single test can spawn
MAX_NODES = 8
# Don't assign rpc or p2p ports lower than this
PORT_MIN = 11000
# The number of ports to "reserve" for p2p and rpc, each
PORT_RANGE = 5000

class PortSeed:
    # Must be initialized with a unique integer for each process
    n = None

def get_rpc_proxy(url, node_number, timeout=None, coveragedir=None):
    """
    Args:
        url (str): URL of the RPC server to call
        node_number (int): the node number (or id) that this calls to

    Kwargs:
        timeout (int): HTTP timeout in seconds

    Returns:
        AuthServiceProxy. convenience object for making RPC calls.

    """
    proxy_kwargs = {}
    if timeout is not None:
        proxy_kwargs['timeout'] = timeout

    proxy = AuthServiceProxy(url, **proxy_kwargs)
    proxy.url = url  # store URL on proxy for info

    coverage_logfile = coverage.get_filename(
        coveragedir, node_number) if coveragedir else None

    return coverage.AuthServiceProxyWrapper(proxy, coverage_logfile)

def p2p_port(n):
    assert n <= MAX_NODES
    return PORT_MIN + n + (MAX_NODES * PortSeed.n) % (PORT_RANGE - 1 - MAX_NODES)

def rpc_port(n):
    return PORT_MIN + PORT_RANGE + n + (MAX_NODES * PortSeed.n) % (PORT_RANGE - 1 - MAX_NODES)

def rpc_url(datadir, i, rpchost=None):
    rpc_u, rpc_p = get_auth_cookie(datadir)
    host = '127.0.0.1'
    port = rpc_port(i)
    if rpchost:
        parts = rpchost.split(':')
        if len(parts) == 2:
            host, port = parts
        else:
            host = rpchost
    return "http://%s:%s@%s:%d" % (rpc_u, rpc_p, host, int(port))

# Node functions
################

def initialize_datadir(dirname, n):
    datadir = get_datadir_path(dirname, n)
    if not os.path.isdir(datadir):
        os.makedirs(datadir)
    with open(os.path.join(datadir, "unit-e.conf"), 'w', encoding='utf8') as f:
        f.write("regtest=1\n")
        f.write("[regtest]\n")
        f.write("port=" + str(p2p_port(n)) + "\n")
        f.write("rpcport=" + str(rpc_port(n)) + "\n")
        f.write("server=1\n")
        f.write("keypool=1\n")
        f.write("discover=0\n")
        f.write("listenonion=0\n")
        f.write("printtoconsole=0\n")
        os.makedirs(os.path.join(datadir, 'stderr'), exist_ok=True)
        os.makedirs(os.path.join(datadir, 'stdout'), exist_ok=True)
    return datadir

def cleanup_datadir(dirname, n):
    datadir = get_datadir_path(dirname, n)
    shutil.rmtree(datadir)

def get_datadir_path(dirname, n):
    return os.path.join(dirname, "node" + str(n))

def append_config(datadir, options):
<<<<<<< HEAD
    with open(os.path.join(datadir, "unit-e.conf"), 'a', encoding='utf8') as f:
=======
    with open(os.path.join(datadir, "unite.conf"), 'a', encoding='utf8') as f:
>>>>>>> 44cd02af
        for option in options:
            f.write(option + "\n")

def get_auth_cookie(datadir):
    user = None
    password = None
    if os.path.isfile(os.path.join(datadir, "unit-e.conf")):
        with open(os.path.join(datadir, "unit-e.conf"), 'r', encoding='utf8') as f:
            for line in f:
                if line.startswith("rpcuser="):
                    assert user is None  # Ensure that there is only one rpcuser line
                    user = line.split("=")[1].strip("\n")
                if line.startswith("rpcpassword="):
                    assert password is None  # Ensure that there is only one rpcpassword line
                    password = line.split("=")[1].strip("\n")
    if os.path.isfile(os.path.join(datadir, "regtest", ".cookie")) and os.access(os.path.join(datadir, "regtest", ".cookie"), os.R_OK):
        with open(os.path.join(datadir, "regtest", ".cookie"), 'r', encoding="ascii") as f:
            userpass = f.read()
            split_userpass = userpass.split(':')
            user = split_userpass[0]
            password = split_userpass[1]
    if user is None or password is None:
        raise ValueError("No RPC credentials")
    return user, password

# If a cookie file exists in the given datadir, delete it.
def delete_cookie_file(datadir):
    if os.path.isfile(os.path.join(datadir, "regtest", ".cookie")):
        logger.debug("Deleting leftover cookie file")
        os.remove(os.path.join(datadir, "regtest", ".cookie"))

def get_bip9_status(node, key):
    info = node.getblockchaininfo()
    return info['bip9_softforks'][key]

def set_node_times(nodes, t):
    for node in nodes:
        node.setmocktime(t)

def disconnect_nodes(from_connection, node_num):
    for peer_id in [peer['id'] for peer in from_connection.getpeerinfo() if "testnode%d" % node_num in peer['subver']]:
        try:
            from_connection.disconnectnode(nodeid=peer_id)
        except JSONRPCException as e:
            # If this node is disconnected between calculating the peer id
            # and issuing the disconnect, don't worry about it.
            # This avoids a race condition if we're mass-disconnecting peers.
            if e.error['code'] != -29: # RPC_CLIENT_NODE_NOT_CONNECTED
                raise

    # wait to disconnect
    wait_until(lambda: [peer['id'] for peer in from_connection.getpeerinfo() if "testnode%d" % node_num in peer['subver']] == [], timeout=5)

def connect_nodes(from_connection, node_num):
    ip_port = "127.0.0.1:" + str(p2p_port(node_num))
    from_connection.addnode(ip_port, "onetry")
    # poll until version handshake complete to avoid race conditions
    # with transaction relaying
    wait_until(lambda:  all(peer['version'] != 0 for peer in from_connection.getpeerinfo()))

def connect_nodes_bi(nodes, a, b):
    connect_nodes(nodes[a], b)
    connect_nodes(nodes[b], a)

def sync_blocks(rpc_connections, *, wait=1, timeout=60, height=None):
    """
    Wait until everybody has the same tip.

    if height is not specified, then sync_blocks needs to be called with an
    rpc_connections set that has least one node already synced to the latest,
    stable tip, otherwise there's a chance it might return before all nodes are
    stably synced.
    """
    stop_time = time.time() + timeout
    while time.time() <= stop_time:
        best_hash = [x.getbestblockhash() for x in rpc_connections]
        if best_hash.count(best_hash[0]) == len(rpc_connections):
            return
        time.sleep(wait)
    raise AssertionError("Block sync timed out:{}".format("".join("\n  {!r}".format(b) for b in best_hash)))

def sync_mempools(rpc_connections, *, wait=1, timeout=150, flush_scheduler=True):
    """
    Wait until everybody has the same transactions in their memory
    pools
    """
    stop_time = time.time() + timeout
    while time.time() <= stop_time:
        pool = [set(r.getrawmempool()) for r in rpc_connections]
        if pool.count(pool[0]) == len(rpc_connections):
            if flush_scheduler:
                for r in rpc_connections:
                    r.syncwithvalidationinterfacequeue()
            return

        time.sleep(wait)
    raise AssertionError("Mempool sync timed out:{}".format("".join("\n  {!r}".format(m) for m in pool)))

def get_unspent_coins(node, n_coins, lock=False):
    """
    Wrapper for listing coins to use for staking.
    """
    unspent_outputs = node.listunspent()
    assert len(unspent_outputs) >= n_coins
    # return from the from to avoid problems on reorg
    if lock:
        node.lockunspent(False, [{'txid': tx['txid'], 'vout': tx['vout']} for tx in unspent_outputs[:n_coins]])
    return unspent_outputs[:n_coins]


# Transaction/Block functions
#############################

def find_output(node, txid, amount, *, blockhash=None):
    """
    Return index to output of txid with value amount
    Raises exception if there is none.
    """
    txdata = node.getrawtransaction(txid, 1, blockhash)
    for i in range(len(txdata["vout"])):
        if txdata["vout"][i]["value"] == amount:
            return i
    raise RuntimeError("find_output txid %s : %s not found" % (txid, str(amount)))

def gather_inputs(from_node, amount_needed, confirmations_required=1):
    """
    Return a random set of unspent txouts that are enough to pay amount_needed
    """
    assert confirmations_required >= 0
    utxo = from_node.listunspent(confirmations_required)
    random.shuffle(utxo)
    inputs = []
    total_in = Decimal("0.00000000")
    while total_in < amount_needed and len(utxo) > 0:
        t = utxo.pop()
        total_in += t["amount"]
        inputs.append({"txid": t["txid"], "vout": t["vout"], "address": t["address"]})
    if total_in < amount_needed:
        raise RuntimeError("Insufficient funds: need %d, have %d" % (amount_needed, total_in))
    return (total_in, inputs)

def make_change(from_node, amount_in, amount_out, fee):
    """
    Create change output(s), return them
    """
    outputs = {}
    amount = amount_out + fee
    change = amount_in - amount
    if change > amount * 2:
        # Create an extra change output to break up big inputs
        change_address = from_node.getnewaddress()
        # Split change in two, being careful of rounding:
        outputs[change_address] = Decimal(change / 2).quantize(Decimal('0.00000001'), rounding=ROUND_DOWN)
        change = amount_in - amount - outputs[change_address]
    if change > 0:
        outputs[from_node.getnewaddress()] = change
    return outputs

def random_transaction(nodes, amount, min_fee, fee_increment, fee_variants):
    """
    Create a random transaction.
    Returns (txid, hex-encoded-transaction-data, fee)
    """
    from_node = random.choice(nodes)
    to_node = random.choice(nodes)
    fee = min_fee + fee_increment * random.randint(0, fee_variants)

    (total_in, inputs) = gather_inputs(from_node, amount + fee)
    outputs = make_change(from_node, total_in, amount, fee)
    outputs[to_node.getnewaddress()] = float(amount)

    rawtx = from_node.createrawtransaction(inputs, outputs)
    signresult = from_node.signrawtransactionwithwallet(rawtx)
    txid = from_node.sendrawtransaction(signresult["hex"], True)

    return (txid, signresult["hex"], fee)

# Helper to create at least "count" utxos
# Pass in a fee that is sufficient for relay and mining new transactions.
def create_confirmed_utxos(fee, node, count):
    to_generate = int(0.5 * count) + 101
    while to_generate > 0:
        node.generate(min(25, to_generate))
        to_generate -= 25
    utxos = node.listunspent()
    iterations = count - len(utxos)
    addr1 = node.getnewaddress("", "bech32")
    addr2 = node.getnewaddress("", "bech32")
    if iterations <= 0:
        return utxos
    for i in range(iterations):
        t = utxos.pop()
        inputs = []
        inputs.append({"txid": t["txid"], "vout": t["vout"]})
        outputs = {}
        send_value = t['amount'] - fee
        outputs[addr1] = satoshi_round(send_value / 2)
        outputs[addr2] = satoshi_round(send_value / 2)
        raw_tx = node.createrawtransaction(inputs, outputs)
        signed_tx = node.signrawtransactionwithwallet(raw_tx)["hex"]
        node.sendrawtransaction(signed_tx)

    while (node.getmempoolinfo()['size'] > 0):
        node.generate(1)

    utxos = node.listunspent()
    assert len(utxos) >= count
    return utxos

# Create large OP_RETURN txouts that can be appended to a transaction
# to make it large (helper for constructing large transactions).
def gen_return_txouts():
    # Some pre-processing to create a bunch of OP_RETURN txouts to insert into transactions we create
    # So we have big transactions (and therefore can't fit very many into each block)
    # create one script_pubkey
    script_pubkey = "6a4d0200"  # OP_RETURN OP_PUSH2 512 bytes
    for i in range(512):
        script_pubkey = script_pubkey + "01"
    # concatenate 128 txouts of above script_pubkey which we'll insert before the txout for change
    txouts = "81"
    for k in range(128):
        # add txout value
        txouts = txouts + "0000000000000000"
        # add length of script_pubkey
        txouts = txouts + "fd0402"
        # add script_pubkey
        txouts = txouts + script_pubkey
    return txouts

# Create a spend of each passed-in utxo, splicing in "txouts" to each raw
# transaction to make it large.  See gen_return_txouts() above.
def create_lots_of_big_transactions(node, txouts, utxos, num, fee):
    addr = node.getnewaddress()
    txids = []
    for _ in range(num):
        t = utxos.pop()
        inputs = [{"txid": t["txid"], "vout": t["vout"]}]
        outputs = {}
        change = t['amount'] - fee
        outputs[addr] = satoshi_round(change)
        rawtx = node.createrawtransaction(inputs, outputs)
        newtx = rawtx[0:92]
        newtx = newtx + txouts
        newtx = newtx + rawtx[94:]
        signresult = node.signrawtransactionwithwallet(newtx, None, "NONE")
        txid = node.sendrawtransaction(signresult["hex"], True)
        txids.append(txid)
    return txids

def mine_large_block(node, utxos=None):
    # generate a 66k transaction,
    # and 14 of them is close to the 1MB block limit
    num = 14
    txouts = gen_return_txouts()
    utxos = utxos if utxos is not None else []

    # We must pass enough transactions
    assert len(utxos) >= num

    fee = 100 * node.getnetworkinfo()["relayfee"]
    create_lots_of_big_transactions(node, txouts, utxos, num, fee=fee)
    node.generate(1)

def find_vout_for_address(node, txid, addr):
    """
    Locate the vout index of the given transaction sending to the
    given address. Raises runtime error exception if not found.
    """
    tx = node.getrawtransaction(txid, True)
    for i in range(len(tx["vout"])):
        if any([addr == a for a in tx["vout"][i]["scriptPubKey"]["addresses"]]):
            return i
    raise RuntimeError("Vout not found for address: txid=%s, addr=%s" % (txid, addr))

def base58_to_bytes(string):
    char_map = '123456789ABCDEFGHJKLMNPQRSTUVWXYZabcdefghijkmnopqrstuvwxyz'
    decimal = 0
    for char in string:
        decimal = 58 * decimal + char_map.index(char)

    return decimal.to_bytes(math.ceil(math.log2(decimal)/8), byteorder='big')


def base58check_to_bytes(string):
    return base58_to_bytes(string)[1:-4]


def bytes_to_base58(bytes):
    char_map = '123456789ABCDEFGHJKLMNPQRSTUVWXYZabcdefghijkmnopqrstuvwxyz'

    i = int.from_bytes(bytes, byteorder='big')
    if i == 0:
        return char_map[0]

    string = ""
    while i > 0:
        i, idx = divmod(i, 58)
        string = char_map[idx] + string

    return string


def make_vote_tx(finalizer, finalizer_address, target_hash, source_epoch, target_epoch, input_tx_id):
    """
    Make and sign a vote transaction.

    Args:
        finalizer (AuthServiceProxy): the node which signs vote and vote transaction.
        finalizer_address (string): the finalizer's address in legacy Base58Check format.
        target_hash (string): the target hash.
        source_epoch (int): the source epoch.
        target_epoch (int): the target epoch
        input_tx_id (string): the hash of the previous commit transaction. Used as an input to the generated vote.

    Returns:
        Raw vote transaction as a hex string.
    """
    finalizer_address = bytes_to_hex_str(base58check_to_bytes(finalizer_address)[::-1])
    vote = {
        'validator_address': finalizer_address,
        'target_hash': target_hash,
        'target_epoch': target_epoch,
        'source_epoch': source_epoch
    }
    vtx = finalizer.createvotetransaction(vote, input_tx_id)
    vtx = finalizer.signrawtransactionwithwallet(vtx)
    return vtx['hex']

def generate_block(node, count=1):
    return node.generatetoaddress(count, node.getnewaddress('', 'bech32'))<|MERGE_RESOLUTION|>--- conflicted
+++ resolved
@@ -457,11 +457,7 @@
     return os.path.join(dirname, "node" + str(n))
 
 def append_config(datadir, options):
-<<<<<<< HEAD
     with open(os.path.join(datadir, "unit-e.conf"), 'a', encoding='utf8') as f:
-=======
-    with open(os.path.join(datadir, "unite.conf"), 'a', encoding='utf8') as f:
->>>>>>> 44cd02af
         for option in options:
             f.write(option + "\n")
 
