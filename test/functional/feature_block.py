#!/usr/bin/env python3
# Copyright (c) 2015-2018 The Bitcoin Core developers
# Distributed under the MIT software license, see the accompanying
# file COPYING or http://www.opensource.org/licenses/mit-license.php.
"""Test block processing."""
import copy
import struct
import time

from test_framework.blocktools import (
    calc_snapshot_hash,
    create_block,
    create_coinbase,
    create_tx_with_script,
    get_legacy_sigopcount_block,
    get_tip_snapshot_meta,
    sign_coinbase,
)
from test_framework.keytools import KeyTool
from test_framework.messages import (
    CBlock,
    UNIT,
    UTXO,
    COutPoint,
    CTransaction,
    CTxIn,
    CTxOut,
    MAX_BLOCK_BASE_SIZE,
    ser_vector,
    sha256,
    uint256_from_compact,
    uint256_from_str,
)
from test_framework.mininode import P2PDataStore
from test_framework.script import (
    CScript,
    MAX_SCRIPT_ELEMENT_SIZE,
    OP_2DUP,
    OP_CHECKMULTISIG,
    OP_CHECKMULTISIGVERIFY,
    OP_CHECKSIG,
    OP_CHECKSIGVERIFY,
    OP_ELSE,
    OP_ENDIF,
    OP_EQUAL,
    OP_DROP,
    OP_FALSE,
    OP_HASH160,
    OP_IF,
    OP_INVALIDOPCODE,
    OP_RETURN,
    OP_TRUE,
    SIGHASH_ALL,
    SignatureHash,
    hash160,
)
from test_framework.test_framework import UnitETestFramework, DISABLE_FINALIZATION
from test_framework.util import (
    assert_equal,
    get_unspent_coins,
)


MAX_BLOCK_SIGOPS = 20000


class PreviousSpendableOutput():
    def __init__(self, tx = CTransaction(), n=-1, height=0):
        self.tx = tx
        self.n = n  # the output we're spending
        self.height = height  # at which height the tx was created

    def __repr__(self):
        return 'PreviousSpendableOutput(tx=%s, n=%i, height=%i)' % (self.tx.hash, self.n, self.height)


#  Use this class for tests that require behavior other than normal "mininode" behavior.
#  For now, it is used to serialize a bloated varint (b64).
class CBrokenBlock(CBlock):
    def initialize(self, base_block):
        self.vtx = copy.deepcopy(base_block.vtx)
        self.compute_merkle_trees()

    def serialize(self, with_witness=False):
        r = b""
        r += super(CBlock, self).serialize()
        r += struct.pack("<BQ", 255, len(self.vtx))
        for tx in self.vtx:
            if with_witness:
                r += tx.serialize_with_witness()
            else:
                r += tx.serialize_without_witness()
        # UNIT-E: serialize an empty block signature on top of the block
        # this is just an interim solution
        r += ser_vector([])
        return r

    def normal_serialize(self):
        return super().serialize()

class FullBlockTest(UnitETestFramework):
    def set_test_params(self):
        self.num_nodes = 1
        self.setup_clean_chain = True
        self.extra_args = [['-whitelist=127.0.0.1', DISABLE_FINALIZATION]]
        self.extra_args = [[]]

    def skip_test_if_missing_module(self):
        self.skip_if_no_wallet()

    def run_test(self):

        # MIHAI: TODO: Uncomment and fix properly
        return

        def out_value(idx):
            return out[idx].tx.vout[out[idx].n].nValue

        node = self.nodes[0]  # convenience reference to the node
        self.setup_stake_coins(node)

        self.bootstrap_p2p()  # Add one p2p connection to the node

        self.block_heights = {}
        self.block_snapshot_meta = {}  # key(block_hash) : value(SnapshotMeta)
        self.tip = None
        self.blocks = {}
        self.blocks_by_hash = {}
        self.genesis_hash = int(self.nodes[0].getbestblockhash(), 16)
        self.block_heights[self.genesis_hash] = 0
        self.spendable_outputs = []
        self.keytool = KeyTool.for_node(self.nodes[0])

        self.coinbase_key = self.keytool.make_privkey(data=sha256(b"horsebattery"))
        self.coinbase_pubkey = bytes(self.coinbase_key.get_pubkey())
        self.keytool.upload_key(self.coinbase_key)

        coin = get_unspent_coins(self.nodes[0], 1)[0]

        # Create a new block
        b0 = self.next_block(0, coin, coinbase_pieces=200)

        self.save_spendable_output()
        self.sync_blocks([b0])

        # Allow the block to mature
        blocks = []
        for i in range(99):
            blocks.append(self.next_block(5000 + i, self.get_staking_coin()))
            self.save_spendable_output()
        self.sync_blocks(blocks)

        # collect spendable outputs now to avoid cluttering the code later on
        out = []
        for i in range(33):
            out.append(self.get_spendable_output())

        # Start by building a couple of blocks on top (which output is spent is
        # in parentheses):
        #     genesis -> b1 (0) -> b2 (1)
        b1 = self.next_block(1, self.get_staking_coin(), spend=out[0])
        self.save_spendable_output()
        self.comp_snapshot_hash(1)

        b2 = self.next_block(2, self.get_staking_coin(), spend=out[1])
        self.save_spendable_output()
        self.comp_snapshot_hash(2)

        self.sync_blocks([b1, b2])

        # Fork like this:
        #
        #     genesis -> b1 (0) -> b2 (1)
        #                      \-> b3 (1)
        #
        # Nothing should happen at this point. We saw b2 first so it takes priority.
        self.log.info("Don't reorg to a chain of the same length")
        self.move_tip(1)
        b3 = self.next_block(3, self.get_staking_coin(), spend=out[1])
        txout_b3 = b3.vtx[1]
        self.sync_blocks([b3], False)  # b3 is not really rejected, just not chosen as tip.
        self.comp_snapshot_hash(2)

        # Now we add another block to make the alternative chain longer.
        #
        #     genesis -> b1 (0) -> b2 (1)
        #                      \-> b3 (1) -> b4 (2)
        self.log.info("Reorg to a longer chain")
        b4 = self.next_block(4, self.get_staking_coin(), spend=out[2])
        self.sync_blocks([b4])
        self.comp_snapshot_hash(2)

        # ... and back to the first chain.
        #     genesis -> b1 (0) -> b2 (1) -> b5 (2) -> b6 (3)
        #                      \-> b3 (1) -> b4 (2)
        self.move_tip(2)
        b5 = self.next_block(5, self.get_staking_coin(), self.get_staking_coin(), spend=out[2])
        self.save_spendable_output()
        self.sync_blocks([b5], False)
        self.comp_snapshot_hash(4)

        self.log.info("Reorg back to the original chain")
        b6 = self.next_block(6, self.get_staking_coin(), spend=out[3])
        self.sync_blocks([b6], True)
        self.comp_snapshot_hash(6)

        # Try to create a fork that double-spends
        #     genesis -> b1 (0) -> b2 (1) -> b5 (2) -> b6 (3)
        #                                          \-> b7 (2) -> b8 (4)
        #                      \-> b3 (1) -> b4 (2)
        self.log.info("Reject a chain with a double spend, even if it is longer")
        self.move_tip(5)
        b7 = self.next_block(7, self.get_staking_coin(), spend=out[2])
        self.sync_blocks([b7], False)
        self.comp_snapshot_hash(6)

        b8 = self.next_block(8, self.get_staking_coin(), spend=out[4])
        self.sync_blocks([b8], False, reconnect=True)
        self.comp_snapshot_hash(6)

        # Try to create a block that has too much fee
        #     genesis -> b1 (0) -> b2 (1) -> b5 (2) -> b6 (3)
        #                                                    \-> b9 (4)
        #                      \-> b3 (1) -> b4 (2)
        self.log.info("Reject a block where the miner creates too much coinbase reward")
        self.move_tip(6)
        b9 = self.next_block(9, self.get_staking_coin(), spend=out[4], additional_coinbase_value=1)
        self.sync_blocks([b9], success=False, reject_code=16, reject_reason=b'bad-cb-amount', reconnect=True)
        self.comp_snapshot_hash(6)

        # Create a fork that ends in a block with too much fee (the one that causes the reorg)
        #     genesis -> b1 (0) -> b2 (1) -> b5 (2) -> b6  (3)
        #                                          \-> b10 (3) -> b11 (4)
        #                      \-> b3 (1) -> b4 (2)
        self.log.info("Reject a chain where the miner creates too much coinbase reward, even if the chain is longer")
        self.move_tip(5)
        b10 = self.next_block(10, self.get_staking_coin(), spend=out[3])
        self.sync_blocks([b10], False)
        self.comp_snapshot_hash(6)

        b11 = self.next_block(11, self.get_staking_coin(), spend=out[4], additional_coinbase_value=1)
        self.sync_blocks([b11], success=False, reject_code=16, reject_reason=b'bad-cb-amount', reconnect=True)

        # Try again, but with a valid fork first
        #     genesis -> b1 (0) -> b2 (1) -> b5 (2) -> b6  (3)
        #                                          \-> b12 (3) -> b13 (4) -> b14 (5)
        #                      \-> b3 (1) -> b4 (2)
        self.log.info("Reject a chain where the miner creates too much coinbase reward, even if the chain is longer (on a forked chain)")
        self.move_tip(5)
        b12 = self.next_block(12, self.get_staking_coin(), spend=out[3])
        self.save_spendable_output()
        b13 = self.next_block(13, self.get_staking_coin(), spend=out[4])
        self.save_spendable_output()
        b14 = self.next_block(14, spend=out[5], additional_coinbase_value=1)
        self.sync_blocks([b12, b13, b14], success=False, reject_code=16, reject_reason=b'bad-cb-amount', reconnect=True)
        self.comp_snapshot_hash(6)

        # New tip should be b13.
        assert_equal(node.getbestblockhash(), b13.hash)
        self.comp_snapshot_hash(13)

        # Add a block with MAX_BLOCK_SIGOPS and one with one more sigop
        #     genesis -> b1 (0) -> b2 (1) -> b5 (2) -> b6  (3)
        #                                          \-> b12 (3) -> b13 (4) -> b15 (5) -> b16 (6)
        #                      \-> b3 (1) -> b4 (2)
        self.log.info("Accept a block with lots of checksigs")
        lots_of_checksigs = CScript([OP_CHECKSIG] * (MAX_BLOCK_SIGOPS - 1))
        self.move_tip(13)
        b15 = self.next_block(15, spend=out[5], script=lots_of_checksigs)
        self.save_spendable_output()
        self.sync_blocks([b15], True)

        self.log.info("Reject a block with too many checksigs")
        too_many_checksigs = CScript([OP_CHECKSIG] * (MAX_BLOCK_SIGOPS))
        b16 = self.next_block(16, spend=out[6], script=too_many_checksigs)
        self.sync_blocks([b16], success=False, reject_code=16, reject_reason=b'bad-blk-sigops', reconnect=True)

        # Attempt to spend a transaction created on a different fork
        #     genesis -> b1 (0) -> b2 (1) -> b5 (2) -> b6  (3)
        #                                          \-> b12 (3) -> b13 (4) -> b15 (5) -> b17 (b3.vtx[1])
        #                      \-> b3 (1) -> b4 (2)
        self.log.info("Reject a block with a spend from a re-org'ed out tx")
        self.move_tip(15)
        b17 = self.next_block(17, self.get_staking_coin(), spend=txout_b3)
        self.sync_blocks([b17], success=False, reject_code=16, reject_reason=b'bad-txns-inputs-missingorspent', reconnect=True)
        self.comp_snapshot_hash(15)

        # Attempt to spend a transaction created on a different fork (on a fork this time)
        #     genesis -> b1 (0) -> b2 (1) -> b5 (2) -> b6  (3)
        #                                          \-> b12 (3) -> b13 (4) -> b15 (5)
        #                                                                \-> b18 (b3.vtx[1]) -> b19 (6)
        #                      \-> b3 (1) -> b4 (2)
        self.log.info("Reject a block with a spend from a re-org'ed out tx (on a forked chain)")
        self.move_tip(13)
        b18 = self.next_block(18, self.get_staking_coin(), spend=txout_b3)
        self.sync_blocks([b18], False)
        self.comp_snapshot_hash(15)

        b19 = self.next_block(19, self.get_staking_coin(), spend=out[6])
        self.sync_blocks([b19], success=False, reject_code=16, reject_reason=b'bad-txns-inputs-missingorspent', reconnect=True)
        self.comp_snapshot_hash(15)

        # Attempt to spend a coinbase at depth too low
        #     genesis -> b1 (0) -> b2 (1) -> b5 (2) -> b6  (3)
        #                                          \-> b12 (3) -> b13 (4) -> b15 (5) -> b20 (7)
        #                      \-> b3 (1) -> b4 (2)
        self.log.info("Reject a block spending an immature coinbase.")
        self.move_tip(15)
        b20 = self.next_block(20, spend=out[7])
        self.sync_blocks([b20], success=False, reject_code=16, reject_reason=b'bad-txns-premature-spend-of-coinbase')
        self.comp_snapshot_hash(20)

        # Attempt to spend a coinbase at depth too low (on a fork this time)
        #     genesis -> b1 (0) -> b2 (1) -> b5 (2) -> b6  (3)
        #                                          \-> b12 (3) -> b13 (4) -> b15 (5) -> b20 (7)
        #                                                                \-> b21 (6) -> b22 (5)
        #                      \-> b3 (1) -> b4 (2)
        self.log.info("Reject a block spending an immature coinbase (on a forked chain)")
        self.move_tip(13)
        b21 = self.next_block(21, spend=out[6])
        self.sync_blocks([b21], False)
        self.comp_snapshot_hash(20)

        b22 = self.next_block(22, spend=out[5])
        self.sync_blocks([b22], success=False, reject_code=16, reject_reason=b'bad-txns-premature-spend-of-coinbase')
        self.comp_snapshot_hash(20)

        # Create a block on either side of MAX_BLOCK_BASE_SIZE and make sure its accepted/rejected
        #     genesis -> b1 (0) -> b2 (1) -> b5 (2) -> b6  (3)
        #                                          \-> b12 (3) -> b13 (4) -> b15 (5) -> b20 (7) -> b23 (6)
        #                                                                           \-> b24 (6) -> b25 (7)
        #                      \-> b3 (1) -> b4 (2)
        self.log.info("Accept a block of size MAX_BLOCK_BASE_SIZE")
        self.move_tip(20)
        b23 = self.next_block(23, self.get_staking_coin(), spend=out[6])
        tx = CTransaction()
        script_length = MAX_BLOCK_BASE_SIZE - len(b23.serialize()) - 69
        script_output = CScript([b'\x00' * script_length])
        tx.vout.append(CTxOut(0, script_output))
        tx.vin.append(CTxIn(COutPoint(b23.vtx[1].sha256, 0)))
        b23 = self.update_block(23, [tx])
        # Make sure the math above worked out to produce a max-sized block
        assert_equal(len(b23.serialize()), MAX_BLOCK_BASE_SIZE)
        self.sync_blocks([b23], True)
        self.save_spendable_output()
        self.comp_snapshot_hash(22)

        self.log.info("Reject a block of size MAX_BLOCK_BASE_SIZE + 1")
        self.move_tip(15)
        b24 = self.next_block(24, self.get_staking_coin(), spend=out[6])
        script_length = MAX_BLOCK_BASE_SIZE - len(b24.serialize()) - 69
        script_output = CScript([b'\x00' * (script_length + 1)])
        tx.vout = [CTxOut(0, script_output)]
        b24 = self.update_block(24, [tx])
        assert_equal(len(b24.serialize()), MAX_BLOCK_BASE_SIZE + 1)
        self.sync_blocks([b24], success=False, reject_code=16, reject_reason=b'bad-blk-length', reconnect=True)
        self.comp_snapshot_hash(23)

        b25 = self.next_block(25, self.get_staking_coin(), spend=out[7])
        self.sync_blocks([b25], False)
        self.comp_snapshot_hash(23)

        # Create blocks with a coinbase input script size out of range
        #     genesis -> b1 (0) -> b2 (1) -> b5 (2) -> b6  (3)
        #                                          \-> b12 (3) -> b13 (4) -> b15 (5) -> b23 (6) -> b30 (7)
        #                                                                           \-> ... (6) -> ... (7)
        #                      \-> b3 (1) -> b4 (2)
        self.log.info("Reject a block with coinbase input script size out of range")
        self.move_tip(15)
        b26 = self.next_block(26, self.get_staking_coin(), spend=out[6])
        b26.vtx[0].vin[0].scriptSig = b'\x00'
        b26.vtx[0].rehash()
        # update_block causes the merkle root to get updated, even with no new
        # transactions, and updates the required state.
        b26 = self.update_block(26, [])
        self.sync_blocks([b26], success=False, reject_code=16, reject_reason=b'bad-cb-length', reconnect=True)
        self.comp_snapshot_hash(23)

        # Extend the b26 chain to make sure unit-e isn't accepting b26
        b27 = self.next_block(27, self.get_staking_coin(), spend=out[7])
        self.sync_blocks([b27], False)
        self.comp_snapshot_hash(23)

        # Now try a too-large-coinbase script
        self.move_tip(15)
        b28 = self.next_block(28, self.get_staking_coin(), spend=out[6])
        b28.vtx[0].vin[0].scriptSig = b'\x00' * 101
        b28.vtx[0].rehash()
        b28 = self.update_block(28, [])
        self.sync_blocks([b28], success=False, reject_code=16, reject_reason=b'bad-cb-length', reconnect=True)
        self.comp_snapshot_hash(23)

        # Extend the b28 chain to make sure unit-e isn't accepting b28
        b29 = self.next_block(29, self.get_staking_coin(), spend=out[7])
        self.sync_blocks([b29], False)
        self.comp_snapshot_hash(23)

        # b30 has a max-sized coinbase scriptSig.
        self.move_tip(23)
        b30 = self.next_block(30, self.get_staking_coin())
        b30.vtx[0].vin[0].scriptSig += b'\x00' * (100 - len(b30.vtx[0].vin[0].scriptSig))
        assert_equal(len(b30.vtx[0].vin[0].scriptSig), 100)
        b30.vtx[0].rehash()
        b30 = self.update_block(30, [])
        self.sync_blocks([b30], True)
        self.save_spendable_output()
        self.comp_snapshot_hash(30)

        # b31 - b35 - check sigops of OP_CHECKMULTISIG / OP_CHECKMULTISIGVERIFY / OP_CHECKSIGVERIFY
        #
        #     genesis -> ... -> b30 (7) -> b31 (8) -> b33 (9) -> b35 (10)
        #                                                                \-> b36 (11)
        #                                                    \-> b34 (10)
        #                                         \-> b32 (9)
        #

        # MULTISIG: each op code counts as 20 sigops.  To create the edge case, pack another 19 sigops at the end.
        self.log.info("Accept a block with the max number of OP_CHECKMULTISIG sigops")
        lots_of_multisigs = CScript([OP_CHECKMULTISIG] * ((MAX_BLOCK_SIGOPS - 1) // 20) + [OP_CHECKSIG] * 18)
        b31 = self.next_block(31, self.get_staking_coin(), spend=out[8], script=lots_of_multisigs)
        assert_equal(get_legacy_sigopcount_block(b31), MAX_BLOCK_SIGOPS)
        self.sync_blocks([b31], True)
        self.save_spendable_output()
        self.comp_snapshot_hash(31)

        # this goes over the limit because the coinbase has one sigop
        self.log.info("Reject a block with too many OP_CHECKMULTISIG sigops")
        too_many_multisigs = CScript([OP_CHECKMULTISIG] * ((MAX_BLOCK_SIGOPS - 1) // 20) + [OP_CHECKSIG] * 19)
        b32 = self.next_block(32, self.get_staking_coin(), spend=out[9], script=too_many_multisigs)
        assert_equal(get_legacy_sigopcount_block(b32), MAX_BLOCK_SIGOPS + 1)
        self.sync_blocks([b32], success=False, reject_code=16, reject_reason=b'bad-blk-sigops', reconnect=True)

        # CHECKMULTISIGVERIFY
        self.log.info("Accept a block with the max number of OP_CHECKMULTISIGVERIFY sigops")
        self.move_tip(31)
        lots_of_multisigs = CScript([OP_CHECKMULTISIGVERIFY] * ((MAX_BLOCK_SIGOPS - 1) // 20) + [OP_CHECKSIG] * 18)
        b33 = self.next_block(33, self.get_staking_coin(), spend=out[9], script=lots_of_multisigs)
        self.sync_blocks([b33], True)
        self.save_spendable_output()
        self.comp_snapshot_hash(33)

        self.log.info("Reject a block with too many OP_CHECKMULTISIGVERIFY sigops")
        too_many_multisigs = CScript([OP_CHECKMULTISIGVERIFY] * (MAX_BLOCK_SIGOPS // 20))
        b34 = self.next_block(34, spend=out[10], script=too_many_multisigs)
        self.sync_blocks([b34], success=False, reject_code=16, reject_reason=b'bad-blk-sigops', reconnect=True)

        # CHECKSIGVERIFY
        self.log.info("Accept a block with the max number of OP_CHECKSIGVERIFY sigops")
        self.move_tip(33)
        lots_of_checksigs = CScript([OP_CHECKSIGVERIFY] * (MAX_BLOCK_SIGOPS - 2))
        b35 = self.next_block(35, self.get_staking_coin(), spend=out[10], script=lots_of_checksigs)
        self.sync_blocks([b35], True)
        self.save_spendable_output()
        self.comp_snapshot_hash(35)

        self.log.info("Reject a block with too many OP_CHECKSIGVERIFY sigops")
        too_many_checksigs = CScript([OP_CHECKSIGVERIFY] * (MAX_BLOCK_SIGOPS))
        b36 = self.next_block(36, spend=out[11], script=too_many_checksigs)
        self.sync_blocks([b36], success=False, reject_code=16, reject_reason=b'bad-blk-sigops', reconnect=True)


        # Check spending of a transaction in a block which failed to connect
        #
        # b6  (3)
        # b12 (3) -> b13 (4) -> b15 (5) -> b23 (6) -> b30 (7) -> b31 (8) -> b33 (9) -> b35 (10)
        #                                                                                     \-> b37 (11)
        #                                                                                     \-> b38 (11/37)
        #

        # save 37's spendable output, but then double-spend out11 to invalidate the block
        self.move_tip(35)
        b37 = self.next_block(37, spend=out[11])
        txout_b37 = PreviousSpendableOutput(b37.vtx[1], 0)
        tx = self.create_and_sign_transaction(out[11].tx, out[11].n, 0)
        b37 = self.update_block(37, [tx])
        self.sync_blocks([b37], success=False, reject_code=16, reject_reason=b'bad-txns-inputs-missingorspent')

        # attempt to spend b37's first non-coinbase tx, at which point b37 was still considered valid
        self.move_tip(35)
        b38 = self.next_block(38, self.get_staking_coin(), spend=txout_b37)
        self.sync_blocks([b38], success=False, reject_code=16, reject_reason=b'bad-txns-inputs-missingorspent', reconnect=True)
        self.comp_snapshot_hash(35)

        # Check P2SH SigOp counting
        #
        #
        #   13 (4) -> b15 (5) -> b23 (6) -> b30 (7) -> b31 (8) -> b33 (9) -> b35 (10) -> b39 (11) -> b41 (12)
        #                                                                                        \-> b40 (12)
        #
        # b39 - create some P2SH outputs that will require 6 sigops to spend:
        #
        #           redeem_script = COINBASE_PUBKEY, (OP_2DUP+OP_CHECKSIGVERIFY) * 5, OP_CHECKSIG
        #           p2sh_script = OP_HASH160, ripemd160(sha256(script)), OP_EQUAL
        #
        self.log.info("Check P2SH SIGOPS are correctly counted")
        self.move_tip(35)
        b39 = self.next_block(39, self.get_staking_coin())
        b39_outputs = 0
        b39_sigops_per_output = 6

        # Build the redeem script, hash it, use hash to create the p2sh script
        redeem_script = CScript([self.coinbase_pubkey] + [OP_2DUP, OP_CHECKSIGVERIFY] * 5 + [OP_CHECKSIG])
        redeem_script_hash = hash160(redeem_script)
        p2sh_script = CScript([OP_HASH160, redeem_script_hash, OP_EQUAL])

        # Create a transaction that spends one satoshi to the p2sh_script, the rest to OP_TRUE
        # This must be signed because it is spending a coinbase
        spend = out[11]
        tx = self.create_tx(spend, 0, 1, p2sh_script)
        tx.vout.append(CTxOut(spend.vout[0].nValue - 1, CScript([OP_TRUE])))
        self.sign_tx(tx, spend)
        tx.rehash()
        b39 = self.update_block(39, [tx])
        b39_outputs += 1

        # Until block is full, add tx's with 1 satoshi to p2sh_script, the rest to OP_TRUE
        tx_new = None
        tx_last = tx
        total_size = len(b39.serialize())
        while(total_size < MAX_BLOCK_BASE_SIZE):
            tx_new = self.create_tx(tx_last, 1, 1, p2sh_script)
            tx_new.vout.append(CTxOut(tx_last.vout[1].nValue - 1, CScript([OP_TRUE])))
            tx_new.rehash()
            total_size += len(tx_new.serialize())
            if total_size >= MAX_BLOCK_BASE_SIZE:
                break
            b39.vtx.append(tx_new)  # add tx to block
            tx_last = tx_new
            b39_outputs += 1

        b39 = self.update_block(39, [])
        self.sync_blocks([b39], True)
        self.save_spendable_output()
        comp_snapshot_hash(39)

        # Test sigops in P2SH redeem scripts
        #
        # b40 creates 3333 tx's spending the 6-sigop P2SH outputs from b39 for a total of 19998 sigops.
        # The first tx has one sigop and then at the end we add 2 more to put us just over the max.
        #
        # b41 does the same, less one, so it has the maximum sigops permitted.
        #
        self.log.info("Reject a block with too many P2SH sigops")
        self.move_tip(39)
        b40 = self.next_block(40, self.get_staking_coin(), spend=out[12])
        sigops = get_legacy_sigopcount_block(b40)
        numTxes = (MAX_BLOCK_SIGOPS - sigops) // b39_sigops_per_output
        assert_equal(numTxes <= b39_outputs, True)

        lastOutpoint = COutPoint(b40.vtx[1].sha256, 0)
        new_txs = []
        for i in range(1, numTxes + 1):
            tx = CTransaction()
            tx.vout.append(CTxOut(1, CScript([OP_TRUE])))
            tx.vin.append(CTxIn(lastOutpoint, b''))
            # second input is corresponding P2SH output from b39
            tx.vin.append(CTxIn(COutPoint(b39.vtx[i].sha256, 0), b''))
            # Note: must pass the redeem_script (not p2sh_script) to the signature hash function
            (sighash, err) = SignatureHash(redeem_script, tx, 1, SIGHASH_ALL)
            sig = self.coinbase_key.sign(sighash) + bytes(bytearray([SIGHASH_ALL]))
            scriptSig = CScript([sig, redeem_script])

            tx.vin[1].scriptSig = scriptSig
            tx.rehash()
            new_txs.append(tx)
            lastOutpoint = COutPoint(tx.sha256, 0)

        b40_sigops_to_fill = MAX_BLOCK_SIGOPS - (numTxes * b39_sigops_per_output + sigops) + 1
        tx = CTransaction()
        tx.vin.append(CTxIn(lastOutpoint, b''))
        tx.vout.append(CTxOut(1, CScript([OP_CHECKSIG] * b40_sigops_to_fill)))
        tx.rehash()
        new_txs.append(tx)
        self.update_block(40, new_txs)
        self.sync_blocks([b40], success=False, reject_code=16, reject_reason=b'bad-blk-sigops', reconnect=True)
        self.comp_snapshot_hash(39)

        # same as b40, but one less sigop
        self.log.info("Accept a block with the max number of P2SH sigops")
        self.move_tip(39)
        b41 = self.next_block(41, spend=None)

        tx_idx_to_remove = b40.vtx.index(tx)
        self.update_block(41, b40.vtx[1:tx_idx_to_remove]+b40.vtx[tx_idx_to_remove+1:])
        b41_sigops_to_fill = b40_sigops_to_fill - 1
        tx = CTransaction()
        tx.vin.append(CTxIn(lastOutpoint, b''))
        tx.vout.append(CTxOut(1, CScript([OP_CHECKSIG] * b41_sigops_to_fill)))
        tx.rehash()
        self.update_block(41, [tx])
        self.sync_blocks([b41], True)
        self.comp_snapshot_hash(41)

        # Fork off of b39 to create a constant base again
        #
        # b23 (6) -> b30 (7) -> b31 (8) -> b33 (9) -> b35 (10) -> b39 (11) -> b42 (12) -> b43 (13)
        #                                                                 \-> b41 (12)
        #
        self.move_tip(39)
        b42 = self.next_block(42, self.get_staking_coin(), spend=out[12])
        self.save_spendable_output()
        self.comp_snapshot_hash(41)

        b43 = self.next_block(43, spend=out[13])
        self.save_spendable_output()
        self.sync_blocks([b42, b43], True)
        self.comp_snapshot_hash(43)

        # Test a number of really invalid scenarios
        #
        #  -> b31 (8) -> b33 (9) -> b35 (10) -> b39 (11) -> b42 (12) -> b43 (13) -> b44 (14)
        #                                                                                   \-> ??? (15)

        # The next few blocks are going to be created "by hand" since they'll do funky things, such as having
        # the first transaction be non-coinbase, etc.  The purpose of b44 is to make sure this works.
        self.log.info("Build block 44 manually")
        height = self.block_heights[self.tip.sha256] + 1
        snapshot_hash = self.block_snapshot_meta[self.tip.sha256].hash

        coinbase = create_coinbase(height, self.get_staking_coin(), snapshot_hash, self.coinbase_pubkey)
        coinbase = sign_coinbase(self.nodes[0], coinbase)
        for _out in coinbase.vout:
            _out.scriptPubKey = CScript(_out.scriptPubKey)

        b44 = CBlock()
        b44.nTime = self.tip.nTime + 1
        b44.hashPrevBlock = self.tip.sha256
        b44.nBits = 0x207fffff
        b44.vtx.append(coinbase)
        b44.ensure_ltor()
        b44.compute_merkle_trees()
        b44.solve()
        self.tip = b44
        self.block_heights[b44.sha256] = height
        self.blocks_by_hash[b44.sha256] = b44
        self.blocks[44] = b44
        self.sync_blocks([b44], True)
        self.comp_snapshot_hash(44)


        self.log.info("Reject a block with a non-coinbase as the first tx")
        non_coinbase = self.create_tx(out[15], 0, 1)
        b45 = CBlock()
        b45.nTime = self.tip.nTime + 1
        b45.hashPrevBlock = self.tip.sha256
        b45.nBits = 0x207fffff
        b45.vtx.append(non_coinbase)
        b45.compute_merkle_trees()
        b45.calc_sha256()
        b45.solve()
        self.block_heights[b45.sha256] = self.block_heights[self.tip.sha256] + 1
        self.tip = b45
        self.blocks[45] = b45
        self.sync_blocks([b45], success=False, reject_code=16, reject_reason=b'bad-cb-missing', reconnect=True)
        self.comp_snapshot_hash(44)

        self.log.info("Reject a block with no transactions")
        self.move_tip(44)
        b46 = CBlock()
        b46.nTime = b44.nTime + 1
        b46.hashPrevBlock = b44.sha256
        b46.nBits = 0x207fffff
        b46.vtx = []
        b46.hashMerkleRoot = 0
        b46.solve()
        self.block_heights[b46.sha256] = self.block_heights[b44.sha256] + 1
        self.tip = b46
        assert 46 not in self.blocks
        self.blocks[46] = b46
        self.set_block_snapshot_meta(b46)
        self.sync_blocks([b46], success=False, reject_code=16, reject_reason=b'bad-blk-length', reconnect=True)
        self.comp_snapshot_hash(44)

<<<<<<< HEAD
        self.log.info("Reject a block with invalid work")
        self.move_tip(44)
        b47 = self.next_block(47, self.get_staking_coin(), solve=False)
        target = uint256_from_compact(b47.nBits)
        while b47.sha256 < target:
            b47.nNonce += 1
            b47.rehash()
        self.sync_blocks([b47], False, request_block=False)
        self.comp_snapshot_hash(44)

        self.log.info("Reject a block with a timestamp >2 hours in the future")
        self.move_tip(44)
        b48 = self.next_block(48, self.get_staking_coin(), solve=False)
=======
        # A block with timestamp > 2 hrs in the future
        tip(44)
        b48 = block(48, get_staking_coin(), solve=False)
>>>>>>> 3c2953b8
        b48.nTime = int(time.time()) + 60 * 60 * 3
        b48.solve()
        self.sync_blocks([b48], False, request_block=False)
        self.comp_snapshot_hash(44)

        self.log.info("Reject a block with invalid merkle hash")
        self.move_tip(44)
        b49 = self.next_block(49, self.get_staking_coin())
        b49.hashMerkleRoot += 1
        b49.solve()
        self.sync_blocks([b49], success=False, reject_code=16, reject_reason=b'bad-txnmrklroot', reconnect=True)
        self.comp_snapshot_hash(44)

        self.log.info("Reject a block with incorrect POW limit")
        self.move_tip(44)
        b50 = self.next_block(50)
        b50.nBits = b50.nBits - 1
        b50.solve()
        self.sync_blocks([b50], False, request_block=False, reconnect=True)
        self.comp_snapshot_hash(44)

        self.log.info("Reject a block with two coinbase transactions")
        self.move_tip(44)
        snapshot_hash = self.block_snapshot_meta[self.tip.sha256].hash
        b51 = self.next_block(51, self.get_staking_coin())
        cb2 = create_coinbase(51, self.get_staking_coin(), snapshot_hash, self.coinbase_pubkey)
        b51 = self.update_block(51, [cb2])
        self.sync_blocks([b51], success=False, reject_code=16, reject_reason=b'bad-cb-multiple', reconnect=True)
        self.comp_snapshot_hash(44)

        self.log.info("Reject a block with duplicate transactions")
        # Note: txns have to be in the right position in the merkle tree to trigger this error
        self.move_tip(44)
        b52 = self.next_block(52, self.get_staking_coin(), spend=out[15])
        tx = self.create_tx(b52.vtx[1], 0, 1)
        b52 = self.update_block(52, [tx, tx])
        self.sync_blocks([b52], success=False, reject_code=16, reject_reason=b'bad-txns-duplicate', reconnect=True)
        self.comp_snapshot_hash(44)

        # Test block timestamps
        #  -> b31 (8) -> b33 (9) -> b35 (10) -> b39 (11) -> b42 (12) -> b43 (13) -> b53 (14) -> b55 (15)
        #                                                                                   \-> b54 (15)
        #
        self.move_tip(43)
        b53 = self.next_block(53, self.get_staking_coin(), spend=out[14])
        self.sync_blocks([b53], False)
        self.save_spendable_output()
        self.comp_snapshot_hash(44)

        self.log.info("Reject a block with timestamp before MedianTimePast")
        b54 = self.next_block(54, self.get_staking_coin(), spend=out[15])
        b54.nTime = b35.nTime - 1
        b54.solve()
        self.sync_blocks([b54], False, request_block=False)
        self.comp_snapshot_hash(44)

        # valid timestamp
        self.move_tip(53)
        b55 = self.next_block(55, self.get_staking_coin(), spend=out[15])
        b55.nTime = b35.nTime
        self.update_block(55, [])
        self.sync_blocks([b55], True)
        self.save_spendable_output()
        self.comp_snapshot_hash(55)

        # Test Merkle tree malleability
        #
        # -> b42 (12) -> b43 (13) -> b53 (14) -> b55 (15) -> b57p2 (16)
        #                                                \-> b57   (16)
        #                                                \-> b56p2 (16)
        #                                                \-> b56   (16)
        #
        # Merkle tree malleability (CVE-2012-2459): repeating sequences of transactions in a block without
        #                           affecting the merkle root of a block, while still invalidating it.
        #                           See:  src/consensus/merkle.h
        #
        #  b57 has three txns:  coinbase, tx, tx1.  The merkle root computation will duplicate tx.
        #  Result:  OK
        #
        #  b56 copies b57 but duplicates tx1 and does not recalculate the block hash.  So it has a valid merkle
        #  root but duplicate transactions.
        #  Result:  Fails
        #
        #  b57p2 has six transactions in its merkle tree:
        #       - coinbase, tx, tx1, tx2, tx3, tx4
        #  Merkle root calculation will duplicate as necessary.
        #  Result:  OK.
        #
        #  b56p2 copies b57p2 but adds both tx3 and tx4.  The purpose of the test is to make sure the code catches
        #  duplicate txns that are not next to one another with the "bad-txns-duplicate" error (which indicates
        #  that the error was caught early, avoiding a DOS vulnerability.)

        # b57 - a good block with 2 txs, don't submit until end
        self.move_tip(55)
        b57 = self.next_block(57, self.get_staking_coin())
        tx = self.create_and_sign_transaction(out[16], 1)
        tx1 = self.create_tx(tx, 0, 1)
        b57 = self.update_block(57, [tx, tx1])

        # b56 - copy b57, add a duplicate tx
        self.log.info("Reject a block with a duplicate transaction in the Merkle Tree (but with a valid Merkle Root)")
        self.move_tip(55)
        b56 = copy.deepcopy(b57)
        self.blocks[56] = b56
        assert_equal(len(b56.vtx), 3)
        b56 = self.update_block(56, [tx1])
        assert_equal(b56.hash, b57.hash)
        self.sync_blocks([b56], success=False, reject_code=16, reject_reason=b'bad-txns-duplicate', reconnect=True)
        self.comp_snapshot_hash(55)

        # b57p2 - a good block with 6 tx'es, don't submit until end
        self.move_tip(55)
        b57p2 = self.next_block("57p2", self.get_staking_coin())
        tx = self.create_and_sign_transaction(out[16], 1)
        tx1 = self.create_tx(tx, 0, 1)
        tx2 = self.create_tx(tx1, 0, 1)
        tx3 = self.create_tx(tx2, 0, 1)
        tx4 = self.create_tx(tx3, 0, 1)
        b57p2 = self.update_block("57p2", [tx, tx1, tx2, tx3, tx4])
        # b57p2_meta = self.block_snapshot_meta[b57p2.block.sha256]

        # b56p2 - copy b57p2, duplicate two non-consecutive tx's
        self.log.info("Reject a block with two duplicate transactions in the Merkle Tree (but with a valid Merkle Root)")
        self.move_tip(55)
        b56p2 = copy.deepcopy(b57p2)
        self.blocks["b56p2"] = b56p2
        assert_equal(b56p2.hash, b57p2.hash)
        assert_equal(len(b56p2.vtx), 6)
        b56p2 = self.update_block("b56p2", [tx3, tx4], del_refs=False)
        self.sync_blocks([b56p2], success=False, reject_code=16, reject_reason=b'bad-txns-duplicate', reconnect=True)
        self.comp_snapshot_hash(55)

        self.move_tip("57p2")
        self.sync_blocks([b57p2], True)
        self.comp_snapshot_hash("57p2")

        self.move_tip(57)
        self.sync_blocks([b57], False)  # The tip is not updated because 57p2 seen first
        self.save_spendable_output()
        self.comp_snapshot_hash("57p2")

        # Test a few invalid tx types
        #
        # -> b35 (10) -> b39 (11) -> b42 (12) -> b43 (13) -> b53 (14) -> b55 (15) -> b57 (16) -> b60 (17)
        #                                                                                    \-> ??? (17)
        #

        # tx with prevout.n out of range
        self.log.info("Reject a block with a transaction with prevout.n out of range")
        self.move_tip(57)
        b58 = self.next_block(58, self.get_staking_coin(), spend=out[17])
        tx = CTransaction()
        tx.vin.append(CTxIn(COutPoint(out[17].sha256, 42), CScript([OP_TRUE]), 0xffffffff))
        tx.vout.append(CTxOut(0, b""))
        tx.calc_sha256()
        b58 = self.update_block(58, [tx])
        self.sync_blocks([b58], success=False, reject_code=16, reject_reason=b'bad-txns-inputs-missingorspent', reconnect=True)
        self.comp_snapshot_hash("57p2")

        # tx with output value > input value
        self.log.info("Reject a block with a transaction with outputs > inputs")
        self.move_tip(57)
        b59 = self.next_block(59)
        tx = self.create_and_sign_transaction(out[17], 51 * UNIT)
        b59 = self.update_block(59, [tx])
        self.sync_blocks([b59], success=False, reject_code=16, reject_reason=b'bad-txns-in-belowout', reconnect=True)
        self.comp_snapshot_hash("57p2")

        # reset to good chain
        self.move_tip(57)
        b60 = self.next_block(60, spend=out[17])
        self.sync_blocks([b60], True)
        self.save_spendable_output()
        self.comp_snapshot_hash(60)

        # Test BIP30
        #
        # -> b39 (11) -> b42 (12) -> b43 (13) -> b53 (14) -> b55 (15) -> b57 (16) -> b60 (17)
        #                                                                                    \-> b61 (18)
        #
        # Blocks are not allowed to contain a transaction whose id matches that of an earlier,
        # not-fully-spent transaction in the same chain. To test, make identical coinbases;
        # the second one should be rejected.
        #
        self.log.info("Reject a block with a transaction with a duplicate hash of a previous transaction (BIP30)")
        self.move_tip(60)
        b61 = self.next_block(61, spend=out[18])
        b61.vtx[0].vin[0].scriptSig = b60.vtx[0].vin[0].scriptSig  # Equalize the coinbases
        b61.vtx[0].rehash()
        b61 = self.update_block(61, [])
        assert_equal(b60.vtx[0].serialize(), b61.vtx[0].serialize())
        self.sync_blocks([b61], success=False, reject_code=16, reject_reason=b'bad-txns-BIP30', reconnect=True)

        # Test tx.isFinal is properly rejected (not an exhaustive tx.isFinal test, that should be in data-driven transaction tests)
        #
        #   -> b39 (11) -> b42 (12) -> b43 (13) -> b53 (14) -> b55 (15) -> b57 (16) -> b60 (17)
        #                                                                                     \-> b62 (18)
        #
        self.log.info("Reject a block with a transaction with a nonfinal locktime")
        self.move_tip(60)
        b62 = self.next_block(62, self.get_staking_coin())
        tx = CTransaction()
        tx.nLockTime = 0xffffffff  # this locktime is non-final
        tx.vin.append(CTxIn(COutPoint(out[18].sha256, 0)))  # don't set nSequence
        tx.vout.append(CTxOut(0, CScript([OP_TRUE])))
        assert tx.vin[0].nSequence < 0xffffffff
        tx.calc_sha256()
        b62 = self.update_block(62, [tx])
        self.sync_blocks([b62], success=False, reject_code=16, reject_reason=b'bad-txns-nonfinal')
        self.comp_snapshot_hash(60)

        # Test a non-final coinbase is also rejected
        #
        #   -> b39 (11) -> b42 (12) -> b43 (13) -> b53 (14) -> b55 (15) -> b57 (16) -> b60 (17)
        #                                                                                     \-> b63 (-)
        #
        self.log.info("Reject a block with a coinbase transaction with a nonfinal locktime")
        self.move_tip(60)
        b63 = self.next_block(63, self.get_staking_coin())
        b63.vtx[0].nLockTime = 0xffffffff
        b63.vtx[0].vin[0].nSequence = 0xDEADBEEF
        b63.vtx[0].rehash()
        b63 = self.update_block(63, [])
        self.sync_blocks([b63], success=False, reject_code=16, reject_reason=b'bad-txns-nonfinal')
        self.comp_snapshot_hash(60)

        #  This checks that a block with a bloated VARINT between the block_header and the array of tx such that
        #  the block is > MAX_BLOCK_BASE_SIZE with the bloated varint, but <= MAX_BLOCK_BASE_SIZE without the bloated varint,
        #  does not cause a subsequent, identical block with canonical encoding to be rejected.  The test does not
        #  care whether the bloated block is accepted or rejected; it only cares that the second block is accepted.
        #
        #  What matters is that the receiving node should not reject the bloated block, and then reject the canonical
        #  block on the basis that it's the same as an already-rejected block (which would be a consensus failure.)
        #
        #  -> b39 (11) -> b42 (12) -> b43 (13) -> b53 (14) -> b55 (15) -> b57 (16) -> b60 (17) -> b64 (18)
        #                                                                                        \
        #                                                                                         b64a (18)
        #  b64a is a bloated block (non-canonical varint)
        #  b64 is a good block (same as b64 but w/ canonical varint)
        #
        self.log.info("Accept a valid block even if a bloated version of the block has previously been sent")
        self.move_tip(60)
        regular_block = self.next_block("64a", self.get_staking_coin(), spend=out[18])

        # make it a "broken_block," with non-canonical serialization
        b64a = CBrokenBlock(regular_block)
        b64a.initialize(regular_block)
        b64a.ensure_ltor()
        self.blocks["64a"] = b64a
        self.tip = b64a
        tx = CTransaction()

        # use canonical serialization to calculate size
        script_length = MAX_BLOCK_BASE_SIZE - len(b64a.normal_serialize()) - 69
        script_output = CScript([b'\x00' * script_length])
        tx.vout.append(CTxOut(0, script_output))
        tx.vin.append(CTxIn(COutPoint(b64a.vtx[1].sha256, 0)))
        b64a = self.update_block("64a", [tx])
        assert_equal(len(b64a.serialize()), MAX_BLOCK_BASE_SIZE + 8)
        self.sync_blocks([b64a], success=False, reject_code=1, reject_reason=b'error parsing message')
        self.comp_snapshot_hash(60)

        # united doesn't disconnect us for sending a bloated block, but if we subsequently
        # resend the header message, it won't send us the getdata message again. Just
        # disconnect and reconnect and then call sync_blocks.
        # TODO: improve this test to be less dependent on P2P DOS behaviour.
        node.disconnect_p2ps()
        self.reconnect_p2p()

        self.move_tip(60)
        b64 = CBlock(b64a)
        b64.vtx = copy.deepcopy(b64a.vtx)
        assert_equal(b64.hash, b64a.hash)
        assert_equal(len(b64.serialize()), MAX_BLOCK_BASE_SIZE)
        self.blocks[64] = b64
        b64 = self.update_block(64, [])
        self.sync_blocks([b64], True)
        self.save_spendable_output()
        self.comp_snapshot_hash(64)

        # Spend an output created in the block itself
        #
        # -> b42 (12) -> b43 (13) -> b53 (14) -> b55 (15) -> b57 (16) -> b60 (17) -> b64 (18) -> b65 (19)
        #
        self.log.info("Accept a block with a transaction spending an output created in the same block")
        self.move_tip(64)
        b65 = self.next_block(65)
        tx1 = self.create_and_sign_transaction(out[19], out[19].vout[0].nValue)
        tx2 = self.create_and_sign_transaction(tx1, 0)
        b65 = self.update_block(65, [tx1, tx2])
        self.sync_blocks([b65], True)
        self.save_spendable_output()
        self.comp_snapshot_hash(65)

        # Attempt to spend an output created later in the same block
        #
        # -> b43 (13) -> b53 (14) -> b55 (15) -> b57 (16) -> b60 (17) -> b64 (18) -> b65 (19)
        #                                                                                    \-> b66 (20)
        # This test makes no sense anymore after CTOR/LTOR, because tx are not
        # sorted in topological order.
        # The comment is here just for historical reasons.

        # Attempt to double-spend a transaction created in a block
        #
        # -> b43 (13) -> b53 (14) -> b55 (15) -> b57 (16) -> b60 (17) -> b64 (18) -> b65 (19)
        #                                                                                    \-> b67 (20)
        #
        #
        self.log.info("Reject a block with a transaction double spending a transaction creted in the same block")
        self.move_tip(65)
        b67 = self.next_block(67)
        tx1 = self.create_and_sign_transaction(out[20], out[20].vout[0].nValue)
        tx2 = self.create_and_sign_transaction(tx1, 1)
        tx3 = self.create_and_sign_transaction(tx1, 2)
        b67 = self.update_block(67, [tx1, tx2, tx3])
        self.sync_blocks([b67], success=False, reject_code=16, reject_reason=b'bad-txns-inputs-missingorspent', reconnect=True)
        self.comp_snapshot_hash(65)

        # More tests of block subsidy
        #
        # -> b43 (13) -> b53 (14) -> b55 (15) -> b57 (16) -> b60 (17) -> b64 (18) -> b65 (19) -> b69 (20)
        #                                                                                    \-> b68 (20)
        #
        # b68 - coinbase with an extra 10 satoshis,
        #       creates a tx that has 9 satoshis from out[20] go to fees
        #       this fails because the coinbase is trying to claim 1 satoshi too much in fees
        #
        # b69 - coinbase with extra 10 satoshis, and a tx that gives a 10 satoshi fee
        #       this succeeds
        #
        self.log.info("Reject a block trying to claim too much subsidy in the coinbase transaction")
        self.move_tip(65)
        b68 = self.next_block(68, additional_coinbase_value=10)
        tx = self.create_and_sign_transaction(out[20], out[20].vout[0].nValue - 9)
        b68 = self.update_block(68, [tx])
        self.sync_blocks([b68], success=False, reject_code=16, reject_reason=b'bad-cb-amount', reconnect=True)
        self.comp_snapshot_hash(65)

        self.log.info("Accept a block claiming the correct subsidy in the coinbase transaction")
        self.move_tip(65)
        b69 = self.next_block(69, additional_coinbase_value=10)
        tx = self.create_and_sign_transaction(out[20], out[20].vout[0].nValue - 10)
        self.update_block(69, [tx])
        self.sync_blocks([b69], True)
        self.save_spendable_output()
        self.comp_snapshot_hash(69)

        # Test spending the outpoint of a non-existent transaction
        #
        # -> b53 (14) -> b55 (15) -> b57 (16) -> b60 (17) -> b64 (18) -> b65 (19) -> b69 (20)
        #                                                                                    \-> b70 (21)
        #
        self.log.info("Reject a block containing a transaction spending from a non-existent input")
        self.move_tip(69)
        b70 = self.next_block(70, self.get_staking_coin(), spend=out[21])
        bogus_tx = CTransaction()
        bogus_tx.sha256 = uint256_from_str(b"23c70ed7c0506e9178fc1a987f40a33946d4ad4c962b5ae3a52546da53af0c5c")
        tx = CTransaction()
        tx.vin.append(CTxIn(COutPoint(bogus_tx.sha256, 0), b"", 0xffffffff))
        tx.vout.append(CTxOut(1, b""))
        b70 = self.update_block(70, [tx])
        self.sync_blocks([b70], success=False, reject_code=16, reject_reason=b'bad-txns-inputs-missingorspent', reconnect=True)
        self.comp_snapshot_hash(69)

        # Test accepting an invalid block which has the same hash as a valid one (via merkle tree tricks)
        #
        #  -> b53 (14) -> b55 (15) -> b57 (16) -> b60 (17) -> b64 (18) -> b65 (19) -> b69 (20) -> b72 (21)
        #                                                                                     \-> b71 (21)
        #
        # b72 is a good block.
        # b71 is a copy of 72, but re-adds one of its transactions.  However, it has the same hash as b72.
        self.log.info("Reject a block containing a duplicate transaction but with the same Merkle root (Merkle tree malleability")
        self.move_tip(69)
        b72 = self.next_block(72, self.get_staking_coin())
        tx1 = self.create_and_sign_transaction(out[21], 2)
        tx2 = self.create_and_sign_transaction(tx1, 1)
        b72 = self.update_block(72, [tx1, tx2])  # now tip is 72
        b71 = copy.deepcopy(b72)
        b71.vtx.append(b72.vtx[-1])   # add duplicate transaction
        self.block_heights[b71.sha256] = self.block_heights[b69.sha256] + 1  # b71 builds off b69
        self.blocks[71] = b71

        assert_equal(len(b71.vtx), 4)
        assert_equal(len(b72.vtx), 3)
        assert_equal(b72.sha256, b71.sha256)

        self.move_tip(71)
        self.sync_blocks([b71], success=False, reject_code=16, reject_reason=b'bad-txns-duplicate', reconnect=True)
        self.comp_snapshot_hash(69)

        self.move_tip(72)
        self.sync_blocks([b72], True)
        self.save_spendable_output()
        self.comp_snapshot_hash(72)

        # Test some invalid scripts and MAX_BLOCK_SIGOPS
        #
        # -> b55 (15) -> b57 (16) -> b60 (17) -> b64 (18) -> b65 (19) -> b69 (20) -> b72 (21)
        #                                                                                    \-> b** (22)
        #

        # b73 - tx with excessive sigops that are placed after an excessively large script element.
        #       The purpose of the test is to make sure those sigops are counted.
        #
        #       script is a bytearray of size 20,526
        #
        #       bytearray[0-19,998]     : OP_CHECKSIG
        #       bytearray[19,999]       : OP_PUSHDATA4
        #       bytearray[20,000-20,003]: 521  (max_script_element_size+1, in little-endian format)
        #       bytearray[20,004-20,525]: unread data (script_element)
        #       bytearray[20,526]       : OP_CHECKSIG (this puts us over the limit)
        self.log.info("Reject a block containing too many sigops after a large script element")
        self.move_tip(72)
        b73 = self.next_block(73, self.get_staking_coin())
        size = MAX_BLOCK_SIGOPS - 2 + MAX_SCRIPT_ELEMENT_SIZE + 1 + 5 + 1
        a = bytearray([OP_CHECKSIG] * size)
        a[MAX_BLOCK_SIGOPS - 1] = int("4e", 16)  # OP_PUSHDATA4

        element_size = MAX_SCRIPT_ELEMENT_SIZE + 1
        a[MAX_BLOCK_SIGOPS] = element_size % 256
        a[MAX_BLOCK_SIGOPS + 1] = element_size // 256
        a[MAX_BLOCK_SIGOPS + 2] = 0
        a[MAX_BLOCK_SIGOPS + 3] = 0

        tx = self.create_and_sign_transaction(out[22], 1, CScript(a))
        b73 = self.update_block(73, [tx])
        assert_equal(get_legacy_sigopcount_block(b73), MAX_BLOCK_SIGOPS + 1)
        self.sync_blocks([b73], success=False, reject_code=16, reject_reason=b'bad-blk-sigops', reconnect=True)
        self.comp_snapshot_hash(72)

        # b74/75 - if we push an invalid script element, all prevous sigops are counted,
        #          but sigops after the element are not counted.
        #
        #       The invalid script element is that the push_data indicates that
        #       there will be a large amount of data (0xffffff bytes), but we only
        #       provide a much smaller number.  These bytes are CHECKSIGS so they would
        #       cause b75 to fail for excessive sigops, if those bytes were counted.
        #
        #       b74 fails because we put MAX_BLOCK_SIGOPS+1 before the element
        #       b75 succeeds because we put MAX_BLOCK_SIGOPS before the element
        self.log.info("Check sigops are counted correctly after an invalid script element")
        self.move_tip(72)
        b74 = self.next_block(74, self.get_staking_coin())
        size = MAX_BLOCK_SIGOPS - 2 + MAX_SCRIPT_ELEMENT_SIZE + 42  # total = 20,560
        a = bytearray([OP_CHECKSIG] * size)
        a[MAX_BLOCK_SIGOPS] = 0x4e
        a[MAX_BLOCK_SIGOPS + 1] = 0xfe
        a[MAX_BLOCK_SIGOPS + 2] = 0xff
        a[MAX_BLOCK_SIGOPS + 3] = 0xff
        a[MAX_BLOCK_SIGOPS + 4] = 0xff
        tx = self.create_and_sign_transaction(out[22], 1, CScript(a))
        b74 = self.update_block(74, [tx])
        self.sync_blocks([b74], success=False, reject_code=16, reject_reason=b'bad-blk-sigops', reconnect=True)
        self.comp_snapshot_hash(72)

        self.move_tip(72)
        b75 = self.next_block(75, self.get_staking_coin())
        size = MAX_BLOCK_SIGOPS - 2 + MAX_SCRIPT_ELEMENT_SIZE + 42
        a = bytearray([OP_CHECKSIG] * size)
        a[MAX_BLOCK_SIGOPS - 2] = 0x4e
        a[MAX_BLOCK_SIGOPS-1] = 0xff
        a[MAX_BLOCK_SIGOPS] = 0xff
        a[MAX_BLOCK_SIGOPS + 1] = 0xff
        a[MAX_BLOCK_SIGOPS + 2] = 0xff
        a[MAX_BLOCK_SIGOPS + 3] = 0xff
        tx = self.create_and_sign_transaction(out[22], 1, CScript(a))
        b75 = self.update_block(75, [tx])
        self.sync_blocks([b75], True)
        self.save_spendable_output()
        self.comp_snapshot_hash(75)

        # Check that if we push an element filled with CHECKSIGs, they are not counted
        self.move_tip(75)
        b76 = self.next_block(76, self.get_staking_coin())
        size = MAX_BLOCK_SIGOPS - 2 + MAX_SCRIPT_ELEMENT_SIZE + 1 + 5
        a = bytearray([OP_CHECKSIG] * size)
        a[MAX_BLOCK_SIGOPS - 1] = 0x4e  # PUSHDATA4, but leave the following bytes as just checksigs
        tx = self.create_and_sign_transaction(out[23], 1, CScript(a))
        b76 = self.update_block(76, [tx])
        self.sync_blocks([b76], True)
        self.save_spendable_output()
        self.comp_snapshot_hash(76)

        # Test transaction resurrection
        #
        # -> b77 (24) -> b78 (25) -> b79 (26)
        #            \-> b80 (25) -> b81 (26) -> b82 (27)
        #
        #    b78 creates a tx, which is spent in b79. After b82, both should be in mempool
        #
        #    The tx'es must be unsigned and pass the node's mempool policy.  It is unsigned for the
        #    rather obscure reason that the Python signature code does not distinguish between
        #    Low-S and High-S values (whereas the unite code has custom code which does so);
        #    as a result of which, the odds are 50% that the python code will use the right
        #    value and the transaction will be accepted into the mempool. Until we modify the
        #    test framework to support low-S signing, we are out of luck.
        #
        #    To get around this issue, we construct transactions which are not signed and which
        #    spend to OP_TRUE.  If the standard-ness rules change, this test would need to be
        #    updated.  (Perhaps to spend to a P2SH OP_TRUE script)
        self.log.info("Test transaction resurrection during a re-org")
        self.move_tip(76)
        b77 = self.next_block(77)
        tx77 = self.create_and_sign_transaction(out[24], 10 * UNIT)
        b77 = self.update_block(77, [tx77])
        self.sync_blocks([b77], True)
        self.save_spendable_output()
        self.comp_snapshot_hash(77)

        b78 = self.next_block(78)
        tx78 = self.create_tx(tx77, 0, 9 * UNIT)
        b78 = self.update_block(78, [tx78])
        self.sync_blocks([b78], True)
        self.comp_snapshot_hash(78)

        b79 = self.next_block(79)
        tx79 = self.create_tx(tx78, 0, 8 * UNIT)
        b79 = self.update_block(79, [tx79])
        self.sync_blocks([b79], True)
        self.comp_snapshot_hash(79)

        # mempool should be empty
        assert_equal(len(self.nodes[0].getrawmempool()), 0)

        self.move_tip(77)
        b80 = self.next_block(80, self.get_staking_coin(), spend=out[25])
        self.sync_blocks([b80], False, request_block=False)
        self.save_spendable_output()
        self.comp_snapshot_hash(79)

        b81 = self.next_block(81, self.get_staking_coin(), spend=out[26])
        self.sync_blocks([b81], False, request_block=False)  # other chain is same length
        self.save_spendable_output()
        self.comp_snapshot_hash(79)

        b82 = self.next_block(82, self.get_staking_coin(), spend=out[27])
        self.sync_blocks([b82], True)  # now this chain is longer, triggers re-org
        self.save_spendable_output()
        self.comp_snapshot_hash(82)

        # now check that tx78 and tx79 have been put back into the peer's mempool
        mempool = self.nodes[0].getrawmempool()
        assert_equal(len(mempool), 2)
        assert tx78.hash in mempool
        assert tx79.hash in mempool

        # Test invalid opcodes in dead execution paths.
        #
        #  -> b81 (26) -> b82 (27) -> b83 (28)
        #
        self.log.info("Accept a block with invalid opcodes in dead execution paths")
        b83 = self.next_block(83, self.get_staking_coin())
        op_codes = [OP_IF, OP_INVALIDOPCODE, OP_ELSE, OP_TRUE, OP_ENDIF]
        script = CScript(op_codes)
        tx1 = self.create_and_sign_transaction(out[28], out[28].vout[0].nValue, script)

        tx2 = self.create_and_sign_transaction(tx1, 0, CScript([OP_TRUE]))
        tx2.vin[0].scriptSig = CScript([OP_FALSE])
        tx2.rehash()

        b83 = self.update_block(83, [tx1, tx2])
        self.sync_blocks([b83], True)
        self.save_spendable_output()
        self.comp_snapshot_hash(83)

        # Reorg on/off blocks that have OP_RETURN in them (and try to spend them)
        #
        #  -> b81 (26) -> b82 (27) -> b83 (28) -> b84 (29) -> b87 (30) -> b88 (31)
        #                                    \-> b85 (29) -> b86 (30)            \-> b89a (32)
        #
        self.log.info("Test re-orging blocks with OP_RETURN in them")
        b84 = self.next_block(84, self.get_staking_coin())
        tx1 = self.create_tx(out[29], 0, 0, CScript([OP_RETURN]))
        tx1.vout.append(CTxOut(0, CScript([OP_TRUE])))
        tx1.vout.append(CTxOut(0, CScript([OP_TRUE])))
        tx1.vout.append(CTxOut(0, CScript([OP_TRUE])))
        tx1.vout.append(CTxOut(0, CScript([OP_TRUE])))
        tx1.calc_sha256()
        self.sign_tx(tx1, out[29])
        tx1.rehash()
        tx2 = self.create_tx(tx1, 1, 0, CScript([OP_RETURN]))
        tx2.vout.append(CTxOut(0, CScript([OP_RETURN])))
        tx3 = self.create_tx(tx1, 2, 0, CScript([OP_RETURN]))
        tx3.vout.append(CTxOut(0, CScript([OP_TRUE])))
        tx4 = self.create_tx(tx1, 3, 0, CScript([OP_TRUE]))
        tx4.vout.append(CTxOut(0, CScript([OP_RETURN])))
        tx5 = self.create_tx(tx1, 4, 0, CScript([OP_RETURN]))

        b84 = self.update_block(84, [tx1, tx2, tx3, tx4, tx5])
        self.sync_blocks([b84], True)
        self.save_spendable_output()
        self.comp_snapshot_hash(84)

        self.move_tip(83)
        b85 = self.next_block(85, spend=out[29])
        self.sync_blocks([b85], False)  # other chain is same length

        b86 = self.next_block(86, self.get_staking_coin(), spend=out[30])
        self.sync_blocks([b86], True)
        self.comp_snapshot_hash(86)

        self.move_tip(84)
        b87 = self.next_block(87, self.get_staking_coin(), spend=out[30])
        self.sync_blocks([b87], False)  # other chain is same length
        self.save_spendable_output()
        self.comp_snapshot_hash(86)

        b88 = self.next_block(88, self.get_staking_coin(), spend=out[31])
        self.sync_blocks([b88], True)
        self.save_spendable_output()
        self.comp_snapshot_hash(88)

        # trying to spend the OP_RETURN output is rejected
        b89a = self.next_block("89a", self.get_staking_coin(), spend=out[32])
        tx = self.create_tx(tx1, 0, 0, CScript([OP_TRUE]))
        b89a = self.update_block("89a", [tx])
        self.sync_blocks([b89a], success=False, reject_code=16, reject_reason=b'bad-txns-inputs-missingorspent', reconnect=True)
        self.comp_snapshot_hash(88)

        self.log.info("Test a re-org of one week's worth of blocks (1088 blocks)")

        self.move_tip(88)
        LARGE_REORG_SIZE = 1088
        blocks = []
        spend = out[32]
        for i in range(89, LARGE_REORG_SIZE + 89):
            b = self.next_block(i, spend)
            tx = CTransaction()
            script_length = MAX_BLOCK_BASE_SIZE - len(b.serialize()) - 69
            script_output = CScript([b'\x00' * script_length])
            tx.vout.append(CTxOut(0, script_output))
            tx.vin.append(CTxIn(COutPoint(b.vtx[1].sha256, 0)))
            b = self.update_block(i, [tx])
            assert_equal(len(b.serialize()), MAX_BLOCK_BASE_SIZE)
            blocks.append(b)
            self.save_spendable_output()
            spend = self.get_spendable_output()

        self.sync_blocks(blocks, True, timeout=180)
        chain1_tip = icomp_snapshot_hash(chain1_tip)

        return  # TODO UNIT-E : Remove this return to re-enable the next assertions
        # now create alt chain of same length
        self.move_tip(88)
        blocks2 = []
        for i in range(89, LARGE_REORG_SIZE + 89):
            blocks2.append(self.next_block("alt" + str(i)))
        self.sync_blocks(blocks2, False, request_block=False)
        self.comp_snapshot_hash(chain1_tip)

        # extend alt chain to trigger re-org
        block = self.next_block("alt" + str(chain1_tip + 1), self.get_staking_coin())
        self.sync_blocks([block], True, timeout=180)
        self.comp_snapshot_hash("alt" + str(chain1_tip + 1))

        # ... and re-org back to the first chain
        self.move_tip(chain1_tip)
        block = self.next_block(chain1_tip + 1)
        self.sync_blocks([block], False, request_block=False)
        block = self.next_block(chain1_tip + 2)
        self.sync_blocks([block], True, timeout=180)
        self.comp_snapshot_hash(chain1_tip + 2)

        chain1_tip += 2

        # reject block with invalid snapshot hash
        height = self.block_heights[self.tip.sha256] + 1
        snapshot_hash = self.block_snapshot_meta[self.tip.hashPrevBlock].hash
        coinbase = create_coinbase(height, self.get_staking_coin(), snapshot_hash, self.coinbase_pubkey)
        chain1b3 = block(chain1_tip + 1, self.get_staking_coin())
        chain1b3.vtx[0] = coinbase
        block = self.update_block(chain1_tip + 1, [])
        self.sync_blocks([block], False, reject_code=16, reject_reason=b'bad-cb-snapshot-hash')

        self.move_tip(chain1_tip)
        block = self.next_block(chain1_tip + 2, self.get_staking_coin())
        self.sync_blocks([block], True)

    # Helper methods
    ################

    def add_transactions_to_block(self, block, tx_list):
        [tx.rehash() for tx in tx_list]
        block.vtx.extend(tx_list)

    # this is a little handier to use than the version in blocktools.py
    def create_tx(self, spend_tx, n, value, script=CScript([OP_TRUE, OP_DROP] * 15 + [OP_TRUE])):
        return create_tx_with_script(spend_tx, n, amount=value, script_pub_key=script)

    def sign_tx(self, tx, spend_tx, n=0):
        """
        Signs a transaction, using the key we know about. Signs input 0 in tx,
        which is assumed to be spending output n in spend_tx.
        """
        scriptPubKey = bytearray(spend_tx.vout[n].scriptPubKey)
        if (scriptPubKey[0] == OP_TRUE):  # an anyone-can-spend
            tx.vin[0].scriptSig = CScript()
            return
        (sighash, err) = SignatureHash(CScript(spend_tx.vout[n].scriptPubKey), tx, 0, SIGHASH_ALL)
        tx.vin[0].scriptSig = CScript([self.coinbase_key.sign(sighash) + bytes(bytearray([SIGHASH_ALL]))])

    def create_and_sign_transaction(self, spend_tx, n, value, script=CScript([OP_TRUE])):
        tx = self.create_tx(spend_tx, n, value, script)
        self.sign_tx(tx, spend_tx, n)
        tx.rehash()
        return tx

    def find_spend(self, prevout, prevtip):
        reversed_chain = [prevtip]
        while prevtip.hashPrevBlock in self.blocks_by_hash:
            prevtip = self.blocks_by_hash[prevtip.hashPrevBlock]
            reversed_chain.append(prevtip)

        # Now, let's look for the prevout's origin
        for block in reversed_chain:
            for tx in block.vtx:
                if tx.sha256 == prevout.hash:
                    if block.sha256 not in self.block_heights:
                        continue
                    height = self.block_heights[block.sha256]
                    return PreviousSpendableOutput(tx, prevout.n, height)

    def set_block_snapshot_meta(self, block, spend=None):
        block_height = self.block_heights[block.sha256]
        inputs = []
        outputs = []
        for tx_idx, tx in enumerate(block.vtx):
            start_index = 1 if tx_idx == 0 else 0  # Skip the meta input
            for vin in tx.vin[start_index:]:
                spent_coin = None
                if spend is not None:
                    # Check if spend has to do with this tx
                    if int(spend.tx.hash, 16) == vin.prevout.hash and spend.n == vin.prevout.n:
                        if len(spend.tx.vout) <= spend.n:
                            continue
                        spent_coin = spend
                        spend = None

                if spent_coin is None:
                    spent_coin = self.find_spend(vin.prevout, block)
                if spent_coin is None:
                    continue
                if len(spent_coin.tx.vout) <= spent_coin.n:
                    continue
                out = spent_coin.tx.vout[spent_coin.n]
                if out is None:
                    continue
                if out.is_unspendable():
                    continue
                utxo = UTXO(spent_coin.height, spent_coin.tx.get_type(), vin.prevout, out)
                inputs.append(utxo)
            for idx, out in enumerate(tx.vout):
                if out.is_unspendable():
                    continue
                utxo = UTXO(block_height, tx.get_type(), COutPoint(tx.sha256, idx), out)
                outputs.append(utxo)
        assert_equal(block_height, self.block_heights[block.hashPrevBlock]+1)
        prev_meta = self.block_snapshot_meta[block.hashPrevBlock]
        new_meta = calc_snapshot_hash(self.nodes[0], prev_meta.data, 0, block_height, inputs, outputs)
        self.block_snapshot_meta[block.sha256] = new_meta

    def next_block(self, number, coin, spend=None, additional_coinbase_value=0, script=CScript([OP_TRUE]), solve=True, coinbase_pieces=1, sign_stake=True, sign_spend=True):
        if self.tip is None:
            base_block_hash = self.genesis_hash
            block_time = int(time.time()) + 1
        else:
            base_block_hash = self.tip.sha256
            block_time = self.tip.nTime + 1

        if base_block_hash == self.genesis_hash:
            meta = get_tip_snapshot_meta(self.nodes[0])
            self.block_snapshot_meta[base_block_hash] = meta

        # First create the coinbase
        height = self.block_heights[base_block_hash] + 1
        snapshot_hash = self.block_snapshot_meta[base_block_hash].hash

        coinbase = create_coinbase(height, coin, snapshot_hash, self.coinbase_pubkey, n_pieces=coinbase_pieces)
        coinbase.vout[0].nValue += additional_coinbase_value

        if sign_stake:
            coinbase = sign_coinbase(self.nodes[0], coinbase)
            for out in coinbase.vout:
                out.scriptPubKey = CScript(out.scriptPubKey)

        if spend is None:
            coinbase.rehash()
            block = create_block(base_block_hash, coinbase, block_time)
        else:
            coinbase.vout[0].nValue += spend.tx.vout[spend.n].nValue - 1 # all but one satoshi to fees
            if sign_stake:
                coinbase = sign_coinbase(self.nodes[0], coinbase)
            coinbase.rehash()
            block = create_block(base_block_hash, coinbase, block_time)
            tx = create_transaction(spend.tx, spend.n, b"", 1, script)  # spend 1 satoshi
            if sign_spend:
                self.sign_tx(tx, spend.tx, spend.n)
                tx.rehash()
            self.add_transactions_to_block(block, [tx])
            block.compute_merkle_trees()
        if solve:
            block.ensure_ltor()
            block.solve()
        self.tip = block
        self.block_heights[block.sha256] = height
        assert number not in self.blocks
        self.blocks[number] = block
        self.set_block_snapshot_meta(block, spend)

        # This is conditional to avoid problems with partially constructed
        # blocks that could be based on previous ones.
        if block.sha256 not in self.blocks_by_hash:
            self.blocks_by_hash[block.sha256] = block

        return block

    # save the current tip so it can be spent by a later block
    def save_spendable_output(self):
        self.log.debug("saving spendable output %s" % self.tip.vtx[0])
        self.spendable_outputs.append(self.tip)

    # get an output that we previously marked as spendable
    def get_spendable_output(self):
        self.log.debug("getting spendable output %s" % self.spendable_outputs[0].vtx[0])
        return self.spendable_outputs.pop(0).vtx[0]

    # get a spendable output as staking coin
    def get_staking_coin(self):
        tx = self.get_spendable_output()
        return {'txid': tx.hash, 'vout': 0, 'amount': tx.vout[0].nValue / UNIT}

    # move the tip back to a previous block
    def move_tip(self, number):
        self.tip = self.blocks[number]

    # adds transactions to the block and updates state
    def update_block(self, block_number, new_transactions):
        block = self.blocks[block_number]
        self.add_transactions_to_block(block, new_transactions)
        old_sha256 = block.sha256
        block.hashMerkleRoot = block.calc_merkle_root()
        block.solve()
        # Update the internal state just like in next_block
        self.tip = block
        if block.sha256 != old_sha256:
            self.block_heights[block.sha256] = self.block_heights[old_sha256]
            del self.block_heights[old_sha256]
        self.blocks[block_number] = block
        return block

    def comp_snapshot_hash(self, block_number):
        tip_meta = get_tip_snapshot_meta(self.nodes[0])
        block = self.blocks[block_number]
        cur_meta = self.block_snapshot_meta[block.sha256]
        assert_equal(tip_meta.hash, cur_meta.hash)

    def bootstrap_p2p(self):
        """Add a P2P connection to the node.

        Helper to connect and wait for version handshake."""
        self.nodes[0].add_p2p_connection(P2PDataStore())
        # We need to wait for the initial getheaders from the peer before we
        # start populating our blockstore. If we don't, then we may run ahead
        # to the next subtest before we receive the getheaders. We'd then send
        # an INV for the next block and receive two getheaders - one for the
        # IBD and one for the INV. We'd respond to both and could get
        # unexpectedly disconnected if the DoS score for that error is 50.
        # self.nodes[0].p2p.wait_for_getheaders(timeout=5)

    def reconnect_p2p(self):
        """Tear down and bootstrap the P2P connection to the node.

        The node gets disconnected several times in this test. This helper
        method reconnects the p2p and restarts the network thread."""
        self.nodes[0].disconnect_p2ps()
        self.bootstrap_p2p()

    def sync_blocks(self, blocks, success=True, reject_code=None, reject_reason=None, request_block=True, reconnect=False, timeout=60):
        """Sends blocks to test node. Syncs and verifies that tip has advanced to most recent block.

        Call with success = False if the tip shouldn't advance to the most recent block."""
        self.nodes[0].p2p.send_blocks_and_test(blocks, self.nodes[0], success=success, reject_code=reject_code, reject_reason=reject_reason, request_block=request_block, timeout=timeout)

        if reconnect:
            self.reconnect_p2p()

if __name__ == '__main__':
    FullBlockTest().main()<|MERGE_RESOLUTION|>--- conflicted
+++ resolved
@@ -671,25 +671,9 @@
         self.sync_blocks([b46], success=False, reject_code=16, reject_reason=b'bad-blk-length', reconnect=True)
         self.comp_snapshot_hash(44)
 
-<<<<<<< HEAD
-        self.log.info("Reject a block with invalid work")
-        self.move_tip(44)
-        b47 = self.next_block(47, self.get_staking_coin(), solve=False)
-        target = uint256_from_compact(b47.nBits)
-        while b47.sha256 < target:
-            b47.nNonce += 1
-            b47.rehash()
-        self.sync_blocks([b47], False, request_block=False)
-        self.comp_snapshot_hash(44)
-
         self.log.info("Reject a block with a timestamp >2 hours in the future")
         self.move_tip(44)
         b48 = self.next_block(48, self.get_staking_coin(), solve=False)
-=======
-        # A block with timestamp > 2 hrs in the future
-        tip(44)
-        b48 = block(48, get_staking_coin(), solve=False)
->>>>>>> 3c2953b8
         b48.nTime = int(time.time()) + 60 * 60 * 3
         b48.solve()
         self.sync_blocks([b48], False, request_block=False)
