#!/usr/bin/env python3
# Copyright (c) 2015-2018 The Bitcoin Core developers
# Distributed under the MIT software license, see the accompanying
# file COPYING or http://www.opensource.org/licenses/mit-license.php.
"""Test activation of the first version bits soft fork.

This soft fork will activate the following BIPS:
BIP 68  - nSequence relative lock times
BIP 112 - CHECKSEQUENCEVERIFY
BIP 113 - MedianTimePast semantics for nLockTime

regtest lock-in with 108/144 block signalling
activation after a further 144 blocks

mine 82 blocks whose coinbases will be used to generate inputs for our tests
mine 61 blocks to transition from DEFINED to STARTED
mine 144 blocks only 100 of which are signaling readiness in order to fail to change state this period
mine 144 blocks with 108 signaling and verify STARTED->LOCKED_IN
mine 140 blocks and seed block chain with the 82 inputs will use for our tests at height 572
mine 3 blocks and verify still at LOCKED_IN and test that enforcement has not triggered
mine 1 block and test that enforcement has triggered (which triggers ACTIVE)
Test BIP 113 is enforced
Mine 4 blocks so next height is 580 and test BIP 68 is enforced for time and height
Mine 1 block so next height is 581 and test BIP 68 now passes time but not height
Mine 1 block so next height is 582 and test BIP 68 now passes time and height
Test that BIP 112 is enforced

Various transactions will be used to test that the BIPs rules are not enforced before the soft fork activates
And that after the soft fork activates transactions pass and fail as they should according to the rules.
For each BIP, transactions of versions 1 and 2 will be tested.
----------------
BIP 113:
bip113tx - modify the nLocktime variable

BIP 68:
bip68txs - 16 txs with nSequence relative locktime of 10 with various bits set as per the relative_locktimes below

BIP 112:
bip112txs_vary_nSequence - 16 txs with nSequence relative_locktimes of 10 evaluated against 10 OP_CSV OP_DROP
bip112txs_vary_nSequence_9 - 16 txs with nSequence relative_locktimes of 9 evaluated against 10 OP_CSV OP_DROP
bip112txs_vary_OP_CSV - 16 txs with nSequence = 10 evaluated against varying {relative_locktimes of 10} OP_CSV OP_DROP
bip112txs_vary_OP_CSV_9 - 16 txs with nSequence = 9 evaluated against varying {relative_locktimes of 10} OP_CSV OP_DROP
bip112tx_special - test negative argument to OP_CSV
"""
from decimal import Decimal
from itertools import product
from io import BytesIO
import time

from test_framework.blocktools import (
    create_coinbase,
    create_block,
    create_transaction,
    get_tip_snapshot_meta,
    sign_coinbase,
    update_snapshot_with_tx,
)
from test_framework.messages import ToHex, CTransaction
from test_framework.mininode import P2PDataStore
from test_framework.script import (
    CScript,
    OP_CHECKSEQUENCEVERIFY,
    OP_DROP,
)
<<<<<<< HEAD
from test_framework.test_framework import UnitETestFramework
=======
from test_framework.test_framework import UnitETestFramework, PROPOSER_REWARD
>>>>>>> 44cd02af
from test_framework.util import (
    assert_equal,
    get_bip9_status,
    get_unspent_coins,
    hex_str_to_bytes,
)

BASE_RELATIVE_LOCKTIME = 10
SEQ_DISABLE_FLAG = 1 << 31
SEQ_RANDOM_HIGH_BIT = 1 << 25
SEQ_TYPE_FLAG = 1 << 22
SEQ_RANDOM_LOW_BIT = 1 << 18

FEE = Decimal('0.001')

def relative_locktime(sdf, srhb, stf, srlb):
    """Returns a locktime with certain bits set."""

    locktime = BASE_RELATIVE_LOCKTIME
    if sdf:
        locktime |= SEQ_DISABLE_FLAG
    if srhb:
        locktime |= SEQ_RANDOM_HIGH_BIT
    if stf:
        locktime |= SEQ_TYPE_FLAG
    if srlb:
        locktime |= SEQ_RANDOM_LOW_BIT
    return locktime

def all_rlt_txs(txs):
    return [tx['tx'] for tx in txs]

def sign_transaction(node, unsignedtx):
    rawtx = ToHex(unsignedtx)
    signresult = node.signrawtransactionwithwallet(rawtx)
    tx = CTransaction()
    f = BytesIO(hex_str_to_bytes(signresult['hex']))
    tx.deserialize(f)
    return tx

def create_bip112special(node, input, txversion, address):
    tx = create_transaction(node, input, address, amount=PROPOSER_REWARD-Decimal("0.02"))
    tx.nVersion = txversion
    signtx = sign_transaction(node, tx)
    signtx.vin[0].scriptSig = CScript([-1, OP_CHECKSEQUENCEVERIFY, OP_DROP] + list(CScript(signtx.vin[0].scriptSig)))
    return signtx

def send_generic_input_tx(node, coinbases, address):
    return node.sendrawtransaction(ToHex(sign_transaction(node, create_transaction(node, node.getblock(coinbases.pop())['tx'][0], address, amount=PROPOSER_REWARD - Decimal("0.01")))))

def create_bip68txs(node, bip68inputs, txversion, address, locktime_delta=0):
    """Returns a list of bip68 transactions with different bits set."""
    txs = []
    assert(len(bip68inputs) >= 16)
    for i, (sdf, srhb, stf, srlb) in enumerate(product(*[[True, False]] * 4)):
        locktime = relative_locktime(sdf, srhb, stf, srlb)
        tx = create_transaction(node, bip68inputs[i], address, amount=PROPOSER_REWARD - Decimal("0.02"))
        tx.nVersion = txversion
        tx.vin[0].nSequence = locktime + locktime_delta
        tx = sign_transaction(node, tx)
        tx.rehash()
        txs.append({'tx': tx, 'sdf': sdf, 'stf': stf})

    return txs

def create_bip112txs(node, bip112inputs, varyOP_CSV, txversion, address, locktime_delta=0):
    """Returns a list of bip68 transactions with different bits set."""
    txs = []
    assert(len(bip112inputs) >= 16)
    for i, (sdf, srhb, stf, srlb) in enumerate(product(*[[True, False]] * 4)):
        locktime = relative_locktime(sdf, srhb, stf, srlb)
        tx = create_transaction(node, bip112inputs[i], address, amount=PROPOSER_REWARD - Decimal("0.02"))
        if (varyOP_CSV):  # if varying OP_CSV, nSequence is fixed
            tx.vin[0].nSequence = BASE_RELATIVE_LOCKTIME + locktime_delta
        else:  # vary nSequence instead, OP_CSV is fixed
            tx.vin[0].nSequence = locktime + locktime_delta
        tx.nVersion = txversion
        signtx = sign_transaction(node, tx)
        if (varyOP_CSV):
            signtx.vin[0].scriptSig = CScript([locktime, OP_CHECKSEQUENCEVERIFY, OP_DROP] + list(CScript(signtx.vin[0].scriptSig)))
        else:
            signtx.vin[0].scriptSig = CScript([BASE_RELATIVE_LOCKTIME, OP_CHECKSEQUENCEVERIFY, OP_DROP] + list(CScript(signtx.vin[0].scriptSig)))
        tx.rehash()
        txs.append({'tx': signtx, 'sdf': sdf, 'stf': stf})
    return txs

<<<<<<< HEAD
=======

>>>>>>> 44cd02af
class BIP68_112_113Test(UnitETestFramework):
    def set_test_params(self):
        self.num_nodes = 1
        self.setup_clean_chain = True
<<<<<<< HEAD
        self.extra_args = [['-whitelist=127.0.0.1', '-blockversion=4', '-addresstype=legacy']]
=======
        self.extra_args = [['-whitelist=127.0.0.1', '-blockversion=4', '-addresstype=legacy', '-stakesplitthreshold=1000000000']]
>>>>>>> 44cd02af

    def skip_test_if_missing_module(self):
        self.skip_if_no_wallet()

<<<<<<< HEAD
    def generate_blocks(self, number, version, test_blocks=None):
        if test_blocks is None:
            test_blocks = []
=======
    def create_transaction(self, node, coin, to_address, amount=None):
        if amount is None:
            amount = coin['amount'] - FEE
        inputs = [{ "txid" : coin['txid'], "vout" : coin['vout']}]
        outputs = { to_address : amount }
        rawtx = node.createrawtransaction(inputs, outputs)
        tx = CTransaction()
        f = BytesIO(hex_str_to_bytes(rawtx))
        tx.deserialize(f)
        return tx

    def sign_transaction(self, node, unsignedtx):
        rawtx = ToHex(unsignedtx)
        signresult = node.signrawtransaction(rawtx)
        tx = CTransaction()
        f = BytesIO(hex_str_to_bytes(signresult['hex']))
        tx.deserialize(f)
        return tx

    def generate_blocks(self, coins, number, version, test_blocks = []):
>>>>>>> 44cd02af
        for i in range(number):
            block = self.create_test_block(coins.pop(), [], version)
            test_blocks.append(block)
            self.last_block_time += 600
            self.tip = block.sha256
            self.tipheight += 1
        return test_blocks

    def create_test_block(self, coin, txs, version=536870912):
        coinbase = sign_coinbase(self.nodes[0], create_coinbase(self.tipheight + 1, coin, self.tip_snapshot_meta.hash))
        block = create_block(self.tip, coinbase, self.last_block_time + 600)
        block.nVersion = version
        block.vtx.extend(txs)
        block.ensure_ltor()
        block.compute_merkle_trees()
        block.solve()

        self.tip_snapshot_meta = update_snapshot_with_tx(self.nodes[0], self.tip_snapshot_meta, self.tipheight + 1, coinbase)
        return block

    def sync_blocks(self, blocks, success=True):
        """Sends blocks to test node. Syncs and verifies that tip has advanced to most recent block.

        Call with success = False if the tip shouldn't advance to the most recent block."""
        self.nodes[0].p2p.send_blocks_and_test(blocks, self.nodes[0], success=success)

    def run_test(self):
        self.setup_stake_coins(*self.nodes)
        self.nodes[0].add_p2p_connection(P2PDataStore())

        self.log.info("Generate blocks in the past for coinbase outputs.")
        # Convenience wrapper
        def tip_coin():
            return get_unspent_coins(self.nodes[0], 1)[0]
        long_past_time = int(time.time()) - 600 * 1000  # enough to build up to 1000 blocks 10 minutes apart without worrying about getting into the future
        self.nodes[0].setmocktime(long_past_time - 100)  # enough so that the generated blocks will still all be before long_past_time

        self.coinbase_blocks = []
        for i in range(1 + 16 + 2 * 32 + 1):
            block, = self.nodes[0].generate(1)  # 82 blocks generated for inputs
            block_details = self.nodes[0].getblock(block, 1)
            # Lock coinbase rewards, so that we don't lose track of them
            self.nodes[0].lockunspent(False, [{"txid": block_details['tx'][0], "vout": 0}])
            self.coinbase_blocks.append(block)

        self.tip_snapshot_meta = get_tip_snapshot_meta(self.nodes[0])
        self.nodes[0].setmocktime(0)  # set time back to present so yielded blocks aren't in the future as we advance last_block_time
        self.tipheight = self.nodes[0].getblockcount()  # height of the next block to build
        self.last_block_time = long_past_time
        self.tip = int(self.nodes[0].getbestblockhash(), 16)
        self.nodeaddress = self.nodes[0].getnewaddress()

        n_blocks_left_to_defined = 143 - self.tipheight
        coins = get_unspent_coins(self.nodes[0], n_blocks_left_to_defined)
        self.log.info("Test that the csv softfork is DEFINED")
        assert_equal(get_bip9_status(self.nodes[0], 'csv')['status'], 'defined')
        test_blocks = self.generate_blocks(coins, n_blocks_left_to_defined, 4)
        self.sync_blocks(test_blocks)

        self.log.info("Advance from DEFINED to STARTED, height = 143")
        assert_equal(get_bip9_status(self.nodes[0], 'csv')['status'], 'started')

        coins = get_unspent_coins(self.nodes[0], 144)

        self.log.info("Fail to achieve LOCKED_IN")
        # 100 out of 144 signal bit 0. Use a variety of bits to simulate multiple parallel softforks
        test_blocks = self.generate_blocks(coins, 50, 536870913) # 0x20000001 (signalling ready)
        test_blocks = self.generate_blocks(coins, 20, 4, test_blocks) # 0x00000004 (signalling not)
        test_blocks = self.generate_blocks(coins, 50, 536871169, test_blocks) # 0x20000101 (signalling ready)
        test_blocks = self.generate_blocks(coins, 24, 536936448, test_blocks) # 0x20010000 (signalling not)
        self.sync_blocks(test_blocks)

        self.log.info("Failed to advance past STARTED, height = 287")
        assert_equal(get_bip9_status(self.nodes[0], 'csv')['status'], 'started')

        coins = get_unspent_coins(self.nodes[0], 144)

        self.log.info("Generate blocks to achieve LOCK-IN")
        # 108 out of 144 signal bit 0 to achieve lock-in
        # using a variety of bits to simulate multiple parallel softforks
        test_blocks = self.generate_blocks(coins, 58, 536870913)  # 0x20000001 (signalling ready)
        test_blocks = self.generate_blocks(coins, 26, 4, test_blocks)  # 0x00000004 (signalling not)
        test_blocks = self.generate_blocks(coins, 50, 536871169, test_blocks)  # 0x20000101 (signalling ready)
        test_blocks = self.generate_blocks(coins, 10, 536936448, test_blocks)  # 0x20010000 (signalling not)
        self.sync_blocks(test_blocks)

        self.log.info("Advanced from STARTED to LOCKED_IN, height = 431")
        assert_equal(get_bip9_status(self.nodes[0], 'csv')['status'], 'locked_in')

        coins = get_unspent_coins(self.nodes[0], 140)

        # Generate 140 more version 4 blocks
        test_blocks = self.generate_blocks(coins, 140, 4)
        self.sync_blocks(test_blocks)

        coins = get_unspent_coins(self.nodes[0], 87)

        # Inputs at height = 572
        #
        # Put inputs for all tests in the chain at height 572 (tip now = 571) (time increases by 600s per block)
        # Note we reuse inputs for v1 and v2 txs so must test these separately
        # 16 normal inputs
        bip68inputs = []
        for i in range(16):
            bip68inputs.append(send_generic_input_tx(self.nodes[0], self.coinbase_blocks, self.nodeaddress))

        # 2 sets of 16 inputs with 10 OP_CSV OP_DROP (actually will be prepended to spending scriptSig)
        bip112basicinputs = []
        for j in range(2):
            inputs = []
            for i in range(16):
                inputs.append(send_generic_input_tx(self.nodes[0], self.coinbase_blocks, self.nodeaddress))
            bip112basicinputs.append(inputs)

        # 2 sets of 16 varied inputs with (relative_lock_time) OP_CSV OP_DROP (actually will be prepended to spending scriptSig)
        bip112diverseinputs = []
        for j in range(2):
            inputs = []
            for i in range(16):
                inputs.append(send_generic_input_tx(self.nodes[0], self.coinbase_blocks, self.nodeaddress))
            bip112diverseinputs.append(inputs)

        # 1 special input with -1 OP_CSV OP_DROP (actually will be prepended to spending scriptSig)
        bip112specialinput = send_generic_input_tx(self.nodes[0], self.coinbase_blocks, self.nodeaddress)

        # 1 normal input
        bip113input = send_generic_input_tx(self.nodes[0], self.coinbase_blocks, self.nodeaddress)

        self.nodes[0].setmocktime(self.last_block_time + 600)
        inputblockhash = self.nodes[0].generate(1)[0]  # 1 block generated for inputs to be in chain at height 572
        self.tip_snapshot_meta = get_tip_snapshot_meta(self.nodes[0])
        self.nodes[0].setmocktime(0)
        self.tip = int(inputblockhash, 16)
        self.tipheight += 1
        self.last_block_time += 600
        assert_equal(len(self.nodes[0].getblock(inputblockhash, True)["tx"]), 82 + 1)

        # 2 more version 4 blocks
        test_blocks = self.generate_blocks(coins, 2, 4)
        self.sync_blocks(test_blocks)

        self.log.info("Not yet advanced to ACTIVE, height = 574 (will activate for block 576, not 575)")
        assert_equal(get_bip9_status(self.nodes[0], 'csv')['status'], 'locked_in')

        # Test both version 1 and version 2 transactions for all tests
        # BIP113 test transaction will be modified before each use to put in appropriate block time
        bip113tx_v1 = create_transaction(self.nodes[0], bip113input, self.nodeaddress, amount=PROPOSER_REWARD-Decimal("0.02"))
        bip113tx_v1.vin[0].nSequence = 0xFFFFFFFE
        bip113tx_v1.nVersion = 1
        bip113tx_v2 = create_transaction(self.nodes[0], bip113input, self.nodeaddress, amount=PROPOSER_REWARD-Decimal("0.02"))
        bip113tx_v2.vin[0].nSequence = 0xFFFFFFFE
        bip113tx_v2.nVersion = 2

        # For BIP68 test all 16 relative sequence locktimes
        bip68txs_v1 = create_bip68txs(self.nodes[0], bip68inputs, 1, self.nodeaddress)
        bip68txs_v2 = create_bip68txs(self.nodes[0], bip68inputs, 2, self.nodeaddress)

        # For BIP112 test:
        # 16 relative sequence locktimes of 10 against 10 OP_CSV OP_DROP inputs
        bip112txs_vary_nSequence_v1 = create_bip112txs(self.nodes[0], bip112basicinputs[0], False, 1, self.nodeaddress)
        bip112txs_vary_nSequence_v2 = create_bip112txs(self.nodes[0], bip112basicinputs[0], False, 2, self.nodeaddress)
        # 16 relative sequence locktimes of 9 against 10 OP_CSV OP_DROP inputs
        bip112txs_vary_nSequence_9_v1 = create_bip112txs(self.nodes[0], bip112basicinputs[1], False, 1, self.nodeaddress, -1)
        bip112txs_vary_nSequence_9_v2 = create_bip112txs(self.nodes[0], bip112basicinputs[1], False, 2, self.nodeaddress, -1)
        # sequence lock time of 10 against 16 (relative_lock_time) OP_CSV OP_DROP inputs
        bip112txs_vary_OP_CSV_v1 = create_bip112txs(self.nodes[0], bip112diverseinputs[0], True, 1, self.nodeaddress)
        bip112txs_vary_OP_CSV_v2 = create_bip112txs(self.nodes[0], bip112diverseinputs[0], True, 2, self.nodeaddress)
        # sequence lock time of 9 against 16 (relative_lock_time) OP_CSV OP_DROP inputs
        bip112txs_vary_OP_CSV_9_v1 = create_bip112txs(self.nodes[0], bip112diverseinputs[1], True, 1, self.nodeaddress, -1)
        bip112txs_vary_OP_CSV_9_v2 = create_bip112txs(self.nodes[0], bip112diverseinputs[1], True, 2, self.nodeaddress, -1)
        # -1 OP_CSV OP_DROP input
        bip112tx_special_v1 = create_bip112special(self.nodes[0], bip112specialinput, 1, self.nodeaddress)
        bip112tx_special_v2 = create_bip112special(self.nodes[0], bip112specialinput, 2, self.nodeaddress)

        self.log.info("TESTING")

        self.log.info("Pre-Soft Fork Tests. All txs should pass.")
        self.log.info("Test version 1 txs")

        success_txs = []
        # add BIP113 tx and -1 CSV tx
        bip113tx_v1.nLockTime = self.last_block_time - 600 * 5  # = MTP of prior block (not <) but < time put on current block
        bip113signed1 = sign_transaction(self.nodes[0], bip113tx_v1)
        success_txs.append(bip113signed1)
        success_txs.append(bip112tx_special_v1)
        # add BIP 68 txs
        success_txs.extend(all_rlt_txs(bip68txs_v1))
        # add BIP 112 with seq=10 txs
        success_txs.extend(all_rlt_txs(bip112txs_vary_nSequence_v1))
        success_txs.extend(all_rlt_txs(bip112txs_vary_OP_CSV_v1))
        # try BIP 112 with seq=9 txs
        success_txs.extend(all_rlt_txs(bip112txs_vary_nSequence_9_v1))
        success_txs.extend(all_rlt_txs(bip112txs_vary_OP_CSV_9_v1))
        self.sync_blocks([self.create_test_block(coins.pop(), success_txs)])
        self.nodes[0].invalidateblock(self.nodes[0].getbestblockhash())
        self.tip_snapshot_meta = get_tip_snapshot_meta(self.nodes[0])

        coins = get_unspent_coins(self.nodes[0], 1)

        self.log.info("Test version 2 txs")

        success_txs = []
        # add BIP113 tx and -1 CSV tx
        bip113tx_v2.nLockTime = self.last_block_time - 600 * 5  # = MTP of prior block (not <) but < time put on current block
        bip113signed2 = sign_transaction(self.nodes[0], bip113tx_v2)
        success_txs.append(bip113signed2)
        success_txs.append(bip112tx_special_v2)
        # add BIP 68 txs
        success_txs.extend(all_rlt_txs(bip68txs_v2))
        # add BIP 112 with seq=10 txs
        success_txs.extend(all_rlt_txs(bip112txs_vary_nSequence_v2))
        success_txs.extend(all_rlt_txs(bip112txs_vary_OP_CSV_v2))
        # try BIP 112 with seq=9 txs
        success_txs.extend(all_rlt_txs(bip112txs_vary_nSequence_9_v2))
        success_txs.extend(all_rlt_txs(bip112txs_vary_OP_CSV_9_v2))
        self.sync_blocks([self.create_test_block(coins.pop(), success_txs)])
        self.nodes[0].invalidateblock(self.nodes[0].getbestblockhash())
        self.tip_snapshot_meta = get_tip_snapshot_meta(self.nodes[0])

        coins = get_unspent_coins(self.nodes[0], 1)

        # 1 more version 4 block to get us to height 575 so the fork should now be active for the next block
        test_blocks = self.generate_blocks(coins, 1, 4)
        self.sync_blocks(test_blocks)
        assert_equal(get_bip9_status(self.nodes[0], 'csv')['status'], 'active')

        coins = get_unspent_coins(self.nodes[0], 8)

        self.log.info("BIP 113 tests")
        # BIP 113 tests should now fail regardless of version number if nLockTime isn't satisfied by new rules
        bip113tx_v1.nLockTime = self.last_block_time - 600 * 5  # = MTP of prior block (not <) but < time put on current block
        bip113signed1 = sign_transaction(self.nodes[0], bip113tx_v1)
        bip113tx_v2.nLockTime = self.last_block_time - 600 * 5  # = MTP of prior block (not <) but < time put on current block
        bip113signed2 = sign_transaction(self.nodes[0], bip113tx_v2)
        for bip113tx in [bip113signed1, bip113signed2]:
            self.sync_blocks([self.create_test_block(coins.pop(), [bip113tx])], success=False)
            self.tip_snapshot_meta = get_tip_snapshot_meta(self.nodes[0])
        # BIP 113 tests should now pass if the locktime is < MTP
        bip113tx_v1.nLockTime = self.last_block_time - 600 * 5 - 1  # < MTP of prior block
        bip113signed1 = sign_transaction(self.nodes[0], bip113tx_v1)
        bip113tx_v2.nLockTime = self.last_block_time - 600 * 5 - 1  # < MTP of prior block
        bip113signed2 = sign_transaction(self.nodes[0], bip113tx_v2)
        for bip113tx in [bip113signed1, bip113signed2]:
            self.sync_blocks([self.create_test_block(coins.pop(), [bip113tx])])
            self.nodes[0].invalidateblock(self.nodes[0].getbestblockhash())
            self.tip_snapshot_meta = get_tip_snapshot_meta(self.nodes[0])

        # Next block height = 580 after 4 blocks of random version
        test_blocks = self.generate_blocks(coins, 4, 1234)
        self.sync_blocks(test_blocks)

        self.log.info("BIP 68 tests")
        self.log.info("Test version 1 txs - all should still pass")

        success_txs = []
        success_txs.extend(all_rlt_txs(bip68txs_v1))
        self.sync_blocks([self.create_test_block(tip_coin(), success_txs)])
        self.nodes[0].invalidateblock(self.nodes[0].getbestblockhash())
        self.tip_snapshot_meta = get_tip_snapshot_meta(self.nodes[0])

        self.log.info("Test version 2 txs")

        # All txs with SEQUENCE_LOCKTIME_DISABLE_FLAG set pass
        bip68success_txs = [tx['tx'] for tx in bip68txs_v2 if tx['sdf']]
        self.sync_blocks([self.create_test_block(tip_coin(), bip68success_txs)])
        self.nodes[0].invalidateblock(self.nodes[0].getbestblockhash())
        self.tip_snapshot_meta = get_tip_snapshot_meta(self.nodes[0])

        # All txs without flag fail as we are at delta height = 8 < 10 and delta time = 8 * 600 < 10 * 512
        bip68timetxs = [tx['tx'] for tx in bip68txs_v2 if not tx['sdf'] and tx['stf']]
        for tx in bip68timetxs:
            self.tip_snapshot_meta = get_tip_snapshot_meta(self.nodes[0])
            self.sync_blocks([self.create_test_block(tip_coin(), [tx])], success=False)

        bip68heighttxs = [tx['tx'] for tx in bip68txs_v2 if not tx['sdf'] and not tx['stf']]
        for tx in bip68heighttxs:
            self.sync_blocks([self.create_test_block(tip_coin(), [tx])], success=False)
            self.tip_snapshot_meta = get_tip_snapshot_meta(self.nodes[0])

        # Advance one block to 581
        test_blocks = self.generate_blocks([tip_coin()], 1, 1234)
        self.sync_blocks(test_blocks)

        # Height txs should fail and time txs should now pass 9 * 600 > 10 * 512
        bip68success_txs.extend(bip68timetxs)
        self.sync_blocks([self.create_test_block(tip_coin(), bip68success_txs)])
        self.nodes[0].invalidateblock(self.nodes[0].getbestblockhash())
        self.tip_snapshot_meta = get_tip_snapshot_meta(self.nodes[0])
        for tx in bip68heighttxs:
            self.sync_blocks([self.create_test_block(tip_coin(), [tx])], success=False)
            self.tip_snapshot_meta = get_tip_snapshot_meta(self.nodes[0])

        # Advance one block to 582
        test_blocks = self.generate_blocks([tip_coin()], 1, 1234)
        self.sync_blocks(test_blocks)

        # All BIP 68 txs should pass
        bip68success_txs.extend(bip68heighttxs)
        self.sync_blocks([self.create_test_block(tip_coin(), bip68success_txs)])
        self.nodes[0].invalidateblock(self.nodes[0].getbestblockhash())
        self.tip_snapshot_meta = get_tip_snapshot_meta(self.nodes[0])

        self.log.info("BIP 112 tests")
        self.log.info("Test version 1 txs")

        # -1 OP_CSV tx should fail
        self.sync_blocks([self.create_test_block(tip_coin(), [bip112tx_special_v1])], success=False)
        self.tip_snapshot_meta = get_tip_snapshot_meta(self.nodes[0])
        # If SEQUENCE_LOCKTIME_DISABLE_FLAG is set in argument to OP_CSV, version 1 txs should still pass

        success_txs = [tx['tx'] for tx in bip112txs_vary_OP_CSV_v1 if tx['sdf']]
        success_txs += [tx['tx'] for tx in bip112txs_vary_OP_CSV_9_v1 if tx['sdf']]
        self.sync_blocks([self.create_test_block(tip_coin(), success_txs)])
        self.nodes[0].invalidateblock(self.nodes[0].getbestblockhash())
        self.tip_snapshot_meta = get_tip_snapshot_meta(self.nodes[0])

        # If SEQUENCE_LOCKTIME_DISABLE_FLAG is unset in argument to OP_CSV, version 1 txs should now fail
        fail_txs = all_rlt_txs(bip112txs_vary_nSequence_v1)
        fail_txs += all_rlt_txs(bip112txs_vary_nSequence_9_v1)
        fail_txs += [tx['tx'] for tx in bip112txs_vary_OP_CSV_9_v1 if not tx['sdf']]
        fail_txs += [tx['tx'] for tx in bip112txs_vary_OP_CSV_9_v1 if not tx['sdf']]
        for tx in fail_txs:
            self.sync_blocks([self.create_test_block(tip_coin(), [tx])], success=False)
            self.tip_snapshot_meta = get_tip_snapshot_meta(self.nodes[0])

        self.log.info("Test version 2 txs")

        # -1 OP_CSV tx should fail
        self.sync_blocks([self.create_test_block(tip_coin(), [bip112tx_special_v2])], success=False)
        self.tip_snapshot_meta = get_tip_snapshot_meta(self.nodes[0])

        # If SEQUENCE_LOCKTIME_DISABLE_FLAG is set in argument to OP_CSV, version 2 txs should pass (all sequence locks are met)
        success_txs = [tx['tx'] for tx in bip112txs_vary_OP_CSV_v2 if tx['sdf']]
        success_txs += [tx['tx'] for tx in bip112txs_vary_OP_CSV_9_v2 if tx['sdf']]

        self.sync_blocks([self.create_test_block(tip_coin(), success_txs)])
        self.nodes[0].invalidateblock(self.nodes[0].getbestblockhash())
        self.tip_snapshot_meta = get_tip_snapshot_meta(self.nodes[0])

        # SEQUENCE_LOCKTIME_DISABLE_FLAG is unset in argument to OP_CSV for all remaining txs ##

        # All txs with nSequence 9 should fail either due to earlier mismatch or failing the CSV check
        fail_txs = all_rlt_txs(bip112txs_vary_nSequence_9_v2)
        fail_txs += [tx['tx'] for tx in bip112txs_vary_OP_CSV_9_v2 if not tx['sdf']]
        for tx in fail_txs:
            self.sync_blocks([self.create_test_block(tip_coin(), [tx])], success=False)
            self.tip_snapshot_meta = get_tip_snapshot_meta(self.nodes[0])

        # If SEQUENCE_LOCKTIME_DISABLE_FLAG is set in nSequence, tx should fail
        fail_txs = [tx['tx'] for tx in bip112txs_vary_nSequence_v2 if tx['sdf']]
        for tx in fail_txs:
            self.sync_blocks([self.create_test_block(tip_coin(), [tx])], success=False)
            self.tip_snapshot_meta = get_tip_snapshot_meta(self.nodes[0])

        # If sequencelock types mismatch, tx should fail
        fail_txs = [tx['tx'] for tx in bip112txs_vary_nSequence_v2 if not tx['sdf'] and tx['stf']]
        fail_txs += [tx['tx'] for tx in bip112txs_vary_OP_CSV_v2 if not tx['sdf'] and tx['stf']]
        for tx in fail_txs:
            self.sync_blocks([self.create_test_block(tip_coin(), [tx])], success=False)
            self.tip_snapshot_meta = get_tip_snapshot_meta(self.nodes[0])

        # Remaining txs should pass, just test masking works properly
        success_txs = [tx['tx'] for tx in bip112txs_vary_nSequence_v2 if not tx['sdf'] and not tx['stf']]
        success_txs += [tx['tx'] for tx in bip112txs_vary_OP_CSV_v2 if not tx['sdf'] and not tx['stf']]
        self.sync_blocks([self.create_test_block(tip_coin(), success_txs)])
        self.nodes[0].invalidateblock(self.nodes[0].getbestblockhash())
        self.tip_snapshot_meta = get_tip_snapshot_meta(self.nodes[0])

        # Additional test, of checking that comparison of two time types works properly
        time_txs = []
        for tx in [tx['tx'] for tx in bip112txs_vary_OP_CSV_v2 if not tx['sdf'] and tx['stf']]:
            tx.vin[0].nSequence = BASE_RELATIVE_LOCKTIME | SEQ_TYPE_FLAG
            signtx = sign_transaction(self.nodes[0], tx)
            time_txs.append(signtx)

        self.sync_blocks([self.create_test_block(tip_coin(), time_txs)])
        self.nodes[0].invalidateblock(self.nodes[0].getbestblockhash())
        self.tip_snapshot_meta = get_tip_snapshot_meta(self.nodes[0])

        # TODO: Test empty stack fails

if __name__ == '__main__':
    BIP68_112_113Test().main()<|MERGE_RESOLUTION|>--- conflicted
+++ resolved
@@ -62,11 +62,7 @@
     OP_CHECKSEQUENCEVERIFY,
     OP_DROP,
 )
-<<<<<<< HEAD
-from test_framework.test_framework import UnitETestFramework
-=======
 from test_framework.test_framework import UnitETestFramework, PROPOSER_REWARD
->>>>>>> 44cd02af
 from test_framework.util import (
     assert_equal,
     get_bip9_status,
@@ -153,28 +149,16 @@
         txs.append({'tx': signtx, 'sdf': sdf, 'stf': stf})
     return txs
 
-<<<<<<< HEAD
-=======
-
->>>>>>> 44cd02af
+
 class BIP68_112_113Test(UnitETestFramework):
     def set_test_params(self):
         self.num_nodes = 1
         self.setup_clean_chain = True
-<<<<<<< HEAD
-        self.extra_args = [['-whitelist=127.0.0.1', '-blockversion=4', '-addresstype=legacy']]
-=======
         self.extra_args = [['-whitelist=127.0.0.1', '-blockversion=4', '-addresstype=legacy', '-stakesplitthreshold=1000000000']]
->>>>>>> 44cd02af
 
     def skip_test_if_missing_module(self):
         self.skip_if_no_wallet()
 
-<<<<<<< HEAD
-    def generate_blocks(self, number, version, test_blocks=None):
-        if test_blocks is None:
-            test_blocks = []
-=======
     def create_transaction(self, node, coin, to_address, amount=None):
         if amount is None:
             amount = coin['amount'] - FEE
@@ -195,7 +179,6 @@
         return tx
 
     def generate_blocks(self, coins, number, version, test_blocks = []):
->>>>>>> 44cd02af
         for i in range(number):
             block = self.create_test_block(coins.pop(), [], version)
             test_blocks.append(block)
