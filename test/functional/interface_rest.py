#!/usr/bin/env python3
# Copyright (c) 2014-2018 The Bitcoin Core developers
# Distributed under the MIT software license, see the accompanying
# file COPYING or http://www.opensource.org/licenses/mit-license.php.
"""Test the REST API."""

import binascii
from decimal import Decimal
from enum import Enum
from io import BytesIO
import json
from struct import pack, unpack

import http.client
import urllib.parse

<<<<<<< HEAD
from test_framework.test_framework import UnitETestFramework
=======
from test_framework.test_framework import UnitETestFramework, PROPOSER_REWARD, BLOCK_HEADER_LENGTH
>>>>>>> 44cd02af
from test_framework.util import (
    assert_equal,
    assert_greater_than,
    assert_greater_than_or_equal,
    hex_str_to_bytes,
)

from test_framework.messages import BLOCK_HEADER_SIZE

class ReqType(Enum):
    JSON = 1
    BIN = 2
    HEX = 3

class RetType(Enum):
    OBJ = 1
    BYTES = 2
    JSON = 3

def filter_output_indices_by_value(vouts, value):
    for vout in vouts:
        if vout['value'] == value:
            yield vout['n']

class RESTTest (UnitETestFramework):
    def set_test_params(self):
        self.setup_clean_chain = True
        self.num_nodes = 3
        self.extra_args = [["-rest"], [], []]

    def skip_test_if_missing_module(self):
        self.skip_if_no_wallet()

    def skip_test_if_missing_module(self):
        self.skip_if_no_wallet()

    def test_rest_request(self, uri, http_method='GET', req_type=ReqType.JSON, body='', status=200, ret_type=RetType.JSON):
        rest_uri = '/rest' + uri
        if req_type == ReqType.JSON:
            rest_uri += '.json'
        elif req_type == ReqType.BIN:
            rest_uri += '.bin'
        elif req_type == ReqType.HEX:
            rest_uri += '.hex'

        conn = http.client.HTTPConnection(self.url.hostname, self.url.port)
        self.log.debug('%s %s %s', http_method, rest_uri, body)
        if http_method == 'GET':
            conn.request('GET', rest_uri)
        elif http_method == 'POST':
            conn.request('POST', rest_uri, body)
        resp = conn.getresponse()

        assert_equal(resp.status, status)

        if ret_type == RetType.OBJ:
            return resp
        elif ret_type == RetType.BYTES:
            return resp.read()
        elif ret_type == RetType.JSON:
            return json.loads(resp.read().decode('utf-8'), parse_float=Decimal)

    def run_test(self):

        self.setup_stake_coins(*self.nodes)

        self.url = urllib.parse.urlparse(self.nodes[0].url)
        self.log.info("Mine blocks and send Unit-e to node 1")

        # Random address so node1's balance doesn't increase
        not_related_address = "2MxqoHEdNQTyYeX1mHcbrrpzgojbosTpCvJ"

        self.nodes[0].generate(1)
        self.sync_all()
        self.nodes[2].generate(100)
        self.sync_all()

        assert_equal(self.nodes[0].getbalance(), self.nodes[0].initial_stake + PROPOSER_REWARD)

        # Ensure only one spendable coin on node 0
        stake = self.nodes[0].listunspent(query_options={'minimumAmount': 1000})
        self.nodes[0].lockunspent(False, stake)

        txid = self.nodes[0].sendtoaddress(self.nodes[1].getnewaddress(), 0.1)
        self.sync_all()
<<<<<<< HEAD
=======
        self.nodes[2].generate(1)
        self.sync_all()
        bb_hash = self.nodes[0].getbestblockhash()

        assert_equal(self.nodes[1].getbalance(), self.nodes[1].initial_stake + Decimal("0.1")) #balance now should be 0.1 on node 1 ( + the initial stake)
>>>>>>> 44cd02af

        self.log.info("Test the /tx URI")

        json_obj = self.test_rest_request("/tx/{}".format(txid))
        assert_equal(json_obj['txid'], txid)

        # Check hex format response
        hex_response = self.test_rest_request("/tx/{}".format(txid), req_type=ReqType.HEX, ret_type=RetType.OBJ)
        assert_greater_than_or_equal(int(hex_response.getheader('content-length')),
                                     json_obj['size']*2)

        spent = (json_obj['vin'][0]['txid'], json_obj['vin'][0]['vout'])  # get the vin to later check for utxo (should be spent by then)
        # get n of 0.1 outpoint
        n, = filter_output_indices_by_value(json_obj['vout'], Decimal('0.1'))
        spending = (txid, n)

        self.log.info("Query an unspent TXO using the /getutxos URI")

        self.nodes[1].generatetoaddress(1, not_related_address)
        self.sync_all()
        bb_hash = self.nodes[0].getbestblockhash()

        assert_equal(self.nodes[1].getbalance(), Decimal("0.1"))

        # Check chainTip response
        json_obj = self.test_rest_request("/getutxos/{}-{}".format(*spending))
        assert_equal(json_obj['chaintipHash'], bb_hash)

        # Make sure there is one utxo
        assert_equal(len(json_obj['utxos']), 1)
        assert_equal(json_obj['utxos'][0]['value'], Decimal('0.1'))

        self.log.info("Query a spent TXO using the /getutxos URI")

        json_obj = self.test_rest_request("/getutxos/{}-{}".format(*spent))

        # Check chainTip response
        assert_equal(json_obj['chaintipHash'], bb_hash)

        # Make sure there is no utxo in the response because this outpoint has been spent
        assert_equal(len(json_obj['utxos']), 0)

        # Check bitmap
        assert_equal(json_obj['bitmap'], "0")

        self.log.info("Query two TXOs using the /getutxos URI")

        json_obj = self.test_rest_request("/getutxos/{}-{}/{}-{}".format(*(spending + spent)))

        assert_equal(len(json_obj['utxos']), 1)
        assert_equal(json_obj['bitmap'], "10")

        self.log.info("Query the TXOs using the /getutxos URI with a binary response")

        bin_request = b'\x01\x02'
        for txid, n in [spending, spent]:
            bin_request += hex_str_to_bytes(txid)
            bin_request += pack("i", n)

        bin_response = self.test_rest_request("/getutxos", http_method='POST', req_type=ReqType.BIN, body=bin_request, ret_type=RetType.BYTES)
        output = BytesIO(bin_response)
        chain_height, = unpack("i", output.read(4))
        response_hash = binascii.hexlify(output.read(32)[::-1]).decode('ascii')

        assert_equal(bb_hash, response_hash)  # check if getutxo's chaintip during calculation was fine
        assert_equal(chain_height, 102)  # chain height must be 102

        self.log.info("Test the /getutxos URI with and without /checkmempool")
        # Create a transaction, check that it's found with /checkmempool, but
        # not found without. Then confirm the transaction and check that it's
        # found with or without /checkmempool.

        # do a tx and don't sync
        txid = self.nodes[0].sendtoaddress(self.nodes[1].getnewaddress(), 0.1)
        json_obj = self.test_rest_request("/tx/{}".format(txid))
        # get the spent output to later check for utxo (should be spent by then)
        spent = (json_obj['vin'][0]['txid'], json_obj['vin'][0]['vout'])
        # get n of 0.1 outpoint
        n, = filter_output_indices_by_value(json_obj['vout'], Decimal('0.1'))
        spending = (txid, n)

        json_obj = self.test_rest_request("/getutxos/{}-{}".format(*spending))
        assert_equal(len(json_obj['utxos']), 0)

        json_obj = self.test_rest_request("/getutxos/checkmempool/{}-{}".format(*spending))
        assert_equal(len(json_obj['utxos']), 1)

        json_obj = self.test_rest_request("/getutxos/{}-{}".format(*spent))
        assert_equal(len(json_obj['utxos']), 1)

        json_obj = self.test_rest_request("/getutxos/checkmempool/{}-{}".format(*spent))
        assert_equal(len(json_obj['utxos']), 0)

        self.sync_all()
        self.nodes[2].generate(1)
        self.sync_all()

        json_obj = self.test_rest_request("/getutxos/{}-{}".format(*spending))
        assert_equal(len(json_obj['utxos']), 1)

        json_obj = self.test_rest_request("/getutxos/checkmempool/{}-{}".format(*spending))
        assert_equal(len(json_obj['utxos']), 1)

        # Do some invalid requests
        self.test_rest_request("/getutxos", http_method='POST', req_type=ReqType.JSON, body='{"checkmempool', status=400, ret_type=RetType.OBJ)
        self.test_rest_request("/getutxos", http_method='POST', req_type=ReqType.BIN, body='{"checkmempool', status=400, ret_type=RetType.OBJ)
        self.test_rest_request("/getutxos/checkmempool", http_method='POST', req_type=ReqType.JSON, status=400, ret_type=RetType.OBJ)

        # Test limits
        long_uri = '/'.join(["{}-{}".format(txid, n_) for n_ in range(20)])
        self.test_rest_request("/getutxos/checkmempool/{}".format(long_uri), http_method='POST', status=400, ret_type=RetType.OBJ)

        long_uri = '/'.join(['{}-{}'.format(txid, n_) for n_ in range(15)])
        self.test_rest_request("/getutxos/checkmempool/{}".format(long_uri), http_method='POST', status=200)

        self.sync_all()
        self.nodes[2].generate(1)  # generate block to not affect upcoming tests
        self.sync_all()

        self.log.info("Test the /block, /blockhashbyheight and /headers URIs")
        bb_hash = self.nodes[0].getbestblockhash()

        # Check result if block does not exists
        assert_equal(self.test_rest_request('/headers/1/0000000000000000000000000000000000000000000000000000000000000000'), [])
        self.test_rest_request('/block/0000000000000000000000000000000000000000000000000000000000000000', status=404, ret_type=RetType.OBJ)

        # Check result if block is not in the active chain
        self.nodes[0].invalidateblock(bb_hash)
        assert_equal(self.test_rest_request('/headers/1/{}'.format(bb_hash)), [])
        self.test_rest_request('/block/{}'.format(bb_hash))
        self.nodes[0].reconsiderblock(bb_hash)

        # Check binary format
        response = self.test_rest_request("/block/{}".format(bb_hash), req_type=ReqType.BIN, ret_type=RetType.OBJ)
<<<<<<< HEAD
        assert_greater_than(int(response.getheader('content-length')), BLOCK_HEADER_SIZE)
=======
        assert_greater_than(int(response.getheader('content-length')), BLOCK_HEADER_LENGTH)
>>>>>>> 44cd02af
        response_bytes = response.read()

        # Compare with block header
        response_header = self.test_rest_request("/headers/1/{}".format(bb_hash), req_type=ReqType.BIN, ret_type=RetType.OBJ)
<<<<<<< HEAD
        assert_equal(int(response_header.getheader('content-length')), BLOCK_HEADER_SIZE)
        response_header_bytes = response_header.read()
        assert_equal(response_bytes[:BLOCK_HEADER_SIZE], response_header_bytes)

        # Check block hex format
        response_hex = self.test_rest_request("/block/{}".format(bb_hash), req_type=ReqType.HEX, ret_type=RetType.OBJ)
        assert_greater_than(int(response_hex.getheader('content-length')), BLOCK_HEADER_SIZE*2)
=======
        assert_equal(int(response_header.getheader('content-length')), BLOCK_HEADER_LENGTH)
        response_header_bytes = response_header.read()
        assert_equal(response_bytes[:BLOCK_HEADER_LENGTH], response_header_bytes)

        # Check block hex format
        response_hex = self.test_rest_request("/block/{}".format(bb_hash), req_type=ReqType.HEX, ret_type=RetType.OBJ)
        assert_greater_than(int(response_hex.getheader('content-length')), BLOCK_HEADER_LENGTH)
>>>>>>> 44cd02af
        response_hex_bytes = response_hex.read().strip(b'\n')
        assert_equal(binascii.hexlify(response_bytes)[0:BLOCK_HEADER_LENGTH * 2], response_hex_bytes[0:BLOCK_HEADER_LENGTH * 2])

        # Compare with hex block header
        response_header_hex = self.test_rest_request("/headers/1/{}".format(bb_hash), req_type=ReqType.HEX, ret_type=RetType.OBJ)
<<<<<<< HEAD
        assert_greater_than(int(response_header_hex.getheader('content-length')), BLOCK_HEADER_SIZE*2)
        response_header_hex_bytes = response_header_hex.read(BLOCK_HEADER_SIZE*2)
        assert_equal(binascii.hexlify(response_bytes[:BLOCK_HEADER_SIZE]), response_header_hex_bytes)
=======
        assert_greater_than(int(response_header_hex.getheader('content-length')), BLOCK_HEADER_LENGTH * 2)
        response_header_hex_bytes = response_header_hex.read().strip(b'\n')
        assert_equal(binascii.hexlify(response_header_bytes), response_header_hex_bytes)
>>>>>>> 44cd02af

        # Check json format
        block_json_obj = self.test_rest_request("/block/{}".format(bb_hash))
        assert_equal(block_json_obj['hash'], bb_hash)
        assert_equal(self.test_rest_request("/blockhashbyheight/{}".format(block_json_obj['height']))['blockhash'], bb_hash)

        # Check hex/bin format
        resp_hex = self.test_rest_request("/blockhashbyheight/{}".format(block_json_obj['height']), req_type=ReqType.HEX, ret_type=RetType.OBJ)
        assert_equal(resp_hex.read().decode('utf-8').rstrip(), bb_hash)
        resp_bytes = self.test_rest_request("/blockhashbyheight/{}".format(block_json_obj['height']), req_type=ReqType.BIN, ret_type=RetType.BYTES)
        blockhash = binascii.hexlify(resp_bytes[::-1]).decode('utf-8')
        assert_equal(blockhash, bb_hash)

        # Check invalid blockhashbyheight requests
        resp = self.test_rest_request("/blockhashbyheight/abc", ret_type=RetType.OBJ, status=400)
        assert_equal(resp.read().decode('utf-8').rstrip(), "Invalid height: abc")
        resp = self.test_rest_request("/blockhashbyheight/1000000", ret_type=RetType.OBJ, status=404)
        assert_equal(resp.read().decode('utf-8').rstrip(), "Block height out of range")
        resp = self.test_rest_request("/blockhashbyheight/-1", ret_type=RetType.OBJ, status=400)
        assert_equal(resp.read().decode('utf-8').rstrip(), "Invalid height: -1")
        self.test_rest_request("/blockhashbyheight/", ret_type=RetType.OBJ, status=400)

        # Compare with json block header
        json_obj = self.test_rest_request("/headers/1/{}".format(bb_hash))
        assert_equal(len(json_obj), 1)  # ensure that there is one header in the json response
        assert_equal(json_obj[0]['hash'], bb_hash)  # request/response hash should be the same

        # Compare with normal RPC block response
        rpc_block_json = self.nodes[0].getblock(bb_hash)
        for key in ['hash', 'confirmations', 'height', 'version', 'merkleroot', 'time', 'bits', 'difficulty', 'chainwork', 'previousblockhash']:
            assert_equal(json_obj[0][key], rpc_block_json[key])

        # See if we can get 5 headers in one response
        self.nodes[1].generate(5)
        self.sync_all()
        json_obj = self.test_rest_request("/headers/5/{}".format(bb_hash))
        assert_equal(len(json_obj), 5)  # now we should have 5 header objects

        self.log.info("Test tx inclusion in the /mempool and /block URIs")

        # Make 3 tx and mine them on node 1
        txs = []
        txs.append(self.nodes[0].sendtoaddress(not_related_address, 1.1))
        txs.append(self.nodes[0].sendtoaddress(not_related_address, 1.1))
        txs.append(self.nodes[0].sendtoaddress(not_related_address, 1.1))
        self.sync_all()

        # Check that there are exactly 3 transactions in the TX memory pool before generating the block
        json_obj = self.test_rest_request("/mempool/info")
        assert_equal(json_obj['size'], 3)
        # the size of the memory pool should be greater than 3x ~100 bytes
        assert_greater_than(json_obj['bytes'], 300)

        # Check that there are our submitted transactions in the TX memory pool
        json_obj = self.test_rest_request("/mempool/contents")
        for i, tx in enumerate(txs):
            assert tx in json_obj
            assert_equal(json_obj[tx]['spentby'], txs[i + 1:i + 2])
            assert_equal(json_obj[tx]['depends'], txs[i - 1:i])

        # Now mine the transactions
        newblockhash = self.nodes[1].generate(1)
        self.sync_all()

        # Check if the 3 tx show up in the new block
        json_obj = self.test_rest_request("/block/{}".format(newblockhash[0]))
        non_coinbase_txs = {tx['txid'] for tx in json_obj['tx']
                            if 'coinbase' not in tx['vin'][0]}
        assert_equal(non_coinbase_txs, set(txs))

        # Check the same but without tx details
        json_obj = self.test_rest_request("/block/notxdetails/{}".format(newblockhash[0]))
        for tx in txs:
            assert tx in json_obj['tx']

        self.log.info("Test the /chaininfo URI")

        bb_hash = self.nodes[0].getbestblockhash()

        json_obj = self.test_rest_request("/chaininfo")
        assert_equal(json_obj['bestblockhash'], bb_hash)

if __name__ == '__main__':
    RESTTest().main()<|MERGE_RESOLUTION|>--- conflicted
+++ resolved
@@ -14,11 +14,7 @@
 import http.client
 import urllib.parse
 
-<<<<<<< HEAD
-from test_framework.test_framework import UnitETestFramework
-=======
-from test_framework.test_framework import UnitETestFramework, PROPOSER_REWARD, BLOCK_HEADER_LENGTH
->>>>>>> 44cd02af
+from test_framework.test_framework import UnitETestFramework, PROPOSER_REWARD
 from test_framework.util import (
     assert_equal,
     assert_greater_than,
@@ -93,7 +89,7 @@
 
         self.nodes[0].generate(1)
         self.sync_all()
-        self.nodes[2].generate(100)
+        self.nodes[1].generatetoaddress(100, not_related_address)
         self.sync_all()
 
         assert_equal(self.nodes[0].getbalance(), self.nodes[0].initial_stake + PROPOSER_REWARD)
@@ -104,14 +100,9 @@
 
         txid = self.nodes[0].sendtoaddress(self.nodes[1].getnewaddress(), 0.1)
         self.sync_all()
-<<<<<<< HEAD
-=======
-        self.nodes[2].generate(1)
-        self.sync_all()
-        bb_hash = self.nodes[0].getbestblockhash()
-
+
+        # UNIT-E TODO [0.18.0]: This assert was deleted in 0.18
         assert_equal(self.nodes[1].getbalance(), self.nodes[1].initial_stake + Decimal("0.1")) #balance now should be 0.1 on node 1 ( + the initial stake)
->>>>>>> 44cd02af
 
         self.log.info("Test the /tx URI")
 
@@ -246,16 +237,11 @@
 
         # Check binary format
         response = self.test_rest_request("/block/{}".format(bb_hash), req_type=ReqType.BIN, ret_type=RetType.OBJ)
-<<<<<<< HEAD
         assert_greater_than(int(response.getheader('content-length')), BLOCK_HEADER_SIZE)
-=======
-        assert_greater_than(int(response.getheader('content-length')), BLOCK_HEADER_LENGTH)
->>>>>>> 44cd02af
         response_bytes = response.read()
 
         # Compare with block header
         response_header = self.test_rest_request("/headers/1/{}".format(bb_hash), req_type=ReqType.BIN, ret_type=RetType.OBJ)
-<<<<<<< HEAD
         assert_equal(int(response_header.getheader('content-length')), BLOCK_HEADER_SIZE)
         response_header_bytes = response_header.read()
         assert_equal(response_bytes[:BLOCK_HEADER_SIZE], response_header_bytes)
@@ -263,29 +249,14 @@
         # Check block hex format
         response_hex = self.test_rest_request("/block/{}".format(bb_hash), req_type=ReqType.HEX, ret_type=RetType.OBJ)
         assert_greater_than(int(response_hex.getheader('content-length')), BLOCK_HEADER_SIZE*2)
-=======
-        assert_equal(int(response_header.getheader('content-length')), BLOCK_HEADER_LENGTH)
-        response_header_bytes = response_header.read()
-        assert_equal(response_bytes[:BLOCK_HEADER_LENGTH], response_header_bytes)
-
-        # Check block hex format
-        response_hex = self.test_rest_request("/block/{}".format(bb_hash), req_type=ReqType.HEX, ret_type=RetType.OBJ)
-        assert_greater_than(int(response_hex.getheader('content-length')), BLOCK_HEADER_LENGTH)
->>>>>>> 44cd02af
         response_hex_bytes = response_hex.read().strip(b'\n')
-        assert_equal(binascii.hexlify(response_bytes)[0:BLOCK_HEADER_LENGTH * 2], response_hex_bytes[0:BLOCK_HEADER_LENGTH * 2])
+        assert_equal(binascii.hexlify(response_bytes)[0:BLOCK_HEADER_SIZE * 2], response_hex_bytes[0:BLOCK_HEADER_SIZE * 2])
 
         # Compare with hex block header
         response_header_hex = self.test_rest_request("/headers/1/{}".format(bb_hash), req_type=ReqType.HEX, ret_type=RetType.OBJ)
-<<<<<<< HEAD
         assert_greater_than(int(response_header_hex.getheader('content-length')), BLOCK_HEADER_SIZE*2)
         response_header_hex_bytes = response_header_hex.read(BLOCK_HEADER_SIZE*2)
         assert_equal(binascii.hexlify(response_bytes[:BLOCK_HEADER_SIZE]), response_header_hex_bytes)
-=======
-        assert_greater_than(int(response_header_hex.getheader('content-length')), BLOCK_HEADER_LENGTH * 2)
-        response_header_hex_bytes = response_header_hex.read().strip(b'\n')
-        assert_equal(binascii.hexlify(response_header_bytes), response_header_hex_bytes)
->>>>>>> 44cd02af
 
         # Check json format
         block_json_obj = self.test_rest_request("/block/{}".format(bb_hash))
