--- conflicted
+++ resolved
@@ -244,25 +244,10 @@
 
         # Compare with normal RPC block response
         rpc_block_json = self.nodes[0].getblock(bb_hash)
-<<<<<<< HEAD
-        for key in ['hash', 'confirmations', 'height', 'version', 'merkleroot', 'time', 'nonce', 'bits', 'difficulty', 'chainwork', 'previousblockhash']:
+        for key in ['hash', 'confirmations', 'height', 'version', 'merkleroot', 'time', 'bits', 'difficulty', 'chainwork', 'previousblockhash']:
             assert_equal(json_obj[0][key], rpc_block_json[key])
 
         # See if we can get 5 headers in one response
-=======
-        assert_equal(json_obj[0]['hash'],               rpc_block_json['hash'])
-        assert_equal(json_obj[0]['confirmations'],      rpc_block_json['confirmations'])
-        assert_equal(json_obj[0]['height'],             rpc_block_json['height'])
-        assert_equal(json_obj[0]['version'],            rpc_block_json['version'])
-        assert_equal(json_obj[0]['merkleroot'],         rpc_block_json['merkleroot'])
-        assert_equal(json_obj[0]['time'],               rpc_block_json['time'])
-        assert_equal(json_obj[0]['bits'],               rpc_block_json['bits'])
-        assert_equal(json_obj[0]['difficulty'],         rpc_block_json['difficulty'])
-        assert_equal(json_obj[0]['chainwork'],          rpc_block_json['chainwork'])
-        assert_equal(json_obj[0]['previousblockhash'],  rpc_block_json['previousblockhash'])
-
-        #see if we can get 5 headers in one response
->>>>>>> 3c2953b8
         self.nodes[1].generate(5)
         self.sync_all()
         json_obj = self.test_rest_request("/headers/5/{}".format(bb_hash))
