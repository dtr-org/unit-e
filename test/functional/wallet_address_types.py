#!/usr/bin/env python3
# Copyright (c) 2017-2018 The Bitcoin Core developers
# Distributed under the MIT software license, see the accompanying
# file COPYING or http://www.opensource.org/licenses/mit-license.php.
"""Test that the wallet can send and receive using all combinations of address types.

There are 5 nodes-under-test:
    - node0 uses legacy addresses
    - node1 uses p2sh/segwit addresses
    - node2 uses p2sh/segwit addresses and bech32 addresses for change
    - node3 uses bech32 addresses
    - node4 uses a p2sh/segwit addresses for change

node5 exists to generate new blocks.

## Multisig address test

Test that adding a multisig address with:
    - an uncompressed pubkey always gives a legacy address
    - only compressed pubkeys gives the an `-addresstype` address

## Sending to address types test

A series of tests, iterating over node0-node4. In each iteration of the test, one node sends:
    - 10/101th of its balance to itself (using getrawchangeaddress for single key addresses)
    - 20/101th to the next node
    - 30/101th to the node after that
    - 40/101th to the remaining node
    - 1/101th remains as fee+change

Iterate over each node for single key addresses, and then over each node for
multisig addresses.

Repeat test, but with explicit address_type parameters passed to getnewaddress
and getrawchangeaddress:
    - node0 and node3 send to p2sh.
    - node1 sends to bech32.
    - node2 sends to legacy.

As every node sends coins after receiving, this also
verifies that spending coins sent to all these address types works.

## Change type test

Test that the nodes generate the correct change address type:
    - node0 always uses a legacy change address.
    - node1 uses a bech32 addresses for change if any destination address is bech32.
    - node2 always uses a bech32 address for change
    - node3 always uses a bech32 address for change
    - node4 always uses p2sh/segwit output for change.
"""

from decimal import Decimal
import itertools

from test_framework.test_framework import UnitETestFramework
<<<<<<< HEAD
from test_framework.descriptors import (
    descsum_create,
    descsum_check,
)
=======
>>>>>>> 44cd02af
from test_framework.util import (
    assert_equal,
    assert_greater_than,
    assert_raises_rpc_error,
    connect_nodes_bi,
    sync_blocks,
    sync_mempools,
)


class AddressTypeTest(UnitETestFramework):
    def set_test_params(self):
        self.num_nodes = 6
        self.extra_args = [
            ["-addresstype=legacy"],
            ["-addresstype=p2sh-segwit"],
            ["-addresstype=p2sh-segwit", "-changetype=bech32"],
            ["-addresstype=bech32"],
            ["-changetype=p2sh-segwit"],
            [],
        ]

    def skip_test_if_missing_module(self):
        self.skip_if_no_wallet()

    def setup_network(self):
        self.setup_nodes()

        # Fully mesh-connect nodes for faster mempool sync
        for i, j in itertools.product(range(self.num_nodes), repeat=2):
            if i > j:
                connect_nodes_bi(self.nodes, i, j)
        self.sync_all()

    def get_balances(self, confirmed=True):
        """Return a list of confirmed or unconfirmed balances."""
        if confirmed:
            return [self.nodes[i].getbalance() for i in range(4)]
        else:
            return [self.nodes[i].getunconfirmedbalance() for i in range(4)]

    def test_address(self, node, address, multisig, typ):
        """Run sanity checks on an address."""
        info = self.nodes[node].getaddressinfo(address)
        assert(self.nodes[node].validateaddress(address)['isvalid'])
        assert_equal(info.get('solvable'), True)

        if not multisig and typ == 'legacy':
            # P2PKH
            assert not info['isscript']
            assert not info['iswitness']
            assert 'pubkey' in info
        elif not multisig and typ == 'p2sh-segwit':
            # P2SH-P2WPKH
            assert info['isscript']
            assert not info['iswitness']
            assert_equal(info['script'], 'witness_v0_keyhash')
            assert 'pubkey' in info
        elif not multisig and typ == 'bech32':
            # P2WPKH
            assert not info['isscript']
            assert info['iswitness']
            assert_equal(info['witness_version'], 0)
            assert_equal(len(info['witness_program']), 40)
            assert 'pubkey' in info
        elif typ == 'legacy':
            # P2SH-multisig
            assert info['isscript']
            assert_equal(info['script'], 'multisig')
            assert not info['iswitness']
            assert 'pubkeys' in info
        elif typ == 'p2sh-segwit':
            # P2SH-P2WSH-multisig
            assert info['isscript']
            assert_equal(info['script'], 'witness_v0_scripthash')
            assert not info['iswitness']
            assert info['embedded']['isscript']
            assert_equal(info['embedded']['script'], 'multisig')
            assert info['embedded']['iswitness']
            assert_equal(info['embedded']['witness_version'], 0)
            assert_equal(len(info['embedded']['witness_program']), 64)
            assert 'pubkeys' in info['embedded']
        elif typ == 'bech32':
            # P2WSH-multisig
            assert info['isscript']
            assert_equal(info['script'], 'multisig')
            assert info['iswitness']
            assert_equal(info['witness_version'], 0)
            assert_equal(len(info['witness_program']), 64)
            assert 'pubkeys' in info
        else:
            # Unknown type
            assert False

    def test_desc(self, node, address, multisig, typ, utxo):
        """Run sanity checks on a descriptor reported by getaddressinfo."""
        info = self.nodes[node].getaddressinfo(address)
        assert('desc' in info)
        assert_equal(info['desc'], utxo['desc'])
        assert(self.nodes[node].validateaddress(address)['isvalid'])

        # Use a ridiculously roundabout way to find the key origin info through
        # the PSBT logic. However, this does test consistency between the PSBT reported
        # fingerprints/paths and the descriptor logic.
        psbt = self.nodes[node].createpsbt([{'txid':utxo['txid'], 'vout':utxo['vout']}],[{address:0.00010000}])
        psbt = self.nodes[node].walletprocesspsbt(psbt, False, "ALL", True)
        decode = self.nodes[node].decodepsbt(psbt['psbt'])
        key_descs = {}
        for deriv in decode['inputs'][0]['bip32_derivs']:
            assert_equal(len(deriv['master_fingerprint']), 8)
            assert_equal(deriv['path'][0], 'm')
            key_descs[deriv['pubkey']] = '[' + deriv['master_fingerprint'] + deriv['path'][1:] + ']' + deriv['pubkey']

        # Verify the descriptor checksum against the Python implementation
        assert(descsum_check(info['desc']))
        # Verify that stripping the checksum and recreating it using Python roundtrips
        assert(info['desc'] == descsum_create(info['desc'][:-9]))
        # Verify that stripping the checksum and feeding it to getdescriptorinfo roundtrips
        assert(info['desc'] == self.nodes[0].getdescriptorinfo(info['desc'][:-9])['descriptor'])

        if not multisig and typ == 'legacy':
            # P2PKH
            assert_equal(info['desc'], descsum_create("pkh(%s)" % key_descs[info['pubkey']]))
        elif not multisig and typ == 'p2sh-segwit':
            # P2SH-P2WPKH
            assert_equal(info['desc'], descsum_create("sh(wpkh(%s))" % key_descs[info['pubkey']]))
        elif not multisig and typ == 'bech32':
            # P2WPKH
            assert_equal(info['desc'], descsum_create("wpkh(%s)" % key_descs[info['pubkey']]))
        elif typ == 'legacy':
            # P2SH-multisig
            assert_equal(info['desc'], descsum_create("sh(multi(2,%s,%s))" % (key_descs[info['pubkeys'][0]], key_descs[info['pubkeys'][1]])))
        elif typ == 'p2sh-segwit':
            # P2SH-P2WSH-multisig
            assert_equal(info['desc'], descsum_create("sh(wsh(multi(2,%s,%s)))" % (key_descs[info['embedded']['pubkeys'][0]], key_descs[info['embedded']['pubkeys'][1]])))
        elif typ == 'bech32':
            # P2WSH-multisig
            assert_equal(info['desc'], descsum_create("wsh(multi(2,%s,%s))" % (key_descs[info['pubkeys'][0]], key_descs[info['pubkeys'][1]])))
        else:
            # Unknown type
            assert(False)

    def test_change_output_type(self, node_sender, destinations, expected_type):
        txid = self.nodes[node_sender].sendmany(dummy="", amounts=dict.fromkeys(destinations, 0.001))
        raw_tx = self.nodes[node_sender].getrawtransaction(txid)
        tx = self.nodes[node_sender].decoderawtransaction(raw_tx)

        # Make sure the transaction has change:
        assert_equal(len(tx["vout"]), len(destinations) + 1)

        # Make sure the destinations are included, and remove them:
        output_addresses = [vout['scriptPubKey']['addresses'][0] for vout in tx["vout"]]
        change_addresses = [d for d in output_addresses if d not in destinations]
        assert_equal(len(change_addresses), 1)

        self.log.debug("Check if change address " + change_addresses[0] + " is " + expected_type)
        self.test_address(node_sender, change_addresses[0], multisig=False, typ=expected_type)

    def run_test(self):
        self.setup_stake_coins(self.nodes[5])

        # Mine 101 blocks on node5 to bring nodes out of IBD and make sure that
        # no coinbases are maturing for the nodes-under-test during the test
        self.nodes[5].generate(101)
        sync_blocks(self.nodes)

        uncompressed_1 = "0496b538e853519c726a2c91e61ec11600ae1390813a627c66fb8be7947be63c52da7589379515d4e0a604f8141781e62294721166bf621e73a82cbf2342c858ee"
        uncompressed_2 = "047211a824f55b505228e4c3d5194c1fcfaa15a456abdf37f9b9d97a4040afc073dee6c89064984f03385237d92167c13e236446b417ab79a0fcae412ae3316b77"
        compressed_1 = "0296b538e853519c726a2c91e61ec11600ae1390813a627c66fb8be7947be63c52"
        compressed_2 = "037211a824f55b505228e4c3d5194c1fcfaa15a456abdf37f9b9d97a4040afc073"

        # addmultisigaddress with at least 1 uncompressed key should return a legacy address.
        for node in range(4):
            self.test_address(node, self.nodes[node].addmultisigaddress(2, [uncompressed_1, uncompressed_2])['address'], True, 'legacy')
            self.test_address(node, self.nodes[node].addmultisigaddress(2, [compressed_1, uncompressed_2])['address'], True, 'legacy')
            self.test_address(node, self.nodes[node].addmultisigaddress(2, [uncompressed_1, compressed_2])['address'], True, 'legacy')
        # addmultisigaddress with all compressed keys should return the appropriate address type (even when the keys are not ours).
        self.test_address(0, self.nodes[0].addmultisigaddress(2, [compressed_1, compressed_2])['address'], True, 'legacy')
        self.test_address(1, self.nodes[1].addmultisigaddress(2, [compressed_1, compressed_2])['address'], True, 'p2sh-segwit')
        self.test_address(2, self.nodes[2].addmultisigaddress(2, [compressed_1, compressed_2])['address'], True, 'p2sh-segwit')
        self.test_address(3, self.nodes[3].addmultisigaddress(2, [compressed_1, compressed_2])['address'], True, 'bech32')

        for explicit_type, multisig, from_node in itertools.product([False, True], [False, True], range(4)):
            address_type = None
            if explicit_type and not multisig:
                if from_node == 1:
                    address_type = 'bech32'
                elif from_node == 0 or from_node == 3:
                    address_type = 'p2sh-segwit'
                else:
                    address_type = 'legacy'
            self.log.info("Sending from node {} ({}) with{} multisig using {}".format(from_node, self.extra_args[from_node], "" if multisig else "out", "default" if address_type is None else address_type))
            old_balances = self.get_balances()
            self.log.debug("Old balances are {}".format(old_balances))
            to_send = (old_balances[from_node] / 101).quantize(Decimal("0.00000001"))
            sends = {}
            addresses = {}

            self.log.debug("Prepare sends")
            for n, to_node in enumerate(range(from_node, from_node + 4)):
                to_node %= 4
                change = False
                if not multisig:
                    if from_node == to_node:
                        # When sending non-multisig to self, use getrawchangeaddress
                        address = self.nodes[to_node].getrawchangeaddress(address_type=address_type)
                        change = True
                    else:
                        address = self.nodes[to_node].getnewaddress(address_type=address_type)
                else:
                    addr1 = self.nodes[to_node].getnewaddress()
                    addr2 = self.nodes[to_node].getnewaddress()
                    address = self.nodes[to_node].addmultisigaddress(2, [addr1, addr2])['address']

                # Do some sanity checking on the created address
                if address_type is not None:
                    typ = address_type
                elif to_node == 0:
                    typ = 'legacy'
                elif to_node == 1 or (to_node == 2 and not change):
                    typ = 'p2sh-segwit'
                else:
                    typ = 'bech32'
                self.test_address(to_node, address, multisig, typ)

                # Output entry
                sends[address] = to_send * 10 * (1 + n)
                addresses[to_node] = (address, typ)

            self.log.debug("Sending: {}".format(sends))
            self.nodes[from_node].sendmany("", sends)
            sync_mempools(self.nodes)

            unconf_balances = self.get_balances(False)
            self.log.debug("Check unconfirmed balances: {}".format(unconf_balances))
            assert_equal(unconf_balances[from_node], 0)
            for n, to_node in enumerate(range(from_node + 1, from_node + 4)):
                to_node %= 4
                assert_equal(unconf_balances[to_node], to_send * 10 * (2 + n))

            # node5 collects fee and block subsidy to keep accounting simple
            self.nodes[5].generate(1)
            sync_blocks(self.nodes)

            # Verify that the receiving wallet contains a UTXO with the expected address, and expected descriptor
            for n, to_node in enumerate(range(from_node, from_node + 4)):
                to_node %= 4
                found = False
                for utxo in self.nodes[to_node].listunspent():
                    if utxo['address'] == addresses[to_node][0]:
                        found = True
                        self.test_desc(to_node, addresses[to_node][0], multisig, addresses[to_node][1], utxo)
                        break
                assert found

            new_balances = self.get_balances()
            self.log.debug("Check new balances: {}".format(new_balances))
            # We don't know what fee was set, so we can only check bounds on the balance of the sending node
            assert_greater_than(new_balances[from_node], to_send * 10)
            assert_greater_than(to_send * 11, new_balances[from_node])
            for n, to_node in enumerate(range(from_node + 1, from_node + 4)):
                to_node %= 4
                assert_equal(new_balances[to_node], old_balances[to_node] + to_send * 10 * (2 + n))

        # Get one p2sh/segwit address from node2 and two bech32 addresses from node3:
        to_address_p2sh = self.nodes[2].getnewaddress()
        to_address_bech32_1 = self.nodes[3].getnewaddress()
        to_address_bech32_2 = self.nodes[3].getnewaddress()

        # Fund node 4:
        self.nodes[5].sendtoaddress(self.nodes[4].getnewaddress(), Decimal("1"))
        self.nodes[5].generate(1)
        sync_blocks(self.nodes)
        assert_equal(self.nodes[4].getbalance(), 1)

        self.log.info("Nodes with addresstype=legacy never use a P2WPKH change output")
        self.test_change_output_type(0, [to_address_bech32_1], 'legacy')

        self.log.info("Nodes with addresstype=p2sh-segwit only use a P2WPKH change output if any destination address is bech32:")
        self.test_change_output_type(1, [to_address_p2sh], 'p2sh-segwit')
        self.test_change_output_type(1, [to_address_bech32_1], 'bech32')
        self.test_change_output_type(1, [to_address_p2sh, to_address_bech32_1], 'bech32')
        self.test_change_output_type(1, [to_address_bech32_1, to_address_bech32_2], 'bech32')

        self.log.info("Nodes with change_type=bech32 always use a P2WPKH change output:")
        self.test_change_output_type(2, [to_address_bech32_1], 'bech32')
        self.test_change_output_type(2, [to_address_p2sh], 'bech32')

        self.log.info("Nodes with addresstype=bech32 always use a P2WPKH change output (unless changetype is set otherwise):")
        self.test_change_output_type(3, [to_address_bech32_1], 'bech32')
        self.test_change_output_type(3, [to_address_p2sh], 'bech32')

        self.log.info('getrawchangeaddress defaults to addresstype if -changetype is not set and argument is absent')
        self.test_address(3, self.nodes[3].getrawchangeaddress(), multisig=False, typ='bech32')

        self.log.info('test invalid address type arguments')
        assert_raises_rpc_error(-5, "Unknown address type ''", self.nodes[3].addmultisigaddress, 2, [compressed_1, compressed_2], None, '')
        assert_raises_rpc_error(-5, "Unknown address type ''", self.nodes[3].getnewaddress, None, '')
        assert_raises_rpc_error(-5, "Unknown address type ''", self.nodes[3].getrawchangeaddress, '')
        assert_raises_rpc_error(-5, "Unknown address type 'bech23'", self.nodes[3].getrawchangeaddress, 'bech23')

        self.log.info("Nodes with changetype=p2sh-segwit never use a P2WPKH change output")
        self.test_change_output_type(4, [to_address_bech32_1], 'p2sh-segwit')
        self.test_address(4, self.nodes[4].getrawchangeaddress(), multisig=False, typ='p2sh-segwit')
        self.log.info("Except for getrawchangeaddress if specified:")
        self.test_address(4, self.nodes[4].getrawchangeaddress(), multisig=False, typ='p2sh-segwit')
        self.test_address(4, self.nodes[4].getrawchangeaddress('bech32'), multisig=False, typ='bech32')

if __name__ == '__main__':
    AddressTypeTest().main()<|MERGE_RESOLUTION|>--- conflicted
+++ resolved
@@ -54,13 +54,10 @@
 import itertools
 
 from test_framework.test_framework import UnitETestFramework
-<<<<<<< HEAD
 from test_framework.descriptors import (
     descsum_create,
     descsum_check,
 )
-=======
->>>>>>> 44cd02af
 from test_framework.util import (
     assert_equal,
     assert_greater_than,
