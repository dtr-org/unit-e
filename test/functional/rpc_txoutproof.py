--- conflicted
+++ resolved
@@ -5,17 +5,11 @@
 """Test gettxoutproof and verifytxoutproof RPCs."""
 
 from test_framework.messages import CMerkleBlock, FromHex, ToHex
-<<<<<<< HEAD
-from test_framework.test_framework import UnitETestFramework
-from test_framework.util import assert_equal, assert_raises_rpc_error, connect_nodes
-
-=======
 from test_framework.test_framework import UnitETestFramework, PROPOSER_REWARD
 from test_framework.util import assert_equal, assert_raises_rpc_error, connect_nodes
 
 from decimal import Decimal
 
->>>>>>> 44cd02af
 class MerkleBlockTest(UnitETestFramework):
     def set_test_params(self):
         self.num_nodes = 4
