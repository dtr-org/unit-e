--- conflicted
+++ resolved
@@ -73,6 +73,7 @@
     msg_block,
     msg_headers,
     msg_inv,
+    msg_witness_block,
 )
 from test_framework.mininode import mininode_lock, P2PInterface
 from test_framework.test_framework import UnitETestFramework, COINBASE_MATURITY
@@ -256,14 +257,9 @@
         self.nodes[0].getblock(block_h3.hash)
         self.log.info("Unrequested more-work block accepted")
 
-<<<<<<< HEAD
-        # 4c. Now mine 288 more blocks and deliver; all should be processed but
-        # the last (height-too-high) on node (as long as it is not missing any headers)
-=======
         self.log.info("4c. Now mine 288 more blocks and deliver")
         # all should be processed but
-        # the last (height-too-high) on node (as long as its not missing any headers)
->>>>>>> f8b92100
+        # the last (height-too-high) on node (as long as it is not missing any headers)
         tip = block_h3
         all_blocks = []
         for height in range(4, 292):
