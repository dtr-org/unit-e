--- conflicted
+++ resolved
@@ -135,15 +135,9 @@
 
 class AcceptBlockTest(UnitETestFramework):
     def add_options(self, parser):
-<<<<<<< HEAD
         parser.add_argument("--testbinary", dest="testbinary",
-                            default=os.getenv("UNITED", "united"),
-                            help="united binary to test")
-=======
-        parser.add_option("--testbinary", dest="testbinary",
-                          default=os.getenv("UNIT_E", "unit-e"),
-                          help="unit-e binary to test")
->>>>>>> 7e67c75d
+                            default=os.getenv("UNIT_E", "unit-e"),
+                            help="unit-e binary to test")
 
     def set_test_params(self):
         self.setup_clean_chain = True
