#!/usr/bin/env python3
# Copyright (c) 2015-2018 The Bitcoin Core developers
# Distributed under the MIT software license, see the accompanying
# file COPYING or http://www.opensource.org/licenses/mit-license.php.
"""Test unit-e with different proxy configuration.

Test plan:
- Start unit-e's with different proxy configurations
- Use addnode to initiate connections
- Verify that proxies are connected to, and the right connection command is given
- Proxy configurations to test on unit-e side:
    - `-proxy` (proxy everything)
    - `-onion` (proxy just onions)
    - `-proxyrandomize` Circuit randomization
- Proxy configurations to test on proxy side,
    - support no authentication (other proxy)
    - support no authentication + user/pass authentication (Tor)
    - proxy on IPv6

- Create various proxies (as threads)
- Create unit-e daemons that connect to them
- Manipulate the unit-e daemons using addnode (onetry) an observe effects

addnode connect to IPv4
addnode connect to IPv6
addnode connect to onion
addnode connect to generic DNS name
"""

import socket
import os

from test_framework.socks5 import Socks5Configuration, Socks5Command, Socks5Server, AddressType
from test_framework.test_framework import UnitETestFramework
from test_framework.util import (
    PORT_MIN,
    PORT_RANGE,
    assert_equal,
)
from test_framework.netutil import test_ipv6_local

RANGE_BEGIN = PORT_MIN + 2 * PORT_RANGE  # Start after p2p and rpc ports

class ProxyTest(UnitETestFramework):
    def set_test_params(self):
        self.num_nodes = 4
        self.setup_clean_chain = True

    def setup_nodes(self):
        self.have_ipv6 = test_ipv6_local()
        # Create two proxies on different ports
        # ... one unauthenticated
        self.conf1 = Socks5Configuration()
        self.conf1.addr = ('127.0.0.1', RANGE_BEGIN + (os.getpid() % 1000))
        self.conf1.unauth = True
        self.conf1.auth = False
        # ... one supporting authenticated and unauthenticated (Tor)
        self.conf2 = Socks5Configuration()
        self.conf2.addr = ('127.0.0.1', RANGE_BEGIN + 1000 + (os.getpid() % 1000))
        self.conf2.unauth = True
        self.conf2.auth = True
        if self.have_ipv6:
            # ... one on IPv6 with similar configuration
            self.conf3 = Socks5Configuration()
            self.conf3.af = socket.AF_INET6
            self.conf3.addr = ('::1', RANGE_BEGIN + 2000 + (os.getpid() % 1000))
            self.conf3.unauth = True
            self.conf3.auth = True
        else:
            self.log.warning("Testing without local IPv6 support")

        self.serv1 = Socks5Server(self.conf1)
        self.serv1.start()
        self.serv2 = Socks5Server(self.conf2)
        self.serv2.start()
        if self.have_ipv6:
            self.serv3 = Socks5Server(self.conf3)
            self.serv3.start()

        # Note: proxies are not used to connect to local nodes
        # this is because the proxy to use is based on CService.GetNetwork(), which return NET_UNROUTABLE for localhost
        args = [
            ['-listen', '-proxy=%s:%i' % (self.conf1.addr),'-proxyrandomize=1'],
            ['-listen', '-proxy=%s:%i' % (self.conf1.addr),'-onion=%s:%i' % (self.conf2.addr),'-proxyrandomize=0'],
            ['-listen', '-proxy=%s:%i' % (self.conf2.addr),'-proxyrandomize=1'],
            []
            ]
        if self.have_ipv6:
            args[3] = ['-listen', '-proxy=[%s]:%i' % (self.conf3.addr),'-proxyrandomize=0', '-noonion']
        self.add_nodes(self.num_nodes, extra_args=args)
        self.start_nodes()

    def node_test(self, node, proxies, auth, test_onion=True):
        rv = []
        # Test: outgoing IPv4 connection through node
        node.addnode("15.61.23.23:1234", "onetry")
        cmd = proxies[0].queue.get()
<<<<<<< HEAD
        assert(isinstance(cmd, Socks5Command))
=======
        assert isinstance(cmd, Socks5Command)
>>>>>>> 44cd02af
        # Note: unit-e's SOCKS5 implementation only sends atyp DOMAINNAME, even if connecting directly to IPv4/IPv6
        assert_equal(cmd.atyp, AddressType.DOMAINNAME)
        assert_equal(cmd.addr, b"15.61.23.23")
        assert_equal(cmd.port, 1234)
        if not auth:
            assert_equal(cmd.username, None)
            assert_equal(cmd.password, None)
        rv.append(cmd)

        if self.have_ipv6:
            # Test: outgoing IPv6 connection through node
            node.addnode("[1233:3432:2434:2343:3234:2345:6546:4534]:5443", "onetry")
            cmd = proxies[1].queue.get()
<<<<<<< HEAD
            assert(isinstance(cmd, Socks5Command))
=======
            assert isinstance(cmd, Socks5Command)
>>>>>>> 44cd02af
            # Note: unit-e's SOCKS5 implementation only sends atyp DOMAINNAME, even if connecting directly to IPv4/IPv6
            assert_equal(cmd.atyp, AddressType.DOMAINNAME)
            assert_equal(cmd.addr, b"1233:3432:2434:2343:3234:2345:6546:4534")
            assert_equal(cmd.port, 5443)
            if not auth:
                assert_equal(cmd.username, None)
                assert_equal(cmd.password, None)
            rv.append(cmd)

        if test_onion:
            # Test: outgoing onion connection through node
            node.addnode("bitcoinostk4e4re.onion:7182", "onetry")
            cmd = proxies[2].queue.get()
            assert isinstance(cmd, Socks5Command)
            assert_equal(cmd.atyp, AddressType.DOMAINNAME)
            assert_equal(cmd.addr, b"bitcoinostk4e4re.onion")
            assert_equal(cmd.port, 7182)
            if not auth:
                assert_equal(cmd.username, None)
                assert_equal(cmd.password, None)
            rv.append(cmd)

        # Test: outgoing DNS name connection through node
        node.addnode("node.noumenon:7182", "onetry")
        cmd = proxies[3].queue.get()
        assert isinstance(cmd, Socks5Command)
        assert_equal(cmd.atyp, AddressType.DOMAINNAME)
        assert_equal(cmd.addr, b"node.noumenon")
        assert_equal(cmd.port, 7182)
        if not auth:
            assert_equal(cmd.username, None)
            assert_equal(cmd.password, None)
        rv.append(cmd)

        return rv

    def run_test(self):
        # basic -proxy
        self.node_test(self.nodes[0], [self.serv1, self.serv1, self.serv1, self.serv1], False)

        # -proxy plus -onion
        self.node_test(self.nodes[1], [self.serv1, self.serv1, self.serv2, self.serv1], False)

        # -proxy plus -onion, -proxyrandomize
        rv = self.node_test(self.nodes[2], [self.serv2, self.serv2, self.serv2, self.serv2], True)
        # Check that credentials as used for -proxyrandomize connections are unique
        credentials = set((x.username,x.password) for x in rv)
        assert_equal(len(credentials), len(rv))

        if self.have_ipv6:
            # proxy on IPv6 localhost
            self.node_test(self.nodes[3], [self.serv3, self.serv3, self.serv3, self.serv3], False, False)

        def networks_dict(d):
            r = {}
            for x in d['networks']:
                r[x['name']] = x
            return r

        # test RPC getnetworkinfo
        n0 = networks_dict(self.nodes[0].getnetworkinfo())
        for net in ['ipv4','ipv6','onion']:
            assert_equal(n0[net]['proxy'], '%s:%i' % (self.conf1.addr))
            assert_equal(n0[net]['proxy_randomize_credentials'], True)
        assert_equal(n0['onion']['reachable'], True)

        n1 = networks_dict(self.nodes[1].getnetworkinfo())
        for net in ['ipv4','ipv6']:
            assert_equal(n1[net]['proxy'], '%s:%i' % (self.conf1.addr))
            assert_equal(n1[net]['proxy_randomize_credentials'], False)
        assert_equal(n1['onion']['proxy'], '%s:%i' % (self.conf2.addr))
        assert_equal(n1['onion']['proxy_randomize_credentials'], False)
        assert_equal(n1['onion']['reachable'], True)

        n2 = networks_dict(self.nodes[2].getnetworkinfo())
        for net in ['ipv4','ipv6','onion']:
            assert_equal(n2[net]['proxy'], '%s:%i' % (self.conf2.addr))
            assert_equal(n2[net]['proxy_randomize_credentials'], True)
        assert_equal(n2['onion']['reachable'], True)

        if self.have_ipv6:
            n3 = networks_dict(self.nodes[3].getnetworkinfo())
            for net in ['ipv4','ipv6']:
                assert_equal(n3[net]['proxy'], '[%s]:%i' % (self.conf3.addr))
                assert_equal(n3[net]['proxy_randomize_credentials'], False)
            assert_equal(n3['onion']['reachable'], False)

if __name__ == '__main__':
    ProxyTest().main()<|MERGE_RESOLUTION|>--- conflicted
+++ resolved
@@ -95,11 +95,7 @@
         # Test: outgoing IPv4 connection through node
         node.addnode("15.61.23.23:1234", "onetry")
         cmd = proxies[0].queue.get()
-<<<<<<< HEAD
-        assert(isinstance(cmd, Socks5Command))
-=======
         assert isinstance(cmd, Socks5Command)
->>>>>>> 44cd02af
         # Note: unit-e's SOCKS5 implementation only sends atyp DOMAINNAME, even if connecting directly to IPv4/IPv6
         assert_equal(cmd.atyp, AddressType.DOMAINNAME)
         assert_equal(cmd.addr, b"15.61.23.23")
@@ -113,11 +109,7 @@
             # Test: outgoing IPv6 connection through node
             node.addnode("[1233:3432:2434:2343:3234:2345:6546:4534]:5443", "onetry")
             cmd = proxies[1].queue.get()
-<<<<<<< HEAD
-            assert(isinstance(cmd, Socks5Command))
-=======
             assert isinstance(cmd, Socks5Command)
->>>>>>> 44cd02af
             # Note: unit-e's SOCKS5 implementation only sends atyp DOMAINNAME, even if connecting directly to IPv4/IPv6
             assert_equal(cmd.atyp, AddressType.DOMAINNAME)
             assert_equal(cmd.addr, b"1233:3432:2434:2343:3234:2345:6546:4534")
