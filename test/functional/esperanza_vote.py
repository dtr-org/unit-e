#!/usr/bin/env python3
# Copyright (c) 2018-2019 The Unit-e developers
# Distributed under the MIT software license, see the accompanying
# file COPYING or http://www.opensource.org/licenses/mit-license.php.
<<<<<<< HEAD

from test_framework.util import json
from test_framework.util import assert_equal
from test_framework.util import JSONRPCException
=======
"""
EsperanzaVoteTest checks:
1. all finalizers are able to vote after every block
"""
from test_framework.util import (
    assert_equal,
    sync_blocks,
    connect_nodes,
    disconnect_nodes,
)
from test_framework.regtest_mnemonics import regtest_mnemonics
>>>>>>> 06a1ccce
from test_framework.test_framework import UnitETestFramework


class EsperanzaVoteTest(UnitETestFramework):
    def set_test_params(self):
        self.num_nodes = 4

        esperanza_config = '-esperanzaconfig={"epochLength":5,"minDepositSize":1500}'
        finalizer_node_params = [
            '-validating=1',
            '-debug=all',
            '-whitelist=127.0.0.1',
            esperanza_config,
        ]
        proposer_node_params = ['-proposing=0', '-debug=all', '-whitelist=127.0.0.1', esperanza_config]

        self.extra_args = [proposer_node_params,
                           finalizer_node_params,
                           finalizer_node_params,
                           finalizer_node_params,
                           ]
        self.setup_clean_chain = True

    def setup_network(self):
        self.setup_nodes()

    def run_test(self):
<<<<<<< HEAD
        nodes = self.nodes

        self.setup_stake_coins(*self.nodes)

        address1 = nodes[1].getnewaddress("", "legacy")
        address2 = nodes[2].getnewaddress("", "legacy")
        address3 = nodes[3].getnewaddress("", "legacy")

        assert(all(nodes[i].getbalance() == 10000 for i in range(0, 4)))

        # Leave IBD
        self.generate_block(nodes[0])

        deptx1 = nodes[1].deposit(address1, 1500)
        deptx2 = nodes[2].deposit(address2, 2000)
        deptx3 = nodes[3].deposit(address3, 1500)

        self.wait_for_transaction(deptx1, 60)
        self.wait_for_transaction(deptx2, 60)
        self.wait_for_transaction(deptx3, 60)

        # After we generated the first block with no validators the state is
        # - currentEpoch: 0 (we are in the first block of this epoch)
        # - currentDynasty: 0
        # - lastFinalizedEpoch: 0
        # - lastJustifiedEpoch: 0
        # - validators: 0
        # Then we generate other 10 epochs
        for n in range(0, 50):
            self.generate_block(nodes[0])

        resp = nodes[0].getfinalizationstate()
        assert_equal(resp["currentEpoch"], 5)
        assert_equal(resp["currentDynasty"], 3)
        assert_equal(resp["lastFinalizedEpoch"], 3)
        assert_equal(resp["lastJustifiedEpoch"], 4)
        assert_equal(resp["validators"], 3)


    def generate_block(self, node):
        i = 0
        # It is rare but possible that a block was valid at the moment of creation but
        # invalid at submission. This is to account for those cases.
        while i < 5:
            try:
                self.generate_sync(node)
                return
            except JSONRPCException as exp:
                i += 1
                print("error generating block:", exp.error)
        raise AssertionError("Node" + str(node.index) + " cannot generate block")
=======
        for node in self.nodes:
            node.importmasterkey(regtest_mnemonics[node.index]['mnemonics'])
        assert all(n.getbalance() == 10000 for n in self.nodes)

        # create topology where arrows denote non-persistent connection
        # finalizer1 → node0 ← finalizer2
        #                ↑
        #            finalizer3
        node0 = self.nodes[0]
        finalizer1 = self.nodes[1]
        finalizer2 = self.nodes[2]
        finalizer3 = self.nodes[3]

        connect_nodes(finalizer1, node0.index)
        connect_nodes(finalizer2, node0.index)
        connect_nodes(finalizer3, node0.index)

        # leave IBD
        node0.generatetoaddress(1, node0.getnewaddress())
        sync_blocks(self.nodes)

        # leave instant finalization
        address1 = self.nodes[1].getnewaddress("", "legacy")
        address2 = self.nodes[2].getnewaddress("", "legacy")
        address3 = self.nodes[3].getnewaddress("", "legacy")

        deptx1 = self.nodes[1].deposit(address1, 1500)
        deptx2 = self.nodes[2].deposit(address2, 2000)
        deptx3 = self.nodes[3].deposit(address3, 1500)

        self.wait_for_transaction(deptx1, timeout=10)
        self.wait_for_transaction(deptx2, timeout=10)
        self.wait_for_transaction(deptx3, timeout=10)

        disconnect_nodes(finalizer1, node0.index)
        disconnect_nodes(finalizer2, node0.index)
        disconnect_nodes(finalizer3, node0.index)
        assert_equal(len(node0.getpeerinfo()), 0)

        # move tip to the height when deposits are finalized
        # complete epoch + 3 epochs + 1 block of new epoch
        node0.generatetoaddress(3 + 5 + 5 + 5 + 1, node0.getnewaddress())
        assert_equal(node0.getblockcount(), 20)
        assert_equal(node0.getfinalizationstate()['currentEpoch'], 4)
        assert_equal(node0.getfinalizationstate()['currentDynasty'], 2)
        assert_equal(node0.getfinalizationstate()['lastFinalizedEpoch'], 2)
        assert_equal(node0.getfinalizationstate()['lastJustifiedEpoch'], 3)
        assert_equal(node0.getfinalizationstate()['validators'], 3)

        # test that finalizers vote after processing 1st block of new epoch
        self.wait_for_vote_and_disconnect(finalizer=finalizer1, node=node0)
        self.wait_for_vote_and_disconnect(finalizer=finalizer2, node=node0)
        self.wait_for_vote_and_disconnect(finalizer=finalizer3, node=node0)
        assert_equal(len(node0.getrawmempool()), 3)
        self.log.info('Finalizers voted after first block of new epoch')

        # UNIT-E TODO: there is a know issue https://github.com/dtr-org/unit-e/issues/643
        # that finalizer doesn't vote after processing the checkpoint.
        # Once it's resolved, the bellow test must be uncommented
        #
        # # test that finalizers vote after processing checkpoint
        # node0.generatetoaddress(4, node0.getnewaddress())
        # assert_equal(node0.getblockcount(), 24)
        # assert_equal(len(node0.getrawmempool()), 0)
        # assert_equal(node0.getfinalizationstate()['currentEpoch'], 4)
        #
        # self.wait_for_vote_and_disconnect(finalizer=finalizer1, node=node0)
        # self.wait_for_vote_and_disconnect(finalizer=finalizer2, node=node0)
        # self.wait_for_vote_and_disconnect(finalizer=finalizer3, node=node0)
        # assert_equal(len(node0.getrawmempool()), 3)
        # self.log.info('Finalizers voted after checkpoint')

>>>>>>> 06a1ccce

if __name__ == '__main__':
    EsperanzaVoteTest().main()<|MERGE_RESOLUTION|>--- conflicted
+++ resolved
@@ -2,12 +2,6 @@
 # Copyright (c) 2018-2019 The Unit-e developers
 # Distributed under the MIT software license, see the accompanying
 # file COPYING or http://www.opensource.org/licenses/mit-license.php.
-<<<<<<< HEAD
-
-from test_framework.util import json
-from test_framework.util import assert_equal
-from test_framework.util import JSONRPCException
-=======
 """
 EsperanzaVoteTest checks:
 1. all finalizers are able to vote after every block
@@ -19,7 +13,6 @@
     disconnect_nodes,
 )
 from test_framework.regtest_mnemonics import regtest_mnemonics
->>>>>>> 06a1ccce
 from test_framework.test_framework import UnitETestFramework
 
 
@@ -47,62 +40,7 @@
         self.setup_nodes()
 
     def run_test(self):
-<<<<<<< HEAD
-        nodes = self.nodes
-
         self.setup_stake_coins(*self.nodes)
-
-        address1 = nodes[1].getnewaddress("", "legacy")
-        address2 = nodes[2].getnewaddress("", "legacy")
-        address3 = nodes[3].getnewaddress("", "legacy")
-
-        assert(all(nodes[i].getbalance() == 10000 for i in range(0, 4)))
-
-        # Leave IBD
-        self.generate_block(nodes[0])
-
-        deptx1 = nodes[1].deposit(address1, 1500)
-        deptx2 = nodes[2].deposit(address2, 2000)
-        deptx3 = nodes[3].deposit(address3, 1500)
-
-        self.wait_for_transaction(deptx1, 60)
-        self.wait_for_transaction(deptx2, 60)
-        self.wait_for_transaction(deptx3, 60)
-
-        # After we generated the first block with no validators the state is
-        # - currentEpoch: 0 (we are in the first block of this epoch)
-        # - currentDynasty: 0
-        # - lastFinalizedEpoch: 0
-        # - lastJustifiedEpoch: 0
-        # - validators: 0
-        # Then we generate other 10 epochs
-        for n in range(0, 50):
-            self.generate_block(nodes[0])
-
-        resp = nodes[0].getfinalizationstate()
-        assert_equal(resp["currentEpoch"], 5)
-        assert_equal(resp["currentDynasty"], 3)
-        assert_equal(resp["lastFinalizedEpoch"], 3)
-        assert_equal(resp["lastJustifiedEpoch"], 4)
-        assert_equal(resp["validators"], 3)
-
-
-    def generate_block(self, node):
-        i = 0
-        # It is rare but possible that a block was valid at the moment of creation but
-        # invalid at submission. This is to account for those cases.
-        while i < 5:
-            try:
-                self.generate_sync(node)
-                return
-            except JSONRPCException as exp:
-                i += 1
-                print("error generating block:", exp.error)
-        raise AssertionError("Node" + str(node.index) + " cannot generate block")
-=======
-        for node in self.nodes:
-            node.importmasterkey(regtest_mnemonics[node.index]['mnemonics'])
-        assert all(n.getbalance() == 10000 for n in self.nodes)
 
         # create topology where arrows denote non-persistent connection
         # finalizer1 → node0 ← finalizer2
@@ -172,7 +110,6 @@
         # assert_equal(len(node0.getrawmempool()), 3)
         # self.log.info('Finalizers voted after checkpoint')
 
->>>>>>> 06a1ccce
 
 if __name__ == '__main__':
     EsperanzaVoteTest().main()