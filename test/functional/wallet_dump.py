--- conflicted
+++ resolved
@@ -42,15 +42,14 @@
                 keypath = None
                 if keytype == "inactivehdseed=1":
                     # ensure the old master is still available
-                    assert (hd_master_addr_old == addr)
+                    assert hd_master_addr_old == addr
                 elif keytype == "hdseed=1":
                     # ensure we have generated a new hd master key
-                    assert (hd_master_addr_old != addr)
+                    assert hd_master_addr_old != addr
                     hd_master_addr_ret = addr
                 elif keytype == "script=1":
                     # scripts don't have keypaths
                     keypath = None
-<<<<<<< HEAD
                 else:
                     keypath = addr_keypath.rstrip().split("hdkeypath=")[1]
 
@@ -78,45 +77,6 @@
                     if script_addr == addr.rstrip() and keytype == "script=1":
                         found_script_addr += 1
                         break
-=======
-                    if keytype == "inactivehdseed=1":
-                        # ensure the old master is still available
-                        assert hd_master_addr_old == addr
-                    elif keytype == "hdseed=1":
-                        # ensure we have generated a new hd master key
-                        assert hd_master_addr_old != addr
-                        hd_master_addr_ret = addr
-                    elif keytype == "script=1":
-                        # scripts don't have keypaths
-                        keypath = None
-                    else:
-                        keypath = addr_keypath.rstrip().split("hdkeypath=")[1]
-
-                    # count key types
-                    for addrObj in addrs:
-                        if addrObj['address'] == addr.split(",")[0] and addrObj['hdkeypath'] == keypath and keytype == "label=":
-                            # a labled entry in the wallet should contain both a native address
-                            # and the p2sh-p2wpkh address that was added at wallet setup
-                            if len(addr.split(",")) == 2:
-                                addr_list = addr.split(",")
-                                # the entry should be of the first key in the wallet
-                                assert_equal(addrs[0]['address'], addr_list[0])
-                                witness_addr_ret = addr_list[1]
-                            found_addr += 1
-                            break
-                        elif keytype == "change=1":
-                            found_addr_chg += 1
-                            break
-                        elif keytype == "reserve=1":
-                            found_addr_rsv += 1
-                            break
-
-                    # count scripts
-                    for script_addr in script_addrs:
-                        if script_addr == addr.rstrip() and keytype == "script=1":
-                            found_script_addr += 1
-                            break
->>>>>>> 7e67c75d
 
         return found_addr, found_script_addr, found_addr_chg, found_addr_rsv, hd_master_addr_ret, witness_addr_ret
 
@@ -192,24 +152,14 @@
         self.start_node(0, ['-wallet=w2'])
 
         # Make sure the address is not IsMine before import
-<<<<<<< HEAD
         result = self.nodes[0].getaddressinfo(multisig_addr)
-        assert(result['ismine'] == False)
-=======
-        result = self.nodes[0].validateaddress(multisig_addr)
         assert result['ismine'] == False
->>>>>>> 7e67c75d
 
         self.nodes[0].importwallet(wallet_unenc_dump)
 
         # Now check IsMine is true
-<<<<<<< HEAD
         result = self.nodes[0].getaddressinfo(multisig_addr)
-        assert(result['ismine'] == True)
-=======
-        result = self.nodes[0].validateaddress(multisig_addr)
         assert result['ismine'] == True
->>>>>>> 7e67c75d
 
 if __name__ == '__main__':
     WalletDumpTest().main()