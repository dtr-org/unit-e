--- conflicted
+++ resolved
@@ -4,12 +4,8 @@
 # file COPYING or http://www.opensource.org/licenses/mit-license.php.
 """Test the wallet accounts properly when there are cloned transactions with malleated scriptsigs."""
 
-<<<<<<< HEAD
 import io
-from test_framework.test_framework import UnitETestFramework
-=======
 from test_framework.test_framework import UnitETestFramework, PROPOSER_REWARD
->>>>>>> 44cd02af
 from test_framework.util import (
     assert_equal,
     bytes_to_hex_str as b2x,
@@ -19,8 +15,6 @@
 )
 from test_framework.messages import CTransaction, UNIT
 
-<<<<<<< HEAD
-=======
 
 def find_vout(node, txid, amount):
     utxos = node.listunspent(0)
@@ -36,7 +30,6 @@
     node.lockunspent(True)
 
 
->>>>>>> 44cd02af
 class TxnMallTest(UnitETestFramework):
     def set_test_params(self):
         self.num_nodes = 4
@@ -62,12 +55,7 @@
         else:
             output_type = "legacy"
 
-<<<<<<< HEAD
-        # All nodes should start with 1,250 UTE:
-        starting_balance = 1250
-=======
         starting_balance = 10000 + 25 * PROPOSER_REWARD
->>>>>>> 44cd02af
         for i in range(4):
             assert_equal(self.nodes[i].getbalance(), starting_balance)
             self.nodes[i].getnewaddress()  # bug workaround, coins generated assigned to first getnewaddress!
@@ -102,38 +90,19 @@
         unlock_all_utxos(self.nodes[0])
 
         # Construct a clone of tx1, to be malleated
-<<<<<<< HEAD
-        rawtx1 = self.nodes[0].getrawtransaction(txid1, 1)
-        clone_inputs = [{"txid": rawtx1["vin"][0]["txid"], "vout": rawtx1["vin"][0]["vout"], "sequence": rawtx1["vin"][0]["sequence"]}]
-        clone_outputs = {rawtx1["vout"][0]["scriptPubKey"]["addresses"][0]: rawtx1["vout"][0]["value"],
-                         rawtx1["vout"][1]["scriptPubKey"]["addresses"][0]: rawtx1["vout"][1]["value"]}
-=======
         rawtx1 = self.nodes[0].getrawtransaction(txid1,1)
         assert_equal(rawtx1['vin'][0]['txid'], node0_txid1)
-        clone_inputs = [{"txid":rawtx1["vin"][0]["txid"],"vout":rawtx1["vin"][0]["vout"]}]
+        clone_inputs = [{"txid":rawtx1["vin"][0]["txid"],"vout":rawtx1["vin"][0]["vout"], "sequence": rawtx1["vin"][0]["sequence"]}]
         clone_outputs = {rawtx1["vout"][0]["scriptPubKey"]["addresses"][0]:rawtx1["vout"][0]["value"],
                          rawtx1["vout"][1]["scriptPubKey"]["addresses"][0]:rawtx1["vout"][1]["value"]}
->>>>>>> 44cd02af
         clone_locktime = rawtx1["locktime"]
         clone_raw = self.nodes[0].createrawtransaction(clone_inputs, clone_outputs, clone_locktime)
 
         # createrawtransaction randomizes the order of its outputs, so swap them if necessary.
-<<<<<<< HEAD
         clone_tx = CTransaction()
         clone_tx.deserialize(io.BytesIO(bytes.fromhex(clone_raw)))
         if (rawtx1["vout"][0]["value"] == 40 and clone_tx.vout[0].nValue != 40*UNIT or rawtx1["vout"][0]["value"] != 40 and clone_tx.vout[0].nValue == 40*UNIT):
             (clone_tx.vout[0], clone_tx.vout[1]) = (clone_tx.vout[1], clone_tx.vout[0])
-=======
-        # output 0 is at version+#inputs+input+sigstub+sequence+#outputs
-        # 40 UTE serialized is 00286bee00000000
-        pos0 = 2 * (4 + 1 + 36 + 1 + 4 + 1)
-        hex40 = "00286bee00000000"
-        output_len = 16 + 2 + 2 * int("0x" + clone_raw[pos0 + 16:pos0 + 16 + 2], 0)
-        if (rawtx1["vout"][0]["value"] == 40 and clone_raw[pos0:pos0 + 16] != hex40 or rawtx1["vout"][0]["value"] != 40 and clone_raw[pos0:pos0 + 16] == hex40):
-            output0 = clone_raw[pos0:pos0 + output_len]
-            output1 = clone_raw[pos0 + output_len:pos0 + 2 * output_len]
-            clone_raw = clone_raw[:pos0] + output1 + output0 + clone_raw[pos0 + 2 * output_len:]
->>>>>>> 44cd02af
 
         # Use a different signature hash type to sign.  This creates an equivalent but malleated clone.
         # Don't send the clone anywhere yet
@@ -148,11 +117,7 @@
         tx1 = self.nodes[0].gettransaction(txid1)
         tx2 = self.nodes[0].gettransaction(txid2)
 
-<<<<<<< HEAD
-        # Node0's balance should be starting balance, plus 50UTE for another
-=======
         # Node0's balance should be starting balance, plus the proposer reward for another
->>>>>>> 44cd02af
         # matured block, minus tx1 and tx2 amounts, and minus transaction fees:
         expected = starting_balance + node0_tx1["fee"] + node0_tx2["fee"]
         if self.options.mine_block:
@@ -195,11 +160,7 @@
         assert_equal(tx1_clone["confirmations"], 2)
         assert_equal(tx2["confirmations"], 1)
 
-<<<<<<< HEAD
-        # Check node0's total balance; should be same as before the clone, + 100 UTE for 2 matured,
-=======
         # Check node0's total balance; should be same as before the clone, + the reward for 2 matured blocks,
->>>>>>> 44cd02af
         # less possible orphaned matured subsidy
         expected += 2 * PROPOSER_REWARD
         if (self.options.mine_block):
