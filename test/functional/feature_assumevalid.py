#!/usr/bin/env python3
# Copyright (c) 2014-2018 The Bitcoin Core developers
# Distributed under the MIT software license, see the accompanying
# file COPYING or http://www.opensource.org/licenses/mit-license.php.
"""Test logic for skipping signature validation on old blocks.

Test logic for skipping signature validation on blocks which we've assumed
valid (https://github.com/bitcoin/bitcoin/pull/9484)

We build a chain that includes and invalid signature for one of the
transactions:

    0:        genesis block
    1:        block 1 with coinbase transaction output.
    2-101:    bury that block with 100 blocks so the coinbase transaction
              output can be spent
    102:      a block containing a transaction spending the coinbase
              transaction output. The transaction has an invalid signature.
    103-2202: bury the bad block with just over two weeks' worth of blocks
              (2100 blocks)

Start three nodes:

    - node0 has no -assumevalid parameter. Try to sync to block 2202. It will
      reject block 102 and only sync as far as block 101
    - node1 has -assumevalid set to the hash of block 102. Try to sync to
      block 2202. node1 will sync all the way to block 2202.
    - node2 has -assumevalid set to the hash of block 102. Try to sync to
      block 200. node2 will reject block 102 since it's assumed valid, but it
      isn't buried by at least two weeks' work.
"""
import time

from test_framework.blocktools import (
    calc_snapshot_hash,
    create_block,
    create_coinbase,
    get_tip_snapshot_meta,
    sign_coinbase,
    update_snapshot_with_tx,
)
from test_framework.key import CECKey
<<<<<<< HEAD
from test_framework.messages import (
    COutPoint,
    CBlockHeader,
    CTransaction,
    CTxIn,
    CTxOut,
    UTXO,
    msg_block,
    msg_headers,
)
from test_framework.mininode import (
    P2PInterface,
)
=======
from test_framework.mininode import (CBlockHeader,
                                     COutPoint,
                                     CTransaction,
                                     CTxIn,
                                     CTxOut,
                                     UTXO,
                                     TxType,
                                     network_thread_join,
                                     network_thread_start,
                                     P2PInterface,
                                     msg_block,
                                     msg_headers)
>>>>>>> 7e67c75d
from test_framework.script import (CScript, OP_TRUE)
from test_framework.test_framework import UnitETestFramework, PROPOSER_REWARD
from test_framework.util import assert_equal, connect_nodes_bi
from test_framework.regtest_mnemonics import regtest_mnemonics

class BaseNode(P2PInterface):
    def send_header_for_blocks(self, new_blocks):
        headers_message = msg_headers()
        headers_message.headers = [CBlockHeader(b) for b in new_blocks]
        self.send_message(headers_message)

class AssumeValidTest(UnitETestFramework):
    def set_test_params(self):
        self.setup_clean_chain = True
        self.num_nodes = 3

    def send_blocks_until_disconnected(self, p2p_conn):
        """Keep sending blocks to the node until we're disconnected."""
        for i in range(len(self.blocks)):
            if not p2p_conn.is_connected:
                break
            try:
                p2p_conn.send_message(msg_block(self.blocks[i]))
            except IOError as e:
                assert not p2p_conn.is_connected
                break

    def assert_blockchain_height(self, node, height):
        """Wait until the blockchain is no longer advancing and verify it's reached the expected height."""
        last_height = node.getblock(node.getbestblockhash())['height']
        timeout = 10
        while True:
            time.sleep(0.25)
            current_height = node.getblock(node.getbestblockhash())['height']
            if current_height != last_height:
                last_height = current_height
                if timeout < 0:
                    assert False, "blockchain too short after timeout: %d" % current_height
                timeout - 0.25
                continue
            elif current_height > height:
                assert False, "blockchain too long: %d" % current_height
            elif current_height == height:
                break

    def build_coins_to_stake(self):
        self.nodes[0].importmasterkey(regtest_mnemonics[0]['mnemonics'])

        address = self.nodes[0].getnewaddress()
        outputs = [{'address': address, 'amount': 1} for x in range(2500)]
        self.nodes[0].sendtypeto('', '', outputs)

        self.nodes[0].importmasterkey(regtest_mnemonics[1]['mnemonics'])
        self.nodes[0].generate(1)[0]

        self.coins_to_stake = [x for x in self.nodes[0].listunspent() if x['amount'] == 1]

    def sync_first_block(self):
        connect_nodes_bi(self.nodes, 0, 1)
        connect_nodes_bi(self.nodes, 1, 2)
        self.sync_all()

        # We now stop the other nodes yet since we need to pre-mine a block with
        # an invalid transaction signature so we can pass in the block hash as
        # assumevalid.
        self.stop_node(1)
        self.stop_node(2)

    def get_coin_to_stake(self):
        return self.coins_to_stake.pop()

    def run_test(self):

        # Create a block with 2500 stakeable outputs
        self.build_coins_to_stake()

        # Propagate it to nodes 1 and 2 and stop them for now
        self.sync_first_block()

        # Connect to node0
        p2p0 = self.nodes[0].add_p2p_connection(BaseNode())

        # Build the blockchain
        self.tip = int(self.nodes[0].getbestblockhash(), 16)
        self.block_time = self.nodes[0].getblock(self.nodes[0].getbestblockhash())['time'] + 1

        self.blocks = []

        # Get a pubkey for the coinbase TXO
        coinbase_key = CECKey()
        coinbase_key.set_secretbytes(b"horsebattery")
        coinbase_pubkey = coinbase_key.get_pubkey()

        # Create the first block with a coinbase output to our key
        height = 2
        snapshot_meta = get_tip_snapshot_meta(self.nodes[0])
        coin = self.get_coin_to_stake()
        coinbase = sign_coinbase(self.nodes[0], create_coinbase(height, coin, snapshot_meta.hash, coinbase_pubkey))
        block = create_block(self.tip, coinbase, self.block_time)
        self.blocks.append(block)
        self.block_time += 1
        block.solve()
        # Save the coinbase for later
        self.block1 = block
        self.tip = block.sha256

        utxo1 = UTXO(height, TxType.COINBASE, COutPoint(coinbase.sha256, 0), coinbase.vout[0])
        snapshot_meta = update_snapshot_with_tx(self.nodes[0], snapshot_meta.data, 0, height, coinbase)
        height += 1

        # Bury the block 100 deep so the coinbase output is spendable
        for i in range(100):
            coin = self.get_coin_to_stake()
            coinbase = sign_coinbase(self.nodes[0], create_coinbase(height, coin, snapshot_meta.hash, coinbase_pubkey))
            block = create_block(self.tip, coinbase, self.block_time)
            block.solve()
            self.blocks.append(block)
            self.tip = block.sha256
            self.block_time += 1
            utxo = UTXO(height, TxType.COINBASE, COutPoint(coinbase.sha256, 0), coinbase.vout[0])
            snapshot_meta = update_snapshot_with_tx(self.nodes[0], snapshot_meta.data, 0, height, coinbase)
            height += 1

        # Create a transaction spending the coinbase output with an invalid (null) signature
        tx = CTransaction()
        tx.vin.append(CTxIn(COutPoint(self.block1.vtx[0].sha256, 0), scriptSig=b""))
        tx.vout.append(CTxOut((PROPOSER_REWARD - 1) * 100000000, CScript([OP_TRUE])))
        tx.calc_sha256()

        coin = self.get_coin_to_stake()
        coinbase = sign_coinbase(self.nodes[0], create_coinbase(height, coin, snapshot_meta.hash, coinbase_pubkey))
        block102 = create_block(self.tip, coinbase, self.block_time)
        self.block_time += 1
        block102.vtx.extend([tx])
        block102.compute_merkle_trees()
        block102.rehash()
        block102.solve()
        self.blocks.append(block102)
        self.tip = block102.sha256
        self.block_time += 1

        snapshot_meta = update_snapshot_with_tx(self.nodes[0], snapshot_meta.data, 0, height, coinbase)

        utxo2 = UTXO(height, tx.get_type(), COutPoint(tx.sha256, 0), tx.vout[0])
        snapshot_meta = calc_snapshot_hash(self.nodes[0], snapshot_meta.data, 0, height, [utxo1], [utxo2])

        height += 1

        # Bury the assumed valid block 2100 deep
        for i in range(2100):
            coin = self.get_coin_to_stake()
            coinbase = sign_coinbase(self.nodes[0], create_coinbase(height, coin, snapshot_meta.hash, coinbase_pubkey))
            block = create_block(self.tip, coinbase, self.block_time)
            block.nVersion = 4
            block.solve()
            self.blocks.append(block)
            self.tip = block.sha256
            self.block_time += 1
            utxo = UTXO(height, TxType.COINBASE, COutPoint(coinbase.sha256, 0), coinbase.vout[0])
            snapshot_meta = update_snapshot_with_tx(self.nodes[0], snapshot_meta.data, 0, height, coinbase)
            height += 1

        self.nodes[0].disconnect_p2ps()

        # Start node1 and node2 with assumevalid so they accept a block with a bad signature.
        self.start_node(1, extra_args=["-assumevalid=" + hex(block102.sha256)])
        self.start_node(2, extra_args=["-assumevalid=" + hex(block102.sha256)])

        p2p0 = self.nodes[0].add_p2p_connection(BaseNode())
        p2p1 = self.nodes[1].add_p2p_connection(BaseNode())
        p2p2 = self.nodes[2].add_p2p_connection(BaseNode())

        # send header lists to all three nodes
        p2p0.send_header_for_blocks(self.blocks[0:2000])
        p2p0.send_header_for_blocks(self.blocks[2000:])
        p2p1.send_header_for_blocks(self.blocks[0:2000])
        p2p1.send_header_for_blocks(self.blocks[2000:])
        p2p2.send_header_for_blocks(self.blocks[0:200])

        # Send blocks to node0. Block 103 will be rejected.
        self.send_blocks_until_disconnected(p2p0)
        self.assert_blockchain_height(self.nodes[0], 102)

        # Send all blocks to node1. All blocks will be accepted.
        for i in range(2202):
            p2p1.send_message(msg_block(self.blocks[i]))
        # Syncing 2200 blocks can take a while on slow systems. Give it plenty of time to sync.
        p2p1.sync_with_ping(120)
        assert_equal(self.nodes[1].getblock(self.nodes[1].getbestblockhash())['height'], 2203)

        # Send blocks to node2. Block 102 will be rejected.
        self.send_blocks_until_disconnected(p2p2)
        self.assert_blockchain_height(self.nodes[2], 102)

if __name__ == '__main__':
    AssumeValidTest().main()<|MERGE_RESOLUTION|>--- conflicted
+++ resolved
@@ -40,13 +40,13 @@
     update_snapshot_with_tx,
 )
 from test_framework.key import CECKey
-<<<<<<< HEAD
 from test_framework.messages import (
     COutPoint,
     CBlockHeader,
     CTransaction,
     CTxIn,
     CTxOut,
+    TxType,
     UTXO,
     msg_block,
     msg_headers,
@@ -54,20 +54,6 @@
 from test_framework.mininode import (
     P2PInterface,
 )
-=======
-from test_framework.mininode import (CBlockHeader,
-                                     COutPoint,
-                                     CTransaction,
-                                     CTxIn,
-                                     CTxOut,
-                                     UTXO,
-                                     TxType,
-                                     network_thread_join,
-                                     network_thread_start,
-                                     P2PInterface,
-                                     msg_block,
-                                     msg_headers)
->>>>>>> 7e67c75d
 from test_framework.script import (CScript, OP_TRUE)
 from test_framework.test_framework import UnitETestFramework, PROPOSER_REWARD
 from test_framework.util import assert_equal, connect_nodes_bi
