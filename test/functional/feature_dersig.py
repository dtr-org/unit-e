--- conflicted
+++ resolved
@@ -12,17 +12,12 @@
 from test_framework.mininode import mininode_lock, P2PInterface
 from test_framework.script import CScript
 from test_framework.test_framework import UnitETestFramework
-<<<<<<< HEAD
 from test_framework.util import (
     assert_equal,
     bytes_to_hex_str,
+    get_unspent_coins,
     wait_until,
 )
-
-DERSIG_HEIGHT = 1251
-=======
-from test_framework.util import assert_equal, bytes_to_hex_str, get_unspent_coins, wait_until
->>>>>>> 44cd02af
 
 # Reject codes that we might receive in this test
 REJECT_INVALID = 16
@@ -67,41 +62,6 @@
         self.coinbase_txids = [self.nodes[0].getblock(b)['tx'][0] for b in self.nodes[0].generate(1)]
         self.nodeaddress = self.nodes[0].getnewaddress()
 
-<<<<<<< HEAD
-        self.log.info("Test that a transaction with non-DER signature can still appear in a block")
-
-        spendtx = create_transaction(self.nodes[0], self.coinbase_txids[0],
-                self.nodeaddress, amount=1.0)
-        unDERify(spendtx)
-        spendtx.rehash()
-
-        tip = self.nodes[0].getbestblockhash()
-        block_time = self.nodes[0].getblockheader(tip)['mediantime'] + 1
-        block = create_block(int(tip, 16), create_coinbase(DERSIG_HEIGHT - 1), block_time)
-        block.nVersion = 2
-        block.vtx.append(spendtx)
-        block.hashMerkleRoot = block.calc_merkle_root()
-        block.rehash()
-        block.solve()
-
-        self.nodes[0].p2p.send_and_ping(msg_block(block))
-        assert_equal(self.nodes[0].getbestblockhash(), block.hash)
-
-        self.log.info("Test that blocks must now be at least version 3")
-        tip = block.sha256
-        block_time += 1
-        block = create_block(tip, create_coinbase(DERSIG_HEIGHT), block_time)
-        block.nVersion = 2
-        block.rehash()
-        block.solve()
-
-        with self.nodes[0].assert_debug_log(expected_msgs=['{}, bad-version(0x00000002)'.format(block.hash)]):
-            self.nodes[0].p2p.send_and_ping(msg_block(block))
-            assert_equal(int(self.nodes[0].getbestblockhash(), 16), tip)
-            self.nodes[0].p2p.sync_with_ping()
-
-=======
->>>>>>> 44cd02af
         self.log.info("Test that transactions with non-DER signatures cannot appear in a block")
 
         spendtx = create_transaction(self.nodes[0], self.coinbase_txids[0],
@@ -128,10 +88,9 @@
         block.compute_merkle_trees()
         block.solve()
 
-<<<<<<< HEAD
         with self.nodes[0].assert_debug_log(expected_msgs=['CheckInputs on {} failed with non-mandatory-script-verify-flag (Non-canonical DER signature)'.format(block.vtx[-1].hash)]):
             self.nodes[0].p2p.send_and_ping(msg_block(block))
-            assert_equal(int(self.nodes[0].getbestblockhash(), 16), tip)
+            assert_equal(int(self.nodes[0].getbestblockhash(), 16), int(tip, 16))
             self.nodes[0].p2p.sync_with_ping()
 
         wait_until(lambda: "reject" in self.nodes[0].p2p.last_message.keys(), lock=mininode_lock)
@@ -139,26 +98,6 @@
             assert self.nodes[0].p2p.last_message["reject"].code in [REJECT_INVALID, REJECT_NONSTANDARD]
             assert_equal(self.nodes[0].p2p.last_message["reject"].data, block.sha256)
             assert b'Non-canonical DER signature' in self.nodes[0].p2p.last_message["reject"].reason
-=======
-        self.nodes[0].p2p.send_and_ping(msg_block(block))
-        assert_equal(int(self.nodes[0].getbestblockhash(), 16), int(tip, 16))
-
-        wait_until(lambda: "reject" in self.nodes[0].p2p.last_message.keys(), lock=mininode_lock)
-        with mininode_lock:
-            # We can receive different reject messages depending on whether
-            # unit-e is running with multiple script check threads. If script
-            # check threads are not in use, then transaction script validation
-            # happens sequentially, and unit-e produces more specific reject
-            # reasons.
-            assert self.nodes[0].p2p.last_message["reject"].code in [REJECT_INVALID, REJECT_NONSTANDARD]
-            assert_equal(self.nodes[0].p2p.last_message["reject"].data, block.sha256)
-            if self.nodes[0].p2p.last_message["reject"].code == REJECT_INVALID:
-                # Generic rejection when a block is invalid
-                reject_reason = self.nodes[0].p2p.last_message["reject"].reason
-                assert_equal(reject_reason, b'block-validation-failed')
-            else:
-                assert b'Non-canonical DER signature' in self.nodes[0].p2p.last_message["reject"].reason
->>>>>>> 44cd02af
 
         self.log.info("Test that a version 3 block with a DERSIG-compliant transaction is accepted")
         block.vtx[1] = create_transaction(self.nodes[0], self.coinbase_txids[0], self.nodeaddress, amount=1.0)
