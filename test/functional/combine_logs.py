#!/usr/bin/env python3
<<<<<<< HEAD
=======
# Copyright (c) 2017-2018 The Bitcoin Core developers
# Distributed under the MIT software license, see the accompanying
# file COPYING or http://www.opensource.org/licenses/mit-license.php.
>>>>>>> 44cd02af
"""Combine logs from multiple unite nodes as well as the test_framework log.

This streams the combined log output to stdout. Use combine_logs.py > outputfile
to write to an outputfile.

If no argument is provided, the most recent test directory will be used."""

import argparse
from collections import defaultdict, namedtuple
import heapq
import itertools
import os
import re
import sys
import tempfile

# N.B.: don't import any local modules here - this script must remain executable
# without the parent module installed.

# Should match same symbol in `test_framework.test_framework`.
TMPDIR_PREFIX = "unite_func_test_"

# Matches on the date format at the start of the log event
TIMESTAMP_PATTERN = re.compile(r"^\d{4}-\d{2}-\d{2}T\d{2}:\d{2}:\d{2}(\.\d{6})?Z")

LogEvent = namedtuple('LogEvent', ['timestamp', 'source', 'event'])

def main():
    """Main function. Parses args, reads the log files and renders them as text or html."""
    parser = argparse.ArgumentParser(
        description=__doc__, formatter_class=argparse.RawTextHelpFormatter)
    parser.add_argument(
        'testdir', nargs='?', default='',
        help=('temporary test directory to combine logs from. '
              'Defaults to the most recent'))
    parser.add_argument('-c', '--color', dest='color', action='store_true', help='outputs the combined log with events colored by source (requires posix terminal colors. Use less -r for viewing)')
    parser.add_argument('--html', dest='html', action='store_true', help='outputs the combined log as html. Requires jinja2. pip install jinja2')
    args = parser.parse_args()

    if args.html and args.color:
        print("Only one out of --color or --html should be specified")
        sys.exit(1)

    testdir = args.testdir or find_latest_test_dir()

    if not testdir:
        print("No test directories found")
        sys.exit(1)

    if not args.testdir:
        print("Opening latest test directory: {}".format(testdir), file=sys.stderr)

    log_events = read_logs(testdir)

    print_logs(log_events, color=args.color, html=args.html)

def read_logs(tmp_dir):
    """Reads log files.

    Delegates to generator function get_log_events() to provide individual log events
    for each of the input log files."""

    files = [("test", "%s/test_framework.log" % tmp_dir)]
    for i in itertools.count():
        logfile = "{}/node{}/regtest/debug.log".format(tmp_dir, i)
        if not os.path.isfile(logfile):
            break
        files.append(("node%d" % i, logfile))

    return heapq.merge(*[get_log_events(source, f) for source, f in files])


def find_latest_test_dir():
    """Returns the latest tmpfile test directory prefix."""
    tmpdir = tempfile.gettempdir()

    def join_tmp(basename):
        return os.path.join(tmpdir, basename)

    def is_valid_test_tmpdir(basename):
        fullpath = join_tmp(basename)
        return (
            os.path.isdir(fullpath)
            and basename.startswith(TMPDIR_PREFIX)
            and os.access(fullpath, os.R_OK)
        )

    testdir_paths = [
        join_tmp(name) for name in os.listdir(tmpdir) if is_valid_test_tmpdir(name)
    ]

    return max(testdir_paths, key=os.path.getmtime) if testdir_paths else None


def get_log_events(source, logfile):
    """Generator function that returns individual log events.

    Log events may be split over multiple lines. We use the timestamp
    regex match as the marker for a new log event."""
    try:
        with open(logfile, 'r', encoding='utf-8') as infile:
            event = ''
            timestamp = ''
            for line in infile:
                # skip blank lines
                if line == '\n':
                    continue
                # if this line has a timestamp, it's the start of a new log event.
                time_match = TIMESTAMP_PATTERN.match(line)
                if time_match:
                    if event:
                        yield LogEvent(timestamp=timestamp, source=source, event=event.rstrip())
                    timestamp = time_match.group()
                    if time_match.group(1) is None:
                        # timestamp does not have microseconds. Add zeroes.
                        timestamp_micro = timestamp.replace("Z", ".000000Z")
                        line = line.replace(timestamp, timestamp_micro)
                        timestamp = timestamp_micro
                    event = line
                # if it doesn't have a timestamp, it's a continuation line of the previous log.
                else:
                    # Add the line. Prefix with space equivalent to the source + timestamp so log lines are aligned
                    event += "                                   " + line
            # Flush the final event
            yield LogEvent(timestamp=timestamp, source=source, event=event.rstrip())
    except FileNotFoundError:
        print("File %s could not be opened. Continuing without it." % logfile, file=sys.stderr)

def print_logs(log_events, color=False, html=False):
    """Renders the iterator of log events into text or html."""
    if not html:
        colors = defaultdict(lambda: '')
        if color:
            colors["test"] = "\033[0;36m"   # CYAN
            colors["node0"] = "\033[0;34m"  # BLUE
            colors["node1"] = "\033[0;32m"  # GREEN
            colors["node2"] = "\033[0;31m"  # RED
            colors["node3"] = "\033[0;33m"  # YELLOW
            colors["reset"] = "\033[0m"     # Reset font color

        for event in log_events:
            lines = event.event.splitlines()
            print("{0} {1: <5} {2} {3}".format(colors[event.source.rstrip()], event.source, lines[0], colors["reset"]))
            if len(lines) > 1:
                for line in lines[1:]:
                    print("{0}{1}{2}".format(colors[event.source.rstrip()], line, colors["reset"]))

    else:
        try:
            import jinja2
        except ImportError:
            print("jinja2 not found. Try `pip install jinja2`")
            sys.exit(1)
        print(jinja2.Environment(loader=jinja2.FileSystemLoader('./'))
                    .get_template('combined_log_template.html')
                    .render(title="Combined Logs from testcase", log_events=[event._asdict() for event in log_events]))

if __name__ == '__main__':
    main()<|MERGE_RESOLUTION|>--- conflicted
+++ resolved
@@ -1,11 +1,8 @@
 #!/usr/bin/env python3
-<<<<<<< HEAD
-=======
-# Copyright (c) 2017-2018 The Bitcoin Core developers
+# Copyright (c) 2017-2019 The Bitcoin Core developers
 # Distributed under the MIT software license, see the accompanying
 # file COPYING or http://www.opensource.org/licenses/mit-license.php.
->>>>>>> 44cd02af
-"""Combine logs from multiple unite nodes as well as the test_framework log.
+"""Combine logs from multiple unit-e nodes as well as the test_framework log.
 
 This streams the combined log output to stdout. Use combine_logs.py > outputfile
 to write to an outputfile.
