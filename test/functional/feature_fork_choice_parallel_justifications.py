--- conflicted
+++ resolved
@@ -12,15 +12,8 @@
 """
 
 from test_framework.test_framework import UnitETestFramework
-<<<<<<< HEAD
 from test_framework.messages import (
-    msg_witness_block,
-=======
-from test_framework.mininode import (
-    P2PInterface,
-    network_thread_start,
     msg_block,
->>>>>>> 53ee7b13
 )
 from test_framework.util import (
     assert_equal,
@@ -218,7 +211,6 @@
 
         self.log.info('node successfully switched back to the longest justified fork')
 
-<<<<<<< HEAD
         # UNIT-E TODO: node must follow longest finalized chain
         # node follows longest finalization
         #                                J              J
@@ -245,124 +237,6 @@
         #                                 'lastFinalizedEpoch': 7,
         #                                 'validators': 1})
         # self.log.info('node successfully switched to the longest finalized fork')
-=======
-        # test that re-org before finalization is not possible
-        #                                         J               J*
-        #                             - e6 - e7 - e8 - e9 - e10 - e11 - e12[56, 57] fork1
-        # F    F    F    F    F    J /                                      |
-        # e0 - e1 - e2 - e3 - e4 - e5                                       56] node
-        #                            \       J
-        #                             - e6 - e7 - e8 fork2
-        # e11 is not justified for node
-        known_fork1_height = fork1.getblockcount()
-        assert_equal(node.getblockcount(), known_fork1_height)
-
-        known_fork1_hash = fork1.getblockhash(known_fork1_height)
-        assert_equal(node.getblockhash(known_fork1_height), known_fork1_hash)
-        create_justification(fork=fork1, finalizer=finalizer1, after_blocks=14)
-
-        assert_equal(fork1.getblockcount(), 57)
-        assert_finalizationstate(fork1, {'currentDynasty': 4,
-                                         'currentEpoch': 12,
-                                         'lastJustifiedEpoch': 11,
-                                         'lastFinalizedEpoch': 4,
-                                         'validators': 1})
-
-        attacker = node.add_p2p_connection(BaseNode())
-        network_thread_start()
-        attacker.wait_for_verack()
-
-        # send blocks without the last one that has a justified vote
-        node_blocks = node.getblockcount()
-        for h in range(known_fork1_height + 1, fork1.getblockcount()):
-            block_hash = fork1.getblockhash(h)
-            block = FromHex(CBlock(), fork1.getblock(block_hash, 0))
-            attacker.send_message(msg_block(block))
-            node_blocks += 1
-            wait_until(lambda: node.getblockcount() == node_blocks, timeout=15)
-
-        assert_equal(node.getblockcount(), 56)
-        assert_finalizationstate(node, {'currentDynasty': 4,
-                                        'currentEpoch': 12,
-                                        'lastJustifiedEpoch': 8,
-                                        'lastFinalizedEpoch': 4,
-                                        'validators': 1})
-
-        # create finalization
-        #                                         J               J
-        #                             - e6 - e7 - e8 - e9 - e10 - e11 - e12[56, 57] fork1
-        # F    F    F    F    F    J /                                      |
-        # e0 - e1 - e2 - e3 - e4 - e5                                       56] node
-        #                            \       J         F    J
-        #                             - e6 - e7 - e8 - e9 - e10 - e11 - e12[56, 57] fork2
-        create_justification(fork=fork2, finalizer=finalizer2, after_blocks=11)
-        assert_equal(fork2.getblockcount(), 48)
-        assert_finalizationstate(fork2, {'currentDynasty': 4,
-                                         'currentEpoch': 10,
-                                         'lastJustifiedEpoch': 9,
-                                         'lastFinalizedEpoch': 4,
-                                         'validators': 1})
-
-        create_justification(fork=fork2, finalizer=finalizer2, after_blocks=6)
-        assert_equal(fork2.getblockcount(), 54)
-        assert_finalizationstate(fork2, {'currentDynasty': 4,
-                                         'currentEpoch': 11,
-                                         'lastJustifiedEpoch': 10,
-                                         'lastFinalizedEpoch': 9,
-                                         'validators': 1})
-
-        fork2.generatetoaddress(3, fork2.getnewaddress('', 'bech32'))
-        assert_equal(fork2.getblockcount(), 57)
-        assert_finalizationstate(fork2, {'currentDynasty': 5,
-                                         'currentEpoch': 12,
-                                         'lastJustifiedEpoch': 10,
-                                         'lastFinalizedEpoch': 9,
-                                         'validators': 1})
-
-        # node follows longer finalization
-        #                                         J               J
-        #                             - e6 - e7 - e8 - e9 - e10 - e11 - e12[56, 57] fork1
-        # F    F    F    F    F    J /
-        # e0 - e1 - e2 - e3 - e4 - e5
-        #                            \       J         F    J
-        #                             - e6 - e7 - e8 - e9 - e10 - e11 - e12[56, 57] fork2, node
-        tip = fork2.getblockhash(57)
-        sync_node_to_fork(node, fork2)
-
-        assert_equal(node.getblockcount(), 57)
-        assert_finalizationstate(node, {'currentDynasty': 5,
-                                        'currentEpoch': 12,
-                                        'lastJustifiedEpoch': 10,
-                                        'lastFinalizedEpoch': 9,
-                                        'validators': 1})
-
-        # send block with surrounded vote that justifies longer fork
-        # node's view:
-        #                                         J               J
-        #                             - e6 - e7 - e8 - e9 - e10 - e11 - e12[56, 57] fork1
-        # F    F    F    F    F    J /
-        # e0 - e1 - e2 - e3 - e4 - e5
-        #                            \       J         F    J
-        #                             - e6 - e7 - e8 - e9 - e10 - e11 - e12[56, 57] fork2, node
-
-        block_hash = fork1.getblockhash(fork1.getblockcount())
-        block = FromHex(CBlock(), fork1.getblock(block_hash, 0))
-        block.calc_sha256()
-        attacker.send_message(msg_block(block))
-
-        # node should't re-org to malicious fork
-        wait_for_reject(attacker, b'bad-fork-before-last-finalized-epoch', block.sha256)
-        assert_equal(node.getblockcount(), 57)
-        assert_equal(node.getblockhash(57), tip)
-        assert_finalizationstate(node, {'currentDynasty': 5,
-                                        'currentEpoch': 12,
-                                        'lastJustifiedEpoch': 10,
-                                        'lastFinalizedEpoch': 9,
-                                        'validators': 1})
-
-        self.log.info('node did not re-org before finalization')
-
->>>>>>> 53ee7b13
 
 if __name__ == '__main__':
     ForkChoiceParallelJustificationsTest().main()