--- conflicted
+++ resolved
@@ -128,13 +128,8 @@
         tx_id = self.nodes[0].decoderawtransaction(tx_hex)["txid"]
 
         # This will raise an exception due to min relay fee not being met
-<<<<<<< HEAD
         assert_raises_rpc_error(-26, "min relay fee not met", self.nodes[0].sendrawtransaction, tx_hex)
-        assert(tx_id not in self.nodes[0].getrawmempool())
-=======
-        assert_raises_rpc_error(-26, "66: min relay fee not met", self.nodes[0].sendrawtransaction, tx_hex)
         assert tx_id not in self.nodes[0].getrawmempool()
->>>>>>> 7e67c75d
 
         # This is a less than 1000-byte transaction, so just set the fee
         # to be the minimum for a 1000-byte transaction and check that it is
