#!/usr/bin/env python3
# Copyright (c) 2017-2018 The Bitcoin Core developers
# Distributed under the MIT software license, see the accompanying
# file COPYING or http://www.opensource.org/licenses/mit-license.php.
"""Test mempool acceptance of raw transactions."""

from io import BytesIO
<<<<<<< HEAD
import math

from test_framework.test_framework import UnitETestFramework
=======
from test_framework.test_framework import UnitETestFramework, PROPOSER_REWARD
>>>>>>> 44cd02af
from test_framework.messages import (
    BIP125_SEQUENCE_NUMBER,
    UNIT,
    COutPoint,
    CTransaction,
    CTxOut,
    MAX_BLOCK_BASE_SIZE,
)
from test_framework.script import (
    hash160,
    CScript,
    OP_0,
    OP_EQUAL,
    OP_HASH160,
    OP_RETURN,
)
from test_framework.util import (
    assert_equal,
    assert_raises_rpc_error,
    bytes_to_hex_str,
    hex_str_to_bytes,
)


class MempoolAcceptanceTest(UnitETestFramework):
    def set_test_params(self):
        self.num_nodes = 1
        self.extra_args = [[
            '-txindex',
            '-acceptnonstdtxn=0',  # Try to mimic main-net
        ]] * self.num_nodes

    def skip_test_if_missing_module(self):
        self.skip_if_no_wallet()

    def check_mempool_result(self, result_expected, *args, **kwargs):
        """Wrapper to check result of testmempoolaccept on node_0's mempool"""
        result_test = self.nodes[0].testmempoolaccept(*args, **kwargs)
        assert_equal(result_expected, result_test)
        assert_equal(self.nodes[0].getmempoolinfo()['size'], self.mempool_size)  # Must not change mempool state

    def run_test(self):
        node = self.nodes[0]

        self.log.info('Start with empty mempool, and 200 blocks')
        self.mempool_size = 0
        assert_equal(node.getblockcount(), 200)
        assert_equal(node.getmempoolinfo()['size'], self.mempool_size)
        coins = node.listunspent()

        self.log.info('Should not accept garbage to testmempoolaccept')
        assert_raises_rpc_error(-3, 'Expected type array, got string', lambda: node.testmempoolaccept(rawtxs='ff00baar'))
        assert_raises_rpc_error(-8, 'Array must contain exactly one raw transaction for now', lambda: node.testmempoolaccept(rawtxs=['ff00baar', 'ff22']))
        assert_raises_rpc_error(-22, 'TX decode failed', lambda: node.testmempoolaccept(rawtxs=['ff00baar']))

        # Only leave block rewards to spend
        self.nodes[0].lockunspent(False, self.nodes[0].listunspent(query_options={'minimumAmount': 1000}))

        self.log.info('A transaction already in the blockchain')
        coin = coins.pop()  # Pick a random coin(base) to spend
        raw_tx_in_block = node.signrawtransactionwithwallet(node.createrawtransaction(
            inputs=[{'txid': coin['txid'], 'vout': coin['vout']}],
            outputs=[{node.getnewaddress(): 0.3}, {node.getnewaddress(): PROPOSER_REWARD - 1}],
        ))['hex']
        txid_in_block = node.sendrawtransaction(hexstring=raw_tx_in_block, allowhighfees=True)
        node.generate(1)
        self.mempool_size = 0
        self.check_mempool_result(
            result_expected=[{'txid': txid_in_block, 'allowed': False, 'reject-reason': '18: txn-already-known'}],
            rawtxs=[raw_tx_in_block],
        )

        self.log.info('A transaction not in the mempool')
        fee = 0.00000700
        raw_tx_0 = node.signrawtransactionwithwallet(node.createrawtransaction(
            inputs=[{"txid": txid_in_block, "vout": 0, "sequence": BIP125_SEQUENCE_NUMBER}],  # RBF is used later
            outputs=[{node.getnewaddress(): 0.3 - fee}],
        ))['hex']
        tx = CTransaction()
        tx.deserialize(BytesIO(hex_str_to_bytes(raw_tx_0)))
        txid_0 = tx.rehash()
        self.check_mempool_result(
            result_expected=[{'txid': txid_0, 'allowed': True}],
            rawtxs=[raw_tx_0],
        )

        self.log.info('A final transaction not in the mempool')
        coin = coins.pop()  # Pick a random coin(base) to spend
        raw_tx_final = node.signrawtransactionwithwallet(node.createrawtransaction(
            inputs=[{'txid': coin['txid'], 'vout': coin['vout'], "sequence": 0xffffffff}],  # SEQUENCE_FINAL
            outputs=[{node.getnewaddress(): 0.025}],
            locktime=node.getblockcount() + 2000,  # Can be anything
        ))['hex']
        tx.deserialize(BytesIO(hex_str_to_bytes(raw_tx_final)))
        self.check_mempool_result(
            result_expected=[{'txid': tx.rehash(), 'allowed': True}],
            rawtxs=[bytes_to_hex_str(tx.serialize())],
            allowhighfees=True,
        )
        node.sendrawtransaction(hexstring=raw_tx_final, allowhighfees=True)
        self.mempool_size += 1

        self.log.info('A transaction in the mempool')
        node.sendrawtransaction(hexstring=raw_tx_0)
        self.mempool_size += 1
        self.check_mempool_result(
            result_expected=[{'txid': txid_0, 'allowed': False, 'reject-reason': '18: txn-already-in-mempool'}],
            rawtxs=[raw_tx_0],
        )

        self.log.info('A transaction that replaces a mempool transaction')
        tx.deserialize(BytesIO(hex_str_to_bytes(raw_tx_0)))
        tx.vout[0].nValue -= int(fee * UNIT)  # Double the fee
        tx.vin[0].nSequence = BIP125_SEQUENCE_NUMBER + 1  # Now, opt out of RBF
        raw_tx_0 = node.signrawtransactionwithwallet(bytes_to_hex_str(tx.serialize()))['hex']
        tx.deserialize(BytesIO(hex_str_to_bytes(raw_tx_0)))
        txid_0 = tx.rehash()
        self.check_mempool_result(
            result_expected=[{'txid': txid_0, 'allowed': True}],
            rawtxs=[raw_tx_0],
        )

        self.log.info('A transaction that conflicts with an unconfirmed tx')
        # Send the transaction that replaces the mempool transaction and opts out of replaceability
        node.sendrawtransaction(hexstring=bytes_to_hex_str(tx.serialize()), allowhighfees=True)
        # take original raw_tx_0
        tx.deserialize(BytesIO(hex_str_to_bytes(raw_tx_0)))
        tx.vout[0].nValue -= int(4 * fee * UNIT)  # Set more fee
        # skip re-signing the tx
        self.check_mempool_result(
            result_expected=[{'txid': tx.rehash(), 'allowed': False, 'reject-reason': '18: txn-mempool-conflict'}],
            rawtxs=[bytes_to_hex_str(tx.serialize())],
            allowhighfees=True,
        )

        self.log.info('A transaction with missing inputs, that never existed')
        tx.deserialize(BytesIO(hex_str_to_bytes(raw_tx_0)))
        tx.vin[0].prevout = COutPoint(hash=int('ff' * 32, 16), n=14)
        # skip re-signing the tx
        self.check_mempool_result(
            result_expected=[{'txid': tx.rehash(), 'allowed': False, 'reject-reason': 'missing-inputs'}],
            rawtxs=[bytes_to_hex_str(tx.serialize())],
        )

        self.log.info('A transaction with missing inputs, that existed once in the past')
        tx.deserialize(BytesIO(hex_str_to_bytes(raw_tx_0)))
        tx.vin[0].prevout.n = 1  # Set vout to 1, to spend the other outpoint (49 coins) of the in-chain-tx we want to double spend
        raw_tx_1 = node.signrawtransactionwithwallet(bytes_to_hex_str(tx.serialize()))['hex']
        txid_1 = node.sendrawtransaction(hexstring=raw_tx_1, allowhighfees=True)
        # Now spend both to "clearly hide" the outputs, ie. remove the coins from the utxo set by spending them
        raw_tx_spend_both = node.signrawtransactionwithwallet(node.createrawtransaction(
            inputs=[
                {'txid': txid_0, 'vout': 0},
                {'txid': txid_1, 'vout': 0},
            ],
            outputs=[{node.getnewaddress(): 0.1}]
        ))['hex']
        txid_spend_both = node.sendrawtransaction(hexstring=raw_tx_spend_both, allowhighfees=True)
        node.generate(1)
        self.mempool_size = 0
        # Now see if we can add the coins back to the utxo set by sending the exact txs again
        self.check_mempool_result(
            result_expected=[{'txid': txid_0, 'allowed': False, 'reject-reason': 'missing-inputs'}],
            rawtxs=[raw_tx_0],
        )
        self.check_mempool_result(
            result_expected=[{'txid': txid_1, 'allowed': False, 'reject-reason': 'missing-inputs'}],
            rawtxs=[raw_tx_1],
        )

        self.log.info('Create a signed "reference" tx for later use')
        raw_tx_reference = node.signrawtransactionwithwallet(node.createrawtransaction(
            inputs=[{'txid': txid_spend_both, 'vout': 0}],
            outputs=[{node.getnewaddress(): 0.05}],
        ))['hex']
        tx.deserialize(BytesIO(hex_str_to_bytes(raw_tx_reference)))
        # Reference tx should be valid on itself
        self.check_mempool_result(
            result_expected=[{'txid': tx.rehash(), 'allowed': True}],
            rawtxs=[bytes_to_hex_str(tx.serialize())],
        )

        self.log.info('A transaction with no outputs')
        tx.deserialize(BytesIO(hex_str_to_bytes(raw_tx_reference)))
        tx.vout = []
        # Skip re-signing the transaction for context independent checks from now on
        # tx.deserialize(BytesIO(hex_str_to_bytes(node.signrawtransactionwithwallet(bytes_to_hex_str(tx.serialize()))['hex'])))
        self.check_mempool_result(
            result_expected=[{'txid': tx.rehash(), 'allowed': False, 'reject-reason': '16: bad-txns-vout-empty'}],
            rawtxs=[bytes_to_hex_str(tx.serialize())],
        )

        self.log.info('A really large transaction')
        tx.deserialize(BytesIO(hex_str_to_bytes(raw_tx_reference)))
        tx.vin = [tx.vin[0]] * math.ceil(MAX_BLOCK_BASE_SIZE / len(tx.vin[0].serialize()))
        self.check_mempool_result(
            result_expected=[{'txid': tx.rehash(), 'allowed': False, 'reject-reason': '16: bad-txns-oversize'}],
            rawtxs=[bytes_to_hex_str(tx.serialize())],
        )

        self.log.info('A transaction with negative output value')
        tx.deserialize(BytesIO(hex_str_to_bytes(raw_tx_reference)))
        tx.vout[0].nValue *= -1
        self.check_mempool_result(
            result_expected=[{'txid': tx.rehash(), 'allowed': False, 'reject-reason': '16: bad-txns-vout-negative'}],
            rawtxs=[bytes_to_hex_str(tx.serialize())],
        )

        self.log.info('A transaction with too large output value')
        tx.deserialize(BytesIO(hex_str_to_bytes(raw_tx_reference)))
<<<<<<< HEAD
        tx.vout[0].nValue = 21000000 * UNIT + 1
=======
        tx.vout[0].nValue = 27182751000 * UNIT + 1
>>>>>>> 44cd02af
        self.check_mempool_result(
            result_expected=[{'txid': tx.rehash(), 'allowed': False, 'reject-reason': '16: bad-txns-vout-toolarge'}],
            rawtxs=[bytes_to_hex_str(tx.serialize())],
        )

        self.log.info('A transaction with too large sum of output values')
        tx.deserialize(BytesIO(hex_str_to_bytes(raw_tx_reference)))
        tx.vout = [tx.vout[0]] * 2
<<<<<<< HEAD
        tx.vout[0].nValue = 21000000 * UNIT
=======
        tx.vout[0].nValue = 27182751000 * UNIT
>>>>>>> 44cd02af
        self.check_mempool_result(
            result_expected=[{'txid': tx.rehash(), 'allowed': False, 'reject-reason': '16: bad-txns-txouttotal-toolarge'}],
            rawtxs=[bytes_to_hex_str(tx.serialize())],
        )

        self.log.info('A transaction with duplicate inputs')
        tx.deserialize(BytesIO(hex_str_to_bytes(raw_tx_reference)))
        tx.vin = [tx.vin[0]] * 2
        self.check_mempool_result(
            result_expected=[{'txid': tx.rehash(), 'allowed': False, 'reject-reason': '16: bad-txns-inputs-duplicate'}],
            rawtxs=[bytes_to_hex_str(tx.serialize())],
        )

        self.log.info('A coinbase transaction')
        # Pick the input of the first tx we signed, so it has to be a coinbase tx
        raw_tx_coinbase_spent = node.getrawtransaction(txid=node.decoderawtransaction(hexstring=raw_tx_in_block)['vin'][0]['txid'])
        tx.deserialize(BytesIO(hex_str_to_bytes(raw_tx_coinbase_spent)))
        self.check_mempool_result(
            result_expected=[{'txid': tx.rehash(), 'allowed': False, 'reject-reason': '16: coinbase'}],
            rawtxs=[bytes_to_hex_str(tx.serialize())],
        )

        self.log.info('Some nonstandard transactions')
        tx.deserialize(BytesIO(hex_str_to_bytes(raw_tx_reference)))
        tx.nVersion = 3  # A version currently non-standard
        self.check_mempool_result(
            result_expected=[{'txid': tx.rehash(), 'allowed': False, 'reject-reason': '64: version'}],
            rawtxs=[bytes_to_hex_str(tx.serialize())],
        )
        tx.deserialize(BytesIO(hex_str_to_bytes(raw_tx_reference)))
        tx.vout[0].scriptPubKey = CScript([OP_0])  # Some non-standard script
        self.check_mempool_result(
            result_expected=[{'txid': tx.rehash(), 'allowed': False, 'reject-reason': '64: scriptpubkey'}],
            rawtxs=[bytes_to_hex_str(tx.serialize())],
        )
        tx.deserialize(BytesIO(hex_str_to_bytes(raw_tx_reference)))
        tx.vin[0].scriptSig = CScript([OP_HASH160])  # Some not-pushonly scriptSig
        self.check_mempool_result(
            result_expected=[{'txid': tx.rehash(), 'allowed': False, 'reject-reason': '64: scriptsig-not-pushonly'}],
            rawtxs=[bytes_to_hex_str(tx.serialize())],
        )
        tx.deserialize(BytesIO(hex_str_to_bytes(raw_tx_reference)))
        output_p2sh_burn = CTxOut(nValue=540, scriptPubKey=CScript([OP_HASH160, hash160(b'burn'), OP_EQUAL]))
        num_scripts = 100000 // len(output_p2sh_burn.serialize())  # Use enough outputs to make the tx too large for our policy
        tx.vout = [output_p2sh_burn] * num_scripts
        self.check_mempool_result(
            result_expected=[{'txid': tx.rehash(), 'allowed': False, 'reject-reason': '64: tx-size'}],
            rawtxs=[bytes_to_hex_str(tx.serialize())],
        )
        tx.deserialize(BytesIO(hex_str_to_bytes(raw_tx_reference)))
        tx.vout[0] = output_p2sh_burn
        tx.vout[0].nValue -= 1  # Make output smaller, such that it is dust for our policy
        self.check_mempool_result(
            result_expected=[{'txid': tx.rehash(), 'allowed': False, 'reject-reason': '64: dust'}],
            rawtxs=[bytes_to_hex_str(tx.serialize())],
        )
        tx.deserialize(BytesIO(hex_str_to_bytes(raw_tx_reference)))
        tx.vout[0].scriptPubKey = CScript([OP_RETURN, b'\xff'])
        tx.vout = [tx.vout[0]] * 2
        self.check_mempool_result(
            result_expected=[{'txid': tx.rehash(), 'allowed': False, 'reject-reason': '64: multi-op-return'}],
            rawtxs=[bytes_to_hex_str(tx.serialize())],
        )

        self.log.info('A timelocked transaction')
        tx.deserialize(BytesIO(hex_str_to_bytes(raw_tx_reference)))
        tx.vin[0].nSequence -= 1  # Should be non-max, so locktime is not ignored
        tx.nLockTime = node.getblockcount() + 1
        self.check_mempool_result(
            result_expected=[{'txid': tx.rehash(), 'allowed': False, 'reject-reason': '64: non-final'}],
            rawtxs=[bytes_to_hex_str(tx.serialize())],
        )

        self.log.info('A transaction that is locked by BIP68 sequence logic')
        tx.deserialize(BytesIO(hex_str_to_bytes(raw_tx_reference)))
        tx.vin[0].nSequence = 2  # We could include it in the second block mined from now, but not the very next one
        # Can skip re-signing the tx because of early rejection
        self.check_mempool_result(
            result_expected=[{'txid': tx.rehash(), 'allowed': False, 'reject-reason': '64: non-BIP68-final'}],
            rawtxs=[bytes_to_hex_str(tx.serialize())],
            allowhighfees=True,
        )


if __name__ == '__main__':
    MempoolAcceptanceTest().main()<|MERGE_RESOLUTION|>--- conflicted
+++ resolved
@@ -5,13 +5,9 @@
 """Test mempool acceptance of raw transactions."""
 
 from io import BytesIO
-<<<<<<< HEAD
 import math
 
-from test_framework.test_framework import UnitETestFramework
-=======
 from test_framework.test_framework import UnitETestFramework, PROPOSER_REWARD
->>>>>>> 44cd02af
 from test_framework.messages import (
     BIP125_SEQUENCE_NUMBER,
     UNIT,
@@ -222,11 +218,7 @@
 
         self.log.info('A transaction with too large output value')
         tx.deserialize(BytesIO(hex_str_to_bytes(raw_tx_reference)))
-<<<<<<< HEAD
-        tx.vout[0].nValue = 21000000 * UNIT + 1
-=======
         tx.vout[0].nValue = 27182751000 * UNIT + 1
->>>>>>> 44cd02af
         self.check_mempool_result(
             result_expected=[{'txid': tx.rehash(), 'allowed': False, 'reject-reason': '16: bad-txns-vout-toolarge'}],
             rawtxs=[bytes_to_hex_str(tx.serialize())],
@@ -235,11 +227,7 @@
         self.log.info('A transaction with too large sum of output values')
         tx.deserialize(BytesIO(hex_str_to_bytes(raw_tx_reference)))
         tx.vout = [tx.vout[0]] * 2
-<<<<<<< HEAD
-        tx.vout[0].nValue = 21000000 * UNIT
-=======
         tx.vout[0].nValue = 27182751000 * UNIT
->>>>>>> 44cd02af
         self.check_mempool_result(
             result_expected=[{'txid': tx.rehash(), 'allowed': False, 'reject-reason': '16: bad-txns-txouttotal-toolarge'}],
             rawtxs=[bytes_to_hex_str(tx.serialize())],
