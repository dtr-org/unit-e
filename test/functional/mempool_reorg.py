--- conflicted
+++ resolved
@@ -11,11 +11,7 @@
 from decimal import Decimal
 
 from test_framework.blocktools import create_raw_transaction
-<<<<<<< HEAD
-from test_framework.test_framework import UnitETestFramework
-=======
 from test_framework.test_framework import UnitETestFramework, DISABLE_FINALIZATION, PROPOSER_REWARD
->>>>>>> 44cd02af
 from test_framework.util import assert_equal, assert_raises_rpc_error
 
 
@@ -24,9 +20,6 @@
         self.num_nodes = 2
         self.extra_args = [[DISABLE_FINALIZATION]] * 2
         self.setup_clean_chain = True
-
-    def skip_test_if_missing_module(self):
-        self.skip_if_no_wallet()
 
     def skip_test_if_missing_module(self):
         self.skip_if_no_wallet()
