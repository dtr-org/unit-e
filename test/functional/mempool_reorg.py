--- conflicted
+++ resolved
@@ -1,9 +1,5 @@
 #!/usr/bin/env python3
-<<<<<<< HEAD
 # Copyright (c) 2014-2018 The Bitcoin Core developers
-=======
-# Copyright (c) 2014-2017 The Bitcoin Core developers
->>>>>>> 07428419
 # Distributed under the MIT software license, see the accompanying
 # file COPYING or http://www.opensource.org/licenses/mit-license.php.
 """Test mempool re-org scenarios.
@@ -12,32 +8,21 @@
 that spend (directly or indirectly) coinbase transactions.
 """
 
-<<<<<<< HEAD
+from decimal import Decimal
+
 from test_framework.blocktools import create_raw_transaction
-from test_framework.test_framework import UnitETestFramework
+from test_framework.test_framework import UnitETestFramework, DISABLE_FINALIZATION, PROPOSER_REWARD
 from test_framework.util import assert_equal, assert_raises_rpc_error
 
 
 class MempoolCoinbaseTest(UnitETestFramework):
     def set_test_params(self):
         self.num_nodes = 2
+        self.extra_args = [[DISABLE_FINALIZATION]] * 2
+        self.setup_clean_chain = True
 
     def skip_test_if_missing_module(self):
         self.skip_if_no_wallet()
-=======
-from test_framework.test_framework import (UnitETestFramework, DISABLE_FINALIZATION, PROPOSER_REWARD)
-from test_framework.util import *
-
-from decimal import Decimal
-
-
-# Create one-input, one-output, no-fee transaction:
-class MempoolCoinbaseTest(UnitETestFramework):
-    def set_test_params(self):
-        self.num_nodes = 2
-        self.extra_args = [["-checkmempool", DISABLE_FINALIZATION]] * 2
-        self.setup_clean_chain = True
->>>>>>> 07428419
 
     alert_filename = None  # Set by setup_network
 
@@ -66,15 +51,9 @@
         # and make sure the mempool code behaves correctly.
         b = [ self.nodes[0].getblockhash(n) for n in range(101, 105) ]
         coinbase_txids = [ self.nodes[0].getblock(h)['tx'][0] for h in b ]
-<<<<<<< HEAD
-        spend_101_raw = create_raw_transaction(self.nodes[0], coinbase_txids[1], node1_address, amount=49.99)
-        spend_102_raw = create_raw_transaction(self.nodes[0], coinbase_txids[2], node0_address, amount=49.99)
-        spend_103_raw = create_raw_transaction(self.nodes[0], coinbase_txids[3], node0_address, amount=49.99)
-=======
-        spend_101_raw = create_tx(self.nodes[0], coinbase_txids[1], node1_address, PROPOSER_REWARD - Decimal('0.01'))
-        spend_102_raw = create_tx(self.nodes[0], coinbase_txids[2], node0_address, PROPOSER_REWARD - Decimal('0.01'))
-        spend_103_raw = create_tx(self.nodes[0], coinbase_txids[3], node0_address, PROPOSER_REWARD - Decimal('0.01'))
->>>>>>> 07428419
+        spend_101_raw = create_raw_transaction(self.nodes[0], coinbase_txids[1], node1_address, amount=PROPOSER_REWARD - Decimal('0.01'))
+        spend_102_raw = create_raw_transaction(self.nodes[0], coinbase_txids[2], node0_address, amount=PROPOSER_REWARD - Decimal('0.01'))
+        spend_103_raw = create_raw_transaction(self.nodes[0], coinbase_txids[3], node0_address, amount=PROPOSER_REWARD - Decimal('0.01'))
 
         # Create a transaction which is time-locked to two blocks in the future
         timelock_tx = self.nodes[0].createrawtransaction(
@@ -96,13 +75,8 @@
         assert_raises_rpc_error(-26, 'non-final', self.nodes[0].sendrawtransaction, timelock_tx)
 
         # Create 102_1 and 103_1:
-<<<<<<< HEAD
-        spend_102_1_raw = create_raw_transaction(self.nodes[0], spend_102_id, node1_address, amount=49.98)
-        spend_103_1_raw = create_raw_transaction(self.nodes[0], spend_103_id, node1_address, amount=49.98)
-=======
-        spend_102_1_raw = create_tx(self.nodes[0], spend_102_id, node1_address, PROPOSER_REWARD - Decimal('0.02'))
-        spend_103_1_raw = create_tx(self.nodes[0], spend_103_id, node1_address, PROPOSER_REWARD - Decimal('0.02'))
->>>>>>> 07428419
+        spend_102_1_raw = create_raw_transaction(self.nodes[0], spend_102_id, node1_address, amount=PROPOSER_REWARD - Decimal('0.02'))
+        spend_103_1_raw = create_raw_transaction(self.nodes[0], spend_103_id, node1_address, amount=PROPOSER_REWARD - Decimal('0.02'))
 
         # Broadcast and mine 103_1:
         spend_103_1_id = self.nodes[0].sendrawtransaction(spend_103_1_raw)
