#!/usr/bin/env python3
# Copyright (c) 2014-2018 The Bitcoin Core developers
# Distributed under the MIT software license, see the accompanying
# file COPYING or http://www.opensource.org/licenses/mit-license.php.
"""Test spending coinbase transactions.

The coinbase transaction in block N can appear in block
N+100... so is valid in the mempool when the best block
height is N+99.
This test makes sure coinbase spends that will be mature
in the next block are accepted into the memory pool,
but less mature coinbase spends are NOT.
"""

<<<<<<< HEAD
from test_framework.test_framework import UnitETestFramework
=======
from decimal import Decimal

from test_framework.test_framework import (
    PROPOSER_REWARD,
    UnitETestFramework,
)
>>>>>>> 44cd02af
from test_framework.blocktools import create_raw_transaction
from test_framework.util import assert_equal, assert_raises_rpc_error


class MempoolSpendCoinbaseTest(UnitETestFramework):
    def set_test_params(self):
        self.num_nodes = 1

    def skip_test_if_missing_module(self):
        self.skip_if_no_wallet()

    def run_test(self):
        chain_height = self.nodes[0].getblockcount()
        assert_equal(chain_height, 200)
        node0_address = self.nodes[0].getnewaddress()

        # Coinbase at height chain_height-100+1 ok in mempool, should
        # get mined. Coinbase at height chain_height-100+2 is
        # is too immature to spend.
        b = [self.nodes[0].getblockhash(n) for n in range(101, 103)]
        coinbase_txids = [self.nodes[0].getblock(h)['tx'][0] for h in b]
        spends_raw = [create_raw_transaction(self.nodes[0], txid, node0_address, amount=PROPOSER_REWARD - Decimal('0.01')) for txid in coinbase_txids]

        spend_101_id = self.nodes[0].sendrawtransaction(spends_raw[0])

        # coinbase at height 102 should be too immature to spend
        assert_raises_rpc_error(-26,"bad-txns-premature-spend-of-coinbase-reward", self.nodes[0].sendrawtransaction, spends_raw[1])

        # mempool should have just spend_101:
        assert_equal(self.nodes[0].getrawmempool(), [ spend_101_id ])

        # mine a block, spend_101 should get confirmed
        self.nodes[0].generate(1)
        assert_equal(set(self.nodes[0].getrawmempool()), set())

        # ... and now height 102 can be spent:
        spend_102_id = self.nodes[0].sendrawtransaction(spends_raw[1])
        assert_equal(self.nodes[0].getrawmempool(), [ spend_102_id ])

if __name__ == '__main__':
    MempoolSpendCoinbaseTest().main()<|MERGE_RESOLUTION|>--- conflicted
+++ resolved
@@ -12,16 +12,12 @@
 but less mature coinbase spends are NOT.
 """
 
-<<<<<<< HEAD
-from test_framework.test_framework import UnitETestFramework
-=======
 from decimal import Decimal
 
 from test_framework.test_framework import (
     PROPOSER_REWARD,
     UnitETestFramework,
 )
->>>>>>> 44cd02af
 from test_framework.blocktools import create_raw_transaction
 from test_framework.util import assert_equal, assert_raises_rpc_error
 
