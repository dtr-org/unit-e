--- conflicted
+++ resolved
@@ -17,14 +17,8 @@
 from test_framework.test_framework import UnitETestFramework
 from test_framework.util import assert_equal, assert_in, assert_not_equal, satoshi_round, sync_blocks, wait_until, get_unspent_coins
 
-<<<<<<< HEAD
-# TestP2PConn: A peer we use to send messages to united, and store responses.
+# TestP2PConn: A peer we use to send messages to unit-e, and store responses.
 class TestP2PConn(P2PInterface):
-=======
-
-# TestNode: A peer we use to send messages to unit-e, and store responses.
-class TestNode(P2PInterface):
->>>>>>> 7e67c75d
     def __init__(self):
         super().__init__()
         self.last_sendcmpct = []
