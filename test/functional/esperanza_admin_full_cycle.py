#!/usr/bin/env python3
# Copyright (c) 2018-2019 The Unit-e developers
# Distributed under the MIT software license, see the accompanying
# file COPYING or http://www.opensource.org/licenses/mit-license.php.

from test_framework.test_framework import UnitETestFramework
from test_framework.util import (json, connect_nodes_bi, assert_equal,
                                 assert_raises_rpc_error)
from test_framework.admin import Admin

MIN_DEPOSIT_SIZE = 1000
WITHDRAWAL_EPOCH_DELAY = 5
DYNASTY_LOGOUT_DELAY = 2
EPOCH_LENGTH = 10


def block_contains_txs_from(block, address):
    for tx in block["tx"]:
        for out in tx["vout"]:
            script_pub_key = out["scriptPubKey"]
            addresses = script_pub_key.get("addresses", None)
            if addresses is None:
                continue

            if address in addresses:
                return True

    return False


def prev_n_blocks_have_txs_from(node, validator_address, n):
    height = node.getblockcount()
    for i in range(0, n):
        block_hash = node.getblockhash(height - i)
        block = node.getblock(block_hash, 2)
        if block_contains_txs_from(block, validator_address):
            return True

    return False


# Checks whole administration workflow, from whitelisting/blacklisting to life
# after END_PERMISSIONING
class AdminFullCycle(UnitETestFramework):
    class ValidatorWrapper:
        def __init__(self, framework, node, required_amounts):
            super().__init__()
            self.node = node
            self.address = node.getnewaddress("", "legacy")
            self.pubkey = node.validateaddress(self.address)["pubkey"]
            self.framework = framework

            # Workaround for a bug: When validator tx is rejected - funds it
            # used are locked for some time. Split the only 10k UTXO into
            # several by sending to self
            if len(required_amounts) == 0:
                return

            outputs = dict()
            for amount in required_amounts:
                outputs[node.getnewaddress()] = amount

            tx = node.sendmany("", outputs)
            framework.wait_for_transaction(tx, timeout=20)

        def deposit_reject(self):
            assert_raises_rpc_error(None, "Cannot create deposit",
                                    self.node.deposit, self.address,
                                    MIN_DEPOSIT_SIZE)

        def deposit_ok(self, deposit_amount=MIN_DEPOSIT_SIZE):
            tx = self.node.deposit(self.address, deposit_amount)
            self.framework.wait_for_transaction(tx, timeout=20)

        def logout_ok(self):
            tx = self.node.logout()
            self.framework.wait_for_transaction(tx, timeout=20)

        def withdraw_ok(self):
            tx = self.node.withdraw(self.address)
            self.framework.wait_for_transaction(tx, timeout=20)

    def set_test_params(self):
        self.num_nodes = 4

        params_data = {
            'epochLength': EPOCH_LENGTH,
            'minDepositSize': MIN_DEPOSIT_SIZE,
            'dynastyLogoutDelay': DYNASTY_LOGOUT_DELAY,
            'withdrawalEpochDelay': WITHDRAWAL_EPOCH_DELAY
        }
        json_params = json.dumps(params_data)

<<<<<<< HEAD
        proposer_settings = ['-proposing=1', '-permissioning=1', '-proposing=1', '-debug=all',
                             '-stakesplitthreshold=100000000000'
=======
        proposer_settings = ['-permissioning=1', '-proposing=1', '-debug=all',
>>>>>>> 06a1ccce
                             '-whitelist=127.0.0.1',
                             '-esperanzaconfig=' + json_params]
        validator_settings = ['-permissioning=1', '-validating=1', '-debug=all',
                              '-whitelist=127.0.0.1',
                              '-esperanzaconfig=' + json_params]

        self.extra_args = [
            proposer_settings,
            validator_settings,
            validator_settings,
            validator_settings
        ]
        self.setup_clean_chain = True

    def setup_network(self):
        super().setup_network()

        # Fully connected graph works faster
        for i in range(self.num_nodes):
            for j in range(i + 1, self.num_nodes):
                connect_nodes_bi(self.nodes, i, j)

    def run_test(self):

        self.setup_stake_coins(*self.nodes)

        for node in self.nodes:
            assert_equal(node.initial_stake, node.getbalance())

        # Exit IBD
        self.generate_sync(self.nodes[0])

        # introduce actors
        proposer = self.nodes[0]
        admin = Admin.authorize(self, proposer)
        validator1 = AdminFullCycle.ValidatorWrapper(self, self.nodes[1],
                                                     [MIN_DEPOSIT_SIZE + 1] * 3)
        validator2 = AdminFullCycle.ValidatorWrapper(self, self.nodes[2],
                                                     [MIN_DEPOSIT_SIZE + 1] * 3)
        validator3 = AdminFullCycle.ValidatorWrapper(self, self.nodes[3], [])

        # No validators are whitelisted any deposits should fail
        validator1.deposit_reject()
        validator2.deposit_reject()

        # Whitelist v1
        admin.whitelist([validator1.pubkey])
        validator1.deposit_ok()
        validator2.deposit_reject()  # ensure only v1 is whitelisted

        # Whitelist v2
        admin.whitelist([validator2.pubkey])
        validator2.deposit_ok()

        # Whitelist v3
        admin.whitelist([validator3.pubkey])
        validator3.deposit_ok(MIN_DEPOSIT_SIZE * 2)

        # Finalize deposits
        self.generate_sync(proposer, EPOCH_LENGTH * 3)

        # Generate some blocks and check that validators are voting
        n_blocks = 2 * EPOCH_LENGTH
        self.generate_sync(proposer, n_blocks)

        assert (prev_n_blocks_have_txs_from(proposer, validator1.address,
                                            n_blocks))
        assert (prev_n_blocks_have_txs_from(proposer, validator2.address,
                                            n_blocks))
        assert (prev_n_blocks_have_txs_from(proposer, validator3.address,
                                            n_blocks))

        # Blacklist v1
        admin.blacklist([validator1.pubkey])
        self.generate_sync(proposer, n_blocks)

        assert (not prev_n_blocks_have_txs_from(proposer, validator1.address,
                                                n_blocks))
        assert (prev_n_blocks_have_txs_from(proposer, validator2.address,
                                            n_blocks))
        assert (prev_n_blocks_have_txs_from(proposer, validator3.address,
                                            n_blocks))

        # v1 should be able to logout even if blacklisted
        validator1.logout_ok()

        self.generate_sync(proposer, DYNASTY_LOGOUT_DELAY * EPOCH_LENGTH)
        self.generate_sync(proposer, WITHDRAWAL_EPOCH_DELAY * EPOCH_LENGTH)
        self.generate_sync(proposer, EPOCH_LENGTH)

        validator1.withdraw_ok()

        # End permissioning, v1 should be able to deposit again, v2 and v3
        # should continue voting
        admin.end_permissioning()

        validator1.deposit_ok()
        self.generate_sync(proposer, n_blocks)

        assert (
            prev_n_blocks_have_txs_from(proposer, validator1.address, n_blocks))
        assert (
            prev_n_blocks_have_txs_from(proposer, validator2.address, n_blocks))
        assert (
            prev_n_blocks_have_txs_from(proposer, validator3.address, n_blocks))


if __name__ == '__main__':
    AdminFullCycle().main()<|MERGE_RESOLUTION|>--- conflicted
+++ resolved
@@ -91,12 +91,7 @@
         }
         json_params = json.dumps(params_data)
 
-<<<<<<< HEAD
-        proposer_settings = ['-proposing=1', '-permissioning=1', '-proposing=1', '-debug=all',
-                             '-stakesplitthreshold=100000000000'
-=======
         proposer_settings = ['-permissioning=1', '-proposing=1', '-debug=all',
->>>>>>> 06a1ccce
                              '-whitelist=127.0.0.1',
                              '-esperanzaconfig=' + json_params]
         validator_settings = ['-permissioning=1', '-validating=1', '-debug=all',
