#!/usr/bin/env python3
# Copyright (c) 2017-2018 The Bitcoin Core developers
# Distributed under the MIT software license, see the accompanying
# file COPYING or http://www.opensource.org/licenses/mit-license.php.
"""An example functional test

The module-level docstring should include a high-level description of
what the test is doing. It's the first thing people see when they open
the file and should give the reader information about *what* the test
is testing and *how* it's being tested
"""
# Imports should be in PEP8 ordering (std library first, then third party
# libraries then local imports).
from collections import defaultdict

# Avoid wildcard * imports if possible
<<<<<<< HEAD
from test_framework.blocktools import (create_block, create_coinbase)
from test_framework.messages import CInv
from test_framework.mininode import (
=======
from test_framework.blocktools import (
    create_block,
    create_coinbase,
    get_tip_snapshot_meta,
    update_snapshot_with_tx,
    sign_coinbase,
)
from test_framework.mininode import (
    CInv,
>>>>>>> 07428419
    P2PInterface,
    mininode_lock,
    msg_block,
    msg_getdata,
<<<<<<< HEAD
=======
    network_thread_join,
    network_thread_start,
>>>>>>> 07428419
)
from test_framework.test_framework import UnitETestFramework
from test_framework.util import (
    assert_equal,
    connect_nodes,
    wait_until,
)

# P2PInterface is a class containing callbacks to be executed when a P2P
# message is received from the node-under-test. Subclass P2PInterface and
# override the on_*() methods if you need custom behaviour.
class BaseNode(P2PInterface):
    def __init__(self):
        """Initialize the P2PInterface

        Used to initialize custom properties for the Node that aren't
        included by default in the base class. Be aware that the P2PInterface
        base class already stores a counter for each P2P message type and the
        last received message of each type, which should be sufficient for the
        needs of most tests.

        Call super().__init__() first for standard initialization and then
        initialize custom properties."""
        super().__init__()
        # Stores a dictionary of all blocks received
        self.block_receive_map = defaultdict(int)

    def on_block(self, message):
        """Override the standard on_block callback

        Store the hash of a received block in the dictionary."""
        message.block.calc_sha256()
        self.block_receive_map[message.block.sha256] += 1

    def on_inv(self, message):
        """Override the standard on_inv callback"""
        pass

def custom_function():
    """Do some custom behaviour

    If this function is more generally useful for other tests, consider
    moving it to a module in test_framework."""
    # self.log.info("running custom_function")  # Oops! Can't run self.log outside the UnitETestFramework
    pass

<<<<<<< HEAD
=======
class ExampleTest(UnitETestFramework):
    # Each functional test is a subclass of the UnitETestFramework class.
>>>>>>> 07428419

class ExampleTest(UnitETestFramework):
    # Each functional test is a subclass of the UnitETestFramework class.

    # Override the set_test_params(), skip_test_if_missing_module(), add_options(), setup_chain(), setup_network()
    # and setup_nodes() methods to customize the test setup as required.

    def set_test_params(self):
        """Override test parameters for your individual test.

        This method must be overridden and num_nodes must be exlicitly set."""
        self.setup_clean_chain = True
        self.num_nodes = 3
        # Use self.extra_args to change command-line arguments for the nodes
        self.extra_args = [[], ["-logips"], []]

        # self.log.info("I've finished set_test_params")  # Oops! Can't run self.log before run_test()

    def skip_test_if_missing_module(self):
        self.skip_if_no_wallet()

    # Use add_options() to add specific command-line options for your test.
    # In practice this is not used very much, since the tests are mostly written
    # to be run in automated environments without command-line options.
    # def add_options()
    #     pass

    # Use setup_chain() to customize the node data directories. In practice
    # this is not used very much since the default behaviour is almost always
    # fine
    # def setup_chain():
    #     pass

    def setup_network(self):
        """Setup the test network topology

        Often you won't need to override this, since the standard network topology
        (linear: node0 <-> node1 <-> node2 <-> ...) is fine for most tests.

        If you do override this method, remember to start the nodes, assign
        them to self.nodes, connect them and then sync."""

        self.setup_nodes()

        # In this test, we're not connecting node2 to node0 or node1. Calls to
        # sync_all() should not include node2, since we're not expecting it to
        # sync.
        connect_nodes(self.nodes[0], 1)
        self.sync_all([self.nodes[0:2]])

    # Use setup_nodes() to customize the node start behaviour (for example if
    # you don't want to start all nodes at the start of the test).
    # def setup_nodes():
    #     pass

    def custom_method(self):
        """Do some custom behaviour for this test

        Define it in a method here because you're going to use it repeatedly.
        If you think it's useful in general, consider moving it to the base
        UnitETestFramework class so other tests can use it."""

        self.log.info("Running custom_method")

    def run_test(self):
        """Main test logic"""

<<<<<<< HEAD
        # Create P2P connections will wait for a verack to make sure the connection is fully up
        self.nodes[0].add_p2p_connection(BaseNode())

=======
        # Create P2P connections to two of the nodes
        self.nodes[0].add_p2p_connection(BaseNode())

        # Start up network handling in another thread. This needs to be called
        # after the P2P connections have been created.
        network_thread_start()
        # wait_for_verack ensures that the P2P connection is fully up.
        self.nodes[0].p2p.wait_for_verack()

        self.setup_stake_coins(self.nodes[0])

>>>>>>> 07428419
        # Generating a block on one of the nodes will get us out of IBD
        blocks = [int(self.nodes[0].generate(nblocks=1)[0], 16)]
        self.sync_all([self.nodes[0:2]])

        # Notice above how we called an RPC by calling a method with the same
        # name on the node object. Notice also how we used a keyword argument
        # to specify a named RPC argument. Neither of those are defined on the
        # node object. Instead there's some __getattr__() magic going on under
        # the covers to dispatch unrecognised attribute calls to the RPC
        # interface.

        # Logs are nice. Do plenty of them. They can be used in place of comments for
        # breaking the test into sub-sections.
        self.log.info("Starting test!")

        self.log.info("Calling a custom function")
        custom_function()

        self.log.info("Calling a custom method")
        self.custom_method()

        self.log.info("Create some blocks")
        self.tip = int(self.nodes[0].getbestblockhash(), 16)
        self.block_time = self.nodes[0].getblock(self.nodes[0].getbestblockhash())['time'] + 1

        height = self.nodes[0].getblockcount()

        snapshot_meta = get_tip_snapshot_meta(self.nodes[0])
        stakes = self.nodes[0].listunspent()
        for stake in stakes:
            # Use the mininode and blocktools functionality to manually build a block
            # Calling the generate() rpc is easier, but this allows us to exactly
            # control the blocks and transactions.
            txout = self.nodes[0].gettxout(stake['txid'], stake['vout'])
            coinbase = sign_coinbase(self.nodes[0], create_coinbase(height, stake, snapshot_meta.hash))
            block = create_block(self.tip, coinbase, self.block_time)
            snapshot_meta = update_snapshot_with_tx(self.nodes[0], snapshot_meta.data, 0, height + 1, coinbase)
            block.solve()
            block_message = msg_block(block)
            # Send message is used to send a P2P message to the node over our P2PInterface
            self.nodes[0].p2p.send_message(block_message)
            self.tip = block.sha256
            blocks.append(self.tip)
            self.block_time += 1
            height += 1

        self.log.info("Wait for node1 to reach current tip (height %d) using RPC" % height)
        self.nodes[1].waitforblockheight(height)

        self.log.info("Connect node2 and node1")
        connect_nodes(self.nodes[1], 2)

        self.log.info("Add P2P connection to node2")
<<<<<<< HEAD
        self.nodes[0].disconnect_p2ps()

        self.nodes[2].add_p2p_connection(BaseNode())
=======
        # We can't add additional P2P connections once the network thread has started. Disconnect the connection
        # to node0, wait for the network thread to terminate, then connect to node2. This is specific to
        # the current implementation of the network thread and may be improved in future.
        self.nodes[0].disconnect_p2ps()
        network_thread_join()

        self.nodes[2].add_p2p_connection(BaseNode())
        network_thread_start()
        self.nodes[2].p2p.wait_for_verack()
>>>>>>> 07428419

        self.log.info("Wait for node2 reach current tip. Test that it has propagated all the blocks to us")

        getdata_request = msg_getdata()
        for block in blocks:
            getdata_request.inv.append(CInv(2, block))
        self.nodes[2].p2p.send_message(getdata_request)

        # wait_until() will loop until a predicate condition is met. Use it to test properties of the
        # P2PInterface objects.
        wait_until(lambda: sorted(blocks) == sorted(list(self.nodes[2].p2p.block_receive_map.keys())), timeout=5, lock=mininode_lock)

        self.log.info("Check that each block was received only once")
        # The network thread uses a global lock on data access to the P2PConnection objects when sending and receiving
        # messages. The test thread should acquire the global lock before accessing any P2PConnection data to avoid locking
        # and synchronization issues. Note wait_until() acquires this global lock when testing the predicate.
        with mininode_lock:
            for block in self.nodes[2].p2p.block_receive_map.values():
                assert_equal(block, 1)

if __name__ == '__main__':
    ExampleTest().main()<|MERGE_RESOLUTION|>--- conflicted
+++ resolved
@@ -14,11 +14,6 @@
 from collections import defaultdict
 
 # Avoid wildcard * imports if possible
-<<<<<<< HEAD
-from test_framework.blocktools import (create_block, create_coinbase)
-from test_framework.messages import CInv
-from test_framework.mininode import (
-=======
 from test_framework.blocktools import (
     create_block,
     create_coinbase,
@@ -27,17 +22,10 @@
     sign_coinbase,
 )
 from test_framework.mininode import (
-    CInv,
->>>>>>> 07428419
     P2PInterface,
     mininode_lock,
     msg_block,
     msg_getdata,
-<<<<<<< HEAD
-=======
-    network_thread_join,
-    network_thread_start,
->>>>>>> 07428419
 )
 from test_framework.test_framework import UnitETestFramework
 from test_framework.util import (
@@ -84,11 +72,6 @@
     # self.log.info("running custom_function")  # Oops! Can't run self.log outside the UnitETestFramework
     pass
 
-<<<<<<< HEAD
-=======
-class ExampleTest(UnitETestFramework):
-    # Each functional test is a subclass of the UnitETestFramework class.
->>>>>>> 07428419
 
 class ExampleTest(UnitETestFramework):
     # Each functional test is a subclass of the UnitETestFramework class.
@@ -156,23 +139,9 @@
     def run_test(self):
         """Main test logic"""
 
-<<<<<<< HEAD
         # Create P2P connections will wait for a verack to make sure the connection is fully up
         self.nodes[0].add_p2p_connection(BaseNode())
 
-=======
-        # Create P2P connections to two of the nodes
-        self.nodes[0].add_p2p_connection(BaseNode())
-
-        # Start up network handling in another thread. This needs to be called
-        # after the P2P connections have been created.
-        network_thread_start()
-        # wait_for_verack ensures that the P2P connection is fully up.
-        self.nodes[0].p2p.wait_for_verack()
-
-        self.setup_stake_coins(self.nodes[0])
-
->>>>>>> 07428419
         # Generating a block on one of the nodes will get us out of IBD
         blocks = [int(self.nodes[0].generate(nblocks=1)[0], 16)]
         self.sync_all([self.nodes[0:2]])
@@ -226,21 +195,9 @@
         connect_nodes(self.nodes[1], 2)
 
         self.log.info("Add P2P connection to node2")
-<<<<<<< HEAD
         self.nodes[0].disconnect_p2ps()
 
         self.nodes[2].add_p2p_connection(BaseNode())
-=======
-        # We can't add additional P2P connections once the network thread has started. Disconnect the connection
-        # to node0, wait for the network thread to terminate, then connect to node2. This is specific to
-        # the current implementation of the network thread and may be improved in future.
-        self.nodes[0].disconnect_p2ps()
-        network_thread_join()
-
-        self.nodes[2].add_p2p_connection(BaseNode())
-        network_thread_start()
-        self.nodes[2].p2p.wait_for_verack()
->>>>>>> 07428419
 
         self.log.info("Wait for node2 reach current tip. Test that it has propagated all the blocks to us")
 
