#!/usr/bin/env python3
# Copyright (c) 2014-2018 The Bitcoin Core developers
# Distributed under the MIT software license, see the accompanying
# file COPYING or http://www.opensource.org/licenses/mit-license.php.
"""Test mempool persistence.

By default, unit-e will dump mempool on shutdown and
then reload it on startup. This can be overridden with
the -persistmempool=0 command line option.

Test is as follows:

  - start node0, node1 and node2. node1 has -persistmempool=0
  - create 5 transactions on node2 to its own address. Note that these
    are not sent to node0 or node1 addresses because we don't want
    them to be saved in the wallet.
  - check that node0 and node1 have 5 transactions in their mempools
  - shutdown all nodes.
  - startup node0. Verify that it still has 5 transactions
    in its mempool. Shutdown node0. This tests that by default the
    mempool is persistent.
  - startup node1. Verify that its mempool is empty. Shutdown node1.
    This tests that with -persistmempool=0, the mempool is not
    dumped to disk when the node is shut down.
  - Restart node0 with -persistmempool=0. Verify that its mempool is
    empty. Shutdown node0. This tests that with -persistmempool=0,
    the mempool is not loaded from disk on start up.
  - Restart node0 with -persistmempool. Verify that it has 5
    transactions in its mempool. This tests that -persistmempool=0
    does not overwrite a previously valid mempool stored on disk.
  - Remove node0 mempool.dat and verify savemempool RPC recreates it
    and verify that node1 can load it and has 5 transactions in its
    mempool.
  - Verify that savemempool throws when the RPC is called if
    node1 can't write to disk.

"""
from decimal import Decimal
import os
import time

from test_framework.test_framework import UnitETestFramework
from test_framework.util import assert_equal, assert_raises_rpc_error, wait_until

class MempoolPersistTest(UnitETestFramework):
    def set_test_params(self):
        self.num_nodes = 3
        self.extra_args = [[], ["-persistmempool=0"], []]

    def skip_test_if_missing_module(self):
        self.skip_if_no_wallet()

    def run_test(self):
        chain_height = self.nodes[0].getblockcount()
        assert_equal(chain_height, 200)

        self.log.debug("Mine a single block to get out of IBD")
        self.nodes[0].generate(1)
        self.sync_all()

        self.log.debug("Send 5 transactions from node2 (to its own address)")
        for i in range(5):
            self.nodes[2].sendtoaddress(self.nodes[2].getnewaddress(), Decimal("10"))
        node2_balance = self.nodes[2].getbalance()
        self.sync_all()

        self.log.debug("Verify that node0 and node1 have 5 transactions in their mempools")
        assert_equal(len(self.nodes[0].getrawmempool()), 5)
        assert_equal(len(self.nodes[1].getrawmempool()), 5)

        self.log.debug("Stop-start the nodes. Verify that node0 has the transactions in its mempool and node1 does not. Verify that node2 calculates its balance correctly after loading wallet transactions.")
        self.stop_nodes()
        # Give this node a head-start, so we can be "extra-sure" that it didn't load anything later
        # Also don't store the mempool, to keep the datadir clean
        self.start_node(1, extra_args=["-persistmempool=0"])
        self.start_node(0)
        self.start_node(2)
        # Give unit-e a second to reload the mempool
        wait_until(lambda: len(self.nodes[0].getrawmempool()) == 5, timeout=1)
        wait_until(lambda: len(self.nodes[2].getrawmempool()) == 5, timeout=1)
        # The others have loaded their mempool. If node_1 loaded anything, we'd probably notice by now:
        assert_equal(len(self.nodes[1].getrawmempool()), 0)

        # Verify accounting of mempool transactions after restart is correct
        self.nodes[2].syncwithvalidationinterfacequeue()  # Flush mempool to wallet
        assert_equal(node2_balance, self.nodes[2].getbalance())

        self.log.debug("Stop-start node0 with -persistmempool=0. Verify that it doesn't load its mempool.dat file.")
        self.stop_nodes()
        self.start_node(0, extra_args=["-persistmempool=0"])
        # Give unit-e a second to reload the mempool
        time.sleep(1)
        assert_equal(len(self.nodes[0].getrawmempool()), 0)

        self.log.debug("Stop-start node0. Verify that it has the transactions in its mempool.")
        self.stop_nodes()
        self.start_node(0)
        wait_until(lambda: len(self.nodes[0].getrawmempool()) == 5)

        mempooldat0 = os.path.join(self.nodes[0].datadir, 'regtest', 'mempool.dat')
        mempooldat1 = os.path.join(self.nodes[1].datadir, 'regtest', 'mempool.dat')
        self.log.debug("Remove the mempool.dat file. Verify that savemempool to disk via RPC re-creates it")
        os.remove(mempooldat0)
        self.nodes[0].savemempool()
        assert os.path.isfile(mempooldat0)

        self.log.debug("Stop nodes, make node1 use mempool.dat from node0. Verify it has 5 transactions")
        os.rename(mempooldat0, mempooldat1)
        self.stop_nodes()
        self.start_node(1, extra_args=[])
        wait_until(lambda: len(self.nodes[1].getrawmempool()) == 5)

<<<<<<< HEAD
        self.log.debug("Prevent united from writing mempool.dat to disk. Verify that `savemempool` fails")
        # to test the exception we are creating a tmp folder called mempool.dat.new
=======
        self.log.debug("Prevent unit-e from writing mempool.dat to disk. Verify that `savemempool` fails")
        # to test the exception we are setting bad permissions on a tmp file called mempool.dat.new
>>>>>>> 7e67c75d
        # which is an implementation detail that could change and break this test
        mempooldotnew1 = mempooldat1 + '.new'
        os.mkdir(mempooldotnew1)
        assert_raises_rpc_error(-1, "Unable to dump mempool to disk", self.nodes[1].savemempool)
        os.rmdir(mempooldotnew1)


if __name__ == '__main__':
    MempoolPersistTest().main()<|MERGE_RESOLUTION|>--- conflicted
+++ resolved
@@ -110,13 +110,8 @@
         self.start_node(1, extra_args=[])
         wait_until(lambda: len(self.nodes[1].getrawmempool()) == 5)
 
-<<<<<<< HEAD
-        self.log.debug("Prevent united from writing mempool.dat to disk. Verify that `savemempool` fails")
+        self.log.debug("Prevent unit-e from writing mempool.dat to disk. Verify that `savemempool` fails")
         # to test the exception we are creating a tmp folder called mempool.dat.new
-=======
-        self.log.debug("Prevent unit-e from writing mempool.dat to disk. Verify that `savemempool` fails")
-        # to test the exception we are setting bad permissions on a tmp file called mempool.dat.new
->>>>>>> 7e67c75d
         # which is an implementation detail that could change and break this test
         mempooldotnew1 = mempooldat1 + '.new'
         os.mkdir(mempooldotnew1)
