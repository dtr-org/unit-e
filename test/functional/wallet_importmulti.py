--- conflicted
+++ resolved
@@ -2,7 +2,6 @@
 # Copyright (c) 2014-2018 The Bitcoin Core developers
 # Distributed under the MIT software license, see the accompanying
 # file COPYING or http://www.opensource.org/licenses/mit-license.php.
-<<<<<<< HEAD
 """Test the importmulti RPC.
 
 Test importmulti by generating keys on node0, importing the scriptPubKeys and
@@ -35,13 +34,6 @@
 )
 
 class ImportMultiTest(UnitETestFramework):
-=======
-"""Test the importmulti RPC."""
-from test_framework.test_framework import UnitETestFramework
-from test_framework.util import assert_equal, assert_greater_than, assert_raises_rpc_error
-
-class ImportMultiTest (UnitETestFramework):
->>>>>>> 44cd02af
     def set_test_params(self):
         self.num_nodes = 2
         self.extra_args = [["-addresstype=legacy"], ["-addresstype=legacy"]]
@@ -111,7 +103,6 @@
 
         # ScriptPubKey + internal
         self.log.info("Should import a scriptPubKey with internal flag")
-<<<<<<< HEAD
         key = get_key(self.nodes[0])
         self.test_importmulti({"scriptPubKey": key.p2pkh_script,
                                "timestamp": "now",
@@ -164,53 +155,6 @@
                      iswatchonly=True,
                      ismine=False,
                      timestamp=timestamp)
-=======
-        address = self.nodes[0].getaddressinfo(self.nodes[0].getnewaddress())
-        result = self.nodes[1].importmulti([{
-            "scriptPubKey": address['scriptPubKey'],
-            "timestamp": "now",
-            "internal": True
-        }])
-        assert_equal(result[0]['success'], True)
-        address_assert = self.nodes[1].getaddressinfo(address['address'])
-        assert_equal(address_assert['iswatchonly'], True)
-        assert_equal(address_assert['ismine'], False)
-        assert_equal(address_assert['timestamp'], timestamp)
-
-        # ScriptPubKey + !internal
-        self.log.info("Should not import a scriptPubKey without internal flag")
-        address = self.nodes[0].getaddressinfo(self.nodes[0].getnewaddress())
-        result = self.nodes[1].importmulti([{
-            "scriptPubKey": address['scriptPubKey'],
-            "timestamp": "now",
-        }])
-        assert_equal(result[0]['success'], False)
-        assert_equal(result[0]['error']['code'], -8)
-        assert_equal(result[0]['error']['message'], 'Internal must be set for hex scriptPubKey')
-        address_assert = self.nodes[1].getaddressinfo(address['address'])
-        assert_equal(address_assert['iswatchonly'], False)
-        assert_equal(address_assert['ismine'], False)
-        assert_equal('timestamp' in address_assert, False)
-
-
-        # Address + Public key + !Internal(explicit)
-        self.log.info("Should import an address with public key")
-        address = self.nodes[0].getaddressinfo(self.nodes[0].getnewaddress())
-        result = self.nodes[1].importmulti([{
-            "scriptPubKey": {
-                "address": address['address']
-            },
-            "timestamp": "now",
-            "pubkeys": [ address['pubkey'] ],
-            "internal": False
-        }])
-        assert_equal(result[0]['success'], True)
-        address_assert = self.nodes[1].getaddressinfo(address['address'])
-        assert_equal(address_assert['iswatchonly'], True)
-        assert_equal(address_assert['ismine'], False)
-        assert_equal(address_assert['timestamp'], timestamp)
-
->>>>>>> 44cd02af
 
         # ScriptPubKey + Public key + internal
         self.log.info("Should import a scriptPubKey with internal and with public key")
