#!/usr/bin/env python3
# Copyright (c) 2015-2018 The Bitcoin Core developers
# Distributed under the MIT software license, see the accompanying
# file COPYING or http://www.opensource.org/licenses/mit-license.php.
"""Test the ZMQ notification interface."""
import struct

<<<<<<< HEAD
from test_framework.test_framework import UnitETestFramework
from test_framework.messages import CTransaction
from test_framework.util import (
    assert_equal,
    bytes_to_hex_str,
    hash256,
)
=======
from test_framework.test_framework import UnitETestFramework, SkipTest, BLOCK_HEADER_LENGTH
from test_framework.mininode import CTransaction
from test_framework.util import (assert_equal,
                                 bytes_to_hex_str,
                                 hash256,
                                )
>>>>>>> 7e67c75d
from io import BytesIO


class ZMQSubscriber:
    def __init__(self, socket, topic):
        self.sequence = 0
        self.socket = socket
        self.topic = topic

        import zmq
        self.socket.setsockopt(zmq.SUBSCRIBE, self.topic)

    def receive(self):
        topic, body, seq = self.socket.recv_multipart()
        # Topic should match the subscriber topic.
        assert_equal(topic, self.topic)
        # Sequence should be incremental.
        assert_equal(struct.unpack('<I', seq)[-1], self.sequence)
        self.sequence += 1
        return body


class ZMQTest (UnitETestFramework):
    def set_test_params(self):
        self.num_nodes = 2

    def skip_test_if_missing_module(self):
        self.skip_if_no_py3_zmq()
        self.skip_if_no_united_zmq()
        self.skip_if_no_wallet()

    def setup_nodes(self):
        # Import keys
        self.add_nodes(self.num_nodes)
        self.start_nodes()
        super().import_deterministic_coinbase_privkeys()
        self.stop_nodes()

<<<<<<< HEAD
        import zmq
=======
        if not config["components"].getboolean("ENABLE_ZMQ"):
            raise SkipTest("unit-e has not been built with zmq enabled.")
>>>>>>> 7e67c75d

        # Initialize ZMQ context and socket.
        # All messages are received in the same socket which means
        # that this test fails if the publishing order changes.
        # Note that the publishing order is not defined in the documentation and
        # is subject to change.
        address = "tcp://127.0.0.1:27181"
        self.zmq_context = zmq.Context()
        socket = self.zmq_context.socket(zmq.SUB)
        socket.set(zmq.RCVTIMEO, 60000)
        socket.connect(address)

        # Subscribe to all available topics.
        self.hashblock = ZMQSubscriber(socket, b"hashblock")
        self.hashtx = ZMQSubscriber(socket, b"hashtx")
        self.rawblock = ZMQSubscriber(socket, b"rawblock")
        self.rawtx = ZMQSubscriber(socket, b"rawtx")

        self.nodes[0].extra_args = ["-zmqpub%s=%s" % (sub.topic.decode(), address) for sub in [self.hashblock, self.hashtx, self.rawblock, self.rawtx]]
        self.start_nodes()

    def import_deterministic_coinbase_privkeys(self):
        pass

    def run_test(self):
        try:
            self._zmq_test()
        finally:
            # Destroy the ZMQ context.
            self.log.debug("Destroying ZMQ context")
            self.zmq_context.destroy(linger=None)

    def _zmq_test(self):
        num_blocks = 5
        self.log.info("Generate %(n)d blocks (and %(n)d coinbase txes)" % {"n": num_blocks})
        genhashes = self.nodes[0].generate(num_blocks)
        self.sync_all()

        for x in range(num_blocks):
            # Should receive the coinbase txid.
            txid = self.hashtx.receive()

            # Should receive the coinbase raw transaction.
            hex = self.rawtx.receive()
            tx = CTransaction()
            tx.deserialize(BytesIO(hex))
            tx.calc_sha256()
            assert_equal(tx.hash, bytes_to_hex_str(txid))

            # Should receive the generated block hash.
            hash = bytes_to_hex_str(self.hashblock.receive())
            assert_equal(genhashes[x], hash)
            # The block should only have the coinbase txid.
            assert_equal([bytes_to_hex_str(txid)], self.nodes[1].getblock(hash)["tx"])

            # Should receive the generated raw block.
            block = self.rawblock.receive()
            assert_equal(genhashes[x], bytes_to_hex_str(hash256(block[:BLOCK_HEADER_LENGTH])))

        self.log.info("Wait for tx from second node")
        payment_txid = self.nodes[1].sendtoaddress(self.nodes[0].getnewaddress(), 1.0)
        self.sync_all()

        # Should receive the broadcasted txid.
        txid = self.hashtx.receive()
        assert_equal(payment_txid, bytes_to_hex_str(txid))

        # Should receive the broadcasted raw transaction.
        hex = self.rawtx.receive()
        assert_equal(payment_txid, bytes_to_hex_str(hash256(hex)))

if __name__ == '__main__':
    ZMQTest().main()<|MERGE_RESOLUTION|>--- conflicted
+++ resolved
@@ -5,7 +5,6 @@
 """Test the ZMQ notification interface."""
 import struct
 
-<<<<<<< HEAD
 from test_framework.test_framework import UnitETestFramework
 from test_framework.messages import CTransaction
 from test_framework.util import (
@@ -13,14 +12,6 @@
     bytes_to_hex_str,
     hash256,
 )
-=======
-from test_framework.test_framework import UnitETestFramework, SkipTest, BLOCK_HEADER_LENGTH
-from test_framework.mininode import CTransaction
-from test_framework.util import (assert_equal,
-                                 bytes_to_hex_str,
-                                 hash256,
-                                )
->>>>>>> 7e67c75d
 from io import BytesIO
 
 
@@ -59,12 +50,7 @@
         super().import_deterministic_coinbase_privkeys()
         self.stop_nodes()
 
-<<<<<<< HEAD
         import zmq
-=======
-        if not config["components"].getboolean("ENABLE_ZMQ"):
-            raise SkipTest("unit-e has not been built with zmq enabled.")
->>>>>>> 7e67c75d
 
         # Initialize ZMQ context and socket.
         # All messages are received in the same socket which means
