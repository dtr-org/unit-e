--- conflicted
+++ resolved
@@ -21,27 +21,15 @@
         addr_before_encrypting = nodes[0].getnewaddress()
         addr_before_encrypting_data = nodes[0].getaddressinfo(addr_before_encrypting)
         wallet_info_old = nodes[0].getwalletinfo()
-<<<<<<< HEAD
-        assert(addr_before_encrypting_data['hdseedid'] == wallet_info_old['hdseedid'])
-
-=======
-        assert_equal(wallet_info_old['hdseedid'], wallet_info_old['hdmasterkeyid'])
         assert addr_before_encrypting_data['hdseedid'] == wallet_info_old['hdseedid']
->>>>>>> 44cd02af
         # Encrypt wallet and wait to terminate
         nodes[0].encryptwallet('test')
         # Keep creating keys
         addr = nodes[0].getnewaddress()
         addr_data = nodes[0].getaddressinfo(addr)
         wallet_info = nodes[0].getwalletinfo()
-<<<<<<< HEAD
-        assert(addr_before_encrypting_data['hdseedid'] != wallet_info['hdseedid'])
-        assert(addr_data['hdseedid'] == wallet_info['hdseedid'])
-=======
-        assert_equal(wallet_info['hdseedid'], wallet_info['hdmasterkeyid'])
         assert addr_before_encrypting_data['hdseedid'] != wallet_info['hdseedid']
         assert addr_data['hdseedid'] == wallet_info['hdseedid']
->>>>>>> 44cd02af
         assert_raises_rpc_error(-12, "Error: Keypool ran out, please call keypoolrefill first", nodes[0].getnewaddress)
 
         # put six (plus 2) new keys in the keypool (100% external-, +100% internal-keys, 1 in min)
@@ -82,18 +70,10 @@
         time.sleep(1.1)
         assert_equal(nodes[0].getwalletinfo()["unlocked_until"], 0)
 
-<<<<<<< HEAD
         # drain the keypool
         for _ in range(3):
             nodes[0].getnewaddress()
         assert_raises_rpc_error(-12, "Keypool ran out", nodes[0].getnewaddress)
-=======
-        # drain them
-        nodes[0].getnewaddress()
-        nodes[0].getnewaddress()
-        nodes[0].getnewaddress()
-        assert_raises_rpc_error(-12, "Keypool ran out", nodes[0].generate, 1)
->>>>>>> 44cd02af
 
         nodes[0].walletpassphrase('test', 100)
         nodes[0].keypoolrefill(100)
