--- conflicted
+++ resolved
@@ -5,11 +5,6 @@
 """Test node responses to invalid transactions.
 
 In this test we connect to one node over p2p, and test tx requests."""
-<<<<<<< HEAD
-from test_framework.blocktools import create_block, create_coinbase
-from test_framework.messages import (
-    UNIT,
-=======
 
 from decimal import Decimal
 
@@ -24,7 +19,6 @@
 from test_framework.messages import (
     UNIT,
     UTXO,
->>>>>>> 44cd02af
     COutPoint,
     CTransaction,
     CTxIn,
@@ -32,11 +26,7 @@
     TxType,
 )
 from test_framework.mininode import P2PDataStore
-<<<<<<< HEAD
-from test_framework.test_framework import UnitETestFramework
-=======
 from test_framework.test_framework import UnitETestFramework, PROPOSER_REWARD
->>>>>>> 44cd02af
 from test_framework.util import (
     assert_equal,
     get_unspent_coins,
@@ -95,25 +85,6 @@
         node.p2p.send_blocks_and_test([block], node, success=True)
 
         self.log.info("Mature the block.")
-<<<<<<< HEAD
-        self.nodes[0].generatetoaddress(100, self.nodes[0].get_deterministic_priv_key().address)
-
-        # Iterate through a list of known invalid transaction types, ensuring each is
-        # rejected. Some are consensus invalid and some just violate policy.
-        for BadTxTemplate in invalid_txs.iter_all_templates():
-            self.log.info("Testing invalid transaction: %s", BadTxTemplate.__name__)
-            template = BadTxTemplate(spend_block=block1)
-            tx = template.get_tx()
-            node.p2p.send_txs_and_test(
-                [tx], node, success=False,
-                expect_disconnect=template.expect_disconnect,
-                reject_reason=template.reject_reason,
-            )
-
-            if template.expect_disconnect:
-                self.log.info("Reconnecting to peer")
-                self.reconnect_p2p()
-=======
 
         blocks = []
         snapshot_meta = get_tip_snapshot_meta(self.nodes[0])
@@ -140,7 +111,23 @@
         self.log.info('Test a transaction that is rejected')
         tx1 = create_tx_with_script(coinbase, 1, script_sig=b'\x64' * 35, amount=50 * UNIT - 12000)
         node.p2p.send_txs_and_test([tx1], node, success=False, expect_disconnect=True)
->>>>>>> 44cd02af
+
+        # UNIT-E TODO [0.18.0]: Should we make use of this snippet?
+        # Iterate through a list of known invalid transaction types, ensuring each is
+        # rejected. Some are consensus invalid and some just violate policy.
+        for BadTxTemplate in invalid_txs.iter_all_templates():
+            self.log.info("Testing invalid transaction: %s", BadTxTemplate.__name__)
+            template = BadTxTemplate(spend_block=block1)
+            tx = template.get_tx()
+            node.p2p.send_txs_and_test(
+                [tx], node, success=False,
+                expect_disconnect=template.expect_disconnect,
+                reject_reason=template.reject_reason,
+            )
+
+            if template.expect_disconnect:
+                self.log.info("Reconnecting to peer")
+                self.reconnect_p2p()
 
         # Make two p2p connections to provide the node with orphans
         # * p2ps[0] will send valid orphan txs (one with low fee)
@@ -153,50 +140,30 @@
         SCRIPT_PUB_KEY_OP_TRUE = b'\x51\x75' * 15 + b'\x51'
         tx_withhold = CTransaction()
         tx_withhold.vin.append(CTxIn(outpoint=COutPoint(block1.vtx[0].sha256, 0)))
-<<<<<<< HEAD
-        tx_withhold.vout.append(CTxOut(nValue=50 * UNIT - 12000, scriptPubKey=SCRIPT_PUB_KEY_OP_TRUE))
-=======
         tx_withhold.vout.append(CTxOut(nValue=PROPOSER_REWARD * UNIT - 12000, scriptPubKey=SCRIPT_PUB_KEY_OP_TRUE))
->>>>>>> 44cd02af
         tx_withhold.calc_sha256()
 
         # Our first orphan tx with some outputs to create further orphan txs
         tx_orphan_1 = CTransaction()
         tx_orphan_1.vin.append(CTxIn(outpoint=COutPoint(tx_withhold.sha256, 0)))
-<<<<<<< HEAD
-        tx_orphan_1.vout = [CTxOut(nValue=10 * UNIT, scriptPubKey=SCRIPT_PUB_KEY_OP_TRUE)] * 3
-=======
         tx_orphan_1.vout = [CTxOut(nValue=1 * UNIT, scriptPubKey=SCRIPT_PUB_KEY_OP_TRUE)] * 3
->>>>>>> 44cd02af
         tx_orphan_1.calc_sha256()
 
         # A valid transaction with low fee
         tx_orphan_2_no_fee = CTransaction()
         tx_orphan_2_no_fee.vin.append(CTxIn(outpoint=COutPoint(tx_orphan_1.sha256, 0)))
-<<<<<<< HEAD
-        tx_orphan_2_no_fee.vout.append(CTxOut(nValue=10 * UNIT, scriptPubKey=SCRIPT_PUB_KEY_OP_TRUE))
-=======
         tx_orphan_2_no_fee.vout.append(CTxOut(nValue=1 * UNIT, scriptPubKey=SCRIPT_PUB_KEY_OP_TRUE))
->>>>>>> 44cd02af
 
         # A valid transaction with sufficient fee
         tx_orphan_2_valid = CTransaction()
         tx_orphan_2_valid.vin.append(CTxIn(outpoint=COutPoint(tx_orphan_1.sha256, 1)))
-<<<<<<< HEAD
-        tx_orphan_2_valid.vout.append(CTxOut(nValue=10 * UNIT - 12000, scriptPubKey=SCRIPT_PUB_KEY_OP_TRUE))
-=======
         tx_orphan_2_valid.vout.append(CTxOut(nValue=1 * UNIT - 12000, scriptPubKey=SCRIPT_PUB_KEY_OP_TRUE))
->>>>>>> 44cd02af
         tx_orphan_2_valid.calc_sha256()
 
         # An invalid transaction with negative fee
         tx_orphan_2_invalid = CTransaction()
         tx_orphan_2_invalid.vin.append(CTxIn(outpoint=COutPoint(tx_orphan_1.sha256, 2)))
-<<<<<<< HEAD
-        tx_orphan_2_invalid.vout.append(CTxOut(nValue=11 * UNIT, scriptPubKey=SCRIPT_PUB_KEY_OP_TRUE))
-=======
         tx_orphan_2_invalid.vout.append(CTxOut(nValue=Decimal('1.1') * UNIT, scriptPubKey=SCRIPT_PUB_KEY_OP_TRUE))
->>>>>>> 44cd02af
 
         self.log.info('Send the orphans ... ')
         # Send valid orphan txs from p2ps[0]
@@ -227,20 +194,6 @@
         wait_until(lambda: 1 == len(node.getpeerinfo()), timeout=12)  # p2ps[1] is no longer connected
         assert_equal(expected_mempool, set(node.getrawmempool()))
 
-<<<<<<< HEAD
-=======
-        # restart node with sending BIP61 messages disabled, check that it disconnects without sending the reject message
-        self.log.info('Test a transaction that is rejected, with BIP61 disabled')
-        self.restart_node(0, ['-enablebip61=0', '-persistmempool=0'])
-        self.reconnect_p2p(num_connections=1)
-        with node.assert_debug_log(expected_msgs=[
-                "{} from peer=0 was not accepted: mandatory-script-verify-flag-failed (Invalid OP_IF construction) (code 16)".format(tx1.hash),
-                "disconnecting peer=0",
-        ]):
-            node.p2p.send_txs_and_test([tx1], node, success=False, expect_disconnect=True)
-        # send_txs_and_test will have waited for disconnect, so we can safely check that no reject has been received
-        assert_equal(node.p2p.reject_code_received, None)
->>>>>>> 44cd02af
 
 
 if __name__ == '__main__':
