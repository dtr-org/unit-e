--- conflicted
+++ resolved
@@ -30,24 +30,14 @@
         conn.connect()
         conn.request('POST', '/', '{"method": "getbestblockhash"}', headers)
         out1 = conn.getresponse().read()
-<<<<<<< HEAD
-        assert(b'"error":null' in out1)
-        assert(conn.sock is not None) #according to http/1.1 connection must still be open!
-=======
         assert b'"error":null' in out1
-        assert conn.sock!=None #according to http/1.1 connection must still be open!
->>>>>>> 44cd02af
+        assert conn.sock is not None #according to http/1.1 connection must still be open!
 
         #send 2nd request without closing connection
         conn.request('POST', '/', '{"method": "getchaintips"}', headers)
         out1 = conn.getresponse().read()
-<<<<<<< HEAD
-        assert(b'"error":null' in out1) #must also response with a correct json-rpc message
-        assert(conn.sock is not None) #according to http/1.1 connection must still be open!
-=======
         assert b'"error":null' in out1 #must also response with a correct json-rpc message
-        assert conn.sock!=None #according to http/1.1 connection must still be open!
->>>>>>> 44cd02af
+        assert conn.sock is not None #according to http/1.1 connection must still be open!
         conn.close()
 
         #same should be if we add keep-alive because this should be the std. behaviour
@@ -57,24 +47,14 @@
         conn.connect()
         conn.request('POST', '/', '{"method": "getbestblockhash"}', headers)
         out1 = conn.getresponse().read()
-<<<<<<< HEAD
-        assert(b'"error":null' in out1)
-        assert(conn.sock is not None) #according to http/1.1 connection must still be open!
-=======
         assert b'"error":null' in out1
-        assert conn.sock!=None #according to http/1.1 connection must still be open!
->>>>>>> 44cd02af
+        assert conn.sock is not None #according to http/1.1 connection must still be open!
 
         #send 2nd request without closing connection
         conn.request('POST', '/', '{"method": "getchaintips"}', headers)
         out1 = conn.getresponse().read()
-<<<<<<< HEAD
-        assert(b'"error":null' in out1) #must also response with a correct json-rpc message
-        assert(conn.sock is not None) #according to http/1.1 connection must still be open!
-=======
         assert b'"error":null' in out1 #must also response with a correct json-rpc message
-        assert conn.sock!=None #according to http/1.1 connection must still be open!
->>>>>>> 44cd02af
+        assert conn.sock is not None #according to http/1.1 connection must still be open!
         conn.close()
 
         #now do the same with "Connection: close"
@@ -84,13 +64,8 @@
         conn.connect()
         conn.request('POST', '/', '{"method": "getbestblockhash"}', headers)
         out1 = conn.getresponse().read()
-<<<<<<< HEAD
-        assert(b'"error":null' in out1)
-        assert(conn.sock is None) #now the connection must be closed after the response
-=======
         assert b'"error":null' in out1
-        assert conn.sock==None #now the connection must be closed after the response
->>>>>>> 44cd02af
+        assert conn.sock is None #now the connection must be closed after the response
 
         #node1 (2nd node) is running with disabled keep-alive option
         urlNode1 = urllib.parse.urlparse(self.nodes[1].url)
@@ -112,13 +87,8 @@
         conn.connect()
         conn.request('POST', '/', '{"method": "getbestblockhash"}', headers)
         out1 = conn.getresponse().read()
-<<<<<<< HEAD
-        assert(b'"error":null' in out1)
-        assert(conn.sock is not None) #connection must be closed because unit-e should use keep-alive by default
-=======
         assert b'"error":null' in out1
-        assert conn.sock!=None #connection must be closed because unit-e should use keep-alive by default
->>>>>>> 44cd02af
+        assert conn.sock is not None #connection must be closed because unit-e should use keep-alive by default
 
         # Check excessive request size
         conn = http.client.HTTPConnection(urlNode2.hostname, urlNode2.port)
