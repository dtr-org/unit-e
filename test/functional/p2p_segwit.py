#!/usr/bin/env python3
# Copyright (c) 2016-2017 The Bitcoin Core developers
# Distributed under the MIT software license, see the accompanying
# file COPYING or http://www.opensource.org/licenses/mit-license.php.
"""Test segwit transactions and blocks on P2P network."""

from binascii import hexlify
import math
import random
import struct
import time

from test_framework.blocktools import (
    create_block,
    create_coinbase,
    get_tip_snapshot_meta,
    sign_coinbase,
)
from test_framework.key import CECKey, CPubKey
from test_framework.messages import (
    BIP125_SEQUENCE_NUMBER,
    CBlock,
    CBlockHeader,
    CInv,
    COutPoint,
    CTransaction,
    CTxIn,
    CTxInWitness,
    CTxOut,
    CTxWitness,
    MAX_BLOCK_BASE_SIZE,
    MSG_WITNESS_FLAG,
    NODE_NETWORK,
    NODE_WITNESS,
    UNIT,
    msg_block,
    msg_getdata,
    msg_headers,
    msg_inv,
    msg_tx,
    msg_witness_tx,
    ser_uint256,
    ser_vector,
    sha256,
    uint256_from_str,
)
from test_framework.mininode import (
    P2PInterface,
    mininode_lock,
    wait_until,
)
from test_framework.script import (
    CScript,
    CScriptNum,
    CScriptOp,
    MAX_SCRIPT_ELEMENT_SIZE,
    OP_0,
    OP_1,
    OP_3,
    OP_16,
    OP_2DROP,
    OP_CHECKMULTISIG,
    OP_CHECKSIG,
    OP_DROP,
    OP_DUP,
    OP_ELSE,
    OP_ENDIF,
    OP_EQUAL,
    OP_EQUALVERIFY,
    OP_HASH160,
    OP_IF,
    OP_RETURN,
    OP_TRUE,
    SIGHASH_ALL,
    SIGHASH_ANYONECANPAY,
    SIGHASH_NONE,
    SIGHASH_SINGLE,
    SegwitVersion1SignatureHash,
    SignatureHash,
    hash160,
)
from test_framework.test_framework import (
    PROPOSER_REWARD,
    UnitETestFramework,
)
from test_framework.util import (
    assert_equal,
    assert_in,
    assert_not_equal,
    bytes_to_hex_str,
    connect_nodes,
    disconnect_nodes,
    get_bip9_status,
    get_unspent_coins,
    hex_str_to_bytes,
    sync_blocks,
    sync_mempools,
)

MAX_SIGOP_COST = 80000

class UTXO():
    """Used to keep track of anyone-can-spend outputs that we can use in the tests."""
    def __init__(self, sha256, n, value):
        self.sha256 = sha256
        self.n = n
        self.nValue = value

def get_p2pkh_script(pubkeyhash):
    """Get the script associated with a P2PKH."""
    return CScript([CScriptOp(OP_DUP), CScriptOp(OP_HASH160), pubkeyhash, CScriptOp(OP_EQUALVERIFY), CScriptOp(OP_CHECKSIG)])

def sign_p2pk_witness_input(script, tx_to, in_idx, hashtype, value, key):
    """Add signature for a P2PK witness program."""
    tx_hash = SegwitVersion1SignatureHash(script, tx_to, in_idx, hashtype, value)
    signature = key.sign(tx_hash) + chr(hashtype).encode('latin-1')
    tx_to.wit.vtxinwit[in_idx].scriptWitness.stack = [signature, script]
    tx_to.rehash()

def get_virtual_size(witness_block):
<<<<<<< HEAD
    """Calculate the virtual size of a witness block.

    Virtual size is base + witness/4."""
    base_size = len(witness_block.serialize(with_witness=False))
    total_size = len(witness_block.serialize(with_witness=True))
=======
    base_size = len(witness_block.serialize_without_witness())
    total_size = len(witness_block.serialize())
>>>>>>> ec39be1e
    # the "+3" is so we round up
    vsize = int((3 * base_size + total_size + 3) / 4)
    return vsize

def test_transaction_acceptance(rpc, p2p, tx, with_witness, accepted, reason=None):
    """Send a transaction to the node and check that it's accepted to the mempool

    - Submit the transaction over the p2p interface
    - use the getrawmempool rpc to check for acceptance."""
    tx_message = msg_tx(tx)
    if with_witness:
        tx_message = msg_witness_tx(tx)
    p2p.send_message(tx_message)
    p2p.sync_with_ping()
    assert_equal(tx.hash in rpc.getrawmempool(), accepted)
    if (reason != None and not accepted):
        # Check the rejection reason as well.
        with mininode_lock:
            assert_equal(p2p.last_message["reject"].reason, reason)

def test_witness_block(rpc, p2p, block, accepted, with_witness=True):
    """Send a block to the node and check that it's accepted

    - Submit the block over the p2p interface
    - use the getbestblockhash rpc to check for acceptance."""
    p2p.send_message(msg_block(block))
    p2p.sync_with_ping()

    if accepted:
        assert_equal(rpc.getbestblockhash(), block.hash)
    else:
        assert_not_equal(rpc.getbestblockhash(), block.hash)

class TestNode(P2PInterface):
    def __init__(self):
        super().__init__()
        self.getdataset = set()

    def on_getdata(self, message):
        for inv in message.inv:
            self.getdataset.add(inv.hash)

    def announce_tx_and_wait_for_getdata(self, tx, timeout=60):
        with mininode_lock:
            self.last_message.pop("getdata", None)
        self.send_message(msg_inv(inv=[CInv(1, tx.sha256)]))
        self.wait_for_getdata(timeout)

    def announce_block_and_wait_for_getdata(self, block, use_header, timeout=60):
        with mininode_lock:
            self.last_message.pop("getdata", None)
            self.last_message.pop("getheaders", None)
        msg = msg_headers()
        msg.headers = [ CBlockHeader(block) ]
        if use_header:
            self.send_message(msg)
        else:
            self.send_message(msg_inv(inv=[CInv(2, block.sha256)]))
            self.wait_for_getheaders()
            self.send_message(msg)
        self.wait_for_block_request(block.sha256)

    def request_block(self, blockhash, inv_type, timeout=60):
        with mininode_lock:
            self.last_message.pop("block", None)
        self.send_message(msg_getdata(inv=[CInv(inv_type, blockhash)]))
        self.wait_for_block(blockhash, timeout)
        return self.last_message["block"].block


class TestP2PConn(P2PInterface):
    def __init__(self):
        super().__init__()
        self.getdataset = set()

    def on_getdata(self, message):
        for inv in message.inv:
            self.getdataset.add(inv.hash)

    def announce_tx_and_wait_for_getdata(self, tx, timeout=60, success=True):
        with mininode_lock:
            self.last_message.pop("getdata", None)
        self.send_message(msg_inv(inv=[CInv(1, tx.sha256)]))
        if success:
            self.wait_for_getdata(timeout)
        else:
            time.sleep(timeout)
            assert not self.last_message.get("getdata")

    def announce_block_and_wait_for_getdata(self, block, use_header, timeout=60):
        with mininode_lock:
            self.last_message.pop("getdata", None)
            self.last_message.pop("getheaders", None)
        msg = msg_headers()
        msg.headers = [CBlockHeader(block)]
        if use_header:
            self.send_message(msg)
        else:
            self.send_message(msg_inv(inv=[CInv(2, block.sha256)]))
            self.wait_for_getheaders()
            self.send_message(msg)
        self.wait_for_getdata()

    def request_block(self, blockhash, inv_type, timeout=60):
        with mininode_lock:
            self.last_message.pop("block", None)
        self.send_message(msg_getdata(inv=[CInv(inv_type, blockhash)]))
        self.wait_for_block(blockhash, timeout)
        return self.last_message["block"].block


class SegWitTest(UnitETestFramework):
    def set_test_params(self):
        self.setup_clean_chain = True
        self.num_nodes = 2
        # This test tests SegWit
        self.extra_args = [["-whitelist=127.0.0.1"], ["-whitelist=127.0.0.1", "-acceptnonstdtxn=0"]]

    def setup_network(self):
        self.setup_nodes()
        connect_nodes(self.nodes[0], 1)
        connect_nodes(self.nodes[0], 2)
        self.sync_all()

    ''' Helpers '''
    # Build a block on top of node0's tip.
    def build_next_block(self, nVersion=4):
        tip = self.nodes[0].getbestblockhash()
        height = self.nodes[0].getblockcount() + 1
        block_time = self.nodes[0].getblockheader(tip)["mediantime"] + 1
        meta = get_tip_snapshot_meta(self.nodes[0])
        coin = get_unspent_coins(self.nodes[0], 1)[0]
        coinbase = sign_coinbase(self.nodes[0], create_coinbase(height, coin, meta.hash))
        block = create_block(int(tip, 16), coinbase, block_time)
        block.nVersion = nVersion
        return block

    # Adds list of transactions to block, adds witness commitment, then solves.
    def update_witness_block_with_transactions(self, block, tx_list):
        assert all(tx.hash is not None for tx in tx_list)
        block.vtx.extend(tx_list)
        for tx in block.vtx:
            tx.rehash()
        block.ensure_ltor()
        block.compute_merkle_trees()
        block.solve()

    ''' Individual tests '''
    def test_witness_services(self):
        self.log.info("Verifying NODE_WITNESS service bit")
        assert (self.test_node.nServices & NODE_WITNESS) != 0


    def subtest(func):  # noqa: N805
        """Wraps the subtests for logging and state assertions."""
        def func_wrapper(self, *args, **kwargs):
            self.log.info("Subtest: %s" % func.__name__)
            func(self, *args, **kwargs)
            # Each subtest should leave some utxos for the next subtest
            assert self.utxo
            sync_blocks(self.nodes, timeout=10)

        return func_wrapper


    # See if sending a regular transaction works, and create a utxo
    # to use in later tests.
    def test_non_witness_transaction(self):
        # Mine a block with an anyone-can-spend coinbase,
        # let it mature, then try to spend it.
        self.log.info("Testing non-witness transaction")
        block = self.build_next_block(nVersion=1)
        block.solve()
        self.test_node.send_message(msg_block(block))
        self.test_node.sync_with_ping() # make sure the block was processed
        txid = block.vtx[0].sha256

        self.nodes[0].generate(99) # let the block mature

        # Create a transaction that spends the coinbase
        tx = CTransaction()
        tx.vin.append(CTxIn(COutPoint(txid, 0), b""))
        tx.vout.append(CTxOut((PROPOSER_REWARD - 1) * UNIT, CScript([OP_TRUE, OP_DROP] * 15 + [OP_TRUE])))
        tx.calc_sha256()

        # Check that serializing it with or without witness is the same
        # This is a sanity check of our testing framework.
        assert_equal(msg_tx(tx).serialize(), msg_witness_tx(tx).serialize())

        self.test_node.send_message(msg_witness_tx(tx))
        self.test_node.sync_with_ping() # make sure the tx was processed
        assert tx.hash in self.nodes[0].getrawmempool()
        # Save this transaction for later
        self.utxo.append(UTXO(tx.sha256, 0, (PROPOSER_REWARD - 1) * UNIT))
        self.nodes[0].generate(1)


    def test_witness_block_size(self):
        self.log.info("Testing witness block size limit")
        # TODO: Test that non-witness carrying blocks can't exceed 1MB
        # Skipping this test for now; this is covered in p2p-fullblocktest.py

        # Test that witness-bearing blocks are limited at ceil(base + wit/4) <= 1MB.
        block = self.build_next_block()

        assert len(self.utxo) > 0

        # Create a P2WSH transaction.
        # The witness program will be a bunch of OP_2DROP's, followed by OP_TRUE.
        # This should give us plenty of room to tweak the spending tx's
        # virtual size.
        NUM_DROPS = 200 # 201 max ops per script!
        NUM_OUTPUTS = 50

        witness_program = CScript([OP_2DROP]*NUM_DROPS + [OP_TRUE])
        witness_hash = uint256_from_str(sha256(witness_program))
        scriptPubKey = CScript([OP_0, ser_uint256(witness_hash)])

        prevout = COutPoint(self.utxo[0].sha256, self.utxo[0].n)
        value = self.utxo[0].nValue

        parent_tx = CTransaction()
        parent_tx.vin.append(CTxIn(prevout, b""))
        child_value = int(value/NUM_OUTPUTS)
        for i in range(NUM_OUTPUTS):
            parent_tx.vout.append(CTxOut(child_value, scriptPubKey))
        parent_tx.vout[0].nValue -= 50000
        assert parent_tx.vout[0].nValue > 0
        parent_tx.rehash()

        child_tx = CTransaction()
        for i in range(NUM_OUTPUTS):
            child_tx.vin.append(CTxIn(COutPoint(parent_tx.sha256, i), b""))
        child_tx.vout = [CTxOut(value - 100000, CScript([OP_TRUE]))]
        for i in range(NUM_OUTPUTS):
            child_tx.wit.vtxinwit.append(CTxInWitness())
            child_tx.wit.vtxinwit[-1].scriptWitness.stack = [b'a'*195]*(2*NUM_DROPS) + [witness_program]
        child_tx.rehash()
        self.update_witness_block_with_transactions(block, [parent_tx, child_tx])

        # Calculate exact additional bytes (get_virtual_size would round it)
        additional_bytes = 1 + (4 * MAX_BLOCK_BASE_SIZE) - (3 * len(block.serialize_without_witness()) + len(block.serialize()))

        i = 0
        while additional_bytes > 0:
            # Add some more bytes to each input until we hit MAX_BLOCK_BASE_SIZE+1
            extra_bytes = min(additional_bytes, 55)
            child_tx.wit.vtxinwit[int(i/(2*NUM_DROPS))].scriptWitness.stack[i%(2*NUM_DROPS)] = b'a'*(195+extra_bytes)
            additional_bytes -= extra_bytes
            i += 1

        block.compute_merkle_trees()
        block.solve()
        segwit_size = 3 * len(block.serialize_without_witness()) + len(block.serialize())
        assert_equal(segwit_size, (4 * MAX_BLOCK_BASE_SIZE) + 1)
        # Make sure that our test case would exceed the old max-network-message
        # limit
        assert len(block.serialize()) > 2*1024*1024

        test_witness_block(self.nodes[0].rpc, self.test_node, block, accepted=False)

        # Now resize the second transaction to make the block fit.
        cur_length = len(child_tx.wit.vtxinwit[0].scriptWitness.stack[0])
        child_tx.wit.vtxinwit[0].scriptWitness.stack[0] = b'a'*(cur_length-1)
        block.compute_merkle_trees()
        block.solve()
        assert_equal(get_virtual_size(block), MAX_BLOCK_BASE_SIZE)

        test_witness_block(self.nodes[0].rpc, self.test_node, block, accepted=True)

        # Update available utxo's
        self.utxo.pop(0)
        self.utxo.append(UTXO(child_tx.sha256, 0, child_tx.vout[0].nValue))


    # Consensus tests of extra witness data in a transaction.
    def test_extra_witness_data(self):
        self.log.info("Testing extra witness data in tx")

        assert len(self.utxo) > 0

        block = self.build_next_block()

        witness_program = CScript([OP_DROP, OP_TRUE])
        witness_hash = sha256(witness_program)
        scriptPubKey = CScript([OP_0, witness_hash])

        # First try extra witness data on a tx that doesn't require a witness
        tx = CTransaction()
        tx.vin.append(CTxIn(COutPoint(self.utxo[0].sha256, self.utxo[0].n), b""))
        tx.vout.append(CTxOut(self.utxo[0].nValue-2000, scriptPubKey))
        tx.vout.append(CTxOut(1000, CScript([OP_TRUE]))) # non-witness output
        tx.wit.vtxinwit.append(CTxInWitness())
        tx.wit.vtxinwit[0].scriptWitness.stack = [CScript([])]
        tx.rehash()
        self.update_witness_block_with_transactions(block, [tx])

        # Extra witness data should not be allowed.
        test_witness_block(self.nodes[0].rpc, self.test_node, block, accepted=False)

        # Try extra signature data.  Ok if we're not spending a witness output.
        block.vtx[1].wit.vtxinwit = []
        block.vtx[1].vin[0].scriptSig = CScript([OP_0])
        block.vtx[1].rehash()
        block.compute_merkle_trees()
        block.solve()

        test_witness_block(self.nodes[0].rpc, self.test_node, block, accepted=True)

        # Now try extra witness/signature data on an input that DOES require a
        # witness
        tx2 = CTransaction()
        tx2.vin.append(CTxIn(COutPoint(tx.sha256, 0), b"")) # witness output
        tx2.vin.append(CTxIn(COutPoint(tx.sha256, 1), b"")) # non-witness
        tx2.vout.append(CTxOut(tx.vout[0].nValue, CScript([OP_TRUE])))
        tx2.wit.vtxinwit.extend([CTxInWitness(), CTxInWitness()])
        tx2.wit.vtxinwit[0].scriptWitness.stack = [ CScript([CScriptNum(1)]), CScript([CScriptNum(1)]), witness_program ]
        tx2.wit.vtxinwit[1].scriptWitness.stack = [ CScript([OP_TRUE]) ]
        tx2.rehash()

        block = self.build_next_block()
        self.update_witness_block_with_transactions(block, [tx2])

        # This has extra witness data, so it should fail.
        test_witness_block(self.nodes[0].rpc, self.test_node, block, accepted=False)

        # Now get rid of the extra witness, but add extra scriptSig data
        tx2.vin[0].scriptSig = CScript([OP_TRUE])
        tx2.vin[1].scriptSig = CScript([OP_TRUE])
        tx2.wit.vtxinwit[0].scriptWitness.stack.pop(0)
        tx2.wit.vtxinwit[1].scriptWitness.stack = []
        tx2.rehash()
        block.compute_merkle_trees()
        block.solve()

        # This has extra signature data for a witness input, so it should fail.
        test_witness_block(self.nodes[0].rpc, self.test_node, block, accepted=False)

        # Now get rid of the extra scriptsig on the witness input, and verify
        # success (even with extra scriptsig data in the non-witness input)
        tx2.vin[0].scriptSig = b""
        tx2.rehash()
        block.compute_merkle_trees()
        block.solve()

        test_witness_block(self.nodes[0].rpc, self.test_node, block, accepted=True)

        # Update utxo for later tests
        self.utxo.pop(0)
        self.utxo.append(UTXO(tx2.sha256, 0, tx2.vout[0].nValue))


    def test_max_witness_push_length(self):
        ''' Should only allow up to 520 byte pushes in witness stack '''
        self.log.info("Testing maximum witness push size")
        MAX_SCRIPT_ELEMENT_SIZE = 520
        assert len(self.utxo)

        block = self.build_next_block()

        witness_program = CScript([OP_DROP, OP_TRUE])
        witness_hash = sha256(witness_program)
        scriptPubKey = CScript([OP_0, witness_hash])

        tx = CTransaction()
        tx.vin.append(CTxIn(COutPoint(self.utxo[0].sha256, self.utxo[0].n), b""))
        tx.vout.append(CTxOut(self.utxo[0].nValue-1000, scriptPubKey))
        tx.rehash()

        tx2 = CTransaction()
        tx2.vin.append(CTxIn(COutPoint(tx.sha256, 0), b""))
        tx2.vout.append(CTxOut(tx.vout[0].nValue-1000, CScript([OP_TRUE])))
        tx2.wit.vtxinwit.append(CTxInWitness())
        # First try a 521-byte stack element
        tx2.wit.vtxinwit[0].scriptWitness.stack = [ b'a'*(MAX_SCRIPT_ELEMENT_SIZE+1), witness_program ]
        tx2.rehash()

        self.update_witness_block_with_transactions(block, [tx, tx2])
        test_witness_block(self.nodes[0].rpc, self.test_node, block, accepted=False)

        # Now reduce the length of the stack element
        tx2.wit.vtxinwit[0].scriptWitness.stack[0] = b'a'*(MAX_SCRIPT_ELEMENT_SIZE)

        block.compute_merkle_trees()
        block.solve()
        test_witness_block(self.nodes[0].rpc, self.test_node, block, accepted=True)

        # Update the utxo for later tests
        self.utxo.pop()
        self.utxo.append(UTXO(tx2.sha256, 0, tx2.vout[0].nValue))

    def test_max_witness_program_length(self):
        # Can create witness outputs that are long, but can't be greater than
        # 10k bytes to successfully spend
        self.log.info("Testing maximum witness program length")
        assert len(self.utxo)
        MAX_PROGRAM_LENGTH = 10000

        # This program is 19 max pushes (9937 bytes), then 64 more opcode-bytes.
        long_witness_program = CScript([b'a'*520]*19 + [OP_DROP]*63 + [OP_TRUE])
        assert len(long_witness_program) == MAX_PROGRAM_LENGTH+1
        long_witness_hash = sha256(long_witness_program)
        long_scriptPubKey = CScript([OP_0, long_witness_hash])

        block = self.build_next_block()

        tx = CTransaction()
        tx.vin.append(CTxIn(COutPoint(self.utxo[0].sha256, self.utxo[0].n), b""))
        tx.vout.append(CTxOut(self.utxo[0].nValue-1000, long_scriptPubKey))
        tx.rehash()

        tx2 = CTransaction()
        tx2.vin.append(CTxIn(COutPoint(tx.sha256, 0), b""))
        tx2.vout.append(CTxOut(tx.vout[0].nValue-1000, CScript([OP_TRUE])))
        tx2.wit.vtxinwit.append(CTxInWitness())
        tx2.wit.vtxinwit[0].scriptWitness.stack = [b'a']*44 + [long_witness_program]
        tx2.rehash()

        self.update_witness_block_with_transactions(block, [tx, tx2])

        test_witness_block(self.nodes[0].rpc, self.test_node, block, accepted=False)

        # Try again with one less byte in the witness program
        witness_program = CScript([b'a'*520]*19 + [OP_DROP]*62 + [OP_TRUE])
        assert len(witness_program) == MAX_PROGRAM_LENGTH
        witness_hash = sha256(witness_program)
        scriptPubKey = CScript([OP_0, witness_hash])

        tx.vout[0] = CTxOut(tx.vout[0].nValue, scriptPubKey)
        tx.rehash()
        tx2.vin[0].prevout.hash = tx.sha256
        tx2.wit.vtxinwit[0].scriptWitness.stack = [b'a']*43 + [witness_program]
        tx2.rehash()
        block.vtx = [block.vtx[0]]
        self.update_witness_block_with_transactions(block, [tx, tx2])
        test_witness_block(self.nodes[0].rpc, self.test_node, block, accepted=True)

        self.utxo.pop()
        self.utxo.append(UTXO(tx2.sha256, 0, tx2.vout[0].nValue))


    def test_witness_input_length(self):
        ''' Ensure that vin length must match vtxinwit length '''
        self.log.info("Testing witness input length")
        assert len(self.utxo)

        witness_program = CScript([OP_DROP, OP_TRUE])
        witness_hash = sha256(witness_program)
        scriptPubKey = CScript([OP_0, witness_hash])

        # Create a transaction that splits our utxo into many outputs
        tx = CTransaction()
        tx.vin.append(CTxIn(COutPoint(self.utxo[0].sha256, self.utxo[0].n), b""))
        nValue = self.utxo[0].nValue
        for i in range(10):
            tx.vout.append(CTxOut(int(nValue/10), scriptPubKey))
        tx.vout[0].nValue -= 1000
        assert tx.vout[0].nValue >= 0
        tx.rehash()

        block = self.build_next_block()
        self.update_witness_block_with_transactions(block, [tx])
        test_witness_block(self.nodes[0].rpc, self.test_node, block, accepted=True)

        # Try various ways to spend tx that should all break.
        # This "broken" transaction serializer will not normalize
        # the length of vtxinwit.
        class BrokenCTransaction(CTransaction):
            def serialize_with_witness(self):
                flags = 0
                if not self.wit.is_null():
                    flags |= 1
                r = b""
                r += struct.pack("<i", self.nVersion)
                if flags:
                    dummy = []
                    r += ser_vector(dummy)
                    r += struct.pack("<B", flags)
                r += ser_vector(self.vin)
                r += ser_vector(self.vout)
                if flags & 1:
                    r += self.wit.serialize()
                r += struct.pack("<I", self.nLockTime)
                return r

        tx2 = BrokenCTransaction()
        for i in range(10):
            tx2.vin.append(CTxIn(COutPoint(tx.sha256, i), b""))
        tx2.vout.append(CTxOut(nValue-3000, CScript([OP_TRUE])))

        # First try using a too long vtxinwit
        for i in range(11):
            tx2.wit.vtxinwit.append(CTxInWitness())
            tx2.wit.vtxinwit[i].scriptWitness.stack = [b'a', witness_program]
        tx2.rehash()

        block = self.build_next_block()
        self.update_witness_block_with_transactions(block, [tx2])
        test_witness_block(self.nodes[0].rpc, self.test_node, block, accepted=False)

        # Now try using a too short vtxinwit
        tx2.wit.vtxinwit.pop()
        tx2.wit.vtxinwit.pop()

        block.vtx = [block.vtx[0]]
        self.update_witness_block_with_transactions(block, [tx2])
        test_witness_block(self.nodes[0].rpc, self.test_node, block, accepted=False)

        # Now make one of the intermediate witnesses be incorrect
        tx2.wit.vtxinwit.append(CTxInWitness())
        tx2.wit.vtxinwit[-1].scriptWitness.stack = [b'a', witness_program]
        tx2.wit.vtxinwit[5].scriptWitness.stack = [ witness_program ]

        block.vtx = [block.vtx[0]]
        self.update_witness_block_with_transactions(block, [tx2])
        test_witness_block(self.nodes[0].rpc, self.test_node, block, accepted=False)

        # Fix the broken witness and the block should be accepted.
        tx2.wit.vtxinwit[5].scriptWitness.stack = [b'a', witness_program]
        block.vtx = [block.vtx[0]]
        self.update_witness_block_with_transactions(block, [tx2])
        test_witness_block(self.nodes[0].rpc, self.test_node, block, accepted=True)

        self.utxo.pop()
        self.utxo.append(UTXO(tx2.sha256, 0, tx2.vout[0].nValue))


    # Verify that mempool:
    # - rejects transactions with unnecessary/extra witnesses
    # - accepts transactions with valid witnesses
    # and that witness transactions are relayed to non-upgraded peers.
    def test_tx_relay(self):
        self.log.info("Testing relay of witness transactions")
        # Generate a transaction that doesn't require a witness, but send it
        # with a witness.  Should be rejected because we can't use a witness
        # when spending a non-witness output.
        assert len(self.utxo)
        tx = CTransaction()
        tx.vin.append(CTxIn(COutPoint(self.utxo[0].sha256, self.utxo[0].n), b""))
        tx.vout.append(CTxOut(self.utxo[0].nValue - 1000, CScript([OP_TRUE, OP_DROP] * 15 + [OP_TRUE])))
        tx.wit.vtxinwit.append(CTxInWitness())
        tx.wit.vtxinwit[0].scriptWitness.stack = [ b'a' ]
        tx.rehash()

        tx_hash = tx.sha256

        # Verify that unnecessary witnesses are rejected.
        self.test_node.announce_tx_and_wait_for_getdata(tx)
        assert_equal(len(self.nodes[0].getrawmempool()), 0)
        test_transaction_acceptance(self.nodes[0].rpc, self.test_node, tx, with_witness=True, accepted=False)

        # Verify that removing the witness succeeds.
        self.test_node.announce_tx_and_wait_for_getdata(tx)
        test_transaction_acceptance(self.nodes[0].rpc, self.test_node, tx, with_witness=False, accepted=True)

        # Now try to add extra witness data to a valid witness tx.
        witness_program = CScript([OP_TRUE])
        witness_hash = sha256(witness_program)
        scriptPubKey = CScript([OP_0, witness_hash])
        tx2 = CTransaction()
        tx2.vin.append(CTxIn(COutPoint(tx_hash, 0), b""))
        tx2.vout.append(CTxOut(tx.vout[0].nValue-1000, scriptPubKey))
        tx2.rehash()

        tx3 = CTransaction()
        tx3.vin.append(CTxIn(COutPoint(tx2.sha256, 0), b""))
        tx3.wit.vtxinwit.append(CTxInWitness())

        # Add too-large for IsStandard witness and check that it does not enter reject filter
        p2sh_program = CScript([OP_TRUE])
        p2sh_pubkey = hash160(p2sh_program)
        witness_program2 = CScript([b'a'*400000])
        tx3.vout.append(CTxOut(tx2.vout[0].nValue-1000, CScript([OP_HASH160, p2sh_pubkey, OP_EQUAL])))
        tx3.wit.vtxinwit[0].scriptWitness.stack = [witness_program2]
        tx3.rehash()

        # Node will not be blinded to the transaction
        self.std_node.announce_tx_and_wait_for_getdata(tx3)
        test_transaction_acceptance(self.nodes[1].rpc, self.std_node, tx3, True, False, b'tx-size')
        self.std_node.announce_tx_and_wait_for_getdata(tx3)
        test_transaction_acceptance(self.nodes[1].rpc, self.std_node, tx3, True, False, b'tx-size')

        # Remove witness stuffing, instead add extra witness push on stack
        tx3.vout[0] = CTxOut(tx2.vout[0].nValue - 1000, CScript([OP_TRUE, OP_DROP] * 15 + [OP_TRUE]))
        tx3.wit.vtxinwit[0].scriptWitness.stack = [CScript([CScriptNum(1)]), witness_program ]
        tx3.rehash()

        test_transaction_acceptance(self.nodes[0].rpc, self.test_node, tx2, with_witness=True, accepted=True)
        test_transaction_acceptance(self.nodes[0].rpc, self.test_node, tx3, with_witness=True, accepted=False)

        # Get rid of the extra witness, and verify acceptance.
        tx3.wit.vtxinwit[0].scriptWitness.stack = [ witness_program ]
        test_transaction_acceptance(self.nodes[0].rpc, self.test_node, tx3, with_witness=True, accepted=True)

        # Test that getrawtransaction returns correct witness information
        # hash, size, vsize
        raw_tx = self.nodes[0].getrawtransaction(tx3.hash, 1)
        assert_equal(int(raw_tx["hash"], 16), tx3.calc_sha256(True))
        assert_equal(raw_tx["size"], len(tx3.serialize_with_witness()))
        vsize = (len(tx3.serialize_with_witness()) + 3*len(tx3.serialize_without_witness()) + 3) / 4
        assert_equal(raw_tx["vsize"], vsize)
        assert_equal(len(raw_tx["vin"][0]["txinwitness"]), 1)
        assert_equal(raw_tx["vin"][0]["txinwitness"][0], hexlify(witness_program).decode('ascii'))
        assert vsize != raw_tx["size"]

        # Cleanup: mine the transactions and update utxo for next test
        self.nodes[0].generate(1)
        assert_equal(len(self.nodes[0].getrawmempool()),  0)

        self.utxo.pop(0)
        self.utxo.append(UTXO(tx3.sha256, 0, tx3.vout[0].nValue))


    # Test that block requests to NODE_WITNESS peer are with MSG_WITNESS_FLAG
    def test_block_relay(self):
        self.log.info("Testing block relay")

        blocktype = 2|MSG_WITNESS_FLAG

        # test_node has set NODE_WITNESS, so all getdata requests should be for
        # witness blocks.
        # Test announcing a block via inv results in a getdata, and that
        # announcing a version 4 or random VB block with a header results in a getdata
        block1 = self.build_next_block()
        block1.solve()

        self.test_node.announce_block_and_wait_for_getdata(block1, use_header=False)
        test_witness_block(self.nodes[0].rpc, self.test_node, block1, True)

        block2 = self.build_next_block(nVersion=4)
        block2.solve()

        self.test_node.announce_block_and_wait_for_getdata(block2, use_header=True)
        test_witness_block(self.nodes[0].rpc, self.test_node, block2, True)

        block3 = self.build_next_block(nVersion=4)
        block3.solve()
        self.test_node.announce_block_and_wait_for_getdata(block3, use_header=True)
        test_witness_block(self.nodes[0].rpc, self.test_node, block3, True)

        # Witness blocks and non-witness blocks should be different.
        # Verify rpc getblock() returns witness blocks, while
        # getdata respects the requested type.
        block = self.build_next_block()
        self.update_witness_block_with_transactions(block, [])
        test_witness_block(self.nodes[0].rpc, self.test_node, block, accepted=True)
        # Now try to retrieve it...
        rpc_block = self.nodes[0].getblock(block.hash, False)
        non_wit_block = self.test_node.request_block(block.sha256, 2)
        wit_block = self.test_node.request_block(block.sha256, 2|MSG_WITNESS_FLAG)
        assert_equal(wit_block.serialize(), hex_str_to_bytes(rpc_block))
        assert_equal(wit_block.serialize_without_witness(), non_wit_block.serialize())
        assert_equal(wit_block.serialize(), block.serialize())

        # Test size, vsize, weight
        rpc_details = self.nodes[0].getblock(block.hash, True)
        assert_equal(rpc_details["size"], len(block.serialize()))
        assert_equal(rpc_details["strippedsize"], len(block.serialize_without_witness()))
        weight = 3*len(block.serialize_without_witness()) + len(block.serialize())
        assert_equal(rpc_details["weight"], weight)

    # V0 segwit outputs should be standard
    def test_standardness_v0(self):
        self.log.info("Testing standardness of v0 outputs")
        assert len(self.utxo)

        witness_program = CScript([OP_TRUE])
        witness_hash = sha256(witness_program)
        scriptPubKey = CScript([OP_0, witness_hash])

        p2sh_pubkey = hash160(witness_program)
        p2sh_scriptPubKey = CScript([OP_HASH160, p2sh_pubkey, OP_EQUAL])

        # First prepare a p2sh output (so that spending it will pass standardness)
        p2sh_tx = CTransaction()
        p2sh_tx.vin = [CTxIn(COutPoint(self.utxo[0].sha256, self.utxo[0].n), b"")]
        p2sh_tx.vout = [CTxOut(self.utxo[0].nValue-1000, p2sh_scriptPubKey)]
        p2sh_tx.rehash()

        # Mine it on test_node to create the confirmed output.
        test_transaction_acceptance(self.nodes[0].rpc, self.test_node, p2sh_tx, with_witness=True, accepted=True)
        self.nodes[0].generate(1)
        sync_blocks(self.nodes)

        # Now test standardness of v0 P2WSH outputs.
        # Start by creating a transaction with two outputs.
        tx = CTransaction()
        tx.vin = [CTxIn(COutPoint(p2sh_tx.sha256, 0), CScript([witness_program]))]
        tx.vout = [CTxOut(p2sh_tx.vout[0].nValue-10000, scriptPubKey)]
        tx.vout.append(CTxOut(8000, scriptPubKey)) # Might burn this later
        tx.rehash()

        test_transaction_acceptance(self.nodes[1].rpc, self.std_node, tx, with_witness=True, accepted=True)

        # Now create something that looks like a P2PKH output. This won't be spendable.
        scriptPubKey = CScript([OP_0, hash160(witness_hash)])
        tx2 = CTransaction()
        # if tx was accepted, then we spend the second output.
        tx2.vin = [CTxIn(COutPoint(tx.sha256, 1), b"")]
        tx2.vout = [CTxOut(7000, scriptPubKey)]
        tx2.wit.vtxinwit.append(CTxInWitness())
        tx2.wit.vtxinwit[0].scriptWitness.stack = [witness_program]
        tx2.rehash()

        test_transaction_acceptance(self.nodes[1].rpc, self.std_node, tx2, with_witness=True, accepted=True)

        # Now update self.utxo for later tests.
        tx3 = CTransaction()
        # tx and tx2 were both accepted.  Don't bother trying to reclaim the
        # P2PKH output; just send tx's first output back to an anyone-can-spend.
        sync_mempools([self.nodes[0], self.nodes[1]])
        tx3.vin = [CTxIn(COutPoint(tx.sha256, 0), b"")]
        tx3.vout = [CTxOut(tx.vout[0].nValue - 1000, CScript([OP_TRUE, OP_DROP] * 15 + [OP_TRUE]))]
        tx3.wit.vtxinwit.append(CTxInWitness())
        tx3.wit.vtxinwit[0].scriptWitness.stack = [witness_program]
        tx3.rehash()
        test_transaction_acceptance(self.nodes[0].rpc, self.test_node, tx3, with_witness=True, accepted=True)

        self.nodes[0].generate(1)
        sync_blocks(self.nodes)
        self.utxo.pop(0)
        self.utxo.append(UTXO(tx3.sha256, 0, tx3.vout[0].nValue))
        assert_equal(len(self.nodes[1].getrawmempool()), 0)


    # Verify that future segwit upgraded transactions are non-standard,
    # but valid in blocks.
    def test_segwit_versions(self):
        self.log.info("Testing standardness/consensus for segwit versions (0-16)")
        assert len(self.utxo)
        NUM_TESTS = 17 # will test OP_0, OP1, ..., OP_16
        if (len(self.utxo) < NUM_TESTS):
            tx = CTransaction()
            tx.vin.append(CTxIn(COutPoint(self.utxo[0].sha256, self.utxo[0].n), b""))
            split_value = (self.utxo[0].nValue - 4000) // NUM_TESTS
            for i in range(NUM_TESTS):
                tx.vout.append(CTxOut(split_value, CScript([OP_TRUE])))
            tx.rehash()
            block = self.build_next_block()
            self.update_witness_block_with_transactions(block, [tx])
            test_witness_block(self.nodes[0].rpc, self.test_node, block, accepted=True)
            self.utxo.pop(0)
            for i in range(NUM_TESTS):
                self.utxo.append(UTXO(tx.sha256, i, split_value))

        sync_blocks(self.nodes)
        temp_utxo = []
        tx = CTransaction()
        count = 0
        witness_program = CScript([OP_TRUE])
        witness_hash = sha256(witness_program)
        assert_equal(len(self.nodes[1].getrawmempool()), 0)
        # Do not check OP_1 and OP_2 (remote staking) here as it is a standard version
        # and version 0 is enough to test spending standard transaction in a non-standard one
        for version in list(range(OP_3, OP_16+1)) + [OP_0]:
            count += 1
            # First try to spend to a future version segwit scriptPubKey.
            scriptPubKey = CScript([CScriptOp(version), witness_hash])
            tx.vin = [CTxIn(COutPoint(self.utxo[0].sha256, self.utxo[0].n), b"")]
            tx.vout = [CTxOut(self.utxo[0].nValue-1000, scriptPubKey)]
            tx.rehash()
            test_transaction_acceptance(self.nodes[1].rpc, self.std_node, tx, with_witness=True, accepted=False)
            test_transaction_acceptance(self.nodes[0].rpc, self.test_node, tx, with_witness=True, accepted=True)
            self.utxo.pop(0)
            temp_utxo.append(UTXO(tx.sha256, 0, tx.vout[0].nValue))

        self.nodes[0].generate(1) # Mine all the transactions
        sync_blocks(self.nodes)
        assert len(self.nodes[0].getrawmempool()) == 0

        # Finally, verify that version 0 -> version 3 transactions
        # are non-standard
        scriptPubKey = CScript([CScriptOp(OP_3), witness_hash])
        tx2 = CTransaction()
        tx2.vin = [CTxIn(COutPoint(tx.sha256, 0), b"")]
        tx2.vout = [CTxOut(tx.vout[0].nValue-1000, scriptPubKey)]
        tx2.wit.vtxinwit.append(CTxInWitness())
        tx2.wit.vtxinwit[0].scriptWitness.stack = [ witness_program ]
        tx2.rehash()
        # Gets accepted to test_node, because standardness of outputs isn't
        # checked with fRequireStandard
        test_transaction_acceptance(self.nodes[0].rpc, self.test_node, tx2, with_witness=True, accepted=True)
        test_transaction_acceptance(self.nodes[1].rpc, self.std_node, tx2, with_witness=True, accepted=False)
        temp_utxo.pop() # last entry in temp_utxo was the output we just spent
        temp_utxo.append(UTXO(tx2.sha256, 0, tx2.vout[0].nValue))

        # Spend everything in temp_utxo back to an OP_TRUE output.
        tx3 = CTransaction()
        total_value = 0
        for i in temp_utxo:
            tx3.vin.append(CTxIn(COutPoint(i.sha256, i.n), b""))
            tx3.wit.vtxinwit.append(CTxInWitness())
            total_value += i.nValue
        tx3.wit.vtxinwit[-1].scriptWitness.stack = [witness_program]
        tx3.vout.append(CTxOut(total_value - 1000, CScript([OP_TRUE])))
        tx3.rehash()
        # Spending a higher version witness output is not allowed by policy,
        # even with fRequireStandard=false.
        test_transaction_acceptance(self.nodes[0].rpc, self.test_node, tx3, with_witness=True, accepted=False)
        self.test_node.sync_with_ping()
        with mininode_lock:
            assert_in(b"reserved for soft-fork upgrades", self.test_node.last_message["reject"].reason)

        # Building a block with the transaction must be valid, however.
        block = self.build_next_block()
        self.update_witness_block_with_transactions(block, [tx2, tx3])
        test_witness_block(self.nodes[0].rpc, self.test_node, block, accepted=True)
        sync_blocks(self.nodes)

        # Add utxo to our list
        self.utxo.append(UTXO(tx3.sha256, 0, tx3.vout[0].nValue))


    def test_premature_coinbase_witness_spend(self):
        self.log.info("Testing premature coinbase witness spend")
        block = self.build_next_block()
        # Change the output of the block to be a witness output.
        witness_program = CScript([OP_TRUE])
        witness_hash = sha256(witness_program)
        scriptPubKey = CScript([OP_0, witness_hash])
        block.vtx[0].vout[0].scriptPubKey = scriptPubKey
        block.vtx[0] = sign_coinbase(self.nodes[0], block.vtx[0])
        # This next line will rehash the coinbase and update the merkle
        # root, and solve.
        self.update_witness_block_with_transactions(block, [])
        test_witness_block(self.nodes[0].rpc, self.test_node, block, accepted=True)

        spend_tx = CTransaction()
        spend_tx.vin = [CTxIn(COutPoint(block.vtx[0].sha256, 0), b"")]
        spend_tx.vout = [CTxOut(block.vtx[0].vout[0].nValue, witness_program)]
        spend_tx.wit.vtxinwit.append(CTxInWitness())
        spend_tx.wit.vtxinwit[0].scriptWitness.stack = [ witness_program ]
        spend_tx.rehash()

        # Now test a premature spend.
        self.nodes[0].generate(98)
        sync_blocks(self.nodes)
        block2 = self.build_next_block()
        self.update_witness_block_with_transactions(block2, [spend_tx])
        test_witness_block(self.nodes[0].rpc, self.test_node, block2, accepted=False)

        # Advancing one more block should allow the spend.
        self.nodes[0].generate(1)
        block2 = self.build_next_block()
        self.update_witness_block_with_transactions(block2, [spend_tx])
        test_witness_block(self.nodes[0].rpc, self.test_node, block2, accepted=True)
        sync_blocks(self.nodes)


    def test_signature_version_1(self):
        self.log.info("Testing segwit signature hash version 1")
        key = CECKey()
        key.set_secretbytes(b"9")
        pubkey = CPubKey(key.get_pubkey())

        witness_program = CScript([pubkey, CScriptOp(OP_CHECKSIG)])
        witness_hash = sha256(witness_program)
        scriptPubKey = CScript([OP_0, witness_hash])

        # First create a witness output for use in the tests.
        assert len(self.utxo)
        tx = CTransaction()
        tx.vin.append(CTxIn(COutPoint(self.utxo[0].sha256, self.utxo[0].n), b""))
        tx.vout.append(CTxOut(self.utxo[0].nValue-1000, scriptPubKey))
        tx.rehash()

        test_transaction_acceptance(self.nodes[0].rpc, self.test_node, tx, with_witness=True, accepted=True)
        # Mine this transaction in preparation for following tests.
        block = self.build_next_block()
        self.update_witness_block_with_transactions(block, [tx])
        test_witness_block(self.nodes[0].rpc, self.test_node, block, accepted=True)
        sync_blocks(self.nodes)
        self.utxo.pop(0)

        # Test each hashtype
        prev_utxo = UTXO(tx.sha256, 0, tx.vout[0].nValue)
        for sigflag in [ 0, SIGHASH_ANYONECANPAY ]:
            for hashtype in [SIGHASH_ALL, SIGHASH_NONE, SIGHASH_SINGLE]:
                hashtype |= sigflag
                block = self.build_next_block()
                tx = CTransaction()
                tx.vin.append(CTxIn(COutPoint(prev_utxo.sha256, prev_utxo.n), b""))
                tx.vout.append(CTxOut(prev_utxo.nValue - 1000, scriptPubKey))
                tx.wit.vtxinwit.append(CTxInWitness())
                # Too-large input value
                sign_p2pk_witness_input(witness_program, tx, 0, hashtype, prev_utxo.nValue+1, key)
                self.update_witness_block_with_transactions(block, [tx])
                test_witness_block(self.nodes[0].rpc, self.test_node, block, accepted=False)

                # Too-small input value
                sign_p2pk_witness_input(witness_program, tx, 0, hashtype, prev_utxo.nValue-1, key)
                block.vtx.pop() # remove last tx
                self.update_witness_block_with_transactions(block, [tx])
                test_witness_block(self.nodes[0].rpc, self.test_node, block, accepted=False)

                # Now try correct value
                sign_p2pk_witness_input(witness_program, tx, 0, hashtype, prev_utxo.nValue, key)
                block.vtx.pop()
                self.update_witness_block_with_transactions(block, [tx])
                test_witness_block(self.nodes[0].rpc, self.test_node, block, accepted=True)

                prev_utxo = UTXO(tx.sha256, 0, tx.vout[0].nValue)

        # Test combinations of signature hashes.
        # Split the utxo into a lot of outputs.
        # Randomly choose up to 10 to spend, sign with different hashtypes, and
        # output to a random number of outputs.  Repeat NUM_TESTS times.
        # Ensure that we've tested a situation where we use SIGHASH_SINGLE with
        # an input index > number of outputs.
        NUM_TESTS = 500
        temp_utxos = []
        tx = CTransaction()
        tx.vin.append(CTxIn(COutPoint(prev_utxo.sha256, prev_utxo.n), b""))
        split_value = prev_utxo.nValue // NUM_TESTS
        for i in range(NUM_TESTS):
            tx.vout.append(CTxOut(split_value, scriptPubKey))
        tx.wit.vtxinwit.append(CTxInWitness())
        sign_p2pk_witness_input(witness_program, tx, 0, SIGHASH_ALL, prev_utxo.nValue, key)
        for i in range(NUM_TESTS):
            temp_utxos.append(UTXO(tx.sha256, i, split_value))

        block = self.build_next_block()
        self.update_witness_block_with_transactions(block, [tx])
        test_witness_block(self.nodes[0].rpc, self.test_node, block, accepted=True)

        block = self.build_next_block()
        used_sighash_single_out_of_bounds = False
        for i in range(NUM_TESTS):
            # Ping regularly to keep the connection alive
            if (not i % 100):
                self.test_node.sync_with_ping()
            # Choose random number of inputs to use.
            num_inputs = random.randint(1, 10)
            # Create a slight bias for producing more utxos
            num_outputs = random.randint(1, 11)
            random.shuffle(temp_utxos)
            assert len(temp_utxos) > num_inputs
            tx = CTransaction()
            total_value = 0
            for i in range(num_inputs):
                tx.vin.append(CTxIn(COutPoint(temp_utxos[i].sha256, temp_utxos[i].n), b""))
                tx.wit.vtxinwit.append(CTxInWitness())
                total_value += temp_utxos[i].nValue
            split_value = total_value // num_outputs
            for i in range(num_outputs):
                tx.vout.append(CTxOut(split_value, scriptPubKey))
            for i in range(num_inputs):
                # Now try to sign each input, using a random hashtype.
                anyonecanpay = 0
                if random.randint(0, 1):
                    anyonecanpay = SIGHASH_ANYONECANPAY
                hashtype = random.randint(1, 3) | anyonecanpay
                sign_p2pk_witness_input(witness_program, tx, i, hashtype, temp_utxos[i].nValue, key)
                if (hashtype == SIGHASH_SINGLE and i >= num_outputs):
                    used_sighash_single_out_of_bounds = True
            tx.rehash()
            for i in range(num_outputs):
                temp_utxos.append(UTXO(tx.sha256, i, split_value))
            temp_utxos = temp_utxos[num_inputs:]

            block.vtx.append(tx)

            # Test the block periodically, if we're close to maxblocksize
            if (get_virtual_size(block) > MAX_BLOCK_BASE_SIZE - 1000):
                self.update_witness_block_with_transactions(block, [])
                test_witness_block(self.nodes[0].rpc, self.test_node, block, accepted=True)
                block = self.build_next_block()

        if (not used_sighash_single_out_of_bounds):
            self.log.info("WARNING: this test run didn't attempt SIGHASH_SINGLE with out-of-bounds index value")
        # Test the transactions we've added to the block
        if (len(block.vtx) > 1):
            self.update_witness_block_with_transactions(block, [])
            test_witness_block(self.nodes[0].rpc, self.test_node, block, accepted=True)

        # Now test witness version 0 P2PKH transactions
        pubkeyhash = hash160(pubkey)
        scriptPKH = CScript([OP_0, pubkeyhash])
        tx = CTransaction()
        tx.vin.append(CTxIn(COutPoint(temp_utxos[0].sha256, temp_utxos[0].n), b""))
        tx.vout.append(CTxOut(temp_utxos[0].nValue, scriptPKH))
        tx.wit.vtxinwit.append(CTxInWitness())
        sign_p2pk_witness_input(witness_program, tx, 0, SIGHASH_ALL, temp_utxos[0].nValue, key)
        tx2 = CTransaction()
        tx2.vin.append(CTxIn(COutPoint(tx.sha256, 0), b""))
        tx2.vout.append(CTxOut(tx.vout[0].nValue, CScript([OP_TRUE])))

        script = get_p2pkh_script(pubkeyhash)
        sig_hash = SegwitVersion1SignatureHash(script, tx2, 0, SIGHASH_ALL, tx.vout[0].nValue)
        signature = key.sign(sig_hash) + b'\x01' # 0x1 is SIGHASH_ALL

        # Check that we can't have a scriptSig
        tx2.vin[0].scriptSig = CScript([signature, pubkey])
        tx2.rehash()
        block = self.build_next_block()
        self.update_witness_block_with_transactions(block, [tx, tx2])
        test_witness_block(self.nodes[0].rpc, self.test_node, block, accepted=False)

        # Move the signature to the witness.
        tx2.wit.vtxinwit.append(CTxInWitness())
        tx2.wit.vtxinwit[0].scriptWitness.stack = [signature, pubkey]
        tx2.vin[0].scriptSig = b""
        tx2.rehash()

        self.update_witness_block_with_transactions(block, [])
        test_witness_block(self.nodes[0].rpc, self.test_node, block, accepted=True)

        temp_utxos.pop(0)

        # Update self.utxos for later tests by creating two outputs
        # that consolidate all the coins in temp_utxos.
        output_value = sum(i.nValue for i in temp_utxos) // 2

        tx = CTransaction()
        index = 0
        # Just spend to our usual anyone-can-spend output
        tx.vout = [CTxOut(output_value, CScript([OP_TRUE]))] * 2
        for i in temp_utxos:
            # Use SIGHASH_ALL|SIGHASH_ANYONECANPAY so we can build up
            # the signatures as we go.
            tx.vin.append(CTxIn(COutPoint(i.sha256, i.n), b""))
            tx.wit.vtxinwit.append(CTxInWitness())
            sign_p2pk_witness_input(witness_program, tx, index, SIGHASH_ALL|SIGHASH_ANYONECANPAY, i.nValue, key)
            index += 1
        block = self.build_next_block()
        self.update_witness_block_with_transactions(block, [tx])
        test_witness_block(self.nodes[0].rpc, self.test_node, block, accepted=True)

        for i in range(len(tx.vout)):
            self.utxo.append(UTXO(tx.sha256, i, tx.vout[i].nValue))


    # Test P2SH wrapped witness programs.
    def test_p2sh_witness(self):
        self.log.info("Testing P2SH witness transactions")

        assert len(self.utxo)

        # Prepare the p2sh-wrapped witness output
        witness_program = CScript([OP_DROP, OP_TRUE])
        witness_hash = sha256(witness_program)
        p2wsh_pubkey = CScript([OP_0, witness_hash])
        p2sh_witness_hash = hash160(p2wsh_pubkey)
        scriptPubKey = CScript([OP_HASH160, p2sh_witness_hash, OP_EQUAL])
        scriptSig = CScript([p2wsh_pubkey]) # a push of the redeem script

        # Fund the P2SH output
        tx = CTransaction()
        tx.vin.append(CTxIn(COutPoint(self.utxo[0].sha256, self.utxo[0].n), b""))
        tx.vout.append(CTxOut(self.utxo[0].nValue-1000, scriptPubKey))
        tx.rehash()

        # Verify mempool acceptance and block validity
        test_transaction_acceptance(self.nodes[0].rpc, self.test_node, tx, with_witness=False, accepted=True)
        block = self.build_next_block()
        self.update_witness_block_with_transactions(block, [tx])
        test_witness_block(self.nodes[0].rpc, self.test_node, block, accepted=True, with_witness=True)
        sync_blocks(self.nodes)

        # Now test attempts to spend the output.
        spend_tx = CTransaction()
        spend_tx.vin.append(CTxIn(COutPoint(tx.sha256, 0), scriptSig))
        spend_tx.vout.append(CTxOut(tx.vout[0].nValue-1000, CScript([OP_TRUE])))
        spend_tx.rehash()

        # This transaction should not be accepted into the mempool.
        # Mempool acceptance will use SCRIPT_VERIFY_WITNESS which
        # will require a witness to spend a witness program.
        test_transaction_acceptance(self.nodes[0].rpc, self.test_node, spend_tx, with_witness=False, accepted=False)

        # Try to put the witness script in the scriptSig, should also fail.
        spend_tx.vin[0].scriptSig = CScript([p2wsh_pubkey, b'a'])
        spend_tx.rehash()
        test_transaction_acceptance(self.nodes[0].rpc, self.test_node, spend_tx, with_witness=False, accepted=False)

        # Now put the witness script in the witness
        spend_tx.vin[0].scriptSig = scriptSig
        spend_tx.rehash()
        spend_tx.wit.vtxinwit.append(CTxInWitness())
        spend_tx.wit.vtxinwit[0].scriptWitness.stack = [ b'a', witness_program ]

        # Verify mempool acceptance
        test_transaction_acceptance(self.nodes[0].rpc, self.test_node, spend_tx, with_witness=True, accepted=True)
        block = self.build_next_block()
        self.update_witness_block_with_transactions(block, [spend_tx])

        # Sending this with witnesses should be valid.
        test_witness_block(self.nodes[0].rpc, self.test_node, block, accepted=True)

        # Update self.utxo
        self.utxo.pop(0)
        self.utxo.append(UTXO(spend_tx.sha256, 0, spend_tx.vout[0].nValue))


    def test_witness_sigops(self):
        '''Ensure sigop counting is correct inside witnesses.'''
        self.log.info("Testing sigops limit")

        assert len(self.utxo)

        # Keep this under MAX_OPS_PER_SCRIPT (201)
        witness_program = CScript([OP_TRUE, OP_IF, OP_TRUE, OP_ELSE] + [OP_CHECKMULTISIG]*5 + [OP_CHECKSIG]*193 + [OP_ENDIF])
        witness_hash = sha256(witness_program)
        scriptPubKey = CScript([OP_0, witness_hash])

        sigops_per_script = 20*5 + 193*1
        # We'll produce 2 extra outputs, one with a program that would take us
        # over max sig ops, and one with a program that would exactly reach max
        # sig ops
        outputs = (MAX_SIGOP_COST // sigops_per_script) + 2
        extra_sigops_available = MAX_SIGOP_COST % sigops_per_script

        # We chose the number of checkmultisigs/checksigs to make this work:
        assert extra_sigops_available < 100 # steer clear of MAX_OPS_PER_SCRIPT

        # This script, when spent with the first
        # N(=MAX_SIGOP_COST//sigops_per_script) outputs of our transaction,
        # would push us just over the block sigop limit.
        witness_program_toomany = CScript([OP_TRUE, OP_IF, OP_TRUE, OP_ELSE] + [OP_CHECKSIG]*(extra_sigops_available + 1) + [OP_ENDIF])
        witness_hash_toomany = sha256(witness_program_toomany)
        scriptPubKey_toomany = CScript([OP_0, witness_hash_toomany])

        # If we spend this script instead, we would exactly reach our sigop
        # limit (for witness sigops).
        witness_program_justright = CScript([OP_TRUE, OP_IF, OP_TRUE, OP_ELSE] + [OP_CHECKSIG]*(extra_sigops_available) + [OP_ENDIF])
        witness_hash_justright = sha256(witness_program_justright)
        scriptPubKey_justright = CScript([OP_0, witness_hash_justright])

        # First split our available utxo into a bunch of outputs
        split_value = self.utxo[0].nValue // outputs
        tx = CTransaction()
        tx.vin.append(CTxIn(COutPoint(self.utxo[0].sha256, self.utxo[0].n), b""))
        for i in range(outputs):
            tx.vout.append(CTxOut(split_value, scriptPubKey))
        tx.vout[-2].scriptPubKey = scriptPubKey_toomany
        tx.vout[-1].scriptPubKey = scriptPubKey_justright
        tx.rehash()

        block_1 = self.build_next_block()
        self.update_witness_block_with_transactions(block_1, [tx])
        test_witness_block(self.nodes[0].rpc, self.test_node, block_1, accepted=True)

        tx2 = CTransaction()
        # If we try to spend the first n-1 outputs from tx, that should be
        # too many sigops.
        total_value = 0
        for i in range(outputs-1):
            tx2.vin.append(CTxIn(COutPoint(tx.sha256, i), b""))
            tx2.wit.vtxinwit.append(CTxInWitness())
            tx2.wit.vtxinwit[-1].scriptWitness.stack = [ witness_program ]
            total_value += tx.vout[i].nValue
        tx2.wit.vtxinwit[-1].scriptWitness.stack = [ witness_program_toomany ]
        tx2.vout.append(CTxOut(total_value, CScript([OP_TRUE])))
        tx2.rehash()

        block_2 = self.build_next_block()
        self.update_witness_block_with_transactions(block_2, [tx2])
        test_witness_block(self.nodes[0].rpc, self.test_node, block_2, accepted=False)

        # Try dropping the last input in tx2, and add an output that has
        # too many sigops (contributing to legacy sigop count).
        checksig_count = (extra_sigops_available // 4) + 1
        scriptPubKey_checksigs = CScript([OP_CHECKSIG]*checksig_count)
        tx2.vout.append(CTxOut(0, scriptPubKey_checksigs))
        tx2.vin.pop()
        tx2.wit.vtxinwit.pop()
        tx2.vout[0].nValue -= tx.vout[-2].nValue
        tx2.rehash()
        block_3 = self.build_next_block()
        self.update_witness_block_with_transactions(block_3, [tx2])
        test_witness_block(self.nodes[0].rpc, self.test_node, block_3, accepted=False)

        # If we drop the last checksig in this output, the tx should succeed.
        block_4 = self.build_next_block()
        tx2.vout[-1].scriptPubKey = CScript([OP_CHECKSIG]*(checksig_count-1))
        tx2.rehash()
        self.update_witness_block_with_transactions(block_4, [tx2])
        test_witness_block(self.nodes[0].rpc, self.test_node, block_4, accepted=True)

        # Reset the tip back down for the next test
        sync_blocks(self.nodes)
        for x in self.nodes:
            x.invalidateblock(block_4.hash)

        # Try replacing the last input of tx2 to be spending the last
        # output of tx
        block_5 = self.build_next_block()
        tx2.vout.pop()
        tx2.vin.append(CTxIn(COutPoint(tx.sha256, outputs-1), b""))
        tx2.wit.vtxinwit.append(CTxInWitness())
        tx2.wit.vtxinwit[-1].scriptWitness.stack = [ witness_program_justright ]
        tx2.rehash()
        self.update_witness_block_with_transactions(block_5, [tx2])
        test_witness_block(self.nodes[0].rpc, self.test_node, block_5, accepted=True)

        # TODO: test p2sh sigop counting

    # Uncompressed pubkeys are no longer supported in default relay policy,
    # but (for now) are still valid in blocks.
    def test_uncompressed_pubkey(self):
        self.log.info("Testing uncompressed pubkeys")
        # Segwit transactions using uncompressed pubkeys are not accepted
        # under default policy, but should still pass consensus.
        key = CECKey()
        key.set_secretbytes(b"9")
        key.set_compressed(False)
        pubkey = CPubKey(key.get_pubkey())
        assert_equal(len(pubkey), 65) # This should be an uncompressed pubkey

        assert len(self.utxo) > 0
        utxo = self.utxo.pop(0)

        # Test 1: P2WPKH
        # First create a P2WPKH output that uses an uncompressed pubkey
        pubkeyhash = hash160(pubkey)
        scriptPKH = CScript([OP_0, pubkeyhash])
        tx = CTransaction()
        tx.vin.append(CTxIn(COutPoint(utxo.sha256, utxo.n), b""))
        tx.vout.append(CTxOut(utxo.nValue-1000, scriptPKH))
        tx.rehash()

        # Confirm it in a block.
        block = self.build_next_block()
        self.update_witness_block_with_transactions(block, [tx])
        test_witness_block(self.nodes[0].rpc, self.test_node, block, accepted=True)

        # Now try to spend it. Send it to a P2WSH output, which we'll
        # use in the next test.
        witness_program = CScript([pubkey, CScriptOp(OP_CHECKSIG)])
        witness_hash = sha256(witness_program)
        scriptWSH = CScript([OP_0, witness_hash])

        tx2 = CTransaction()
        tx2.vin.append(CTxIn(COutPoint(tx.sha256, 0), b""))
        tx2.vout.append(CTxOut(tx.vout[0].nValue-1000, scriptWSH))
        script = get_p2pkh_script(pubkeyhash)
        sig_hash = SegwitVersion1SignatureHash(script, tx2, 0, SIGHASH_ALL, tx.vout[0].nValue)
        signature = key.sign(sig_hash) + b'\x01' # 0x1 is SIGHASH_ALL
        tx2.wit.vtxinwit.append(CTxInWitness())
        tx2.wit.vtxinwit[0].scriptWitness.stack = [ signature, pubkey ]
        tx2.rehash()

        # Should fail policy test.
        test_transaction_acceptance(self.nodes[0].rpc, self.test_node, tx2, True, False, b'non-mandatory-script-verify-flag (Using non-compressed keys in segwit)')
        # But passes consensus.
        block = self.build_next_block()
        self.update_witness_block_with_transactions(block, [tx2])
        test_witness_block(self.nodes[0].rpc, self.test_node, block, accepted=True)

        # Test 2: P2WSH
        # Try to spend the P2WSH output created in last test.
        # Send it to a P2SH(P2WSH) output, which we'll use in the next test.
        p2sh_witness_hash = hash160(scriptWSH)
        scriptP2SH = CScript([OP_HASH160, p2sh_witness_hash, OP_EQUAL])
        scriptSig = CScript([scriptWSH])

        tx3 = CTransaction()
        tx3.vin.append(CTxIn(COutPoint(tx2.sha256, 0), b""))
        tx3.vout.append(CTxOut(tx2.vout[0].nValue-1000, scriptP2SH))
        tx3.wit.vtxinwit.append(CTxInWitness())
        sign_p2pk_witness_input(witness_program, tx3, 0, SIGHASH_ALL, tx2.vout[0].nValue, key)

        # Should fail policy test.
        test_transaction_acceptance(self.nodes[0].rpc, self.test_node, tx3, True, False, b'non-mandatory-script-verify-flag (Using non-compressed keys in segwit)')
        # But passes consensus.
        block = self.build_next_block()
        self.update_witness_block_with_transactions(block, [tx3])
        test_witness_block(self.nodes[0].rpc, self.test_node, block, accepted=True)

        # Test 3: P2SH(P2WSH)
        # Try to spend the P2SH output created in the last test.
        # Send it to a P2PKH output, which we'll use in the next test.
        scriptPubKey = get_p2pkh_script(pubkeyhash)
        tx4 = CTransaction()
        tx4.vin.append(CTxIn(COutPoint(tx3.sha256, 0), scriptSig))
        tx4.vout.append(CTxOut(tx3.vout[0].nValue-1000, scriptPubKey))
        tx4.wit.vtxinwit.append(CTxInWitness())
        sign_p2pk_witness_input(witness_program, tx4, 0, SIGHASH_ALL, tx3.vout[0].nValue, key)

        # Should fail policy test.
        test_transaction_acceptance(self.nodes[0].rpc, self.test_node, tx4, True, False, b'non-mandatory-script-verify-flag (Using non-compressed keys in segwit)')
        block = self.build_next_block()
        self.update_witness_block_with_transactions(block, [tx4])
        test_witness_block(self.nodes[0].rpc, self.test_node, block, accepted=True)

        # Test 4: Uncompressed pubkeys should still be valid in non-segwit
        # transactions.
        tx5 = CTransaction()
        tx5.vin.append(CTxIn(COutPoint(tx4.sha256, 0), b""))
        tx5.vout.append(CTxOut(tx4.vout[0].nValue-1000, CScript([OP_TRUE])))
        (sig_hash, err) = SignatureHash(scriptPubKey, tx5, 0, SIGHASH_ALL)
        signature = key.sign(sig_hash) + b'\x01' # 0x1 is SIGHASH_ALL
        tx5.vin[0].scriptSig = CScript([signature, pubkey])
        tx5.rehash()
        # Should pass policy and consensus.
        test_transaction_acceptance(self.nodes[0].rpc, self.test_node, tx5, True, True)
        block = self.build_next_block()
        self.update_witness_block_with_transactions(block, [tx5])
        test_witness_block(self.nodes[0].rpc, self.test_node, block, accepted=True)
        self.utxo.append(UTXO(tx5.sha256, 0, tx5.vout[0].nValue))

    def test_non_standard_witness(self):
        self.log.info("Testing detection of non-standard P2WSH witness")
        pad = chr(1).encode('latin-1')

        # Create scripts for tests
        scripts = []
        scripts.append(CScript([OP_DROP] * 100))
        scripts.append(CScript([OP_DROP] * 99))
        scripts.append(CScript([pad * 59] * 59 + [OP_DROP] * 60))
        scripts.append(CScript([pad * 59] * 59 + [OP_DROP] * 61))

        p2wsh_scripts = []

        assert len(self.utxo)
        tx = CTransaction()
        tx.vin.append(CTxIn(COutPoint(self.utxo[0].sha256, self.utxo[0].n), b""))

        # For each script, generate a pair of P2WSH and P2SH-P2WSH output.
        outputvalue = (self.utxo[0].nValue - 1000) // (len(scripts) * 2)
        for i in scripts:
            p2wsh = CScript([OP_0, sha256(i)])
            p2sh = hash160(p2wsh)
            p2wsh_scripts.append(p2wsh)
            tx.vout.append(CTxOut(outputvalue, p2wsh))
            tx.vout.append(CTxOut(outputvalue, CScript([OP_HASH160, p2sh, OP_EQUAL])))
        tx.rehash()
        txid = tx.sha256
        test_transaction_acceptance(self.nodes[0].rpc, self.test_node, tx, with_witness=False, accepted=True)

        self.nodes[0].generate(1)
        sync_blocks(self.nodes)

        # Creating transactions for tests
        p2wsh_txs = []
        p2sh_txs = []
        for i in range(len(scripts)):
            p2wsh_tx = CTransaction()
            p2wsh_tx.vin.append(CTxIn(COutPoint(txid,i*2)))
            p2wsh_tx.vout.append(CTxOut(outputvalue - 5000, CScript([OP_0, hash160(hex_str_to_bytes(""))])))
            p2wsh_tx.wit.vtxinwit.append(CTxInWitness())
            p2wsh_tx.rehash()
            p2wsh_txs.append(p2wsh_tx)
            p2sh_tx = CTransaction()
            p2sh_tx.vin.append(CTxIn(COutPoint(txid,i*2+1), CScript([p2wsh_scripts[i]])))
            p2sh_tx.vout.append(CTxOut(outputvalue - 5000, CScript([OP_0, hash160(hex_str_to_bytes(""))])))
            p2sh_tx.wit.vtxinwit.append(CTxInWitness())
            p2sh_tx.rehash()
            p2sh_txs.append(p2sh_tx)

        # Testing native P2WSH
        # Witness stack size, excluding witnessScript, over 100 is non-standard
        p2wsh_txs[0].wit.vtxinwit[0].scriptWitness.stack = [pad] * 101 + [scripts[0]]
        test_transaction_acceptance(self.nodes[1].rpc, self.std_node, p2wsh_txs[0], True, False, b'bad-witness-nonstandard')
        # Non-standard nodes should accept
        test_transaction_acceptance(self.nodes[0].rpc, self.test_node, p2wsh_txs[0], True, True)

        # Stack element size over 80 bytes is non-standard
        p2wsh_txs[1].wit.vtxinwit[0].scriptWitness.stack = [pad * 81] * 100 + [scripts[1]]
        test_transaction_acceptance(self.nodes[1].rpc, self.std_node, p2wsh_txs[1], True, False, b'bad-witness-nonstandard')
        # Non-standard nodes should accept
        test_transaction_acceptance(self.nodes[0].rpc, self.test_node, p2wsh_txs[1], True, True)
        # Standard nodes should accept if element size is not over 80 bytes
        p2wsh_txs[1].wit.vtxinwit[0].scriptWitness.stack = [pad * 80] * 100 + [scripts[1]]
        test_transaction_acceptance(self.nodes[1].rpc, self.std_node, p2wsh_txs[1], True, True)

        # witnessScript size at 3600 bytes is standard
        p2wsh_txs[2].wit.vtxinwit[0].scriptWitness.stack = [pad, pad, scripts[2]]
        test_transaction_acceptance(self.nodes[0].rpc, self.test_node, p2wsh_txs[2], True, True)
        test_transaction_acceptance(self.nodes[1].rpc, self.std_node, p2wsh_txs[2], True, True)

        # witnessScript size at 3601 bytes is non-standard
        p2wsh_txs[3].wit.vtxinwit[0].scriptWitness.stack = [pad, pad, pad, scripts[3]]
        test_transaction_acceptance(self.nodes[1].rpc, self.std_node, p2wsh_txs[3], True, False, b'bad-witness-nonstandard')
        # Non-standard nodes should accept
        test_transaction_acceptance(self.nodes[0].rpc, self.test_node, p2wsh_txs[3], True, True)

        # Repeating the same tests with P2SH-P2WSH
        p2sh_txs[0].wit.vtxinwit[0].scriptWitness.stack = [pad] * 101 + [scripts[0]]
        test_transaction_acceptance(self.nodes[1].rpc, self.std_node, p2sh_txs[0], True, False, b'bad-witness-nonstandard')
        test_transaction_acceptance(self.nodes[0].rpc, self.test_node, p2sh_txs[0], True, True)
        p2sh_txs[1].wit.vtxinwit[0].scriptWitness.stack = [pad * 81] * 100 + [scripts[1]]
        test_transaction_acceptance(self.nodes[1].rpc, self.std_node, p2sh_txs[1], True, False, b'bad-witness-nonstandard')
        test_transaction_acceptance(self.nodes[0].rpc, self.test_node, p2sh_txs[1], True, True)
        p2sh_txs[1].wit.vtxinwit[0].scriptWitness.stack = [pad * 80] * 100 + [scripts[1]]
        test_transaction_acceptance(self.nodes[1].rpc, self.std_node, p2sh_txs[1], True, True)
        p2sh_txs[2].wit.vtxinwit[0].scriptWitness.stack = [pad, pad, scripts[2]]
        test_transaction_acceptance(self.nodes[0].rpc, self.test_node, p2sh_txs[2], True, True)
        test_transaction_acceptance(self.nodes[1].rpc, self.std_node, p2sh_txs[2], True, True)
        p2sh_txs[3].wit.vtxinwit[0].scriptWitness.stack = [pad, pad, pad, scripts[3]]
        test_transaction_acceptance(self.nodes[1].rpc, self.std_node, p2sh_txs[3], True, False, b'bad-witness-nonstandard')
        test_transaction_acceptance(self.nodes[0].rpc, self.test_node, p2sh_txs[3], True, True)

        self.nodes[0].generate(1)  # Mine and clean up the mempool of non-standard node
        # Valid but non-standard transactions in a block should be accepted by standard node
        sync_blocks(self.nodes)
        assert_equal(len(self.nodes[0].getrawmempool()), 0)
        assert_equal(len(self.nodes[1].getrawmempool()), 0)

        self.utxo.pop(0)


    def run_test(self):
        # Setup the p2p connections and start up the network thread.
        # self.test_node sets NODE_WITNESS|NODE_NETWORK
        self.test_node = self.nodes[0].add_p2p_connection(TestNode(), services=NODE_NETWORK|NODE_WITNESS)
        # self.std_node is for testing node1 (fRequireStandard=true)
        self.std_node = self.nodes[1].add_p2p_connection(TestNode(), services=NODE_NETWORK|NODE_WITNESS)

        self.setup_stake_coins(*self.nodes)

        # Split genesis funds to be able to create outputs later on
        self.nodes[0].generate(1)

        # Keep a place to store utxo's that can be used in later tests
        self.utxo = []

        # Test logic begins here
        self.test_node.wait_for_verack()

        self.log.info("Starting tests before segwit lock in:")

        self.test_witness_services() # Verifies NODE_WITNESS
        self.test_non_witness_transaction() # non-witness tx's are accepted

        # Test P2SH witness handling
        self.test_p2sh_witness()
        self.test_witness_block_size()
        self.test_extra_witness_data()
        self.test_max_witness_push_length()
        self.test_max_witness_program_length()
        self.test_witness_input_length()
        self.test_block_relay()
        self.test_tx_relay()
        self.test_standardness_v0()
        self.test_segwit_versions()
        self.test_premature_coinbase_witness_spend()
        self.test_uncompressed_pubkey()
        self.test_signature_version_1()
        self.test_non_standard_witness()
        self.test_witness_sigops()


if __name__ == '__main__':
    SegWitTest().main()<|MERGE_RESOLUTION|>--- conflicted
+++ resolved
@@ -118,16 +118,11 @@
     tx_to.rehash()
 
 def get_virtual_size(witness_block):
-<<<<<<< HEAD
     """Calculate the virtual size of a witness block.
 
     Virtual size is base + witness/4."""
-    base_size = len(witness_block.serialize(with_witness=False))
-    total_size = len(witness_block.serialize(with_witness=True))
-=======
     base_size = len(witness_block.serialize_without_witness())
     total_size = len(witness_block.serialize())
->>>>>>> ec39be1e
     # the "+3" is so we round up
     vsize = int((3 * base_size + total_size + 3) / 4)
     return vsize
