#!/usr/bin/env python3
# Copyright (c) 2016-2017 The Bitcoin Core developers
# Distributed under the MIT software license, see the accompanying
# file COPYING or http://www.opensource.org/licenses/mit-license.php.
"""Test segwit transactions and blocks on P2P network."""

from binascii import hexlify
import math
import random
import struct
import time

from test_framework.blocktools import (
    create_block,
    create_coinbase,
    get_tip_snapshot_meta,
    sign_coinbase,
)
from test_framework.key import CECKey, CPubKey
from test_framework.messages import (
    BIP125_SEQUENCE_NUMBER,
    CBlock,
    CBlockHeader,
    CInv,
    COutPoint,
    CTransaction,
    CTxIn,
    CTxInWitness,
    CTxOut,
    CTxWitness,
    MAX_BLOCK_BASE_SIZE,
    MSG_WITNESS_FLAG,
    NODE_NETWORK,
    NODE_WITNESS,
    UNIT,
    msg_block,
    msg_getdata,
    msg_headers,
    msg_inv,
    msg_tx,
    msg_witness_tx,
    ser_uint256,
    ser_vector,
    sha256,
    uint256_from_str,
)
from test_framework.mininode import (
    P2PInterface,
    mininode_lock,
)
from test_framework.script import (
    CScript,
    CScriptNum,
    CScriptOp,
    MAX_SCRIPT_ELEMENT_SIZE,
    OP_0,
    OP_1,
    OP_3,
    OP_16,
    OP_2DROP,
    OP_CHECKMULTISIG,
    OP_CHECKSIG,
    OP_DROP,
    OP_DUP,
    OP_ELSE,
    OP_ENDIF,
    OP_EQUAL,
    OP_EQUALVERIFY,
    OP_HASH160,
    OP_IF,
    OP_RETURN,
    OP_TRUE,
    SIGHASH_ALL,
    SIGHASH_ANYONECANPAY,
    SIGHASH_NONE,
    SIGHASH_SINGLE,
    SegwitVersion1SignatureHash,
    SignatureHash,
    hash160,
)
<<<<<<< HEAD
from test_framework.test_framework import UnitETestFramework
=======
from test_framework.test_framework import (
    PROPOSER_REWARD,
    UnitETestFramework,
)
>>>>>>> 44cd02af
from test_framework.util import (
    assert_equal,
    assert_in,
    assert_not_equal,
    bytes_to_hex_str,
    connect_nodes,
    disconnect_nodes,
    get_bip9_status,
    get_unspent_coins,
    hex_str_to_bytes,
    sync_blocks,
    sync_mempools,
)

MAX_SIGOP_COST = 80000

class UTXO():
    """Used to keep track of anyone-can-spend outputs that we can use in the tests."""
    def __init__(self, sha256, n, value):
        self.sha256 = sha256
        self.n = n
        self.nValue = value

def get_p2pkh_script(pubkeyhash):
    """Get the script associated with a P2PKH."""
    return CScript([CScriptOp(OP_DUP), CScriptOp(OP_HASH160), pubkeyhash, CScriptOp(OP_EQUALVERIFY), CScriptOp(OP_CHECKSIG)])

def sign_p2pk_witness_input(script, tx_to, in_idx, hashtype, value, key):
    """Add signature for a P2PK witness program."""
    tx_hash = SegwitVersion1SignatureHash(script, tx_to, in_idx, hashtype, value)
    signature = key.sign(tx_hash) + chr(hashtype).encode('latin-1')
    tx_to.wit.vtxinwit[in_idx].scriptWitness.stack = [signature, script]
    tx_to.rehash()

def get_virtual_size(witness_block):
    """Calculate the virtual size of a witness block.

    Virtual size is base + witness/4."""
    base_size = len(witness_block.serialize_without_witness())
    total_size = len(witness_block.serialize())
    # the "+3" is so we round up
    vsize = int((3 * base_size + total_size + 3) / 4)
    return vsize

def test_transaction_acceptance(node, p2p, tx, with_witness, accepted, reason=None):
    """Send a transaction to the node and check that it's accepted to the mempool

    - Submit the transaction over the p2p interface
    - use the getrawmempool rpc to check for acceptance."""
<<<<<<< HEAD
    reason = [reason] if reason else []
    with node.assert_debug_log(expected_msgs=reason):
        p2p.send_message(msg_witness_tx(tx) if with_witness else msg_tx(tx))
        p2p.sync_with_ping()
        assert_equal(tx.hash in node.getrawmempool(), accepted)

def test_witness_block(node, p2p, block, accepted, with_witness=True, reason=None):
=======
    tx_message = msg_tx(tx)
    if with_witness:
        tx_message = msg_witness_tx(tx)
    p2p.send_message(tx_message)
    p2p.sync_with_ping()
    assert_equal(tx.hash in rpc.getrawmempool(), accepted)
    if (reason != None and not accepted):
        # Check the rejection reason as well.
        with mininode_lock:
            assert_equal(p2p.last_message["reject"].reason, reason)

def test_witness_block(rpc, p2p, block, accepted, with_witness=True):
>>>>>>> 44cd02af
    """Send a block to the node and check that it's accepted

    - Submit the block over the p2p interface
    - use the getbestblockhash rpc to check for acceptance."""
<<<<<<< HEAD
    reason = [reason] if reason else []
    with node.assert_debug_log(expected_msgs=reason):
        p2p.send_message(msg_witness_block(block) if with_witness else msg_block(block))
        p2p.sync_with_ping()
        assert_equal(node.getbestblockhash() == block.hash, accepted)
=======
    p2p.send_message(msg_block(block))
    p2p.sync_with_ping()

    if accepted:
        assert_equal(rpc.getbestblockhash(), block.hash)
    else:
        assert_not_equal(rpc.getbestblockhash(), block.hash)

class TestNode(P2PInterface):
    def __init__(self):
        super().__init__()
        self.getdataset = set()

    def on_getdata(self, message):
        for inv in message.inv:
            self.getdataset.add(inv.hash)

    def announce_tx_and_wait_for_getdata(self, tx, timeout=60):
        with mininode_lock:
            self.last_message.pop("getdata", None)
        self.send_message(msg_inv(inv=[CInv(1, tx.sha256)]))
        self.wait_for_getdata(timeout)

    def announce_block_and_wait_for_getdata(self, block, use_header, timeout=60):
        with mininode_lock:
            self.last_message.pop("getdata", None)
            self.last_message.pop("getheaders", None)
        msg = msg_headers()
        msg.headers = [ CBlockHeader(block) ]
        if use_header:
            self.send_message(msg)
        else:
            self.send_message(msg_inv(inv=[CInv(2, block.sha256)]))
            self.wait_for_getheaders()
            self.send_message(msg)
        self.wait_for_block_request(block.sha256)

    def request_block(self, blockhash, inv_type, timeout=60):
        with mininode_lock:
            self.last_message.pop("block", None)
        self.send_message(msg_getdata(inv=[CInv(inv_type, blockhash)]))
        self.wait_for_block(blockhash, timeout)
        return self.last_message["block"].block
>>>>>>> 44cd02af


class TestP2PConn(P2PInterface):
    def __init__(self):
        super().__init__()
        self.getdataset = set()

    def on_getdata(self, message):
        for inv in message.inv:
            self.getdataset.add(inv.hash)

    def announce_tx_and_wait_for_getdata(self, tx, timeout=60, success=True):
        with mininode_lock:
            self.last_message.pop("getdata", None)
        self.send_message(msg_inv(inv=[CInv(1, tx.sha256)]))
        if success:
            self.wait_for_getdata(timeout)
        else:
            time.sleep(timeout)
            assert not self.last_message.get("getdata")

    def announce_block_and_wait_for_getdata(self, block, use_header, timeout=60):
        with mininode_lock:
            self.last_message.pop("getdata", None)
            self.last_message.pop("getheaders", None)
        msg = msg_headers()
        msg.headers = [CBlockHeader(block)]
        if use_header:
            self.send_message(msg)
        else:
            self.send_message(msg_inv(inv=[CInv(2, block.sha256)]))
            self.wait_for_getheaders()
            self.send_message(msg)
        self.wait_for_getdata()

    def request_block(self, blockhash, inv_type, timeout=60):
        with mininode_lock:
            self.last_message.pop("block", None)
        self.send_message(msg_getdata(inv=[CInv(inv_type, blockhash)]))
        self.wait_for_block(blockhash, timeout)
        return self.last_message["block"].block

<<<<<<< HEAD
=======

>>>>>>> 44cd02af
class SegWitTest(UnitETestFramework):
    def set_test_params(self):
        self.setup_clean_chain = True
        self.num_nodes = 2
        # This test tests SegWit
        self.extra_args = [["-whitelist=127.0.0.1"], ["-whitelist=127.0.0.1", "-acceptnonstdtxn=0"]]

    def skip_test_if_missing_module(self):
        self.skip_if_no_wallet()

    def setup_network(self):
        self.setup_nodes()
        connect_nodes(self.nodes[0], 1)
        connect_nodes(self.nodes[0], 2)
        self.sync_all()

    ''' Helpers '''
    # Build a block on top of node0's tip.
    def build_next_block(self, nVersion=4):
        tip = self.nodes[0].getbestblockhash()
        height = self.nodes[0].getblockcount() + 1
        block_time = self.nodes[0].getblockheader(tip)["mediantime"] + 1
<<<<<<< HEAD
        block = create_block(int(tip, 16), create_coinbase(height), block_time)
        block.nVersion = version
        block.rehash()
=======
        meta = get_tip_snapshot_meta(self.nodes[0])
        coin = get_unspent_coins(self.nodes[0], 1)[0]
        coinbase = sign_coinbase(self.nodes[0], create_coinbase(height, coin, meta.hash))
        block = create_block(int(tip, 16), coinbase, block_time)
        block.nVersion = nVersion
>>>>>>> 44cd02af
        return block

    # Adds list of transactions to block, adds witness commitment, then solves.
    def update_witness_block_with_transactions(self, block, tx_list):
        assert all(tx.hash is not None for tx in tx_list)
        block.vtx.extend(tx_list)
        for tx in block.vtx:
            tx.rehash()
        block.ensure_ltor()
        block.compute_merkle_trees()
        block.solve()

    ''' Individual tests '''
    def test_witness_services(self):
        self.log.info("Verifying NODE_WITNESS service bit")
        assert (self.test_node.nServices & NODE_WITNESS) != 0


    def subtest(func):  # noqa: N805
        """Wraps the subtests for logging and state assertions."""
        def func_wrapper(self, *args, **kwargs):
            self.log.info("Subtest: %s" % func.__name__)
            func(self, *args, **kwargs)
            # Each subtest should leave some utxos for the next subtest
            assert self.utxo
            sync_blocks(self.nodes, timeout=10)

        return func_wrapper


    # See if sending a regular transaction works, and create a utxo
    # to use in later tests.
    def test_non_witness_transaction(self):
        # Mine a block with an anyone-can-spend coinbase,
        # let it mature, then try to spend it.
        self.log.info("Testing non-witness transaction")
        block = self.build_next_block(nVersion=1)
        block.solve()
        self.test_node.send_message(msg_block(block))
        self.test_node.sync_with_ping() # make sure the block was processed
        txid = block.vtx[0].sha256

        self.nodes[0].generate(99) # let the block mature

        # Create a transaction that spends the coinbase
        tx = CTransaction()
        tx.vin.append(CTxIn(COutPoint(txid, 0), b""))
        tx.vout.append(CTxOut((PROPOSER_REWARD - 1) * UNIT, CScript([OP_TRUE, OP_DROP] * 15 + [OP_TRUE])))
        tx.calc_sha256()

        # Check that serializing it with or without witness is the same
        # This is a sanity check of our testing framework.
        assert_equal(msg_tx(tx).serialize(), msg_witness_tx(tx).serialize())

        self.test_node.send_message(msg_witness_tx(tx))
        self.test_node.sync_with_ping() # make sure the tx was processed
        assert tx.hash in self.nodes[0].getrawmempool()
        # Save this transaction for later
        self.utxo.append(UTXO(tx.sha256, 0, (PROPOSER_REWARD - 1) * UNIT))
        self.nodes[0].generate(1)

<<<<<<< HEAD
    @subtest
    def test_unnecessary_witness_before_segwit_activation(self):
        """Verify that blocks with witnesses are rejected before activation."""

        tx = CTransaction()
        tx.vin.append(CTxIn(COutPoint(self.utxo[0].sha256, self.utxo[0].n), b""))
        tx.vout.append(CTxOut(self.utxo[0].nValue - 1000, CScript([OP_TRUE])))
        tx.wit.vtxinwit.append(CTxInWitness())
        tx.wit.vtxinwit[0].scriptWitness.stack = [CScript([CScriptNum(1)])]

        # Verify the hash with witness differs from the txid
        # (otherwise our testing framework must be broken!)
        tx.rehash()
        assert(tx.sha256 != tx.calc_sha256(with_witness=True))

        # Construct a segwit-signaling block that includes the transaction.
        block = self.build_next_block(version=(VB_TOP_BITS | (1 << VB_WITNESS_BIT)))
        self.update_witness_block_with_transactions(block, [tx])
        # Sending witness data before activation is not allowed (anti-spam
        # rule).
        test_witness_block(self.nodes[0], self.test_node, block, accepted=False, reason='unexpected-witness')

        # But it should not be permanently marked bad...
        # Resend without witness information.
        self.test_node.send_message(msg_block(block))
        self.test_node.sync_with_ping()
        assert_equal(self.nodes[0].getbestblockhash(), block.hash)
=======
>>>>>>> 44cd02af

    def test_witness_block_size(self):
        self.log.info("Testing witness block size limit")
        # TODO: Test that non-witness carrying blocks can't exceed 1MB
        # Skipping this test for now; this is covered in p2p-fullblocktest.py

        # Test that witness-bearing blocks are limited at ceil(base + wit/4) <= 1MB.
        block = self.build_next_block()

        assert len(self.utxo) > 0

        # Create a P2WSH transaction.
        # The witness program will be a bunch of OP_2DROP's, followed by OP_TRUE.
        # This should give us plenty of room to tweak the spending tx's
        # virtual size.
        NUM_DROPS = 200 # 201 max ops per script!
        NUM_OUTPUTS = 50

        witness_program = CScript([OP_2DROP]*NUM_DROPS + [OP_TRUE])
        witness_hash = uint256_from_str(sha256(witness_program))
        scriptPubKey = CScript([OP_0, ser_uint256(witness_hash)])

<<<<<<< HEAD
        self.test_node.announce_block_and_wait_for_getdata(block1, use_header=False)
        assert(self.test_node.last_message["getdata"].inv[0].type == blocktype)
        test_witness_block(self.nodes[0], self.test_node, block1, True)
=======
        prevout = COutPoint(self.utxo[0].sha256, self.utxo[0].n)
        value = self.utxo[0].nValue
>>>>>>> 44cd02af

        parent_tx = CTransaction()
        parent_tx.vin.append(CTxIn(prevout, b""))
        child_value = int(value/NUM_OUTPUTS)
        for i in range(NUM_OUTPUTS):
            parent_tx.vout.append(CTxOut(child_value, scriptPubKey))
        parent_tx.vout[0].nValue -= 50000
        assert parent_tx.vout[0].nValue > 0
        parent_tx.rehash()

<<<<<<< HEAD
        self.test_node.announce_block_and_wait_for_getdata(block2, use_header=True)
        assert(self.test_node.last_message["getdata"].inv[0].type == blocktype)
        test_witness_block(self.nodes[0], self.test_node, block2, True)

        block3 = self.build_next_block(version=(VB_TOP_BITS | (1 << 15)))
        block3.solve()
        self.test_node.announce_block_and_wait_for_getdata(block3, use_header=True)
        assert(self.test_node.last_message["getdata"].inv[0].type == blocktype)
        test_witness_block(self.nodes[0], self.test_node, block3, True)

        # Check that we can getdata for witness blocks or regular blocks,
        # and the right thing happens.
        if self.segwit_status != 'active':
            # Before activation, we should be able to request old blocks with
            # or without witness, and they should be the same.
            chain_height = self.nodes[0].getblockcount()
            # Pick 10 random blocks on main chain, and verify that getdata's
            # for MSG_BLOCK, MSG_WITNESS_BLOCK, and rpc getblock() are equal.
            all_heights = list(range(chain_height + 1))
            random.shuffle(all_heights)
            all_heights = all_heights[0:10]
            for height in all_heights:
                block_hash = self.nodes[0].getblockhash(height)
                rpc_block = self.nodes[0].getblock(block_hash, False)
                block_hash = int(block_hash, 16)
                block = self.test_node.request_block(block_hash, 2)
                wit_block = self.test_node.request_block(block_hash, 2 | MSG_WITNESS_FLAG)
                assert_equal(block.serialize(True), wit_block.serialize(True))
                assert_equal(block.serialize(), hex_str_to_bytes(rpc_block))
        else:
            # After activation, witness blocks and non-witness blocks should
            # be different.  Verify rpc getblock() returns witness blocks, while
            # getdata respects the requested type.
            block = self.build_next_block()
            self.update_witness_block_with_transactions(block, [])
            # This gives us a witness commitment.
            assert(len(block.vtx[0].wit.vtxinwit) == 1)
            assert(len(block.vtx[0].wit.vtxinwit[0].scriptWitness.stack) == 1)
            test_witness_block(self.nodes[0], self.test_node, block, accepted=True)
            # Now try to retrieve it...
            rpc_block = self.nodes[0].getblock(block.hash, False)
            non_wit_block = self.test_node.request_block(block.sha256, 2)
            wit_block = self.test_node.request_block(block.sha256, 2 | MSG_WITNESS_FLAG)
            assert_equal(wit_block.serialize(True), hex_str_to_bytes(rpc_block))
            assert_equal(wit_block.serialize(False), non_wit_block.serialize())
            assert_equal(wit_block.serialize(True), block.serialize(True))

            # Test size, vsize, weight
            rpc_details = self.nodes[0].getblock(block.hash, True)
            assert_equal(rpc_details["size"], len(block.serialize(True)))
            assert_equal(rpc_details["strippedsize"], len(block.serialize(False)))
            weight = 3 * len(block.serialize(False)) + len(block.serialize(True))
            assert_equal(rpc_details["weight"], weight)

            # Upgraded node should not ask for blocks from unupgraded
            block4 = self.build_next_block(version=4)
            block4.solve()
            self.old_node.getdataset = set()

            # Blocks can be requested via direct-fetch (immediately upon processing the announcement)
            # or via parallel download (with an indeterminate delay from processing the announcement)
            # so to test that a block is NOT requested, we could guess a time period to sleep for,
            # and then check. We can avoid the sleep() by taking advantage of transaction getdata's
            # being processed after block getdata's, and announce a transaction as well,
            # and then check to see if that particular getdata has been received.
            # Since 0.14, inv's will only be responded to with a getheaders, so send a header
            # to announce this block.
            msg = msg_headers()
            msg.headers = [CBlockHeader(block4)]
            self.old_node.send_message(msg)
            self.old_node.announce_tx_and_wait_for_getdata(block4.vtx[0])
            assert(block4.sha256 not in self.old_node.getdataset)

    @subtest
    def test_v0_outputs_arent_spendable(self):
        """Test that v0 outputs aren't spendable before segwit activation.

        ~6 months after segwit activation, the SCRIPT_VERIFY_WITNESS flag was
        backdated so that it applies to all blocks, going back to the genesis
        block.

        Consequently, version 0 witness outputs are never spendable without
        witness, and so can't be spent before segwit activation (the point at which
        blocks are permitted to contain witnesses)."""

        # node2 doesn't need to be connected for this test.
        # (If it's connected, node0 may propagate an invalid block to it over
        # compact blocks and the nodes would have inconsistent tips.)
        disconnect_nodes(self.nodes[0], 2)

        # Create two outputs, a p2wsh and p2sh-p2wsh
        witness_program = CScript([OP_TRUE])
        witness_hash = sha256(witness_program)
        script_pubkey = CScript([OP_0, witness_hash])
=======
        child_tx = CTransaction()
        for i in range(NUM_OUTPUTS):
            child_tx.vin.append(CTxIn(COutPoint(parent_tx.sha256, i), b""))
        child_tx.vout = [CTxOut(value - 100000, CScript([OP_TRUE]))]
        for i in range(NUM_OUTPUTS):
            child_tx.wit.vtxinwit.append(CTxInWitness())
            child_tx.wit.vtxinwit[-1].scriptWitness.stack = [b'a'*195]*(2*NUM_DROPS) + [witness_program]
        child_tx.rehash()
        self.update_witness_block_with_transactions(block, [parent_tx, child_tx])

        # Calculate exact additional bytes (get_virtual_size would round it)
        additional_bytes = 1 + (4 * MAX_BLOCK_BASE_SIZE) - (3 * len(block.serialize_without_witness()) + len(block.serialize()))

        i = 0
        while additional_bytes > 0:
            # Add some more bytes to each input until we hit MAX_BLOCK_BASE_SIZE+1
            extra_bytes = min(additional_bytes, 55)
            child_tx.wit.vtxinwit[int(i/(2*NUM_DROPS))].scriptWitness.stack[i%(2*NUM_DROPS)] = b'a'*(195+extra_bytes)
            additional_bytes -= extra_bytes
            i += 1
>>>>>>> 44cd02af

        block.compute_merkle_trees()
        block.solve()
        segwit_size = 3 * len(block.serialize_without_witness()) + len(block.serialize())
        assert_equal(segwit_size, (4 * MAX_BLOCK_BASE_SIZE) + 1)
        # Make sure that our test case would exceed the old max-network-message
        # limit
        assert len(block.serialize()) > 2*1024*1024

        test_witness_block(self.nodes[0].rpc, self.test_node, block, accepted=False)

        # Now resize the second transaction to make the block fit.
        cur_length = len(child_tx.wit.vtxinwit[0].scriptWitness.stack[0])
        child_tx.wit.vtxinwit[0].scriptWitness.stack[0] = b'a'*(cur_length-1)
        block.compute_merkle_trees()
        block.solve()
        assert_equal(get_virtual_size(block), MAX_BLOCK_BASE_SIZE)

<<<<<<< HEAD
        # Add it to a block
        block = self.build_next_block()
        self.update_witness_block_with_transactions(block, [tx])
        # Verify that segwit isn't activated. A block serialized with witness
        # should be rejected prior to activation.
        test_witness_block(self.nodes[0], self.test_node, block, accepted=False, with_witness=True, reason='unexpected-witness')
        # Now send the block without witness. It should be accepted
        test_witness_block(self.nodes[0], self.test_node, block, accepted=True, with_witness=False)

        # Now try to spend the outputs. This should fail since SCRIPT_VERIFY_WITNESS is always enabled.
        p2wsh_tx = CTransaction()
        p2wsh_tx.vin = [CTxIn(COutPoint(txid, 0), b'')]
        p2wsh_tx.vout = [CTxOut(value, CScript([OP_TRUE]))]
        p2wsh_tx.wit.vtxinwit.append(CTxInWitness())
        p2wsh_tx.wit.vtxinwit[0].scriptWitness.stack = [CScript([OP_TRUE])]
        p2wsh_tx.rehash()

        p2sh_p2wsh_tx = CTransaction()
        p2sh_p2wsh_tx.vin = [CTxIn(COutPoint(txid, 1), CScript([script_pubkey]))]
        p2sh_p2wsh_tx.vout = [CTxOut(value, CScript([OP_TRUE]))]
        p2sh_p2wsh_tx.wit.vtxinwit.append(CTxInWitness())
        p2sh_p2wsh_tx.wit.vtxinwit[0].scriptWitness.stack = [CScript([OP_TRUE])]
        p2sh_p2wsh_tx.rehash()

        for tx in [p2wsh_tx, p2sh_p2wsh_tx]:
=======
        test_witness_block(self.nodes[0].rpc, self.test_node, block, accepted=True)
>>>>>>> 44cd02af

        # Update available utxo's
        self.utxo.pop(0)
        self.utxo.append(UTXO(child_tx.sha256, 0, child_tx.vout[0].nValue))

<<<<<<< HEAD
            # When the block is serialized with a witness, the block will be rejected because witness
            # data isn't allowed in blocks that don't commit to witness data.
            test_witness_block(self.nodes[0], self.test_node, block, accepted=False, with_witness=True, reason='unexpected-witness')
=======
>>>>>>> 44cd02af

    # Consensus tests of extra witness data in a transaction.
    def test_extra_witness_data(self):
        self.log.info("Testing extra witness data in tx")

        assert len(self.utxo) > 0

<<<<<<< HEAD
        self.utxo.pop(0)
        self.utxo.append(UTXO(txid, 2, value))

    @subtest
    def advance_to_segwit_started(self):
        """Mine enough blocks for segwit's vb state to be 'started'."""
        height = self.nodes[0].getblockcount()
        # Will need to rewrite the tests here if we are past the first period
        assert(height < VB_PERIOD - 1)
        # Advance to end of period, status should now be 'started'
        self.nodes[0].generate(VB_PERIOD - height - 1)
        assert_equal(get_bip9_status(self.nodes[0], 'segwit')['status'], 'started')
        self.segwit_status = 'started'

    @subtest
    def test_getblocktemplate_before_lockin(self):
        txid = int(self.nodes[0].sendtoaddress(self.nodes[0].getnewaddress(), 1), 16)

        for node in [self.nodes[0], self.nodes[2]]:
            gbt_results = node.getblocktemplate({"rules": ["segwit"]})
            block_version = gbt_results['version']
            if node == self.nodes[2]:
                # If this is a non-segwit node, we should not get a witness
                # commitment, nor a version bit signalling segwit.
                assert_equal(block_version & (1 << VB_WITNESS_BIT), 0)
                assert('default_witness_commitment' not in gbt_results)
            else:
                # For segwit-aware nodes, check the version bit and the witness
                # commitment are correct.
                assert(block_version & (1 << VB_WITNESS_BIT) != 0)
                assert('default_witness_commitment' in gbt_results)
                witness_commitment = gbt_results['default_witness_commitment']

                # Check that default_witness_commitment is present.
                witness_root = CBlock.get_merkle_root([ser_uint256(0),
                                                       ser_uint256(txid)])
                script = get_witness_script(witness_root, 0)
                assert_equal(witness_commitment, bytes_to_hex_str(script))

    @subtest
    def advance_to_segwit_lockin(self):
        """Mine enough blocks to lock in segwit, but don't activate."""
        height = self.nodes[0].getblockcount()
        # Advance to end of period, and verify lock-in happens at the end
        self.nodes[0].generate(VB_PERIOD - 1)
        height = self.nodes[0].getblockcount()
        assert((height % VB_PERIOD) == VB_PERIOD - 2)
        assert_equal(get_bip9_status(self.nodes[0], 'segwit')['status'], 'started')
        self.nodes[0].generate(1)
        assert_equal(get_bip9_status(self.nodes[0], 'segwit')['status'], 'locked_in')
        self.segwit_status = 'locked_in'
=======
        block = self.build_next_block()
>>>>>>> 44cd02af

        witness_program = CScript([OP_DROP, OP_TRUE])
        witness_hash = sha256(witness_program)
        scriptPubKey = CScript([OP_0, witness_hash])

        # First try extra witness data on a tx that doesn't require a witness
        tx = CTransaction()
        tx.vin.append(CTxIn(COutPoint(self.utxo[0].sha256, self.utxo[0].n), b""))
        tx.vout.append(CTxOut(self.utxo[0].nValue-2000, scriptPubKey))
        tx.vout.append(CTxOut(1000, CScript([OP_TRUE]))) # non-witness output
        tx.wit.vtxinwit.append(CTxInWitness())
        tx.wit.vtxinwit[0].scriptWitness.stack = [CScript([])]
        tx.rehash()
        self.update_witness_block_with_transactions(block, [tx])

        # Extra witness data should not be allowed.
        test_witness_block(self.nodes[0].rpc, self.test_node, block, accepted=False)

        # Try extra signature data.  Ok if we're not spending a witness output.
        block.vtx[1].wit.vtxinwit = []
        block.vtx[1].vin[0].scriptSig = CScript([OP_0])
        block.vtx[1].rehash()
        block.compute_merkle_trees()
        block.solve()

        test_witness_block(self.nodes[0].rpc, self.test_node, block, accepted=True)

<<<<<<< HEAD
        # Delivering this transaction with witness should fail (no matter who
        # its from)
        assert_equal(len(self.nodes[0].getrawmempool()), 0)
        assert_equal(len(self.nodes[1].getrawmempool()), 0)
        test_transaction_acceptance(self.nodes[0], self.old_node, tx, with_witness=True, accepted=False)
        test_transaction_acceptance(self.nodes[0], self.test_node, tx, with_witness=True, accepted=False)

        # But eliminating the witness should fix it
        test_transaction_acceptance(self.nodes[0], self.test_node, tx, with_witness=False, accepted=True)
=======
        # Now try extra witness/signature data on an input that DOES require a
        # witness
        tx2 = CTransaction()
        tx2.vin.append(CTxIn(COutPoint(tx.sha256, 0), b"")) # witness output
        tx2.vin.append(CTxIn(COutPoint(tx.sha256, 1), b"")) # non-witness
        tx2.vout.append(CTxOut(tx.vout[0].nValue, CScript([OP_TRUE])))
        tx2.wit.vtxinwit.extend([CTxInWitness(), CTxInWitness()])
        tx2.wit.vtxinwit[0].scriptWitness.stack = [ CScript([CScriptNum(1)]), CScript([CScriptNum(1)]), witness_program ]
        tx2.wit.vtxinwit[1].scriptWitness.stack = [ CScript([OP_TRUE]) ]
        tx2.rehash()

        block = self.build_next_block()
        self.update_witness_block_with_transactions(block, [tx2])
>>>>>>> 44cd02af

        # This has extra witness data, so it should fail.
        test_witness_block(self.nodes[0].rpc, self.test_node, block, accepted=False)

        # Now get rid of the extra witness, but add extra scriptSig data
        tx2.vin[0].scriptSig = CScript([OP_TRUE])
        tx2.vin[1].scriptSig = CScript([OP_TRUE])
        tx2.wit.vtxinwit[0].scriptWitness.stack.pop(0)
        tx2.wit.vtxinwit[1].scriptWitness.stack = []
        tx2.rehash()
        block.compute_merkle_trees()
        block.solve()

        # This has extra signature data for a witness input, so it should fail.
        test_witness_block(self.nodes[0].rpc, self.test_node, block, accepted=False)

        # Now get rid of the extra scriptsig on the witness input, and verify
        # success (even with extra scriptsig data in the non-witness input)
        tx2.vin[0].scriptSig = b""
        tx2.rehash()
        block.compute_merkle_trees()
        block.solve()

        test_witness_block(self.nodes[0].rpc, self.test_node, block, accepted=True)

        # Update utxo for later tests
        self.utxo.pop(0)
        self.utxo.append(UTXO(tx2.sha256, 0, tx2.vout[0].nValue))


<<<<<<< HEAD
        # Mine it on test_node to create the confirmed output.
        test_transaction_acceptance(self.nodes[0], self.test_node, p2sh_tx, with_witness=True, accepted=True)
        self.nodes[0].generate(1)
        sync_blocks(self.nodes)
=======
    def test_max_witness_push_length(self):
        ''' Should only allow up to 520 byte pushes in witness stack '''
        self.log.info("Testing maximum witness push size")
        MAX_SCRIPT_ELEMENT_SIZE = 520
        assert len(self.utxo)

        block = self.build_next_block()

        witness_program = CScript([OP_DROP, OP_TRUE])
        witness_hash = sha256(witness_program)
        scriptPubKey = CScript([OP_0, witness_hash])
>>>>>>> 44cd02af

        tx = CTransaction()
        tx.vin.append(CTxIn(COutPoint(self.utxo[0].sha256, self.utxo[0].n), b""))
        tx.vout.append(CTxOut(self.utxo[0].nValue-1000, scriptPubKey))
        tx.rehash()

<<<<<<< HEAD
        # This is always accepted, since the mempool policy is to consider segwit as always active
        # and thus allow segwit outputs
        test_transaction_acceptance(self.nodes[1], self.std_node, tx, with_witness=True, accepted=True)

        # Now create something that looks like a P2PKH output. This won't be spendable.
        script_pubkey = CScript([OP_0, hash160(witness_hash)])
=======
>>>>>>> 44cd02af
        tx2 = CTransaction()
        tx2.vin.append(CTxIn(COutPoint(tx.sha256, 0), b""))
        tx2.vout.append(CTxOut(tx.vout[0].nValue-1000, CScript([OP_TRUE])))
        tx2.wit.vtxinwit.append(CTxInWitness())
        # First try a 521-byte stack element
        tx2.wit.vtxinwit[0].scriptWitness.stack = [ b'a'*(MAX_SCRIPT_ELEMENT_SIZE+1), witness_program ]
        tx2.rehash()

<<<<<<< HEAD
        test_transaction_acceptance(self.nodes[1], self.std_node, tx2, with_witness=True, accepted=True)

        # Now update self.utxo for later tests.
        tx3 = CTransaction()
        # tx and tx2 were both accepted.  Don't bother trying to reclaim the
        # P2PKH output; just send tx's first output back to an anyone-can-spend.
        sync_mempools([self.nodes[0], self.nodes[1]])
        tx3.vin = [CTxIn(COutPoint(tx.sha256, 0), b"")]
        tx3.vout = [CTxOut(tx.vout[0].nValue - 1000, CScript([OP_TRUE, OP_DROP] * 15 + [OP_TRUE]))]
        tx3.wit.vtxinwit.append(CTxInWitness())
        tx3.wit.vtxinwit[0].scriptWitness.stack = [witness_program]
        tx3.rehash()
        if self.segwit_status != 'active':
            # Just check mempool acceptance, but don't add the transaction to the mempool, since witness is disallowed
            # in blocks and the tx is impossible to mine right now.
            assert_equal(self.nodes[0].testmempoolaccept([bytes_to_hex_str(tx3.serialize_with_witness())]), [{'txid': tx3.hash, 'allowed': True}])
            # Create the same output as tx3, but by replacing tx
            tx3_out = tx3.vout[0]
            tx3 = tx
            tx3.vout = [tx3_out]
            tx3.rehash()
            assert_equal(self.nodes[0].testmempoolaccept([bytes_to_hex_str(tx3.serialize_with_witness())]), [{'txid': tx3.hash, 'allowed': True}])
        test_transaction_acceptance(self.nodes[0], self.test_node, tx3, with_witness=True, accepted=True)

        self.nodes[0].generate(1)
        sync_blocks(self.nodes)
        self.utxo.pop(0)
        self.utxo.append(UTXO(tx3.sha256, 0, tx3.vout[0].nValue))
        assert_equal(len(self.nodes[1].getrawmempool()), 0)

    @subtest
    def advance_to_segwit_active(self):
        """Mine enough blocks to activate segwit."""
        height = self.nodes[0].getblockcount()
        self.nodes[0].generate(VB_PERIOD - (height % VB_PERIOD) - 2)
        assert_equal(get_bip9_status(self.nodes[0], 'segwit')['status'], 'locked_in')
        self.nodes[0].generate(1)
        assert_equal(get_bip9_status(self.nodes[0], 'segwit')['status'], 'active')
        self.segwit_status = 'active'

    @subtest
    def test_p2sh_witness(self):
        """Test P2SH wrapped witness programs."""

        # Prepare the p2sh-wrapped witness output
        witness_program = CScript([OP_DROP, OP_TRUE])
        witness_hash = sha256(witness_program)
        p2wsh_pubkey = CScript([OP_0, witness_hash])
        p2sh_witness_hash = hash160(p2wsh_pubkey)
        script_pubkey = CScript([OP_HASH160, p2sh_witness_hash, OP_EQUAL])
        script_sig = CScript([p2wsh_pubkey])  # a push of the redeem script

        # Fund the P2SH output
        tx = CTransaction()
        tx.vin.append(CTxIn(COutPoint(self.utxo[0].sha256, self.utxo[0].n), b""))
        tx.vout.append(CTxOut(self.utxo[0].nValue - 1000, script_pubkey))
        tx.rehash()

        # Verify mempool acceptance and block validity
        test_transaction_acceptance(self.nodes[0], self.test_node, tx, with_witness=False, accepted=True)
        block = self.build_next_block()
        self.update_witness_block_with_transactions(block, [tx])
        test_witness_block(self.nodes[0], self.test_node, block, accepted=True, with_witness=True)
        sync_blocks(self.nodes)

        # Now test attempts to spend the output.
        spend_tx = CTransaction()
        spend_tx.vin.append(CTxIn(COutPoint(tx.sha256, 0), script_sig))
        spend_tx.vout.append(CTxOut(tx.vout[0].nValue - 1000, CScript([OP_TRUE])))
        spend_tx.rehash()

        # This transaction should not be accepted into the mempool pre- or
        # post-segwit.  Mempool acceptance will use SCRIPT_VERIFY_WITNESS which
        # will require a witness to spend a witness program regardless of
        # segwit activation.  Note that older unit-e's that are not
        # segwit-aware would also reject this for failing CLEANSTACK.
        with self.nodes[0].assert_debug_log(
                expected_msgs=(spend_tx.hash, 'was not accepted: non-mandatory-script-verify-flag (Witness program was passed an empty witness)')):
            test_transaction_acceptance(self.nodes[0], self.test_node, spend_tx, with_witness=False, accepted=False)

        # Try to put the witness script in the scriptSig, should also fail.
        spend_tx.vin[0].scriptSig = CScript([p2wsh_pubkey, b'a'])
        spend_tx.rehash()
        with self.nodes[0].assert_debug_log(
                expected_msgs=(spend_tx.hash, 'was not accepted: mandatory-script-verify-flag-failed (Script evaluated without error but finished with a false/empty top stack element)')):
            test_transaction_acceptance(self.nodes[0], self.test_node, spend_tx, with_witness=False, accepted=False)

        # Now put the witness script in the witness, should succeed after
        # segwit activates.
        spend_tx.vin[0].scriptSig = script_sig
        spend_tx.rehash()
        spend_tx.wit.vtxinwit.append(CTxInWitness())
        spend_tx.wit.vtxinwit[0].scriptWitness.stack = [b'a', witness_program]

        # Verify mempool acceptance
        test_transaction_acceptance(self.nodes[0], self.test_node, spend_tx, with_witness=True, accepted=True)
        block = self.build_next_block()
        self.update_witness_block_with_transactions(block, [spend_tx])

        # If we're after activation, then sending this with witnesses should be valid.
        # This no longer works before activation, because SCRIPT_VERIFY_WITNESS
        # is always set.
        # TODO: rewrite this test to make clear that it only works after activation.
        test_witness_block(self.nodes[0], self.test_node, block, accepted=True)

        # Update self.utxo
        self.utxo.pop(0)
        self.utxo.append(UTXO(spend_tx.sha256, 0, spend_tx.vout[0].nValue))

    @subtest
    def test_witness_commitments(self):
        """Test witness commitments.

        This test can only be run after segwit has activated."""

        # First try a correct witness commitment.
        block = self.build_next_block()
        add_witness_commitment(block)
        block.solve()

        # Test the test -- witness serialization should be different
        assert(msg_witness_block(block).serialize() != msg_block(block).serialize())

        # This empty block should be valid.
        test_witness_block(self.nodes[0], self.test_node, block, accepted=True)

        # Try to tweak the nonce
        block_2 = self.build_next_block()
        add_witness_commitment(block_2, nonce=28)
        block_2.solve()

        # The commitment should have changed!
        assert(block_2.vtx[0].vout[-1] != block.vtx[0].vout[-1])

        # This should also be valid.
        test_witness_block(self.nodes[0], self.test_node, block_2, accepted=True)

        # Now test commitments with actual transactions
        tx = CTransaction()
        tx.vin.append(CTxIn(COutPoint(self.utxo[0].sha256, self.utxo[0].n), b""))

        # Let's construct a witness program
        witness_program = CScript([OP_TRUE])
        witness_hash = sha256(witness_program)
        script_pubkey = CScript([OP_0, witness_hash])
        tx.vout.append(CTxOut(self.utxo[0].nValue - 1000, script_pubkey))
        tx.rehash()

        # tx2 will spend tx1, and send back to a regular anyone-can-spend address
        tx2 = CTransaction()
        tx2.vin.append(CTxIn(COutPoint(tx.sha256, 0), b""))
        tx2.vout.append(CTxOut(tx.vout[0].nValue - 1000, witness_program))
        tx2.wit.vtxinwit.append(CTxInWitness())
        tx2.wit.vtxinwit[0].scriptWitness.stack = [witness_program]
        tx2.rehash()

        block_3 = self.build_next_block()
        self.update_witness_block_with_transactions(block_3, [tx, tx2], nonce=1)
        # Add an extra OP_RETURN output that matches the witness commitment template,
        # even though it has extra data after the incorrect commitment.
        # This block should fail.
        block_3.vtx[0].vout.append(CTxOut(0, CScript([OP_RETURN, WITNESS_COMMITMENT_HEADER + ser_uint256(2), 10])))
        block_3.vtx[0].rehash()
        block_3.hashMerkleRoot = block_3.calc_merkle_root()
        block_3.rehash()
        block_3.solve()

        test_witness_block(self.nodes[0], self.test_node, block_3, accepted=False)

        # Add a different commitment with different nonce, but in the
        # right location, and with some funds burned(!).
        # This should succeed (nValue shouldn't affect finding the
        # witness commitment).
        add_witness_commitment(block_3, nonce=0)
        block_3.vtx[0].vout[0].nValue -= 1
        block_3.vtx[0].vout[-1].nValue += 1
        block_3.vtx[0].rehash()
        block_3.hashMerkleRoot = block_3.calc_merkle_root()
        block_3.rehash()
        assert(len(block_3.vtx[0].vout) == 4)  # 3 OP_returns
        block_3.solve()
        test_witness_block(self.nodes[0], self.test_node, block_3, accepted=True)

        # Finally test that a block with no witness transactions can
        # omit the commitment.
        block_4 = self.build_next_block()
        tx3 = CTransaction()
        tx3.vin.append(CTxIn(COutPoint(tx2.sha256, 0), b""))
        tx3.vout.append(CTxOut(tx.vout[0].nValue - 1000, witness_program))
        tx3.rehash()
        block_4.vtx.append(tx3)
        block_4.hashMerkleRoot = block_4.calc_merkle_root()
        block_4.solve()
        test_witness_block(self.nodes[0], self.test_node, block_4, with_witness=False, accepted=True)

        # Update available utxo's for use in later test.
        self.utxo.pop(0)
        self.utxo.append(UTXO(tx3.sha256, 0, tx3.vout[0].nValue))

    @subtest
    def test_block_malleability(self):

        # Make sure that a block that has too big a virtual size
        # because of a too-large coinbase witness is not permanently
        # marked bad.
        block = self.build_next_block()
        add_witness_commitment(block)
        block.solve()

        block.vtx[0].wit.vtxinwit[0].scriptWitness.stack.append(b'a' * 5000000)
        assert(get_virtual_size(block) > MAX_BLOCK_BASE_SIZE)

        # We can't send over the p2p network, because this is too big to relay
        # TODO: repeat this test with a block that can be relayed
        self.nodes[0].submitblock(bytes_to_hex_str(block.serialize(True)))

        assert(self.nodes[0].getbestblockhash() != block.hash)

        block.vtx[0].wit.vtxinwit[0].scriptWitness.stack.pop()
        assert(get_virtual_size(block) < MAX_BLOCK_BASE_SIZE)
        self.nodes[0].submitblock(bytes_to_hex_str(block.serialize(True)))

        assert(self.nodes[0].getbestblockhash() == block.hash)

        # Now make sure that malleating the witness reserved value doesn't
        # result in a block permanently marked bad.
        block = self.build_next_block()
        add_witness_commitment(block)
        block.solve()

        # Change the nonce -- should not cause the block to be permanently
        # failed
        block.vtx[0].wit.vtxinwit[0].scriptWitness.stack = [ser_uint256(1)]
        test_witness_block(self.nodes[0], self.test_node, block, accepted=False)

        # Changing the witness reserved value doesn't change the block hash
        block.vtx[0].wit.vtxinwit[0].scriptWitness.stack = [ser_uint256(0)]
        test_witness_block(self.nodes[0], self.test_node, block, accepted=True)

    @subtest
    def test_witness_block_size(self):
        # TODO: Test that non-witness carrying blocks can't exceed 1MB
        # Skipping this test for now; this is covered in p2p-fullblocktest.py

        # Test that witness-bearing blocks are limited at ceil(base + wit/4) <= 1MB.
        block = self.build_next_block()

        assert(len(self.utxo) > 0)

        # Create a P2WSH transaction.
        # The witness program will be a bunch of OP_2DROP's, followed by OP_TRUE.
        # This should give us plenty of room to tweak the spending tx's
        # virtual size.
        NUM_DROPS = 200  # 201 max ops per script!
        NUM_OUTPUTS = 50

        witness_program = CScript([OP_2DROP] * NUM_DROPS + [OP_TRUE])
        witness_hash = uint256_from_str(sha256(witness_program))
        script_pubkey = CScript([OP_0, ser_uint256(witness_hash)])

        prevout = COutPoint(self.utxo[0].sha256, self.utxo[0].n)
        value = self.utxo[0].nValue

        parent_tx = CTransaction()
        parent_tx.vin.append(CTxIn(prevout, b""))
        child_value = int(value / NUM_OUTPUTS)
        for i in range(NUM_OUTPUTS):
            parent_tx.vout.append(CTxOut(child_value, script_pubkey))
        parent_tx.vout[0].nValue -= 50000
        assert(parent_tx.vout[0].nValue > 0)
        parent_tx.rehash()

        child_tx = CTransaction()
        for i in range(NUM_OUTPUTS):
            child_tx.vin.append(CTxIn(COutPoint(parent_tx.sha256, i), b""))
        child_tx.vout = [CTxOut(value - 100000, CScript([OP_TRUE]))]
        for i in range(NUM_OUTPUTS):
            child_tx.wit.vtxinwit.append(CTxInWitness())
            child_tx.wit.vtxinwit[-1].scriptWitness.stack = [b'a' * 195] * (2 * NUM_DROPS) + [witness_program]
        child_tx.rehash()
        self.update_witness_block_with_transactions(block, [parent_tx, child_tx])

        vsize = get_virtual_size(block)
        additional_bytes = (MAX_BLOCK_BASE_SIZE - vsize) * 4
        i = 0
        while additional_bytes > 0:
            # Add some more bytes to each input until we hit MAX_BLOCK_BASE_SIZE+1
            extra_bytes = min(additional_bytes + 1, 55)
            block.vtx[-1].wit.vtxinwit[int(i / (2 * NUM_DROPS))].scriptWitness.stack[i % (2 * NUM_DROPS)] = b'a' * (195 + extra_bytes)
            additional_bytes -= extra_bytes
            i += 1

        block.vtx[0].vout.pop()  # Remove old commitment
        add_witness_commitment(block)
        block.solve()
        vsize = get_virtual_size(block)
        assert_equal(vsize, MAX_BLOCK_BASE_SIZE + 1)
        # Make sure that our test case would exceed the old max-network-message
        # limit
        assert(len(block.serialize(True)) > 2 * 1024 * 1024)

        test_witness_block(self.nodes[0], self.test_node, block, accepted=False)

        # Now resize the second transaction to make the block fit.
        cur_length = len(block.vtx[-1].wit.vtxinwit[0].scriptWitness.stack[0])
        block.vtx[-1].wit.vtxinwit[0].scriptWitness.stack[0] = b'a' * (cur_length - 1)
        block.vtx[0].vout.pop()
        add_witness_commitment(block)
        block.solve()
        assert(get_virtual_size(block) == MAX_BLOCK_BASE_SIZE)

        test_witness_block(self.nodes[0], self.test_node, block, accepted=True)

        # Update available utxo's
        self.utxo.pop(0)
        self.utxo.append(UTXO(block.vtx[-1].sha256, 0, block.vtx[-1].vout[0].nValue))

    @subtest
    def test_submit_block(self):
        """Test that submitblock adds the nonce automatically when possible."""
        block = self.build_next_block()

        # Try using a custom nonce and then don't supply it.
        # This shouldn't possibly work.
        add_witness_commitment(block, nonce=1)
        block.vtx[0].wit = CTxWitness()  # drop the nonce
        block.solve()
        self.nodes[0].submitblock(bytes_to_hex_str(block.serialize(True)))
        assert(self.nodes[0].getbestblockhash() != block.hash)

        # Now redo commitment with the standard nonce, but let unit-e fill it in.
        add_witness_commitment(block, nonce=0)
        block.vtx[0].wit = CTxWitness()
        block.solve()
        self.nodes[0].submitblock(bytes_to_hex_str(block.serialize(True)))
        assert_equal(self.nodes[0].getbestblockhash(), block.hash)

        # This time, add a tx with non-empty witness, but don't supply
        # the commitment.
        block_2 = self.build_next_block()

        add_witness_commitment(block_2)

        block_2.solve()

        # Drop commitment and nonce -- submitblock should not fill in.
        block_2.vtx[0].vout.pop()
        block_2.vtx[0].wit = CTxWitness()

        self.nodes[0].submitblock(bytes_to_hex_str(block_2.serialize(True)))
        # Tip should not advance!
        assert(self.nodes[0].getbestblockhash() != block_2.hash)

    @subtest
    def test_extra_witness_data(self):
        """Test extra witness data in a transaction."""

        block = self.build_next_block()

        witness_program = CScript([OP_DROP, OP_TRUE])
        witness_hash = sha256(witness_program)
        script_pubkey = CScript([OP_0, witness_hash])

        # First try extra witness data on a tx that doesn't require a witness
        tx = CTransaction()
        tx.vin.append(CTxIn(COutPoint(self.utxo[0].sha256, self.utxo[0].n), b""))
        tx.vout.append(CTxOut(self.utxo[0].nValue - 2000, script_pubkey))
        tx.vout.append(CTxOut(1000, CScript([OP_TRUE])))  # non-witness output
        tx.wit.vtxinwit.append(CTxInWitness())
        tx.wit.vtxinwit[0].scriptWitness.stack = [CScript([])]
        tx.rehash()
        self.update_witness_block_with_transactions(block, [tx])

        # Extra witness data should not be allowed.
        test_witness_block(self.nodes[0], self.test_node, block, accepted=False)

        # Try extra signature data.  Ok if we're not spending a witness output.
        block.vtx[1].wit.vtxinwit = []
        block.vtx[1].vin[0].scriptSig = CScript([OP_0])
        block.vtx[1].rehash()
        add_witness_commitment(block)
        block.solve()

        test_witness_block(self.nodes[0], self.test_node, block, accepted=True)

        # Now try extra witness/signature data on an input that DOES require a
        # witness
        tx2 = CTransaction()
        tx2.vin.append(CTxIn(COutPoint(tx.sha256, 0), b""))  # witness output
        tx2.vin.append(CTxIn(COutPoint(tx.sha256, 1), b""))  # non-witness
        tx2.vout.append(CTxOut(tx.vout[0].nValue, CScript([OP_TRUE])))
        tx2.wit.vtxinwit.extend([CTxInWitness(), CTxInWitness()])
        tx2.wit.vtxinwit[0].scriptWitness.stack = [CScript([CScriptNum(1)]), CScript([CScriptNum(1)]), witness_program]
        tx2.wit.vtxinwit[1].scriptWitness.stack = [CScript([OP_TRUE])]

        block = self.build_next_block()
        self.update_witness_block_with_transactions(block, [tx2])

        # This has extra witness data, so it should fail.
        test_witness_block(self.nodes[0], self.test_node, block, accepted=False)

        # Now get rid of the extra witness, but add extra scriptSig data
        tx2.vin[0].scriptSig = CScript([OP_TRUE])
        tx2.vin[1].scriptSig = CScript([OP_TRUE])
        tx2.wit.vtxinwit[0].scriptWitness.stack.pop(0)
        tx2.wit.vtxinwit[1].scriptWitness.stack = []
        tx2.rehash()
        add_witness_commitment(block)
        block.solve()

        # This has extra signature data for a witness input, so it should fail.
        test_witness_block(self.nodes[0], self.test_node, block, accepted=False)

        # Now get rid of the extra scriptsig on the witness input, and verify
        # success (even with extra scriptsig data in the non-witness input)
        tx2.vin[0].scriptSig = b""
        tx2.rehash()
        add_witness_commitment(block)
        block.solve()

        test_witness_block(self.nodes[0], self.test_node, block, accepted=True)

        # Update utxo for later tests
        self.utxo.pop(0)
        self.utxo.append(UTXO(tx2.sha256, 0, tx2.vout[0].nValue))

    @subtest
    def test_max_witness_push_length(self):
        """Test that witness stack can only allow up to 520 byte pushes."""

        block = self.build_next_block()

        witness_program = CScript([OP_DROP, OP_TRUE])
        witness_hash = sha256(witness_program)
        script_pubkey = CScript([OP_0, witness_hash])

        tx = CTransaction()
        tx.vin.append(CTxIn(COutPoint(self.utxo[0].sha256, self.utxo[0].n), b""))
        tx.vout.append(CTxOut(self.utxo[0].nValue - 1000, script_pubkey))
        tx.rehash()

        tx2 = CTransaction()
        tx2.vin.append(CTxIn(COutPoint(tx.sha256, 0), b""))
        tx2.vout.append(CTxOut(tx.vout[0].nValue - 1000, CScript([OP_TRUE])))
        tx2.wit.vtxinwit.append(CTxInWitness())
        # First try a 521-byte stack element
        tx2.wit.vtxinwit[0].scriptWitness.stack = [b'a' * (MAX_SCRIPT_ELEMENT_SIZE + 1), witness_program]
        tx2.rehash()

        self.update_witness_block_with_transactions(block, [tx, tx2])
        test_witness_block(self.nodes[0], self.test_node, block, accepted=False)
=======
        self.update_witness_block_with_transactions(block, [tx, tx2])
        test_witness_block(self.nodes[0].rpc, self.test_node, block, accepted=False)
>>>>>>> 44cd02af

        # Now reduce the length of the stack element
        tx2.wit.vtxinwit[0].scriptWitness.stack[0] = b'a'*(MAX_SCRIPT_ELEMENT_SIZE)

        block.compute_merkle_trees()
        block.solve()
        test_witness_block(self.nodes[0], self.test_node, block, accepted=True)

        # Update the utxo for later tests
        self.utxo.pop()
        self.utxo.append(UTXO(tx2.sha256, 0, tx2.vout[0].nValue))

    def test_max_witness_program_length(self):
        # Can create witness outputs that are long, but can't be greater than
        # 10k bytes to successfully spend
        self.log.info("Testing maximum witness program length")
        assert len(self.utxo)
        MAX_PROGRAM_LENGTH = 10000

        # This program is 19 max pushes (9937 bytes), then 64 more opcode-bytes.
        long_witness_program = CScript([b'a'*520]*19 + [OP_DROP]*63 + [OP_TRUE])
        assert len(long_witness_program) == MAX_PROGRAM_LENGTH+1
        long_witness_hash = sha256(long_witness_program)
        long_scriptPubKey = CScript([OP_0, long_witness_hash])

        block = self.build_next_block()

        tx = CTransaction()
        tx.vin.append(CTxIn(COutPoint(self.utxo[0].sha256, self.utxo[0].n), b""))
        tx.vout.append(CTxOut(self.utxo[0].nValue-1000, long_scriptPubKey))
        tx.rehash()

        tx2 = CTransaction()
        tx2.vin.append(CTxIn(COutPoint(tx.sha256, 0), b""))
        tx2.vout.append(CTxOut(tx.vout[0].nValue-1000, CScript([OP_TRUE])))
        tx2.wit.vtxinwit.append(CTxInWitness())
        tx2.wit.vtxinwit[0].scriptWitness.stack = [b'a']*44 + [long_witness_program]
        tx2.rehash()

        self.update_witness_block_with_transactions(block, [tx, tx2])

        test_witness_block(self.nodes[0], self.test_node, block, accepted=False)

        # Try again with one less byte in the witness program
        witness_program = CScript([b'a'*520]*19 + [OP_DROP]*62 + [OP_TRUE])
        assert len(witness_program) == MAX_PROGRAM_LENGTH
        witness_hash = sha256(witness_program)
        scriptPubKey = CScript([OP_0, witness_hash])

        tx.vout[0] = CTxOut(tx.vout[0].nValue, scriptPubKey)
        tx.rehash()
        tx2.vin[0].prevout.hash = tx.sha256
        tx2.wit.vtxinwit[0].scriptWitness.stack = [b'a']*43 + [witness_program]
        tx2.rehash()
        block.vtx = [block.vtx[0]]
        self.update_witness_block_with_transactions(block, [tx, tx2])
        test_witness_block(self.nodes[0], self.test_node, block, accepted=True)

        self.utxo.pop()
        self.utxo.append(UTXO(tx2.sha256, 0, tx2.vout[0].nValue))


    def test_witness_input_length(self):
        ''' Ensure that vin length must match vtxinwit length '''
        self.log.info("Testing witness input length")
        assert len(self.utxo)

        witness_program = CScript([OP_DROP, OP_TRUE])
        witness_hash = sha256(witness_program)
        scriptPubKey = CScript([OP_0, witness_hash])

        # Create a transaction that splits our utxo into many outputs
        tx = CTransaction()
        tx.vin.append(CTxIn(COutPoint(self.utxo[0].sha256, self.utxo[0].n), b""))
        nValue = self.utxo[0].nValue
        for i in range(10):
            tx.vout.append(CTxOut(int(nValue/10), scriptPubKey))
        tx.vout[0].nValue -= 1000
        assert tx.vout[0].nValue >= 0
        tx.rehash()

        block = self.build_next_block()
        self.update_witness_block_with_transactions(block, [tx])
        test_witness_block(self.nodes[0], self.test_node, block, accepted=True)

        # Try various ways to spend tx that should all break.
        # This "broken" transaction serializer will not normalize
        # the length of vtxinwit.
        class BrokenCTransaction(CTransaction):
            def serialize_with_witness(self):
                flags = 0
                if not self.wit.is_null():
                    flags |= 1
                r = b""
                r += struct.pack("<i", self.nVersion)
                if flags:
                    dummy = []
                    r += ser_vector(dummy)
                    r += struct.pack("<B", flags)
                r += ser_vector(self.vin)
                r += ser_vector(self.vout)
                if flags & 1:
                    r += self.wit.serialize()
                r += struct.pack("<I", self.nLockTime)
                return r

        tx2 = BrokenCTransaction()
        for i in range(10):
            tx2.vin.append(CTxIn(COutPoint(tx.sha256, i), b""))
        tx2.vout.append(CTxOut(nValue-3000, CScript([OP_TRUE])))

        # First try using a too long vtxinwit
        for i in range(11):
            tx2.wit.vtxinwit.append(CTxInWitness())
            tx2.wit.vtxinwit[i].scriptWitness.stack = [b'a', witness_program]
        tx2.rehash()

        block = self.build_next_block()
        self.update_witness_block_with_transactions(block, [tx2])
        test_witness_block(self.nodes[0], self.test_node, block, accepted=False)

        # Now try using a too short vtxinwit
        tx2.wit.vtxinwit.pop()
        tx2.wit.vtxinwit.pop()

        block.vtx = [block.vtx[0]]
        self.update_witness_block_with_transactions(block, [tx2])
        test_witness_block(self.nodes[0], self.test_node, block, accepted=False)

        # Now make one of the intermediate witnesses be incorrect
        tx2.wit.vtxinwit.append(CTxInWitness())
        tx2.wit.vtxinwit[-1].scriptWitness.stack = [b'a', witness_program]
        tx2.wit.vtxinwit[5].scriptWitness.stack = [ witness_program ]

        block.vtx = [block.vtx[0]]
        self.update_witness_block_with_transactions(block, [tx2])
        test_witness_block(self.nodes[0], self.test_node, block, accepted=False)

        # Fix the broken witness and the block should be accepted.
        tx2.wit.vtxinwit[5].scriptWitness.stack = [b'a', witness_program]
        block.vtx = [block.vtx[0]]
        self.update_witness_block_with_transactions(block, [tx2])
        test_witness_block(self.nodes[0], self.test_node, block, accepted=True)

        self.utxo.pop()
        self.utxo.append(UTXO(tx2.sha256, 0, tx2.vout[0].nValue))


    # Verify that mempool:
    # - rejects transactions with unnecessary/extra witnesses
    # - accepts transactions with valid witnesses
    # and that witness transactions are relayed to non-upgraded peers.
    def test_tx_relay(self):
        self.log.info("Testing relay of witness transactions")
        # Generate a transaction that doesn't require a witness, but send it
        # with a witness.  Should be rejected because we can't use a witness
        # when spending a non-witness output.
        assert len(self.utxo)
        tx = CTransaction()
        tx.vin.append(CTxIn(COutPoint(self.utxo[0].sha256, self.utxo[0].n), b""))
        tx.vout.append(CTxOut(self.utxo[0].nValue - 1000, CScript([OP_TRUE, OP_DROP] * 15 + [OP_TRUE])))
        tx.wit.vtxinwit.append(CTxInWitness())
        tx.wit.vtxinwit[0].scriptWitness.stack = [ b'a' ]
        tx.rehash()

        tx_hash = tx.sha256

        # Verify that unnecessary witnesses are rejected.
        self.test_node.announce_tx_and_wait_for_getdata(tx)
        assert_equal(len(self.nodes[0].getrawmempool()), 0)
        test_transaction_acceptance(self.nodes[0], self.test_node, tx, with_witness=True, accepted=False)

        # Verify that removing the witness succeeds.
        self.test_node.announce_tx_and_wait_for_getdata(tx)
        test_transaction_acceptance(self.nodes[0], self.test_node, tx, with_witness=False, accepted=True)

        # Now try to add extra witness data to a valid witness tx.
        witness_program = CScript([OP_TRUE])
        witness_hash = sha256(witness_program)
        scriptPubKey = CScript([OP_0, witness_hash])
        tx2 = CTransaction()
        tx2.vin.append(CTxIn(COutPoint(tx_hash, 0), b""))
        tx2.vout.append(CTxOut(tx.vout[0].nValue-1000, scriptPubKey))
        tx2.rehash()

        tx3 = CTransaction()
        tx3.vin.append(CTxIn(COutPoint(tx2.sha256, 0), b""))
        tx3.wit.vtxinwit.append(CTxInWitness())

        # Add too-large for IsStandard witness and check that it does not enter reject filter
        p2sh_program = CScript([OP_TRUE])
        p2sh_pubkey = hash160(p2sh_program)
        witness_program2 = CScript([b'a'*400000])
        tx3.vout.append(CTxOut(tx2.vout[0].nValue-1000, CScript([OP_HASH160, p2sh_pubkey, OP_EQUAL])))
        tx3.wit.vtxinwit[0].scriptWitness.stack = [witness_program2]
        tx3.rehash()

        # Node will not be blinded to the transaction
        self.std_node.announce_tx_and_wait_for_getdata(tx3)
        test_transaction_acceptance(self.nodes[1], self.std_node, tx3, True, False, 'tx-size')
        self.std_node.announce_tx_and_wait_for_getdata(tx3)
        test_transaction_acceptance(self.nodes[1], self.std_node, tx3, True, False, 'tx-size')

        # Remove witness stuffing, instead add extra witness push on stack
        tx3.vout[0] = CTxOut(tx2.vout[0].nValue - 1000, CScript([OP_TRUE, OP_DROP] * 15 + [OP_TRUE]))
        tx3.wit.vtxinwit[0].scriptWitness.stack = [CScript([CScriptNum(1)]), witness_program ]
        tx3.rehash()

        test_transaction_acceptance(self.nodes[0].rpc, self.test_node, tx2, with_witness=True, accepted=True)
        test_transaction_acceptance(self.nodes[0].rpc, self.test_node, tx3, with_witness=True, accepted=False)

        # Get rid of the extra witness, and verify acceptance.
        tx3.wit.vtxinwit[0].scriptWitness.stack = [ witness_program ]
        test_transaction_acceptance(self.nodes[0].rpc, self.test_node, tx3, with_witness=True, accepted=True)

        # Test that getrawtransaction returns correct witness information
        # hash, size, vsize
        raw_tx = self.nodes[0].getrawtransaction(tx3.hash, 1)
        assert_equal(int(raw_tx["hash"], 16), tx3.calc_sha256(True))
        assert_equal(raw_tx["size"], len(tx3.serialize_with_witness()))
        vsize = (len(tx3.serialize_with_witness()) + 3*len(tx3.serialize_without_witness()) + 3) / 4
        assert_equal(raw_tx["vsize"], vsize)
        assert_equal(len(raw_tx["vin"][0]["txinwitness"]), 1)
        assert_equal(raw_tx["vin"][0]["txinwitness"][0], hexlify(witness_program).decode('ascii'))
        assert vsize != raw_tx["size"]

        # Cleanup: mine the transactions and update utxo for next test
        self.nodes[0].generate(1)
        assert_equal(len(self.nodes[0].getrawmempool()),  0)

        self.utxo.pop(0)
        self.utxo.append(UTXO(tx3.sha256, 0, tx3.vout[0].nValue))


    # Test that block requests to NODE_WITNESS peer are with MSG_WITNESS_FLAG
    def test_block_relay(self):
        self.log.info("Testing block relay")

        blocktype = 2|MSG_WITNESS_FLAG

        # test_node has set NODE_WITNESS, so all getdata requests should be for
        # witness blocks.
        # Test announcing a block via inv results in a getdata, and that
        # announcing a version 4 or random VB block with a header results in a getdata
        block1 = self.build_next_block()
        block1.solve()

        self.test_node.announce_block_and_wait_for_getdata(block1, use_header=False)
        test_witness_block(self.nodes[0].rpc, self.test_node, block1, True)

        block2 = self.build_next_block(nVersion=4)
        block2.solve()

        self.test_node.announce_block_and_wait_for_getdata(block2, use_header=True)
        test_witness_block(self.nodes[0].rpc, self.test_node, block2, True)

        block3 = self.build_next_block(nVersion=4)
        block3.solve()
        self.test_node.announce_block_and_wait_for_getdata(block3, use_header=True)
        test_witness_block(self.nodes[0].rpc, self.test_node, block3, True)

        # Witness blocks and non-witness blocks should be different.
        # Verify rpc getblock() returns witness blocks, while
        # getdata respects the requested type.
        block = self.build_next_block()
        self.update_witness_block_with_transactions(block, [])
        test_witness_block(self.nodes[0].rpc, self.test_node, block, accepted=True)
        # Now try to retrieve it...
        rpc_block = self.nodes[0].getblock(block.hash, False)
        non_wit_block = self.test_node.request_block(block.sha256, 2)
        wit_block = self.test_node.request_block(block.sha256, 2|MSG_WITNESS_FLAG)
        assert_equal(wit_block.serialize(), hex_str_to_bytes(rpc_block))
        assert_equal(wit_block.serialize_without_witness(), non_wit_block.serialize())
        assert_equal(wit_block.serialize(), block.serialize())

        # Test size, vsize, weight
        rpc_details = self.nodes[0].getblock(block.hash, True)
        assert_equal(rpc_details["size"], len(block.serialize()))
        assert_equal(rpc_details["strippedsize"], len(block.serialize_without_witness()))
        weight = 3*len(block.serialize_without_witness()) + len(block.serialize())
        assert_equal(rpc_details["weight"], weight)

    # V0 segwit outputs should be standard
    def test_standardness_v0(self):
        self.log.info("Testing standardness of v0 outputs")
        assert len(self.utxo)

        witness_program = CScript([OP_TRUE])
        witness_hash = sha256(witness_program)
        scriptPubKey = CScript([OP_0, witness_hash])

        p2sh_pubkey = hash160(witness_program)
        p2sh_scriptPubKey = CScript([OP_HASH160, p2sh_pubkey, OP_EQUAL])

        # First prepare a p2sh output (so that spending it will pass standardness)
        p2sh_tx = CTransaction()
        p2sh_tx.vin = [CTxIn(COutPoint(self.utxo[0].sha256, self.utxo[0].n), b"")]
        p2sh_tx.vout = [CTxOut(self.utxo[0].nValue-1000, p2sh_scriptPubKey)]
        p2sh_tx.rehash()

        # Mine it on test_node to create the confirmed output.
        test_transaction_acceptance(self.nodes[0].rpc, self.test_node, p2sh_tx, with_witness=True, accepted=True)
        self.nodes[0].generate(1)
        sync_blocks(self.nodes)

        # Now test standardness of v0 P2WSH outputs.
        # Start by creating a transaction with two outputs.
        tx = CTransaction()
        tx.vin = [CTxIn(COutPoint(p2sh_tx.sha256, 0), CScript([witness_program]))]
        tx.vout = [CTxOut(p2sh_tx.vout[0].nValue-10000, scriptPubKey)]
        tx.vout.append(CTxOut(8000, scriptPubKey)) # Might burn this later
        tx.rehash()

        test_transaction_acceptance(self.nodes[1].rpc, self.std_node, tx, with_witness=True, accepted=True)

        # Now create something that looks like a P2PKH output. This won't be spendable.
        scriptPubKey = CScript([OP_0, hash160(witness_hash)])
        tx2 = CTransaction()
        # if tx was accepted, then we spend the second output.
        tx2.vin = [CTxIn(COutPoint(tx.sha256, 1), b"")]
        tx2.vout = [CTxOut(7000, scriptPubKey)]
        tx2.wit.vtxinwit.append(CTxInWitness())
        tx2.wit.vtxinwit[0].scriptWitness.stack = [witness_program]
        tx2.rehash()

<<<<<<< HEAD
        test_transaction_acceptance(self.nodes[0], self.test_node, tx2, with_witness=True, accepted=True)
        test_transaction_acceptance(self.nodes[0], self.test_node, tx3, with_witness=True, accepted=False)
=======
        test_transaction_acceptance(self.nodes[1].rpc, self.std_node, tx2, with_witness=True, accepted=True)
>>>>>>> 44cd02af

        # Now update self.utxo for later tests.
        tx3 = CTransaction()
        # tx and tx2 were both accepted.  Don't bother trying to reclaim the
        # P2PKH output; just send tx's first output back to an anyone-can-spend.
        sync_mempools([self.nodes[0], self.nodes[1]])
        tx3.vin = [CTxIn(COutPoint(tx.sha256, 0), b"")]
        tx3.vout = [CTxOut(tx.vout[0].nValue - 1000, CScript([OP_TRUE, OP_DROP] * 15 + [OP_TRUE]))]
        tx3.wit.vtxinwit.append(CTxInWitness())
        tx3.wit.vtxinwit[0].scriptWitness.stack = [witness_program]
<<<<<<< HEAD
        # Also check that old_node gets a tx announcement, even though this is
        # a witness transaction.
        self.old_node.wait_for_inv([CInv(1, tx2.sha256)])  # wait until tx2 was inv'ed
        test_transaction_acceptance(self.nodes[0], self.test_node, tx3, with_witness=True, accepted=True)
        self.old_node.wait_for_inv([CInv(1, tx3.sha256)])

        # Test that getrawtransaction returns correct witness information
        # hash, size, vsize
        raw_tx = self.nodes[0].getrawtransaction(tx3.hash, 1)
        assert_equal(int(raw_tx["hash"], 16), tx3.calc_sha256(True))
        assert_equal(raw_tx["size"], len(tx3.serialize_with_witness()))
        weight = len(tx3.serialize_with_witness()) + 3 * len(tx3.serialize_without_witness())
        vsize = math.ceil(weight / 4)
        assert_equal(raw_tx["vsize"], vsize)
        assert_equal(raw_tx["weight"], weight)
        assert_equal(len(raw_tx["vin"][0]["txinwitness"]), 1)
        assert_equal(raw_tx["vin"][0]["txinwitness"][0], hexlify(witness_program).decode('ascii'))
        assert(vsize != raw_tx["size"])
=======
        tx3.rehash()
        test_transaction_acceptance(self.nodes[0].rpc, self.test_node, tx3, with_witness=True, accepted=True)
>>>>>>> 44cd02af

        self.nodes[0].generate(1)
        sync_blocks(self.nodes)
        self.utxo.pop(0)
        self.utxo.append(UTXO(tx3.sha256, 0, tx3.vout[0].nValue))
        assert_equal(len(self.nodes[1].getrawmempool()), 0)


    # Verify that future segwit upgraded transactions are non-standard,
    # but valid in blocks.
    def test_segwit_versions(self):
        self.log.info("Testing standardness/consensus for segwit versions (0-16)")
        assert len(self.utxo)
        NUM_TESTS = 17 # will test OP_0, OP1, ..., OP_16
        if (len(self.utxo) < NUM_TESTS):
            tx = CTransaction()
            tx.vin.append(CTxIn(COutPoint(self.utxo[0].sha256, self.utxo[0].n), b""))
            split_value = (self.utxo[0].nValue - 4000) // NUM_TESTS
            for i in range(NUM_TESTS):
                tx.vout.append(CTxOut(split_value, CScript([OP_TRUE])))
            tx.rehash()
            block = self.build_next_block()
            self.update_witness_block_with_transactions(block, [tx])
            test_witness_block(self.nodes[0], self.test_node, block, accepted=True)
            self.utxo.pop(0)
            for i in range(NUM_TESTS):
                self.utxo.append(UTXO(tx.sha256, i, split_value))

        sync_blocks(self.nodes)
        temp_utxo = []
        tx = CTransaction()
        count = 0
        witness_program = CScript([OP_TRUE])
        witness_hash = sha256(witness_program)
        assert_equal(len(self.nodes[1].getrawmempool()), 0)
        # Do not check OP_1 and OP_2 (remote staking) here as it is a standard version
        # and version 0 is enough to test spending standard transaction in a non-standard one
        for version in list(range(OP_3, OP_16+1)) + [OP_0]:
            count += 1
            # First try to spend to a future version segwit scriptPubKey.
            scriptPubKey = CScript([CScriptOp(version), witness_hash])
            tx.vin = [CTxIn(COutPoint(self.utxo[0].sha256, self.utxo[0].n), b"")]
            tx.vout = [CTxOut(self.utxo[0].nValue-1000, scriptPubKey)]
            tx.rehash()
            test_transaction_acceptance(self.nodes[1], self.std_node, tx, with_witness=True, accepted=False)
            test_transaction_acceptance(self.nodes[0], self.test_node, tx, with_witness=True, accepted=True)
            self.utxo.pop(0)
            temp_utxo.append(UTXO(tx.sha256, 0, tx.vout[0].nValue))

        self.nodes[0].generate(1) # Mine all the transactions
        sync_blocks(self.nodes)
        assert len(self.nodes[0].getrawmempool()) == 0

        # Finally, verify that version 0 -> version 3 transactions
        # are non-standard
        scriptPubKey = CScript([CScriptOp(OP_3), witness_hash])
        tx2 = CTransaction()
        tx2.vin = [CTxIn(COutPoint(tx.sha256, 0), b"")]
        tx2.vout = [CTxOut(tx.vout[0].nValue-1000, scriptPubKey)]
        tx2.wit.vtxinwit.append(CTxInWitness())
        tx2.wit.vtxinwit[0].scriptWitness.stack = [ witness_program ]
        tx2.rehash()
        # Gets accepted to test_node, because standardness of outputs isn't
        # checked with fRequireStandard
<<<<<<< HEAD
        test_transaction_acceptance(self.nodes[0], self.test_node, tx2, with_witness=True, accepted=True)
        test_transaction_acceptance(self.nodes[1], self.std_node, tx2, with_witness=True, accepted=False)
        temp_utxo.pop()  # last entry in temp_utxo was the output we just spent
=======
        test_transaction_acceptance(self.nodes[0].rpc, self.test_node, tx2, with_witness=True, accepted=True)
        test_transaction_acceptance(self.nodes[1].rpc, self.std_node, tx2, with_witness=True, accepted=False)
        temp_utxo.pop() # last entry in temp_utxo was the output we just spent
>>>>>>> 44cd02af
        temp_utxo.append(UTXO(tx2.sha256, 0, tx2.vout[0].nValue))

        # Spend everything in temp_utxo back to an OP_TRUE output.
        tx3 = CTransaction()
        total_value = 0
        for i in temp_utxo:
            tx3.vin.append(CTxIn(COutPoint(i.sha256, i.n), b""))
            tx3.wit.vtxinwit.append(CTxInWitness())
            total_value += i.nValue
        tx3.wit.vtxinwit[-1].scriptWitness.stack = [witness_program]
        tx3.vout.append(CTxOut(total_value - 1000, CScript([OP_TRUE])))
        tx3.rehash()
        # Spending a higher version witness output is not allowed by policy,
        # even with fRequireStandard=false.
<<<<<<< HEAD
        test_transaction_acceptance(self.nodes[0], self.test_node, tx3, with_witness=True, accepted=False, reason="reserved for soft-fork upgrades")
=======
        test_transaction_acceptance(self.nodes[0].rpc, self.test_node, tx3, with_witness=True, accepted=False)
        self.test_node.sync_with_ping()
        with mininode_lock:
            assert_in(b"reserved for soft-fork upgrades", self.test_node.last_message["reject"].reason)
>>>>>>> 44cd02af

        # Building a block with the transaction must be valid, however.
        block = self.build_next_block()
        self.update_witness_block_with_transactions(block, [tx2, tx3])
        test_witness_block(self.nodes[0], self.test_node, block, accepted=True)
        sync_blocks(self.nodes)

        # Add utxo to our list
        self.utxo.append(UTXO(tx3.sha256, 0, tx3.vout[0].nValue))


    def test_premature_coinbase_witness_spend(self):
        self.log.info("Testing premature coinbase witness spend")
        block = self.build_next_block()
        # Change the output of the block to be a witness output.
        witness_program = CScript([OP_TRUE])
        witness_hash = sha256(witness_program)
        scriptPubKey = CScript([OP_0, witness_hash])
        block.vtx[0].vout[0].scriptPubKey = scriptPubKey
        block.vtx[0] = sign_coinbase(self.nodes[0], block.vtx[0])
        # This next line will rehash the coinbase and update the merkle
        # root, and solve.
        self.update_witness_block_with_transactions(block, [])
        test_witness_block(self.nodes[0], self.test_node, block, accepted=True)

        spend_tx = CTransaction()
        spend_tx.vin = [CTxIn(COutPoint(block.vtx[0].sha256, 0), b"")]
        spend_tx.vout = [CTxOut(block.vtx[0].vout[0].nValue, witness_program)]
        spend_tx.wit.vtxinwit.append(CTxInWitness())
        spend_tx.wit.vtxinwit[0].scriptWitness.stack = [ witness_program ]
        spend_tx.rehash()

        # Now test a premature spend.
        self.nodes[0].generate(98)
        sync_blocks(self.nodes)
        block2 = self.build_next_block()
        self.update_witness_block_with_transactions(block2, [spend_tx])
        test_witness_block(self.nodes[0], self.test_node, block2, accepted=False)

        # Advancing one more block should allow the spend.
        self.nodes[0].generate(1)
        block2 = self.build_next_block()
        self.update_witness_block_with_transactions(block2, [spend_tx])
        test_witness_block(self.nodes[0], self.test_node, block2, accepted=True)
        sync_blocks(self.nodes)

<<<<<<< HEAD
    @subtest
    def test_uncompressed_pubkey(self):
        """Test uncompressed pubkey validity in segwit transactions.

        Uncompressed pubkeys are no longer supported in default relay policy,
        but (for now) are still valid in blocks."""

        # Segwit transactions using uncompressed pubkeys are not accepted
        # under default policy, but should still pass consensus.
        key = CECKey()
        key.set_secretbytes(b"9")
        key.set_compressed(False)
        pubkey = CPubKey(key.get_pubkey())
        assert_equal(len(pubkey), 65)  # This should be an uncompressed pubkey

        utxo = self.utxo.pop(0)

        # Test 1: P2WPKH
        # First create a P2WPKH output that uses an uncompressed pubkey
        pubkeyhash = hash160(pubkey)
        script_pkh = CScript([OP_0, pubkeyhash])
        tx = CTransaction()
        tx.vin.append(CTxIn(COutPoint(utxo.sha256, utxo.n), b""))
        tx.vout.append(CTxOut(utxo.nValue - 1000, script_pkh))
        tx.rehash()

        # Confirm it in a block.
        block = self.build_next_block()
        self.update_witness_block_with_transactions(block, [tx])
        test_witness_block(self.nodes[0], self.test_node, block, accepted=True)

        # Now try to spend it. Send it to a P2WSH output, which we'll
        # use in the next test.
        witness_program = CScript([pubkey, CScriptOp(OP_CHECKSIG)])
        witness_hash = sha256(witness_program)
        script_wsh = CScript([OP_0, witness_hash])

        tx2 = CTransaction()
        tx2.vin.append(CTxIn(COutPoint(tx.sha256, 0), b""))
        tx2.vout.append(CTxOut(tx.vout[0].nValue - 1000, script_wsh))
        script = get_p2pkh_script(pubkeyhash)
        sig_hash = SegwitVersion1SignatureHash(script, tx2, 0, SIGHASH_ALL, tx.vout[0].nValue)
        signature = key.sign(sig_hash) + b'\x01'  # 0x1 is SIGHASH_ALL
        tx2.wit.vtxinwit.append(CTxInWitness())
        tx2.wit.vtxinwit[0].scriptWitness.stack = [signature, pubkey]
        tx2.rehash()

        # Should fail policy test.
        test_transaction_acceptance(self.nodes[0], self.test_node, tx2, True, False, 'non-mandatory-script-verify-flag (Using non-compressed keys in segwit)')
        # But passes consensus.
        block = self.build_next_block()
        self.update_witness_block_with_transactions(block, [tx2])
        test_witness_block(self.nodes[0], self.test_node, block, accepted=True)

        # Test 2: P2WSH
        # Try to spend the P2WSH output created in last test.
        # Send it to a P2SH(P2WSH) output, which we'll use in the next test.
        p2sh_witness_hash = hash160(script_wsh)
        script_p2sh = CScript([OP_HASH160, p2sh_witness_hash, OP_EQUAL])
        script_sig = CScript([script_wsh])

        tx3 = CTransaction()
        tx3.vin.append(CTxIn(COutPoint(tx2.sha256, 0), b""))
        tx3.vout.append(CTxOut(tx2.vout[0].nValue - 1000, script_p2sh))
        tx3.wit.vtxinwit.append(CTxInWitness())
        sign_p2pk_witness_input(witness_program, tx3, 0, SIGHASH_ALL, tx2.vout[0].nValue, key)

        # Should fail policy test.
        test_transaction_acceptance(self.nodes[0], self.test_node, tx3, True, False, 'non-mandatory-script-verify-flag (Using non-compressed keys in segwit)')
        # But passes consensus.
        block = self.build_next_block()
        self.update_witness_block_with_transactions(block, [tx3])
        test_witness_block(self.nodes[0], self.test_node, block, accepted=True)

        # Test 3: P2SH(P2WSH)
        # Try to spend the P2SH output created in the last test.
        # Send it to a P2PKH output, which we'll use in the next test.
        script_pubkey = get_p2pkh_script(pubkeyhash)
        tx4 = CTransaction()
        tx4.vin.append(CTxIn(COutPoint(tx3.sha256, 0), script_sig))
        tx4.vout.append(CTxOut(tx3.vout[0].nValue - 1000, script_pubkey))
        tx4.wit.vtxinwit.append(CTxInWitness())
        sign_p2pk_witness_input(witness_program, tx4, 0, SIGHASH_ALL, tx3.vout[0].nValue, key)

        # Should fail policy test.
        test_transaction_acceptance(self.nodes[0], self.test_node, tx4, True, False, 'non-mandatory-script-verify-flag (Using non-compressed keys in segwit)')
        block = self.build_next_block()
        self.update_witness_block_with_transactions(block, [tx4])
        test_witness_block(self.nodes[0], self.test_node, block, accepted=True)

        # Test 4: Uncompressed pubkeys should still be valid in non-segwit
        # transactions.
        tx5 = CTransaction()
        tx5.vin.append(CTxIn(COutPoint(tx4.sha256, 0), b""))
        tx5.vout.append(CTxOut(tx4.vout[0].nValue - 1000, CScript([OP_TRUE])))
        (sig_hash, err) = SignatureHash(script_pubkey, tx5, 0, SIGHASH_ALL)
        signature = key.sign(sig_hash) + b'\x01'  # 0x1 is SIGHASH_ALL
        tx5.vin[0].scriptSig = CScript([signature, pubkey])
        tx5.rehash()
        # Should pass policy and consensus.
        test_transaction_acceptance(self.nodes[0], self.test_node, tx5, True, True)
        block = self.build_next_block()
        self.update_witness_block_with_transactions(block, [tx5])
        test_witness_block(self.nodes[0], self.test_node, block, accepted=True)
        self.utxo.append(UTXO(tx5.sha256, 0, tx5.vout[0].nValue))
=======
>>>>>>> 44cd02af

    def test_signature_version_1(self):
        self.log.info("Testing segwit signature hash version 1")
        key = CECKey()
        key.set_secretbytes(b"9")
        pubkey = CPubKey(key.get_pubkey())

        witness_program = CScript([pubkey, CScriptOp(OP_CHECKSIG)])
        witness_hash = sha256(witness_program)
        scriptPubKey = CScript([OP_0, witness_hash])

        # First create a witness output for use in the tests.
        assert len(self.utxo)
        tx = CTransaction()
        tx.vin.append(CTxIn(COutPoint(self.utxo[0].sha256, self.utxo[0].n), b""))
        tx.vout.append(CTxOut(self.utxo[0].nValue-1000, scriptPubKey))
        tx.rehash()

        test_transaction_acceptance(self.nodes[0], self.test_node, tx, with_witness=True, accepted=True)
        # Mine this transaction in preparation for following tests.
        block = self.build_next_block()
        self.update_witness_block_with_transactions(block, [tx])
        test_witness_block(self.nodes[0], self.test_node, block, accepted=True)
        sync_blocks(self.nodes)
        self.utxo.pop(0)

        # Test each hashtype
        prev_utxo = UTXO(tx.sha256, 0, tx.vout[0].nValue)
        for sigflag in [ 0, SIGHASH_ANYONECANPAY ]:
            for hashtype in [SIGHASH_ALL, SIGHASH_NONE, SIGHASH_SINGLE]:
                hashtype |= sigflag
                block = self.build_next_block()
                tx = CTransaction()
                tx.vin.append(CTxIn(COutPoint(prev_utxo.sha256, prev_utxo.n), b""))
                tx.vout.append(CTxOut(prev_utxo.nValue - 1000, scriptPubKey))
                tx.wit.vtxinwit.append(CTxInWitness())
                # Too-large input value
                sign_p2pk_witness_input(witness_program, tx, 0, hashtype, prev_utxo.nValue+1, key)
                self.update_witness_block_with_transactions(block, [tx])
                test_witness_block(self.nodes[0], self.test_node, block, accepted=False)

                # Too-small input value
                sign_p2pk_witness_input(witness_program, tx, 0, hashtype, prev_utxo.nValue-1, key)
                block.vtx.pop() # remove last tx
                self.update_witness_block_with_transactions(block, [tx])
                test_witness_block(self.nodes[0], self.test_node, block, accepted=False)

                # Now try correct value
                sign_p2pk_witness_input(witness_program, tx, 0, hashtype, prev_utxo.nValue, key)
                block.vtx.pop()
                self.update_witness_block_with_transactions(block, [tx])
                test_witness_block(self.nodes[0], self.test_node, block, accepted=True)

                prev_utxo = UTXO(tx.sha256, 0, tx.vout[0].nValue)

        # Test combinations of signature hashes.
        # Split the utxo into a lot of outputs.
        # Randomly choose up to 10 to spend, sign with different hashtypes, and
        # output to a random number of outputs.  Repeat NUM_TESTS times.
        # Ensure that we've tested a situation where we use SIGHASH_SINGLE with
        # an input index > number of outputs.
        NUM_TESTS = 500
        temp_utxos = []
        tx = CTransaction()
        tx.vin.append(CTxIn(COutPoint(prev_utxo.sha256, prev_utxo.n), b""))
        split_value = prev_utxo.nValue // NUM_TESTS
        for i in range(NUM_TESTS):
            tx.vout.append(CTxOut(split_value, scriptPubKey))
        tx.wit.vtxinwit.append(CTxInWitness())
        sign_p2pk_witness_input(witness_program, tx, 0, SIGHASH_ALL, prev_utxo.nValue, key)
        for i in range(NUM_TESTS):
            temp_utxos.append(UTXO(tx.sha256, i, split_value))

        block = self.build_next_block()
        self.update_witness_block_with_transactions(block, [tx])
        test_witness_block(self.nodes[0], self.test_node, block, accepted=True)

        block = self.build_next_block()
        used_sighash_single_out_of_bounds = False
        for i in range(NUM_TESTS):
            # Ping regularly to keep the connection alive
            if (not i % 100):
                self.test_node.sync_with_ping()
            # Choose random number of inputs to use.
            num_inputs = random.randint(1, 10)
            # Create a slight bias for producing more utxos
            num_outputs = random.randint(1, 11)
            random.shuffle(temp_utxos)
            assert len(temp_utxos) > num_inputs
            tx = CTransaction()
            total_value = 0
            for i in range(num_inputs):
                tx.vin.append(CTxIn(COutPoint(temp_utxos[i].sha256, temp_utxos[i].n), b""))
                tx.wit.vtxinwit.append(CTxInWitness())
                total_value += temp_utxos[i].nValue
            split_value = total_value // num_outputs
            for i in range(num_outputs):
                tx.vout.append(CTxOut(split_value, scriptPubKey))
            for i in range(num_inputs):
                # Now try to sign each input, using a random hashtype.
                anyonecanpay = 0
                if random.randint(0, 1):
                    anyonecanpay = SIGHASH_ANYONECANPAY
                hashtype = random.randint(1, 3) | anyonecanpay
                sign_p2pk_witness_input(witness_program, tx, i, hashtype, temp_utxos[i].nValue, key)
                if (hashtype == SIGHASH_SINGLE and i >= num_outputs):
                    used_sighash_single_out_of_bounds = True
            tx.rehash()
            for i in range(num_outputs):
                temp_utxos.append(UTXO(tx.sha256, i, split_value))
            temp_utxos = temp_utxos[num_inputs:]

            block.vtx.append(tx)

            # Test the block periodically, if we're close to maxblocksize
            if (get_virtual_size(block) > MAX_BLOCK_BASE_SIZE - 1000):
                self.update_witness_block_with_transactions(block, [])
                test_witness_block(self.nodes[0], self.test_node, block, accepted=True)
                block = self.build_next_block()

        if (not used_sighash_single_out_of_bounds):
            self.log.info("WARNING: this test run didn't attempt SIGHASH_SINGLE with out-of-bounds index value")
        # Test the transactions we've added to the block
        if (len(block.vtx) > 1):
            self.update_witness_block_with_transactions(block, [])
            test_witness_block(self.nodes[0], self.test_node, block, accepted=True)

        # Now test witness version 0 P2PKH transactions
        pubkeyhash = hash160(pubkey)
        scriptPKH = CScript([OP_0, pubkeyhash])
        tx = CTransaction()
        tx.vin.append(CTxIn(COutPoint(temp_utxos[0].sha256, temp_utxos[0].n), b""))
        tx.vout.append(CTxOut(temp_utxos[0].nValue, scriptPKH))
        tx.wit.vtxinwit.append(CTxInWitness())
        sign_p2pk_witness_input(witness_program, tx, 0, SIGHASH_ALL, temp_utxos[0].nValue, key)
        tx2 = CTransaction()
        tx2.vin.append(CTxIn(COutPoint(tx.sha256, 0), b""))
        tx2.vout.append(CTxOut(tx.vout[0].nValue, CScript([OP_TRUE])))

        script = get_p2pkh_script(pubkeyhash)
        sig_hash = SegwitVersion1SignatureHash(script, tx2, 0, SIGHASH_ALL, tx.vout[0].nValue)
        signature = key.sign(sig_hash) + b'\x01' # 0x1 is SIGHASH_ALL

        # Check that we can't have a scriptSig
        tx2.vin[0].scriptSig = CScript([signature, pubkey])
        tx2.rehash()
        block = self.build_next_block()
        self.update_witness_block_with_transactions(block, [tx, tx2])
        test_witness_block(self.nodes[0].rpc, self.test_node, block, accepted=False)

        # Move the signature to the witness.
        tx2.wit.vtxinwit.append(CTxInWitness())
        tx2.wit.vtxinwit[0].scriptWitness.stack = [signature, pubkey]
        tx2.vin[0].scriptSig = b""
        tx2.rehash()

        self.update_witness_block_with_transactions(block, [])
        test_witness_block(self.nodes[0].rpc, self.test_node, block, accepted=True)

        temp_utxos.pop(0)

        # Update self.utxos for later tests by creating two outputs
        # that consolidate all the coins in temp_utxos.
        output_value = sum(i.nValue for i in temp_utxos) // 2

        tx = CTransaction()
        index = 0
        # Just spend to our usual anyone-can-spend output
        tx.vout = [CTxOut(output_value, CScript([OP_TRUE]))] * 2
        for i in temp_utxos:
            # Use SIGHASH_ALL|SIGHASH_ANYONECANPAY so we can build up
            # the signatures as we go.
            tx.vin.append(CTxIn(COutPoint(i.sha256, i.n), b""))
            tx.wit.vtxinwit.append(CTxInWitness())
            sign_p2pk_witness_input(witness_program, tx, index, SIGHASH_ALL|SIGHASH_ANYONECANPAY, i.nValue, key)
            index += 1
        block = self.build_next_block()
        self.update_witness_block_with_transactions(block, [tx])
        test_witness_block(self.nodes[0].rpc, self.test_node, block, accepted=True)

        for i in range(len(tx.vout)):
            self.utxo.append(UTXO(tx.sha256, i, tx.vout[i].nValue))


    # Test P2SH wrapped witness programs.
    def test_p2sh_witness(self):
        self.log.info("Testing P2SH witness transactions")

        assert len(self.utxo)

        # Prepare the p2sh-wrapped witness output
        witness_program = CScript([OP_DROP, OP_TRUE])
        witness_hash = sha256(witness_program)
        p2wsh_pubkey = CScript([OP_0, witness_hash])
        p2sh_witness_hash = hash160(p2wsh_pubkey)
        scriptPubKey = CScript([OP_HASH160, p2sh_witness_hash, OP_EQUAL])
        scriptSig = CScript([p2wsh_pubkey]) # a push of the redeem script

        # Fund the P2SH output
        tx = CTransaction()
        tx.vin.append(CTxIn(COutPoint(self.utxo[0].sha256, self.utxo[0].n), b""))
        tx.vout.append(CTxOut(self.utxo[0].nValue-1000, scriptPubKey))
        tx.rehash()

        # Verify mempool acceptance and block validity
        test_transaction_acceptance(self.nodes[0].rpc, self.test_node, tx, with_witness=False, accepted=True)
        block = self.build_next_block()
        self.update_witness_block_with_transactions(block, [tx])
        test_witness_block(self.nodes[0].rpc, self.test_node, block, accepted=True, with_witness=True)
        sync_blocks(self.nodes)

        # Now test attempts to spend the output.
        spend_tx = CTransaction()
        spend_tx.vin.append(CTxIn(COutPoint(tx.sha256, 0), scriptSig))
        spend_tx.vout.append(CTxOut(tx.vout[0].nValue-1000, CScript([OP_TRUE])))
        spend_tx.rehash()

        # This transaction should not be accepted into the mempool.
        # Mempool acceptance will use SCRIPT_VERIFY_WITNESS which
        # will require a witness to spend a witness program.
        test_transaction_acceptance(self.nodes[0].rpc, self.test_node, spend_tx, with_witness=False, accepted=False)

        # Try to put the witness script in the scriptSig, should also fail.
        spend_tx.vin[0].scriptSig = CScript([p2wsh_pubkey, b'a'])
        spend_tx.rehash()
        test_transaction_acceptance(self.nodes[0].rpc, self.test_node, spend_tx, with_witness=False, accepted=False)

        # Now put the witness script in the witness
        spend_tx.vin[0].scriptSig = scriptSig
        spend_tx.rehash()
        spend_tx.wit.vtxinwit.append(CTxInWitness())
        spend_tx.wit.vtxinwit[0].scriptWitness.stack = [ b'a', witness_program ]

        # Verify mempool acceptance
        test_transaction_acceptance(self.nodes[0].rpc, self.test_node, spend_tx, with_witness=True, accepted=True)
        block = self.build_next_block()
        self.update_witness_block_with_transactions(block, [spend_tx])

        # Sending this with witnesses should be valid.
        test_witness_block(self.nodes[0].rpc, self.test_node, block, accepted=True)

        # Update self.utxo
        self.utxo.pop(0)
        self.utxo.append(UTXO(spend_tx.sha256, 0, spend_tx.vout[0].nValue))


    def test_witness_sigops(self):
        '''Ensure sigop counting is correct inside witnesses.'''
        self.log.info("Testing sigops limit")

        assert len(self.utxo)

        # Keep this under MAX_OPS_PER_SCRIPT (201)
        witness_program = CScript([OP_TRUE, OP_IF, OP_TRUE, OP_ELSE] + [OP_CHECKMULTISIG]*5 + [OP_CHECKSIG]*193 + [OP_ENDIF])
        witness_hash = sha256(witness_program)
        scriptPubKey = CScript([OP_0, witness_hash])

        sigops_per_script = 20*5 + 193*1
        # We'll produce 2 extra outputs, one with a program that would take us
        # over max sig ops, and one with a program that would exactly reach max
        # sig ops
        outputs = (MAX_SIGOP_COST // sigops_per_script) + 2
        extra_sigops_available = MAX_SIGOP_COST % sigops_per_script

        # We chose the number of checkmultisigs/checksigs to make this work:
        assert extra_sigops_available < 100 # steer clear of MAX_OPS_PER_SCRIPT

        # This script, when spent with the first
        # N(=MAX_SIGOP_COST//sigops_per_script) outputs of our transaction,
        # would push us just over the block sigop limit.
        witness_program_toomany = CScript([OP_TRUE, OP_IF, OP_TRUE, OP_ELSE] + [OP_CHECKSIG]*(extra_sigops_available + 1) + [OP_ENDIF])
        witness_hash_toomany = sha256(witness_program_toomany)
        scriptPubKey_toomany = CScript([OP_0, witness_hash_toomany])

        # If we spend this script instead, we would exactly reach our sigop
        # limit (for witness sigops).
        witness_program_justright = CScript([OP_TRUE, OP_IF, OP_TRUE, OP_ELSE] + [OP_CHECKSIG]*(extra_sigops_available) + [OP_ENDIF])
        witness_hash_justright = sha256(witness_program_justright)
        scriptPubKey_justright = CScript([OP_0, witness_hash_justright])

        # First split our available utxo into a bunch of outputs
        split_value = self.utxo[0].nValue // outputs
        tx = CTransaction()
        tx.vin.append(CTxIn(COutPoint(self.utxo[0].sha256, self.utxo[0].n), b""))
        for i in range(outputs):
            tx.vout.append(CTxOut(split_value, scriptPubKey))
        tx.vout[-2].scriptPubKey = scriptPubKey_toomany
        tx.vout[-1].scriptPubKey = scriptPubKey_justright
        tx.rehash()

        block_1 = self.build_next_block()
        self.update_witness_block_with_transactions(block_1, [tx])
        test_witness_block(self.nodes[0].rpc, self.test_node, block_1, accepted=True)

        tx2 = CTransaction()
        # If we try to spend the first n-1 outputs from tx, that should be
        # too many sigops.
        total_value = 0
        for i in range(outputs-1):
            tx2.vin.append(CTxIn(COutPoint(tx.sha256, i), b""))
            tx2.wit.vtxinwit.append(CTxInWitness())
            tx2.wit.vtxinwit[-1].scriptWitness.stack = [ witness_program ]
            total_value += tx.vout[i].nValue
        tx2.wit.vtxinwit[-1].scriptWitness.stack = [ witness_program_toomany ]
        tx2.vout.append(CTxOut(total_value, CScript([OP_TRUE])))
        tx2.rehash()

        block_2 = self.build_next_block()
        self.update_witness_block_with_transactions(block_2, [tx2])
        test_witness_block(self.nodes[0].rpc, self.test_node, block_2, accepted=False)

<<<<<<< HEAD
        # Check that we can't have a scriptSig
        tx2.vin[0].scriptSig = CScript([signature, pubkey])
        block = self.build_next_block()
        self.update_witness_block_with_transactions(block, [tx, tx2])
        test_witness_block(self.nodes[0], self.test_node, block, accepted=False)
=======
        # Try dropping the last input in tx2, and add an output that has
        # too many sigops (contributing to legacy sigop count).
        checksig_count = (extra_sigops_available // 4) + 1
        scriptPubKey_checksigs = CScript([OP_CHECKSIG]*checksig_count)
        tx2.vout.append(CTxOut(0, scriptPubKey_checksigs))
        tx2.vin.pop()
        tx2.wit.vtxinwit.pop()
        tx2.vout[0].nValue -= tx.vout[-2].nValue
        tx2.rehash()
        block_3 = self.build_next_block()
        self.update_witness_block_with_transactions(block_3, [tx2])
        test_witness_block(self.nodes[0].rpc, self.test_node, block_3, accepted=False)
>>>>>>> 44cd02af

        # If we drop the last checksig in this output, the tx should succeed.
        block_4 = self.build_next_block()
        tx2.vout[-1].scriptPubKey = CScript([OP_CHECKSIG]*(checksig_count-1))
        tx2.rehash()
        self.update_witness_block_with_transactions(block_4, [tx2])
        test_witness_block(self.nodes[0].rpc, self.test_node, block_4, accepted=True)

        # Reset the tip back down for the next test
        sync_blocks(self.nodes)
        for x in self.nodes:
            x.invalidateblock(block_4.hash)

        # Try replacing the last input of tx2 to be spending the last
        # output of tx
        block_5 = self.build_next_block()
        tx2.vout.pop()
        tx2.vin.append(CTxIn(COutPoint(tx.sha256, outputs-1), b""))
        tx2.wit.vtxinwit.append(CTxInWitness())
        tx2.wit.vtxinwit[-1].scriptWitness.stack = [ witness_program_justright ]
        tx2.rehash()
        self.update_witness_block_with_transactions(block_5, [tx2])
        test_witness_block(self.nodes[0].rpc, self.test_node, block_5, accepted=True)

<<<<<<< HEAD
        self.update_witness_block_with_transactions(block, [tx2])
        test_witness_block(self.nodes[0], self.test_node, block, accepted=True)
=======
        # TODO: test p2sh sigop counting
>>>>>>> 44cd02af

    # Uncompressed pubkeys are no longer supported in default relay policy,
    # but (for now) are still valid in blocks.
    def test_uncompressed_pubkey(self):
        self.log.info("Testing uncompressed pubkeys")
        # Segwit transactions using uncompressed pubkeys are not accepted
        # under default policy, but should still pass consensus.
        key = CECKey()
        key.set_secretbytes(b"9")
        key.set_compressed(False)
        pubkey = CPubKey(key.get_pubkey())
        assert_equal(len(pubkey), 65) # This should be an uncompressed pubkey

        assert len(self.utxo) > 0
        utxo = self.utxo.pop(0)

        # Test 1: P2WPKH
        # First create a P2WPKH output that uses an uncompressed pubkey
        pubkeyhash = hash160(pubkey)
        scriptPKH = CScript([OP_0, pubkeyhash])
        tx = CTransaction()
        tx.vin.append(CTxIn(COutPoint(utxo.sha256, utxo.n), b""))
        tx.vout.append(CTxOut(utxo.nValue-1000, scriptPKH))
        tx.rehash()

        # Confirm it in a block.
        block = self.build_next_block()
        self.update_witness_block_with_transactions(block, [tx])
        test_witness_block(self.nodes[0], self.test_node, block, accepted=True)

<<<<<<< HEAD
        for i in range(len(tx.vout)):
            self.utxo.append(UTXO(tx.sha256, i, tx.vout[i].nValue))

    @subtest
    def test_non_standard_witness_blinding(self):
        """Test behavior of unnecessary witnesses in transactions does not blind the node for the transaction"""

        # Create a p2sh output -- this is so we can pass the standardness
        # rules (an anyone-can-spend OP_TRUE would be rejected, if not wrapped
        # in P2SH).
        p2sh_program = CScript([OP_TRUE])
        p2sh_pubkey = hash160(p2sh_program)
        script_pubkey = CScript([OP_HASH160, p2sh_pubkey, OP_EQUAL])

        # Now check that unnecessary witnesses can't be used to blind a node
        # to a transaction, eg by violating standardness checks.
        tx = CTransaction()
        tx.vin.append(CTxIn(COutPoint(self.utxo[0].sha256, self.utxo[0].n), b""))
        tx.vout.append(CTxOut(self.utxo[0].nValue - 1000, script_pubkey))
        tx.rehash()
        test_transaction_acceptance(self.nodes[0], self.test_node, tx, False, True)
        self.nodes[0].generate(1)
        sync_blocks(self.nodes)
=======
        # Now try to spend it. Send it to a P2WSH output, which we'll
        # use in the next test.
        witness_program = CScript([pubkey, CScriptOp(OP_CHECKSIG)])
        witness_hash = sha256(witness_program)
        scriptWSH = CScript([OP_0, witness_hash])
>>>>>>> 44cd02af

        tx2 = CTransaction()
        tx2.vin.append(CTxIn(COutPoint(tx.sha256, 0), b""))
        tx2.vout.append(CTxOut(tx.vout[0].nValue-1000, scriptWSH))
        script = get_p2pkh_script(pubkeyhash)
        sig_hash = SegwitVersion1SignatureHash(script, tx2, 0, SIGHASH_ALL, tx.vout[0].nValue)
        signature = key.sign(sig_hash) + b'\x01' # 0x1 is SIGHASH_ALL
        tx2.wit.vtxinwit.append(CTxInWitness())
        tx2.wit.vtxinwit[0].scriptWitness.stack = [ signature, pubkey ]
        tx2.rehash()
<<<<<<< HEAD
        # This will be rejected due to a policy check:
        # No witness is allowed, since it is not a witness program but a p2sh program
        test_transaction_acceptance(self.nodes[1], self.std_node, tx2, True, False, 'bad-witness-nonstandard')

        # If we send without witness, it should be accepted.
        test_transaction_acceptance(self.nodes[1], self.std_node, tx2, False, True)
=======

        # Should fail policy test.
        test_transaction_acceptance(self.nodes[0].rpc, self.test_node, tx2, True, False, b'non-mandatory-script-verify-flag (Using non-compressed keys in segwit)')
        # But passes consensus.
        block = self.build_next_block()
        self.update_witness_block_with_transactions(block, [tx2])
        test_witness_block(self.nodes[0].rpc, self.test_node, block, accepted=True)

        # Test 2: P2WSH
        # Try to spend the P2WSH output created in last test.
        # Send it to a P2SH(P2WSH) output, which we'll use in the next test.
        p2sh_witness_hash = hash160(scriptWSH)
        scriptP2SH = CScript([OP_HASH160, p2sh_witness_hash, OP_EQUAL])
        scriptSig = CScript([scriptWSH])
>>>>>>> 44cd02af

        tx3 = CTransaction()
<<<<<<< HEAD
        tx3.vin.append(CTxIn(COutPoint(tx2.sha256, 0), CScript([p2sh_program])))
        tx3.vout.append(CTxOut(tx2.vout[0].nValue - 1000, CScript([OP_TRUE, OP_DROP] * 15 + [OP_TRUE])))
        tx3.rehash()
        test_transaction_acceptance(self.nodes[0], self.test_node, tx2, False, True)
        test_transaction_acceptance(self.nodes[0], self.test_node, tx3, False, True)
=======
        tx3.vin.append(CTxIn(COutPoint(tx2.sha256, 0), b""))
        tx3.vout.append(CTxOut(tx2.vout[0].nValue-1000, scriptP2SH))
        tx3.wit.vtxinwit.append(CTxInWitness())
        sign_p2pk_witness_input(witness_program, tx3, 0, SIGHASH_ALL, tx2.vout[0].nValue, key)
>>>>>>> 44cd02af

        # Should fail policy test.
        test_transaction_acceptance(self.nodes[0].rpc, self.test_node, tx3, True, False, b'non-mandatory-script-verify-flag (Using non-compressed keys in segwit)')
        # But passes consensus.
        block = self.build_next_block()
        self.update_witness_block_with_transactions(block, [tx3])
        test_witness_block(self.nodes[0].rpc, self.test_node, block, accepted=True)

        # Test 3: P2SH(P2WSH)
        # Try to spend the P2SH output created in the last test.
        # Send it to a P2PKH output, which we'll use in the next test.
        scriptPubKey = get_p2pkh_script(pubkeyhash)
        tx4 = CTransaction()
        tx4.vin.append(CTxIn(COutPoint(tx3.sha256, 0), scriptSig))
        tx4.vout.append(CTxOut(tx3.vout[0].nValue-1000, scriptPubKey))
        tx4.wit.vtxinwit.append(CTxInWitness())
        sign_p2pk_witness_input(witness_program, tx4, 0, SIGHASH_ALL, tx3.vout[0].nValue, key)

        # Should fail policy test.
        test_transaction_acceptance(self.nodes[0].rpc, self.test_node, tx4, True, False, b'non-mandatory-script-verify-flag (Using non-compressed keys in segwit)')
        block = self.build_next_block()
        self.update_witness_block_with_transactions(block, [tx4])
        test_witness_block(self.nodes[0].rpc, self.test_node, block, accepted=True)

        # Test 4: Uncompressed pubkeys should still be valid in non-segwit
        # transactions.
        tx5 = CTransaction()
        tx5.vin.append(CTxIn(COutPoint(tx4.sha256, 0), b""))
        tx5.vout.append(CTxOut(tx4.vout[0].nValue-1000, CScript([OP_TRUE])))
        (sig_hash, err) = SignatureHash(scriptPubKey, tx5, 0, SIGHASH_ALL)
        signature = key.sign(sig_hash) + b'\x01' # 0x1 is SIGHASH_ALL
        tx5.vin[0].scriptSig = CScript([signature, pubkey])
        tx5.rehash()
        # Should pass policy and consensus.
        test_transaction_acceptance(self.nodes[0].rpc, self.test_node, tx5, True, True)
        block = self.build_next_block()
        self.update_witness_block_with_transactions(block, [tx5])
        test_witness_block(self.nodes[0].rpc, self.test_node, block, accepted=True)
        self.utxo.append(UTXO(tx5.sha256, 0, tx5.vout[0].nValue))

    def test_non_standard_witness(self):
        self.log.info("Testing detection of non-standard P2WSH witness")
        pad = chr(1).encode('latin-1')

        # Create scripts for tests
        scripts = []
        scripts.append(CScript([OP_DROP] * 100))
        scripts.append(CScript([OP_DROP] * 99))
        scripts.append(CScript([pad * 59] * 59 + [OP_DROP] * 60))
        scripts.append(CScript([pad * 59] * 59 + [OP_DROP] * 61))

        p2wsh_scripts = []

        assert len(self.utxo)
        tx = CTransaction()
        tx.vin.append(CTxIn(COutPoint(self.utxo[0].sha256, self.utxo[0].n), b""))

        # For each script, generate a pair of P2WSH and P2SH-P2WSH output.
        outputvalue = (self.utxo[0].nValue - 1000) // (len(scripts) * 2)
        for i in scripts:
            p2wsh = CScript([OP_0, sha256(i)])
            p2sh = hash160(p2wsh)
            p2wsh_scripts.append(p2wsh)
            tx.vout.append(CTxOut(outputvalue, p2wsh))
            tx.vout.append(CTxOut(outputvalue, CScript([OP_HASH160, p2sh, OP_EQUAL])))
        tx.rehash()
        txid = tx.sha256
        test_transaction_acceptance(self.nodes[0], self.test_node, tx, with_witness=False, accepted=True)

        self.nodes[0].generate(1)
        sync_blocks(self.nodes)

        # Creating transactions for tests
        p2wsh_txs = []
        p2sh_txs = []
        for i in range(len(scripts)):
            p2wsh_tx = CTransaction()
            p2wsh_tx.vin.append(CTxIn(COutPoint(txid,i*2)))
            p2wsh_tx.vout.append(CTxOut(outputvalue - 5000, CScript([OP_0, hash160(hex_str_to_bytes(""))])))
            p2wsh_tx.wit.vtxinwit.append(CTxInWitness())
            p2wsh_tx.rehash()
            p2wsh_txs.append(p2wsh_tx)
            p2sh_tx = CTransaction()
            p2sh_tx.vin.append(CTxIn(COutPoint(txid,i*2+1), CScript([p2wsh_scripts[i]])))
            p2sh_tx.vout.append(CTxOut(outputvalue - 5000, CScript([OP_0, hash160(hex_str_to_bytes(""))])))
            p2sh_tx.wit.vtxinwit.append(CTxInWitness())
            p2sh_tx.rehash()
            p2sh_txs.append(p2sh_tx)

        # Testing native P2WSH
        # Witness stack size, excluding witnessScript, over 100 is non-standard
        p2wsh_txs[0].wit.vtxinwit[0].scriptWitness.stack = [pad] * 101 + [scripts[0]]
        test_transaction_acceptance(self.nodes[1], self.std_node, p2wsh_txs[0], True, False, 'bad-witness-nonstandard')
        # Non-standard nodes should accept
        test_transaction_acceptance(self.nodes[0], self.test_node, p2wsh_txs[0], True, True)

        # Stack element size over 80 bytes is non-standard
        p2wsh_txs[1].wit.vtxinwit[0].scriptWitness.stack = [pad * 81] * 100 + [scripts[1]]
        test_transaction_acceptance(self.nodes[1], self.std_node, p2wsh_txs[1], True, False, 'bad-witness-nonstandard')
        # Non-standard nodes should accept
        test_transaction_acceptance(self.nodes[0], self.test_node, p2wsh_txs[1], True, True)
        # Standard nodes should accept if element size is not over 80 bytes
        p2wsh_txs[1].wit.vtxinwit[0].scriptWitness.stack = [pad * 80] * 100 + [scripts[1]]
        test_transaction_acceptance(self.nodes[1], self.std_node, p2wsh_txs[1], True, True)

        # witnessScript size at 3600 bytes is standard
        p2wsh_txs[2].wit.vtxinwit[0].scriptWitness.stack = [pad, pad, scripts[2]]
        test_transaction_acceptance(self.nodes[0], self.test_node, p2wsh_txs[2], True, True)
        test_transaction_acceptance(self.nodes[1], self.std_node, p2wsh_txs[2], True, True)

        # witnessScript size at 3601 bytes is non-standard
        p2wsh_txs[3].wit.vtxinwit[0].scriptWitness.stack = [pad, pad, pad, scripts[3]]
        test_transaction_acceptance(self.nodes[1], self.std_node, p2wsh_txs[3], True, False, 'bad-witness-nonstandard')
        # Non-standard nodes should accept
        test_transaction_acceptance(self.nodes[0], self.test_node, p2wsh_txs[3], True, True)

        # Repeating the same tests with P2SH-P2WSH
        p2sh_txs[0].wit.vtxinwit[0].scriptWitness.stack = [pad] * 101 + [scripts[0]]
        test_transaction_acceptance(self.nodes[1], self.std_node, p2sh_txs[0], True, False, 'bad-witness-nonstandard')
        test_transaction_acceptance(self.nodes[0], self.test_node, p2sh_txs[0], True, True)
        p2sh_txs[1].wit.vtxinwit[0].scriptWitness.stack = [pad * 81] * 100 + [scripts[1]]
        test_transaction_acceptance(self.nodes[1], self.std_node, p2sh_txs[1], True, False, 'bad-witness-nonstandard')
        test_transaction_acceptance(self.nodes[0], self.test_node, p2sh_txs[1], True, True)
        p2sh_txs[1].wit.vtxinwit[0].scriptWitness.stack = [pad * 80] * 100 + [scripts[1]]
        test_transaction_acceptance(self.nodes[1], self.std_node, p2sh_txs[1], True, True)
        p2sh_txs[2].wit.vtxinwit[0].scriptWitness.stack = [pad, pad, scripts[2]]
        test_transaction_acceptance(self.nodes[0], self.test_node, p2sh_txs[2], True, True)
        test_transaction_acceptance(self.nodes[1], self.std_node, p2sh_txs[2], True, True)
        p2sh_txs[3].wit.vtxinwit[0].scriptWitness.stack = [pad, pad, pad, scripts[3]]
        test_transaction_acceptance(self.nodes[1], self.std_node, p2sh_txs[3], True, False, 'bad-witness-nonstandard')
        test_transaction_acceptance(self.nodes[0], self.test_node, p2sh_txs[3], True, True)

        self.nodes[0].generate(1)  # Mine and clean up the mempool of non-standard node
        # Valid but non-standard transactions in a block should be accepted by standard node
        sync_blocks(self.nodes)
        assert_equal(len(self.nodes[0].getrawmempool()), 0)
        assert_equal(len(self.nodes[1].getrawmempool()), 0)

        self.utxo.pop(0)


    def run_test(self):
        # Setup the p2p connections and start up the network thread.
        # self.test_node sets NODE_WITNESS|NODE_NETWORK
        self.test_node = self.nodes[0].add_p2p_connection(TestNode(), services=NODE_NETWORK|NODE_WITNESS)
        # self.std_node is for testing node1 (fRequireStandard=true)
        self.std_node = self.nodes[1].add_p2p_connection(TestNode(), services=NODE_NETWORK|NODE_WITNESS)

<<<<<<< HEAD
        block_1 = self.build_next_block()
        self.update_witness_block_with_transactions(block_1, [tx])
        test_witness_block(self.nodes[0], self.test_node, block_1, accepted=True)
=======
        self.setup_stake_coins(*self.nodes)
>>>>>>> 44cd02af

        # Split genesis funds to be able to create outputs later on
        self.nodes[0].generate(1)

<<<<<<< HEAD
        block_2 = self.build_next_block()
        self.update_witness_block_with_transactions(block_2, [tx2])
        test_witness_block(self.nodes[0], self.test_node, block_2, accepted=False)

        # Try dropping the last input in tx2, and add an output that has
        # too many sigops (contributing to legacy sigop count).
        checksig_count = (extra_sigops_available // 4) + 1
        script_pubkey_checksigs = CScript([OP_CHECKSIG] * checksig_count)
        tx2.vout.append(CTxOut(0, script_pubkey_checksigs))
        tx2.vin.pop()
        tx2.wit.vtxinwit.pop()
        tx2.vout[0].nValue -= tx.vout[-2].nValue
        tx2.rehash()
        block_3 = self.build_next_block()
        self.update_witness_block_with_transactions(block_3, [tx2])
        test_witness_block(self.nodes[0], self.test_node, block_3, accepted=False)

        # If we drop the last checksig in this output, the tx should succeed.
        block_4 = self.build_next_block()
        tx2.vout[-1].scriptPubKey = CScript([OP_CHECKSIG] * (checksig_count - 1))
        tx2.rehash()
        self.update_witness_block_with_transactions(block_4, [tx2])
        test_witness_block(self.nodes[0], self.test_node, block_4, accepted=True)
=======
        # Keep a place to store utxo's that can be used in later tests
        self.utxo = []

        # Test logic begins here
        self.test_node.wait_for_verack()

        self.log.info("Starting tests before segwit lock in:")
>>>>>>> 44cd02af

        self.test_witness_services() # Verifies NODE_WITNESS
        self.test_non_witness_transaction() # non-witness tx's are accepted

<<<<<<< HEAD
        # Try replacing the last input of tx2 to be spending the last
        # output of tx
        block_5 = self.build_next_block()
        tx2.vout.pop()
        tx2.vin.append(CTxIn(COutPoint(tx.sha256, outputs - 1), b""))
        tx2.wit.vtxinwit.append(CTxInWitness())
        tx2.wit.vtxinwit[-1].scriptWitness.stack = [witness_program_justright]
        tx2.rehash()
        self.update_witness_block_with_transactions(block_5, [tx2])
        test_witness_block(self.nodes[0], self.test_node, block_5, accepted=True)
=======
        # Test P2SH witness handling
        self.test_p2sh_witness()
        self.test_witness_block_size()
        self.test_extra_witness_data()
        self.test_max_witness_push_length()
        self.test_max_witness_program_length()
        self.test_witness_input_length()
        self.test_block_relay()
        self.test_tx_relay()
        self.test_standardness_v0()
        self.test_segwit_versions()
        self.test_premature_coinbase_witness_spend()
        self.test_uncompressed_pubkey()
        self.test_signature_version_1()
        self.test_non_standard_witness()
        self.test_witness_sigops()
>>>>>>> 44cd02af


if __name__ == '__main__':
    SegWitTest().main()<|MERGE_RESOLUTION|>--- conflicted
+++ resolved
@@ -78,14 +78,10 @@
     SignatureHash,
     hash160,
 )
-<<<<<<< HEAD
-from test_framework.test_framework import UnitETestFramework
-=======
 from test_framework.test_framework import (
     PROPOSER_REWARD,
     UnitETestFramework,
 )
->>>>>>> 44cd02af
 from test_framework.util import (
     assert_equal,
     assert_in,
@@ -135,7 +131,6 @@
 
     - Submit the transaction over the p2p interface
     - use the getrawmempool rpc to check for acceptance."""
-<<<<<<< HEAD
     reason = [reason] if reason else []
     with node.assert_debug_log(expected_msgs=reason):
         p2p.send_message(msg_witness_tx(tx) if with_witness else msg_tx(tx))
@@ -143,39 +138,21 @@
         assert_equal(tx.hash in node.getrawmempool(), accepted)
 
 def test_witness_block(node, p2p, block, accepted, with_witness=True, reason=None):
-=======
-    tx_message = msg_tx(tx)
-    if with_witness:
-        tx_message = msg_witness_tx(tx)
-    p2p.send_message(tx_message)
-    p2p.sync_with_ping()
-    assert_equal(tx.hash in rpc.getrawmempool(), accepted)
-    if (reason != None and not accepted):
-        # Check the rejection reason as well.
-        with mininode_lock:
-            assert_equal(p2p.last_message["reject"].reason, reason)
-
-def test_witness_block(rpc, p2p, block, accepted, with_witness=True):
->>>>>>> 44cd02af
     """Send a block to the node and check that it's accepted
 
     - Submit the block over the p2p interface
     - use the getbestblockhash rpc to check for acceptance."""
-<<<<<<< HEAD
     reason = [reason] if reason else []
     with node.assert_debug_log(expected_msgs=reason):
-        p2p.send_message(msg_witness_block(block) if with_witness else msg_block(block))
+        p2p.send_message(msg_block(block))
         p2p.sync_with_ping()
-        assert_equal(node.getbestblockhash() == block.hash, accepted)
-=======
-    p2p.send_message(msg_block(block))
-    p2p.sync_with_ping()
-
-    if accepted:
-        assert_equal(rpc.getbestblockhash(), block.hash)
-    else:
-        assert_not_equal(rpc.getbestblockhash(), block.hash)
-
+
+        if accepted:
+            assert_equal(rpc.getbestblockhash(), block.hash)
+        else:
+            assert_not_equal(rpc.getbestblockhash(), block.hash)
+
+# UNIT-E TODO [0.18.0]: This class has been completely removed in 0.18
 class TestNode(P2PInterface):
     def __init__(self):
         super().__init__()
@@ -211,7 +188,6 @@
         self.send_message(msg_getdata(inv=[CInv(inv_type, blockhash)]))
         self.wait_for_block(blockhash, timeout)
         return self.last_message["block"].block
->>>>>>> 44cd02af
 
 
 class TestP2PConn(P2PInterface):
@@ -254,10 +230,7 @@
         self.wait_for_block(blockhash, timeout)
         return self.last_message["block"].block
 
-<<<<<<< HEAD
-=======
-
->>>>>>> 44cd02af
+
 class SegWitTest(UnitETestFramework):
     def set_test_params(self):
         self.setup_clean_chain = True
@@ -274,27 +247,21 @@
         connect_nodes(self.nodes[0], 2)
         self.sync_all()
 
-    ''' Helpers '''
-    # Build a block on top of node0's tip.
-    def build_next_block(self, nVersion=4):
+    # Helper functions
+
+    def build_next_block(self, version=4):
         tip = self.nodes[0].getbestblockhash()
         height = self.nodes[0].getblockcount() + 1
         block_time = self.nodes[0].getblockheader(tip)["mediantime"] + 1
-<<<<<<< HEAD
-        block = create_block(int(tip, 16), create_coinbase(height), block_time)
-        block.nVersion = version
-        block.rehash()
-=======
         meta = get_tip_snapshot_meta(self.nodes[0])
         coin = get_unspent_coins(self.nodes[0], 1)[0]
         coinbase = sign_coinbase(self.nodes[0], create_coinbase(height, coin, meta.hash))
         block = create_block(int(tip, 16), coinbase, block_time)
-        block.nVersion = nVersion
->>>>>>> 44cd02af
+        block.nVersion = version
         return block
 
-    # Adds list of transactions to block, adds witness commitment, then solves.
     def update_witness_block_with_transactions(self, block, tx_list):
+        # Adds list of transactions to block, adds witness commitment, then solves.
         assert all(tx.hash is not None for tx in tx_list)
         block.vtx.extend(tx_list)
         for tx in block.vtx:
@@ -303,7 +270,8 @@
         block.compute_merkle_trees()
         block.solve()
 
-    ''' Individual tests '''
+    # Individual tests
+
     def test_witness_services(self):
         self.log.info("Verifying NODE_WITNESS service bit")
         assert (self.test_node.nServices & NODE_WITNESS) != 0
@@ -312,17 +280,17 @@
     def subtest(func):  # noqa: N805
         """Wraps the subtests for logging and state assertions."""
         def func_wrapper(self, *args, **kwargs):
+            # Each subtest should have some utxos
+            assert len(self.utxo) > 0
             self.log.info("Subtest: %s" % func.__name__)
             func(self, *args, **kwargs)
             # Each subtest should leave some utxos for the next subtest
-            assert self.utxo
+            assert len(self.utxo) > 0
             sync_blocks(self.nodes, timeout=10)
 
         return func_wrapper
 
-
-    # See if sending a regular transaction works, and create a utxo
-    # to use in later tests.
+    @subtest
     def test_non_witness_transaction(self):
         # Mine a block with an anyone-can-spend coinbase,
         # let it mature, then try to spend it.
@@ -352,676 +320,6 @@
         self.utxo.append(UTXO(tx.sha256, 0, (PROPOSER_REWARD - 1) * UNIT))
         self.nodes[0].generate(1)
 
-<<<<<<< HEAD
-    @subtest
-    def test_unnecessary_witness_before_segwit_activation(self):
-        """Verify that blocks with witnesses are rejected before activation."""
-
-        tx = CTransaction()
-        tx.vin.append(CTxIn(COutPoint(self.utxo[0].sha256, self.utxo[0].n), b""))
-        tx.vout.append(CTxOut(self.utxo[0].nValue - 1000, CScript([OP_TRUE])))
-        tx.wit.vtxinwit.append(CTxInWitness())
-        tx.wit.vtxinwit[0].scriptWitness.stack = [CScript([CScriptNum(1)])]
-
-        # Verify the hash with witness differs from the txid
-        # (otherwise our testing framework must be broken!)
-        tx.rehash()
-        assert(tx.sha256 != tx.calc_sha256(with_witness=True))
-
-        # Construct a segwit-signaling block that includes the transaction.
-        block = self.build_next_block(version=(VB_TOP_BITS | (1 << VB_WITNESS_BIT)))
-        self.update_witness_block_with_transactions(block, [tx])
-        # Sending witness data before activation is not allowed (anti-spam
-        # rule).
-        test_witness_block(self.nodes[0], self.test_node, block, accepted=False, reason='unexpected-witness')
-
-        # But it should not be permanently marked bad...
-        # Resend without witness information.
-        self.test_node.send_message(msg_block(block))
-        self.test_node.sync_with_ping()
-        assert_equal(self.nodes[0].getbestblockhash(), block.hash)
-=======
->>>>>>> 44cd02af
-
-    def test_witness_block_size(self):
-        self.log.info("Testing witness block size limit")
-        # TODO: Test that non-witness carrying blocks can't exceed 1MB
-        # Skipping this test for now; this is covered in p2p-fullblocktest.py
-
-        # Test that witness-bearing blocks are limited at ceil(base + wit/4) <= 1MB.
-        block = self.build_next_block()
-
-        assert len(self.utxo) > 0
-
-        # Create a P2WSH transaction.
-        # The witness program will be a bunch of OP_2DROP's, followed by OP_TRUE.
-        # This should give us plenty of room to tweak the spending tx's
-        # virtual size.
-        NUM_DROPS = 200 # 201 max ops per script!
-        NUM_OUTPUTS = 50
-
-        witness_program = CScript([OP_2DROP]*NUM_DROPS + [OP_TRUE])
-        witness_hash = uint256_from_str(sha256(witness_program))
-        scriptPubKey = CScript([OP_0, ser_uint256(witness_hash)])
-
-<<<<<<< HEAD
-        self.test_node.announce_block_and_wait_for_getdata(block1, use_header=False)
-        assert(self.test_node.last_message["getdata"].inv[0].type == blocktype)
-        test_witness_block(self.nodes[0], self.test_node, block1, True)
-=======
-        prevout = COutPoint(self.utxo[0].sha256, self.utxo[0].n)
-        value = self.utxo[0].nValue
->>>>>>> 44cd02af
-
-        parent_tx = CTransaction()
-        parent_tx.vin.append(CTxIn(prevout, b""))
-        child_value = int(value/NUM_OUTPUTS)
-        for i in range(NUM_OUTPUTS):
-            parent_tx.vout.append(CTxOut(child_value, scriptPubKey))
-        parent_tx.vout[0].nValue -= 50000
-        assert parent_tx.vout[0].nValue > 0
-        parent_tx.rehash()
-
-<<<<<<< HEAD
-        self.test_node.announce_block_and_wait_for_getdata(block2, use_header=True)
-        assert(self.test_node.last_message["getdata"].inv[0].type == blocktype)
-        test_witness_block(self.nodes[0], self.test_node, block2, True)
-
-        block3 = self.build_next_block(version=(VB_TOP_BITS | (1 << 15)))
-        block3.solve()
-        self.test_node.announce_block_and_wait_for_getdata(block3, use_header=True)
-        assert(self.test_node.last_message["getdata"].inv[0].type == blocktype)
-        test_witness_block(self.nodes[0], self.test_node, block3, True)
-
-        # Check that we can getdata for witness blocks or regular blocks,
-        # and the right thing happens.
-        if self.segwit_status != 'active':
-            # Before activation, we should be able to request old blocks with
-            # or without witness, and they should be the same.
-            chain_height = self.nodes[0].getblockcount()
-            # Pick 10 random blocks on main chain, and verify that getdata's
-            # for MSG_BLOCK, MSG_WITNESS_BLOCK, and rpc getblock() are equal.
-            all_heights = list(range(chain_height + 1))
-            random.shuffle(all_heights)
-            all_heights = all_heights[0:10]
-            for height in all_heights:
-                block_hash = self.nodes[0].getblockhash(height)
-                rpc_block = self.nodes[0].getblock(block_hash, False)
-                block_hash = int(block_hash, 16)
-                block = self.test_node.request_block(block_hash, 2)
-                wit_block = self.test_node.request_block(block_hash, 2 | MSG_WITNESS_FLAG)
-                assert_equal(block.serialize(True), wit_block.serialize(True))
-                assert_equal(block.serialize(), hex_str_to_bytes(rpc_block))
-        else:
-            # After activation, witness blocks and non-witness blocks should
-            # be different.  Verify rpc getblock() returns witness blocks, while
-            # getdata respects the requested type.
-            block = self.build_next_block()
-            self.update_witness_block_with_transactions(block, [])
-            # This gives us a witness commitment.
-            assert(len(block.vtx[0].wit.vtxinwit) == 1)
-            assert(len(block.vtx[0].wit.vtxinwit[0].scriptWitness.stack) == 1)
-            test_witness_block(self.nodes[0], self.test_node, block, accepted=True)
-            # Now try to retrieve it...
-            rpc_block = self.nodes[0].getblock(block.hash, False)
-            non_wit_block = self.test_node.request_block(block.sha256, 2)
-            wit_block = self.test_node.request_block(block.sha256, 2 | MSG_WITNESS_FLAG)
-            assert_equal(wit_block.serialize(True), hex_str_to_bytes(rpc_block))
-            assert_equal(wit_block.serialize(False), non_wit_block.serialize())
-            assert_equal(wit_block.serialize(True), block.serialize(True))
-
-            # Test size, vsize, weight
-            rpc_details = self.nodes[0].getblock(block.hash, True)
-            assert_equal(rpc_details["size"], len(block.serialize(True)))
-            assert_equal(rpc_details["strippedsize"], len(block.serialize(False)))
-            weight = 3 * len(block.serialize(False)) + len(block.serialize(True))
-            assert_equal(rpc_details["weight"], weight)
-
-            # Upgraded node should not ask for blocks from unupgraded
-            block4 = self.build_next_block(version=4)
-            block4.solve()
-            self.old_node.getdataset = set()
-
-            # Blocks can be requested via direct-fetch (immediately upon processing the announcement)
-            # or via parallel download (with an indeterminate delay from processing the announcement)
-            # so to test that a block is NOT requested, we could guess a time period to sleep for,
-            # and then check. We can avoid the sleep() by taking advantage of transaction getdata's
-            # being processed after block getdata's, and announce a transaction as well,
-            # and then check to see if that particular getdata has been received.
-            # Since 0.14, inv's will only be responded to with a getheaders, so send a header
-            # to announce this block.
-            msg = msg_headers()
-            msg.headers = [CBlockHeader(block4)]
-            self.old_node.send_message(msg)
-            self.old_node.announce_tx_and_wait_for_getdata(block4.vtx[0])
-            assert(block4.sha256 not in self.old_node.getdataset)
-
-    @subtest
-    def test_v0_outputs_arent_spendable(self):
-        """Test that v0 outputs aren't spendable before segwit activation.
-
-        ~6 months after segwit activation, the SCRIPT_VERIFY_WITNESS flag was
-        backdated so that it applies to all blocks, going back to the genesis
-        block.
-
-        Consequently, version 0 witness outputs are never spendable without
-        witness, and so can't be spent before segwit activation (the point at which
-        blocks are permitted to contain witnesses)."""
-
-        # node2 doesn't need to be connected for this test.
-        # (If it's connected, node0 may propagate an invalid block to it over
-        # compact blocks and the nodes would have inconsistent tips.)
-        disconnect_nodes(self.nodes[0], 2)
-
-        # Create two outputs, a p2wsh and p2sh-p2wsh
-        witness_program = CScript([OP_TRUE])
-        witness_hash = sha256(witness_program)
-        script_pubkey = CScript([OP_0, witness_hash])
-=======
-        child_tx = CTransaction()
-        for i in range(NUM_OUTPUTS):
-            child_tx.vin.append(CTxIn(COutPoint(parent_tx.sha256, i), b""))
-        child_tx.vout = [CTxOut(value - 100000, CScript([OP_TRUE]))]
-        for i in range(NUM_OUTPUTS):
-            child_tx.wit.vtxinwit.append(CTxInWitness())
-            child_tx.wit.vtxinwit[-1].scriptWitness.stack = [b'a'*195]*(2*NUM_DROPS) + [witness_program]
-        child_tx.rehash()
-        self.update_witness_block_with_transactions(block, [parent_tx, child_tx])
-
-        # Calculate exact additional bytes (get_virtual_size would round it)
-        additional_bytes = 1 + (4 * MAX_BLOCK_BASE_SIZE) - (3 * len(block.serialize_without_witness()) + len(block.serialize()))
-
-        i = 0
-        while additional_bytes > 0:
-            # Add some more bytes to each input until we hit MAX_BLOCK_BASE_SIZE+1
-            extra_bytes = min(additional_bytes, 55)
-            child_tx.wit.vtxinwit[int(i/(2*NUM_DROPS))].scriptWitness.stack[i%(2*NUM_DROPS)] = b'a'*(195+extra_bytes)
-            additional_bytes -= extra_bytes
-            i += 1
->>>>>>> 44cd02af
-
-        block.compute_merkle_trees()
-        block.solve()
-        segwit_size = 3 * len(block.serialize_without_witness()) + len(block.serialize())
-        assert_equal(segwit_size, (4 * MAX_BLOCK_BASE_SIZE) + 1)
-        # Make sure that our test case would exceed the old max-network-message
-        # limit
-        assert len(block.serialize()) > 2*1024*1024
-
-        test_witness_block(self.nodes[0].rpc, self.test_node, block, accepted=False)
-
-        # Now resize the second transaction to make the block fit.
-        cur_length = len(child_tx.wit.vtxinwit[0].scriptWitness.stack[0])
-        child_tx.wit.vtxinwit[0].scriptWitness.stack[0] = b'a'*(cur_length-1)
-        block.compute_merkle_trees()
-        block.solve()
-        assert_equal(get_virtual_size(block), MAX_BLOCK_BASE_SIZE)
-
-<<<<<<< HEAD
-        # Add it to a block
-        block = self.build_next_block()
-        self.update_witness_block_with_transactions(block, [tx])
-        # Verify that segwit isn't activated. A block serialized with witness
-        # should be rejected prior to activation.
-        test_witness_block(self.nodes[0], self.test_node, block, accepted=False, with_witness=True, reason='unexpected-witness')
-        # Now send the block without witness. It should be accepted
-        test_witness_block(self.nodes[0], self.test_node, block, accepted=True, with_witness=False)
-
-        # Now try to spend the outputs. This should fail since SCRIPT_VERIFY_WITNESS is always enabled.
-        p2wsh_tx = CTransaction()
-        p2wsh_tx.vin = [CTxIn(COutPoint(txid, 0), b'')]
-        p2wsh_tx.vout = [CTxOut(value, CScript([OP_TRUE]))]
-        p2wsh_tx.wit.vtxinwit.append(CTxInWitness())
-        p2wsh_tx.wit.vtxinwit[0].scriptWitness.stack = [CScript([OP_TRUE])]
-        p2wsh_tx.rehash()
-
-        p2sh_p2wsh_tx = CTransaction()
-        p2sh_p2wsh_tx.vin = [CTxIn(COutPoint(txid, 1), CScript([script_pubkey]))]
-        p2sh_p2wsh_tx.vout = [CTxOut(value, CScript([OP_TRUE]))]
-        p2sh_p2wsh_tx.wit.vtxinwit.append(CTxInWitness())
-        p2sh_p2wsh_tx.wit.vtxinwit[0].scriptWitness.stack = [CScript([OP_TRUE])]
-        p2sh_p2wsh_tx.rehash()
-
-        for tx in [p2wsh_tx, p2sh_p2wsh_tx]:
-=======
-        test_witness_block(self.nodes[0].rpc, self.test_node, block, accepted=True)
->>>>>>> 44cd02af
-
-        # Update available utxo's
-        self.utxo.pop(0)
-        self.utxo.append(UTXO(child_tx.sha256, 0, child_tx.vout[0].nValue))
-
-<<<<<<< HEAD
-            # When the block is serialized with a witness, the block will be rejected because witness
-            # data isn't allowed in blocks that don't commit to witness data.
-            test_witness_block(self.nodes[0], self.test_node, block, accepted=False, with_witness=True, reason='unexpected-witness')
-=======
->>>>>>> 44cd02af
-
-    # Consensus tests of extra witness data in a transaction.
-    def test_extra_witness_data(self):
-        self.log.info("Testing extra witness data in tx")
-
-        assert len(self.utxo) > 0
-
-<<<<<<< HEAD
-        self.utxo.pop(0)
-        self.utxo.append(UTXO(txid, 2, value))
-
-    @subtest
-    def advance_to_segwit_started(self):
-        """Mine enough blocks for segwit's vb state to be 'started'."""
-        height = self.nodes[0].getblockcount()
-        # Will need to rewrite the tests here if we are past the first period
-        assert(height < VB_PERIOD - 1)
-        # Advance to end of period, status should now be 'started'
-        self.nodes[0].generate(VB_PERIOD - height - 1)
-        assert_equal(get_bip9_status(self.nodes[0], 'segwit')['status'], 'started')
-        self.segwit_status = 'started'
-
-    @subtest
-    def test_getblocktemplate_before_lockin(self):
-        txid = int(self.nodes[0].sendtoaddress(self.nodes[0].getnewaddress(), 1), 16)
-
-        for node in [self.nodes[0], self.nodes[2]]:
-            gbt_results = node.getblocktemplate({"rules": ["segwit"]})
-            block_version = gbt_results['version']
-            if node == self.nodes[2]:
-                # If this is a non-segwit node, we should not get a witness
-                # commitment, nor a version bit signalling segwit.
-                assert_equal(block_version & (1 << VB_WITNESS_BIT), 0)
-                assert('default_witness_commitment' not in gbt_results)
-            else:
-                # For segwit-aware nodes, check the version bit and the witness
-                # commitment are correct.
-                assert(block_version & (1 << VB_WITNESS_BIT) != 0)
-                assert('default_witness_commitment' in gbt_results)
-                witness_commitment = gbt_results['default_witness_commitment']
-
-                # Check that default_witness_commitment is present.
-                witness_root = CBlock.get_merkle_root([ser_uint256(0),
-                                                       ser_uint256(txid)])
-                script = get_witness_script(witness_root, 0)
-                assert_equal(witness_commitment, bytes_to_hex_str(script))
-
-    @subtest
-    def advance_to_segwit_lockin(self):
-        """Mine enough blocks to lock in segwit, but don't activate."""
-        height = self.nodes[0].getblockcount()
-        # Advance to end of period, and verify lock-in happens at the end
-        self.nodes[0].generate(VB_PERIOD - 1)
-        height = self.nodes[0].getblockcount()
-        assert((height % VB_PERIOD) == VB_PERIOD - 2)
-        assert_equal(get_bip9_status(self.nodes[0], 'segwit')['status'], 'started')
-        self.nodes[0].generate(1)
-        assert_equal(get_bip9_status(self.nodes[0], 'segwit')['status'], 'locked_in')
-        self.segwit_status = 'locked_in'
-=======
-        block = self.build_next_block()
->>>>>>> 44cd02af
-
-        witness_program = CScript([OP_DROP, OP_TRUE])
-        witness_hash = sha256(witness_program)
-        scriptPubKey = CScript([OP_0, witness_hash])
-
-        # First try extra witness data on a tx that doesn't require a witness
-        tx = CTransaction()
-        tx.vin.append(CTxIn(COutPoint(self.utxo[0].sha256, self.utxo[0].n), b""))
-        tx.vout.append(CTxOut(self.utxo[0].nValue-2000, scriptPubKey))
-        tx.vout.append(CTxOut(1000, CScript([OP_TRUE]))) # non-witness output
-        tx.wit.vtxinwit.append(CTxInWitness())
-        tx.wit.vtxinwit[0].scriptWitness.stack = [CScript([])]
-        tx.rehash()
-        self.update_witness_block_with_transactions(block, [tx])
-
-        # Extra witness data should not be allowed.
-        test_witness_block(self.nodes[0].rpc, self.test_node, block, accepted=False)
-
-        # Try extra signature data.  Ok if we're not spending a witness output.
-        block.vtx[1].wit.vtxinwit = []
-        block.vtx[1].vin[0].scriptSig = CScript([OP_0])
-        block.vtx[1].rehash()
-        block.compute_merkle_trees()
-        block.solve()
-
-        test_witness_block(self.nodes[0].rpc, self.test_node, block, accepted=True)
-
-<<<<<<< HEAD
-        # Delivering this transaction with witness should fail (no matter who
-        # its from)
-        assert_equal(len(self.nodes[0].getrawmempool()), 0)
-        assert_equal(len(self.nodes[1].getrawmempool()), 0)
-        test_transaction_acceptance(self.nodes[0], self.old_node, tx, with_witness=True, accepted=False)
-        test_transaction_acceptance(self.nodes[0], self.test_node, tx, with_witness=True, accepted=False)
-
-        # But eliminating the witness should fix it
-        test_transaction_acceptance(self.nodes[0], self.test_node, tx, with_witness=False, accepted=True)
-=======
-        # Now try extra witness/signature data on an input that DOES require a
-        # witness
-        tx2 = CTransaction()
-        tx2.vin.append(CTxIn(COutPoint(tx.sha256, 0), b"")) # witness output
-        tx2.vin.append(CTxIn(COutPoint(tx.sha256, 1), b"")) # non-witness
-        tx2.vout.append(CTxOut(tx.vout[0].nValue, CScript([OP_TRUE])))
-        tx2.wit.vtxinwit.extend([CTxInWitness(), CTxInWitness()])
-        tx2.wit.vtxinwit[0].scriptWitness.stack = [ CScript([CScriptNum(1)]), CScript([CScriptNum(1)]), witness_program ]
-        tx2.wit.vtxinwit[1].scriptWitness.stack = [ CScript([OP_TRUE]) ]
-        tx2.rehash()
-
-        block = self.build_next_block()
-        self.update_witness_block_with_transactions(block, [tx2])
->>>>>>> 44cd02af
-
-        # This has extra witness data, so it should fail.
-        test_witness_block(self.nodes[0].rpc, self.test_node, block, accepted=False)
-
-        # Now get rid of the extra witness, but add extra scriptSig data
-        tx2.vin[0].scriptSig = CScript([OP_TRUE])
-        tx2.vin[1].scriptSig = CScript([OP_TRUE])
-        tx2.wit.vtxinwit[0].scriptWitness.stack.pop(0)
-        tx2.wit.vtxinwit[1].scriptWitness.stack = []
-        tx2.rehash()
-        block.compute_merkle_trees()
-        block.solve()
-
-        # This has extra signature data for a witness input, so it should fail.
-        test_witness_block(self.nodes[0].rpc, self.test_node, block, accepted=False)
-
-        # Now get rid of the extra scriptsig on the witness input, and verify
-        # success (even with extra scriptsig data in the non-witness input)
-        tx2.vin[0].scriptSig = b""
-        tx2.rehash()
-        block.compute_merkle_trees()
-        block.solve()
-
-        test_witness_block(self.nodes[0].rpc, self.test_node, block, accepted=True)
-
-        # Update utxo for later tests
-        self.utxo.pop(0)
-        self.utxo.append(UTXO(tx2.sha256, 0, tx2.vout[0].nValue))
-
-
-<<<<<<< HEAD
-        # Mine it on test_node to create the confirmed output.
-        test_transaction_acceptance(self.nodes[0], self.test_node, p2sh_tx, with_witness=True, accepted=True)
-        self.nodes[0].generate(1)
-        sync_blocks(self.nodes)
-=======
-    def test_max_witness_push_length(self):
-        ''' Should only allow up to 520 byte pushes in witness stack '''
-        self.log.info("Testing maximum witness push size")
-        MAX_SCRIPT_ELEMENT_SIZE = 520
-        assert len(self.utxo)
-
-        block = self.build_next_block()
-
-        witness_program = CScript([OP_DROP, OP_TRUE])
-        witness_hash = sha256(witness_program)
-        scriptPubKey = CScript([OP_0, witness_hash])
->>>>>>> 44cd02af
-
-        tx = CTransaction()
-        tx.vin.append(CTxIn(COutPoint(self.utxo[0].sha256, self.utxo[0].n), b""))
-        tx.vout.append(CTxOut(self.utxo[0].nValue-1000, scriptPubKey))
-        tx.rehash()
-
-<<<<<<< HEAD
-        # This is always accepted, since the mempool policy is to consider segwit as always active
-        # and thus allow segwit outputs
-        test_transaction_acceptance(self.nodes[1], self.std_node, tx, with_witness=True, accepted=True)
-
-        # Now create something that looks like a P2PKH output. This won't be spendable.
-        script_pubkey = CScript([OP_0, hash160(witness_hash)])
-=======
->>>>>>> 44cd02af
-        tx2 = CTransaction()
-        tx2.vin.append(CTxIn(COutPoint(tx.sha256, 0), b""))
-        tx2.vout.append(CTxOut(tx.vout[0].nValue-1000, CScript([OP_TRUE])))
-        tx2.wit.vtxinwit.append(CTxInWitness())
-        # First try a 521-byte stack element
-        tx2.wit.vtxinwit[0].scriptWitness.stack = [ b'a'*(MAX_SCRIPT_ELEMENT_SIZE+1), witness_program ]
-        tx2.rehash()
-
-<<<<<<< HEAD
-        test_transaction_acceptance(self.nodes[1], self.std_node, tx2, with_witness=True, accepted=True)
-
-        # Now update self.utxo for later tests.
-        tx3 = CTransaction()
-        # tx and tx2 were both accepted.  Don't bother trying to reclaim the
-        # P2PKH output; just send tx's first output back to an anyone-can-spend.
-        sync_mempools([self.nodes[0], self.nodes[1]])
-        tx3.vin = [CTxIn(COutPoint(tx.sha256, 0), b"")]
-        tx3.vout = [CTxOut(tx.vout[0].nValue - 1000, CScript([OP_TRUE, OP_DROP] * 15 + [OP_TRUE]))]
-        tx3.wit.vtxinwit.append(CTxInWitness())
-        tx3.wit.vtxinwit[0].scriptWitness.stack = [witness_program]
-        tx3.rehash()
-        if self.segwit_status != 'active':
-            # Just check mempool acceptance, but don't add the transaction to the mempool, since witness is disallowed
-            # in blocks and the tx is impossible to mine right now.
-            assert_equal(self.nodes[0].testmempoolaccept([bytes_to_hex_str(tx3.serialize_with_witness())]), [{'txid': tx3.hash, 'allowed': True}])
-            # Create the same output as tx3, but by replacing tx
-            tx3_out = tx3.vout[0]
-            tx3 = tx
-            tx3.vout = [tx3_out]
-            tx3.rehash()
-            assert_equal(self.nodes[0].testmempoolaccept([bytes_to_hex_str(tx3.serialize_with_witness())]), [{'txid': tx3.hash, 'allowed': True}])
-        test_transaction_acceptance(self.nodes[0], self.test_node, tx3, with_witness=True, accepted=True)
-
-        self.nodes[0].generate(1)
-        sync_blocks(self.nodes)
-        self.utxo.pop(0)
-        self.utxo.append(UTXO(tx3.sha256, 0, tx3.vout[0].nValue))
-        assert_equal(len(self.nodes[1].getrawmempool()), 0)
-
-    @subtest
-    def advance_to_segwit_active(self):
-        """Mine enough blocks to activate segwit."""
-        height = self.nodes[0].getblockcount()
-        self.nodes[0].generate(VB_PERIOD - (height % VB_PERIOD) - 2)
-        assert_equal(get_bip9_status(self.nodes[0], 'segwit')['status'], 'locked_in')
-        self.nodes[0].generate(1)
-        assert_equal(get_bip9_status(self.nodes[0], 'segwit')['status'], 'active')
-        self.segwit_status = 'active'
-
-    @subtest
-    def test_p2sh_witness(self):
-        """Test P2SH wrapped witness programs."""
-
-        # Prepare the p2sh-wrapped witness output
-        witness_program = CScript([OP_DROP, OP_TRUE])
-        witness_hash = sha256(witness_program)
-        p2wsh_pubkey = CScript([OP_0, witness_hash])
-        p2sh_witness_hash = hash160(p2wsh_pubkey)
-        script_pubkey = CScript([OP_HASH160, p2sh_witness_hash, OP_EQUAL])
-        script_sig = CScript([p2wsh_pubkey])  # a push of the redeem script
-
-        # Fund the P2SH output
-        tx = CTransaction()
-        tx.vin.append(CTxIn(COutPoint(self.utxo[0].sha256, self.utxo[0].n), b""))
-        tx.vout.append(CTxOut(self.utxo[0].nValue - 1000, script_pubkey))
-        tx.rehash()
-
-        # Verify mempool acceptance and block validity
-        test_transaction_acceptance(self.nodes[0], self.test_node, tx, with_witness=False, accepted=True)
-        block = self.build_next_block()
-        self.update_witness_block_with_transactions(block, [tx])
-        test_witness_block(self.nodes[0], self.test_node, block, accepted=True, with_witness=True)
-        sync_blocks(self.nodes)
-
-        # Now test attempts to spend the output.
-        spend_tx = CTransaction()
-        spend_tx.vin.append(CTxIn(COutPoint(tx.sha256, 0), script_sig))
-        spend_tx.vout.append(CTxOut(tx.vout[0].nValue - 1000, CScript([OP_TRUE])))
-        spend_tx.rehash()
-
-        # This transaction should not be accepted into the mempool pre- or
-        # post-segwit.  Mempool acceptance will use SCRIPT_VERIFY_WITNESS which
-        # will require a witness to spend a witness program regardless of
-        # segwit activation.  Note that older unit-e's that are not
-        # segwit-aware would also reject this for failing CLEANSTACK.
-        with self.nodes[0].assert_debug_log(
-                expected_msgs=(spend_tx.hash, 'was not accepted: non-mandatory-script-verify-flag (Witness program was passed an empty witness)')):
-            test_transaction_acceptance(self.nodes[0], self.test_node, spend_tx, with_witness=False, accepted=False)
-
-        # Try to put the witness script in the scriptSig, should also fail.
-        spend_tx.vin[0].scriptSig = CScript([p2wsh_pubkey, b'a'])
-        spend_tx.rehash()
-        with self.nodes[0].assert_debug_log(
-                expected_msgs=(spend_tx.hash, 'was not accepted: mandatory-script-verify-flag-failed (Script evaluated without error but finished with a false/empty top stack element)')):
-            test_transaction_acceptance(self.nodes[0], self.test_node, spend_tx, with_witness=False, accepted=False)
-
-        # Now put the witness script in the witness, should succeed after
-        # segwit activates.
-        spend_tx.vin[0].scriptSig = script_sig
-        spend_tx.rehash()
-        spend_tx.wit.vtxinwit.append(CTxInWitness())
-        spend_tx.wit.vtxinwit[0].scriptWitness.stack = [b'a', witness_program]
-
-        # Verify mempool acceptance
-        test_transaction_acceptance(self.nodes[0], self.test_node, spend_tx, with_witness=True, accepted=True)
-        block = self.build_next_block()
-        self.update_witness_block_with_transactions(block, [spend_tx])
-
-        # If we're after activation, then sending this with witnesses should be valid.
-        # This no longer works before activation, because SCRIPT_VERIFY_WITNESS
-        # is always set.
-        # TODO: rewrite this test to make clear that it only works after activation.
-        test_witness_block(self.nodes[0], self.test_node, block, accepted=True)
-
-        # Update self.utxo
-        self.utxo.pop(0)
-        self.utxo.append(UTXO(spend_tx.sha256, 0, spend_tx.vout[0].nValue))
-
-    @subtest
-    def test_witness_commitments(self):
-        """Test witness commitments.
-
-        This test can only be run after segwit has activated."""
-
-        # First try a correct witness commitment.
-        block = self.build_next_block()
-        add_witness_commitment(block)
-        block.solve()
-
-        # Test the test -- witness serialization should be different
-        assert(msg_witness_block(block).serialize() != msg_block(block).serialize())
-
-        # This empty block should be valid.
-        test_witness_block(self.nodes[0], self.test_node, block, accepted=True)
-
-        # Try to tweak the nonce
-        block_2 = self.build_next_block()
-        add_witness_commitment(block_2, nonce=28)
-        block_2.solve()
-
-        # The commitment should have changed!
-        assert(block_2.vtx[0].vout[-1] != block.vtx[0].vout[-1])
-
-        # This should also be valid.
-        test_witness_block(self.nodes[0], self.test_node, block_2, accepted=True)
-
-        # Now test commitments with actual transactions
-        tx = CTransaction()
-        tx.vin.append(CTxIn(COutPoint(self.utxo[0].sha256, self.utxo[0].n), b""))
-
-        # Let's construct a witness program
-        witness_program = CScript([OP_TRUE])
-        witness_hash = sha256(witness_program)
-        script_pubkey = CScript([OP_0, witness_hash])
-        tx.vout.append(CTxOut(self.utxo[0].nValue - 1000, script_pubkey))
-        tx.rehash()
-
-        # tx2 will spend tx1, and send back to a regular anyone-can-spend address
-        tx2 = CTransaction()
-        tx2.vin.append(CTxIn(COutPoint(tx.sha256, 0), b""))
-        tx2.vout.append(CTxOut(tx.vout[0].nValue - 1000, witness_program))
-        tx2.wit.vtxinwit.append(CTxInWitness())
-        tx2.wit.vtxinwit[0].scriptWitness.stack = [witness_program]
-        tx2.rehash()
-
-        block_3 = self.build_next_block()
-        self.update_witness_block_with_transactions(block_3, [tx, tx2], nonce=1)
-        # Add an extra OP_RETURN output that matches the witness commitment template,
-        # even though it has extra data after the incorrect commitment.
-        # This block should fail.
-        block_3.vtx[0].vout.append(CTxOut(0, CScript([OP_RETURN, WITNESS_COMMITMENT_HEADER + ser_uint256(2), 10])))
-        block_3.vtx[0].rehash()
-        block_3.hashMerkleRoot = block_3.calc_merkle_root()
-        block_3.rehash()
-        block_3.solve()
-
-        test_witness_block(self.nodes[0], self.test_node, block_3, accepted=False)
-
-        # Add a different commitment with different nonce, but in the
-        # right location, and with some funds burned(!).
-        # This should succeed (nValue shouldn't affect finding the
-        # witness commitment).
-        add_witness_commitment(block_3, nonce=0)
-        block_3.vtx[0].vout[0].nValue -= 1
-        block_3.vtx[0].vout[-1].nValue += 1
-        block_3.vtx[0].rehash()
-        block_3.hashMerkleRoot = block_3.calc_merkle_root()
-        block_3.rehash()
-        assert(len(block_3.vtx[0].vout) == 4)  # 3 OP_returns
-        block_3.solve()
-        test_witness_block(self.nodes[0], self.test_node, block_3, accepted=True)
-
-        # Finally test that a block with no witness transactions can
-        # omit the commitment.
-        block_4 = self.build_next_block()
-        tx3 = CTransaction()
-        tx3.vin.append(CTxIn(COutPoint(tx2.sha256, 0), b""))
-        tx3.vout.append(CTxOut(tx.vout[0].nValue - 1000, witness_program))
-        tx3.rehash()
-        block_4.vtx.append(tx3)
-        block_4.hashMerkleRoot = block_4.calc_merkle_root()
-        block_4.solve()
-        test_witness_block(self.nodes[0], self.test_node, block_4, with_witness=False, accepted=True)
-
-        # Update available utxo's for use in later test.
-        self.utxo.pop(0)
-        self.utxo.append(UTXO(tx3.sha256, 0, tx3.vout[0].nValue))
-
-    @subtest
-    def test_block_malleability(self):
-
-        # Make sure that a block that has too big a virtual size
-        # because of a too-large coinbase witness is not permanently
-        # marked bad.
-        block = self.build_next_block()
-        add_witness_commitment(block)
-        block.solve()
-
-        block.vtx[0].wit.vtxinwit[0].scriptWitness.stack.append(b'a' * 5000000)
-        assert(get_virtual_size(block) > MAX_BLOCK_BASE_SIZE)
-
-        # We can't send over the p2p network, because this is too big to relay
-        # TODO: repeat this test with a block that can be relayed
-        self.nodes[0].submitblock(bytes_to_hex_str(block.serialize(True)))
-
-        assert(self.nodes[0].getbestblockhash() != block.hash)
-
-        block.vtx[0].wit.vtxinwit[0].scriptWitness.stack.pop()
-        assert(get_virtual_size(block) < MAX_BLOCK_BASE_SIZE)
-        self.nodes[0].submitblock(bytes_to_hex_str(block.serialize(True)))
-
-        assert(self.nodes[0].getbestblockhash() == block.hash)
-
-        # Now make sure that malleating the witness reserved value doesn't
-        # result in a block permanently marked bad.
-        block = self.build_next_block()
-        add_witness_commitment(block)
-        block.solve()
-
-        # Change the nonce -- should not cause the block to be permanently
-        # failed
-        block.vtx[0].wit.vtxinwit[0].scriptWitness.stack = [ser_uint256(1)]
-        test_witness_block(self.nodes[0], self.test_node, block, accepted=False)
-
-        # Changing the witness reserved value doesn't change the block hash
-        block.vtx[0].wit.vtxinwit[0].scriptWitness.stack = [ser_uint256(0)]
-        test_witness_block(self.nodes[0], self.test_node, block, accepted=True)
-
     @subtest
     def test_witness_block_size(self):
         # TODO: Test that non-witness carrying blocks can't exceed 1MB
@@ -1029,8 +327,6 @@
 
         # Test that witness-bearing blocks are limited at ceil(base + wit/4) <= 1MB.
         block = self.build_next_block()
-
-        assert(len(self.utxo) > 0)
 
         # Create a P2WSH transaction.
         # The witness program will be a bunch of OP_2DROP's, followed by OP_TRUE.
@@ -1052,7 +348,7 @@
         for i in range(NUM_OUTPUTS):
             parent_tx.vout.append(CTxOut(child_value, script_pubkey))
         parent_tx.vout[0].nValue -= 50000
-        assert(parent_tx.vout[0].nValue > 0)
+        assert parent_tx.vout[0].nValue > 0
         parent_tx.rehash()
 
         child_tx = CTransaction()
@@ -1065,76 +361,39 @@
         child_tx.rehash()
         self.update_witness_block_with_transactions(block, [parent_tx, child_tx])
 
-        vsize = get_virtual_size(block)
-        additional_bytes = (MAX_BLOCK_BASE_SIZE - vsize) * 4
+        # Calculate exact additional bytes (get_virtual_size would round it)
+        additional_bytes = 1 + (4 * MAX_BLOCK_BASE_SIZE) - (3 * len(block.serialize_without_witness()) + len(block.serialize()))
+
         i = 0
         while additional_bytes > 0:
             # Add some more bytes to each input until we hit MAX_BLOCK_BASE_SIZE+1
-            extra_bytes = min(additional_bytes + 1, 55)
-            block.vtx[-1].wit.vtxinwit[int(i / (2 * NUM_DROPS))].scriptWitness.stack[i % (2 * NUM_DROPS)] = b'a' * (195 + extra_bytes)
+            extra_bytes = min(additional_bytes, 55)
+            child_tx.wit.vtxinwit[int(i/(2*NUM_DROPS))].scriptWitness.stack[i%(2*NUM_DROPS)] = b'a'*(195+extra_bytes)
             additional_bytes -= extra_bytes
             i += 1
 
-        block.vtx[0].vout.pop()  # Remove old commitment
-        add_witness_commitment(block)
+        block.compute_merkle_trees()
         block.solve()
-        vsize = get_virtual_size(block)
-        assert_equal(vsize, MAX_BLOCK_BASE_SIZE + 1)
+        segwit_size = 3 * len(block.serialize_without_witness()) + len(block.serialize())
+        assert_equal(segwit_size, (4 * MAX_BLOCK_BASE_SIZE) + 1)
         # Make sure that our test case would exceed the old max-network-message
         # limit
-        assert(len(block.serialize(True)) > 2 * 1024 * 1024)
+        assert len(block.serialize()) > 2*1024*1024
 
         test_witness_block(self.nodes[0], self.test_node, block, accepted=False)
 
         # Now resize the second transaction to make the block fit.
-        cur_length = len(block.vtx[-1].wit.vtxinwit[0].scriptWitness.stack[0])
-        block.vtx[-1].wit.vtxinwit[0].scriptWitness.stack[0] = b'a' * (cur_length - 1)
-        block.vtx[0].vout.pop()
-        add_witness_commitment(block)
+        cur_length = len(child_tx.wit.vtxinwit[0].scriptWitness.stack[0])
+        child_tx.wit.vtxinwit[0].scriptWitness.stack[0] = b'a'*(cur_length-1)
+        block.compute_merkle_trees()
         block.solve()
-        assert(get_virtual_size(block) == MAX_BLOCK_BASE_SIZE)
+        assert_equal(get_virtual_size(block), MAX_BLOCK_BASE_SIZE)
 
         test_witness_block(self.nodes[0], self.test_node, block, accepted=True)
 
         # Update available utxo's
         self.utxo.pop(0)
-        self.utxo.append(UTXO(block.vtx[-1].sha256, 0, block.vtx[-1].vout[0].nValue))
-
-    @subtest
-    def test_submit_block(self):
-        """Test that submitblock adds the nonce automatically when possible."""
-        block = self.build_next_block()
-
-        # Try using a custom nonce and then don't supply it.
-        # This shouldn't possibly work.
-        add_witness_commitment(block, nonce=1)
-        block.vtx[0].wit = CTxWitness()  # drop the nonce
-        block.solve()
-        self.nodes[0].submitblock(bytes_to_hex_str(block.serialize(True)))
-        assert(self.nodes[0].getbestblockhash() != block.hash)
-
-        # Now redo commitment with the standard nonce, but let unit-e fill it in.
-        add_witness_commitment(block, nonce=0)
-        block.vtx[0].wit = CTxWitness()
-        block.solve()
-        self.nodes[0].submitblock(bytes_to_hex_str(block.serialize(True)))
-        assert_equal(self.nodes[0].getbestblockhash(), block.hash)
-
-        # This time, add a tx with non-empty witness, but don't supply
-        # the commitment.
-        block_2 = self.build_next_block()
-
-        add_witness_commitment(block_2)
-
-        block_2.solve()
-
-        # Drop commitment and nonce -- submitblock should not fill in.
-        block_2.vtx[0].vout.pop()
-        block_2.vtx[0].wit = CTxWitness()
-
-        self.nodes[0].submitblock(bytes_to_hex_str(block_2.serialize(True)))
-        # Tip should not advance!
-        assert(self.nodes[0].getbestblockhash() != block_2.hash)
+        self.utxo.append(UTXO(child_tx.sha256, 0, child_tx.vout[0].nValue))
 
     @subtest
     def test_extra_witness_data(self):
@@ -1163,7 +422,7 @@
         block.vtx[1].wit.vtxinwit = []
         block.vtx[1].vin[0].scriptSig = CScript([OP_0])
         block.vtx[1].rehash()
-        add_witness_commitment(block)
+        block.compute_merkle_trees()
         block.solve()
 
         test_witness_block(self.nodes[0], self.test_node, block, accepted=True)
@@ -1177,6 +436,7 @@
         tx2.wit.vtxinwit.extend([CTxInWitness(), CTxInWitness()])
         tx2.wit.vtxinwit[0].scriptWitness.stack = [CScript([CScriptNum(1)]), CScript([CScriptNum(1)]), witness_program]
         tx2.wit.vtxinwit[1].scriptWitness.stack = [CScript([OP_TRUE])]
+        tx2.rehash()
 
         block = self.build_next_block()
         self.update_witness_block_with_transactions(block, [tx2])
@@ -1190,7 +450,7 @@
         tx2.wit.vtxinwit[0].scriptWitness.stack.pop(0)
         tx2.wit.vtxinwit[1].scriptWitness.stack = []
         tx2.rehash()
-        add_witness_commitment(block)
+        block.compute_merkle_trees()
         block.solve()
 
         # This has extra signature data for a witness input, so it should fail.
@@ -1200,7 +460,7 @@
         # success (even with extra scriptsig data in the non-witness input)
         tx2.vin[0].scriptSig = b""
         tx2.rehash()
-        add_witness_commitment(block)
+        block.compute_merkle_trees()
         block.solve()
 
         test_witness_block(self.nodes[0], self.test_node, block, accepted=True)
@@ -1234,13 +494,9 @@
 
         self.update_witness_block_with_transactions(block, [tx, tx2])
         test_witness_block(self.nodes[0], self.test_node, block, accepted=False)
-=======
-        self.update_witness_block_with_transactions(block, [tx, tx2])
-        test_witness_block(self.nodes[0].rpc, self.test_node, block, accepted=False)
->>>>>>> 44cd02af
 
         # Now reduce the length of the stack element
-        tx2.wit.vtxinwit[0].scriptWitness.stack[0] = b'a'*(MAX_SCRIPT_ELEMENT_SIZE)
+        tx2.wit.vtxinwit[0].scriptWitness.stack[0] = b'a' * (MAX_SCRIPT_ELEMENT_SIZE)
 
         block.compute_merkle_trees()
         block.solve()
@@ -1250,31 +506,30 @@
         self.utxo.pop()
         self.utxo.append(UTXO(tx2.sha256, 0, tx2.vout[0].nValue))
 
+    @subtest
     def test_max_witness_program_length(self):
-        # Can create witness outputs that are long, but can't be greater than
-        # 10k bytes to successfully spend
-        self.log.info("Testing maximum witness program length")
-        assert len(self.utxo)
+        """Test that witness outputs greater than 10kB can't be spent."""
+
         MAX_PROGRAM_LENGTH = 10000
 
         # This program is 19 max pushes (9937 bytes), then 64 more opcode-bytes.
-        long_witness_program = CScript([b'a'*520]*19 + [OP_DROP]*63 + [OP_TRUE])
+        long_witness_program = CScript([b'a' * 520] * 19 + [OP_DROP] * 63 + [OP_TRUE])
         assert len(long_witness_program) == MAX_PROGRAM_LENGTH+1
         long_witness_hash = sha256(long_witness_program)
-        long_scriptPubKey = CScript([OP_0, long_witness_hash])
+        long_script_pubkey = CScript([OP_0, long_witness_hash])
 
         block = self.build_next_block()
 
         tx = CTransaction()
         tx.vin.append(CTxIn(COutPoint(self.utxo[0].sha256, self.utxo[0].n), b""))
-        tx.vout.append(CTxOut(self.utxo[0].nValue-1000, long_scriptPubKey))
+        tx.vout.append(CTxOut(self.utxo[0].nValue - 1000, long_script_pubkey))
         tx.rehash()
 
         tx2 = CTransaction()
         tx2.vin.append(CTxIn(COutPoint(tx.sha256, 0), b""))
-        tx2.vout.append(CTxOut(tx.vout[0].nValue-1000, CScript([OP_TRUE])))
+        tx2.vout.append(CTxOut(tx.vout[0].nValue - 1000, CScript([OP_TRUE])))
         tx2.wit.vtxinwit.append(CTxInWitness())
-        tx2.wit.vtxinwit[0].scriptWitness.stack = [b'a']*44 + [long_witness_program]
+        tx2.wit.vtxinwit[0].scriptWitness.stack = [b'a'] * 44 + [long_witness_program]
         tx2.rehash()
 
         self.update_witness_block_with_transactions(block, [tx, tx2])
@@ -1282,15 +537,15 @@
         test_witness_block(self.nodes[0], self.test_node, block, accepted=False)
 
         # Try again with one less byte in the witness program
-        witness_program = CScript([b'a'*520]*19 + [OP_DROP]*62 + [OP_TRUE])
+        witness_program = CScript([b'a' * 520] * 19 + [OP_DROP] * 62 + [OP_TRUE])
         assert len(witness_program) == MAX_PROGRAM_LENGTH
         witness_hash = sha256(witness_program)
-        scriptPubKey = CScript([OP_0, witness_hash])
-
-        tx.vout[0] = CTxOut(tx.vout[0].nValue, scriptPubKey)
+        script_pubkey = CScript([OP_0, witness_hash])
+
+        tx.vout[0] = CTxOut(tx.vout[0].nValue, script_pubkey)
         tx.rehash()
         tx2.vin[0].prevout.hash = tx.sha256
-        tx2.wit.vtxinwit[0].scriptWitness.stack = [b'a']*43 + [witness_program]
+        tx2.wit.vtxinwit[0].scriptWitness.stack = [b'a'] * 43 + [witness_program]
         tx2.rehash()
         block.vtx = [block.vtx[0]]
         self.update_witness_block_with_transactions(block, [tx, tx2])
@@ -1299,25 +554,22 @@
         self.utxo.pop()
         self.utxo.append(UTXO(tx2.sha256, 0, tx2.vout[0].nValue))
 
-
+    @subtest
     def test_witness_input_length(self):
-        ''' Ensure that vin length must match vtxinwit length '''
-        self.log.info("Testing witness input length")
-        assert len(self.utxo)
+        """Test that vin length must match vtxinwit length."""
 
         witness_program = CScript([OP_DROP, OP_TRUE])
         witness_hash = sha256(witness_program)
-        scriptPubKey = CScript([OP_0, witness_hash])
+        script_pubkey = CScript([OP_0, witness_hash])
 
         # Create a transaction that splits our utxo into many outputs
         tx = CTransaction()
         tx.vin.append(CTxIn(COutPoint(self.utxo[0].sha256, self.utxo[0].n), b""))
-        nValue = self.utxo[0].nValue
+        value = self.utxo[0].nValue
         for i in range(10):
-            tx.vout.append(CTxOut(int(nValue/10), scriptPubKey))
+            tx.vout.append(CTxOut(int(value / 10), script_pubkey))
         tx.vout[0].nValue -= 1000
         assert tx.vout[0].nValue >= 0
-        tx.rehash()
 
         block = self.build_next_block()
         self.update_witness_block_with_transactions(block, [tx])
@@ -1347,7 +599,7 @@
         tx2 = BrokenCTransaction()
         for i in range(10):
             tx2.vin.append(CTxIn(COutPoint(tx.sha256, i), b""))
-        tx2.vout.append(CTxOut(nValue-3000, CScript([OP_TRUE])))
+        tx2.vout.append(CTxOut(value - 3000, CScript([OP_TRUE])))
 
         # First try using a too long vtxinwit
         for i in range(11):
@@ -1370,7 +622,7 @@
         # Now make one of the intermediate witnesses be incorrect
         tx2.wit.vtxinwit.append(CTxInWitness())
         tx2.wit.vtxinwit[-1].scriptWitness.stack = [b'a', witness_program]
-        tx2.wit.vtxinwit[5].scriptWitness.stack = [ witness_program ]
+        tx2.wit.vtxinwit[5].scriptWitness.stack = [witness_program]
 
         block.vtx = [block.vtx[0]]
         self.update_witness_block_with_transactions(block, [tx2])
@@ -1385,22 +637,21 @@
         self.utxo.pop()
         self.utxo.append(UTXO(tx2.sha256, 0, tx2.vout[0].nValue))
 
-
-    # Verify that mempool:
-    # - rejects transactions with unnecessary/extra witnesses
-    # - accepts transactions with valid witnesses
-    # and that witness transactions are relayed to non-upgraded peers.
+    @subtest
     def test_tx_relay(self):
-        self.log.info("Testing relay of witness transactions")
+        # Verify that mempool:
+        # - rejects transactions with unnecessary/extra witnesses
+        # - accepts transactions with valid witnesses
+        # and that witness transactions are relayed to non-upgraded peers.
+
         # Generate a transaction that doesn't require a witness, but send it
         # with a witness.  Should be rejected because we can't use a witness
         # when spending a non-witness output.
-        assert len(self.utxo)
         tx = CTransaction()
         tx.vin.append(CTxIn(COutPoint(self.utxo[0].sha256, self.utxo[0].n), b""))
         tx.vout.append(CTxOut(self.utxo[0].nValue - 1000, CScript([OP_TRUE, OP_DROP] * 15 + [OP_TRUE])))
         tx.wit.vtxinwit.append(CTxInWitness())
-        tx.wit.vtxinwit[0].scriptWitness.stack = [ b'a' ]
+        tx.wit.vtxinwit[0].scriptWitness.stack = [b'a']
         tx.rehash()
 
         tx_hash = tx.sha256
@@ -1417,10 +668,10 @@
         # Now try to add extra witness data to a valid witness tx.
         witness_program = CScript([OP_TRUE])
         witness_hash = sha256(witness_program)
-        scriptPubKey = CScript([OP_0, witness_hash])
+        script_pubkey = CScript([OP_0, witness_hash])
         tx2 = CTransaction()
         tx2.vin.append(CTxIn(COutPoint(tx_hash, 0), b""))
-        tx2.vout.append(CTxOut(tx.vout[0].nValue-1000, scriptPubKey))
+        tx2.vout.append(CTxOut(tx.vout[0].nValue - 1000, script_pubkey))
         tx2.rehash()
 
         tx3 = CTransaction()
@@ -1430,8 +681,8 @@
         # Add too-large for IsStandard witness and check that it does not enter reject filter
         p2sh_program = CScript([OP_TRUE])
         p2sh_pubkey = hash160(p2sh_program)
-        witness_program2 = CScript([b'a'*400000])
-        tx3.vout.append(CTxOut(tx2.vout[0].nValue-1000, CScript([OP_HASH160, p2sh_pubkey, OP_EQUAL])))
+        witness_program2 = CScript([b'a' * 400000])
+        tx3.vout.append(CTxOut(tx2.vout[0].nValue - 1000, CScript([OP_HASH160, p2sh_pubkey, OP_EQUAL])))
         tx3.wit.vtxinwit[0].scriptWitness.stack = [witness_program2]
         tx3.rehash()
 
@@ -1443,148 +694,15 @@
 
         # Remove witness stuffing, instead add extra witness push on stack
         tx3.vout[0] = CTxOut(tx2.vout[0].nValue - 1000, CScript([OP_TRUE, OP_DROP] * 15 + [OP_TRUE]))
-        tx3.wit.vtxinwit[0].scriptWitness.stack = [CScript([CScriptNum(1)]), witness_program ]
+        tx3.wit.vtxinwit[0].scriptWitness.stack = [CScript([CScriptNum(1)]), witness_program]
         tx3.rehash()
 
-        test_transaction_acceptance(self.nodes[0].rpc, self.test_node, tx2, with_witness=True, accepted=True)
-        test_transaction_acceptance(self.nodes[0].rpc, self.test_node, tx3, with_witness=True, accepted=False)
-
-        # Get rid of the extra witness, and verify acceptance.
-        tx3.wit.vtxinwit[0].scriptWitness.stack = [ witness_program ]
-        test_transaction_acceptance(self.nodes[0].rpc, self.test_node, tx3, with_witness=True, accepted=True)
-
-        # Test that getrawtransaction returns correct witness information
-        # hash, size, vsize
-        raw_tx = self.nodes[0].getrawtransaction(tx3.hash, 1)
-        assert_equal(int(raw_tx["hash"], 16), tx3.calc_sha256(True))
-        assert_equal(raw_tx["size"], len(tx3.serialize_with_witness()))
-        vsize = (len(tx3.serialize_with_witness()) + 3*len(tx3.serialize_without_witness()) + 3) / 4
-        assert_equal(raw_tx["vsize"], vsize)
-        assert_equal(len(raw_tx["vin"][0]["txinwitness"]), 1)
-        assert_equal(raw_tx["vin"][0]["txinwitness"][0], hexlify(witness_program).decode('ascii'))
-        assert vsize != raw_tx["size"]
-
-        # Cleanup: mine the transactions and update utxo for next test
-        self.nodes[0].generate(1)
-        assert_equal(len(self.nodes[0].getrawmempool()),  0)
-
-        self.utxo.pop(0)
-        self.utxo.append(UTXO(tx3.sha256, 0, tx3.vout[0].nValue))
-
-
-    # Test that block requests to NODE_WITNESS peer are with MSG_WITNESS_FLAG
-    def test_block_relay(self):
-        self.log.info("Testing block relay")
-
-        blocktype = 2|MSG_WITNESS_FLAG
-
-        # test_node has set NODE_WITNESS, so all getdata requests should be for
-        # witness blocks.
-        # Test announcing a block via inv results in a getdata, and that
-        # announcing a version 4 or random VB block with a header results in a getdata
-        block1 = self.build_next_block()
-        block1.solve()
-
-        self.test_node.announce_block_and_wait_for_getdata(block1, use_header=False)
-        test_witness_block(self.nodes[0].rpc, self.test_node, block1, True)
-
-        block2 = self.build_next_block(nVersion=4)
-        block2.solve()
-
-        self.test_node.announce_block_and_wait_for_getdata(block2, use_header=True)
-        test_witness_block(self.nodes[0].rpc, self.test_node, block2, True)
-
-        block3 = self.build_next_block(nVersion=4)
-        block3.solve()
-        self.test_node.announce_block_and_wait_for_getdata(block3, use_header=True)
-        test_witness_block(self.nodes[0].rpc, self.test_node, block3, True)
-
-        # Witness blocks and non-witness blocks should be different.
-        # Verify rpc getblock() returns witness blocks, while
-        # getdata respects the requested type.
-        block = self.build_next_block()
-        self.update_witness_block_with_transactions(block, [])
-        test_witness_block(self.nodes[0].rpc, self.test_node, block, accepted=True)
-        # Now try to retrieve it...
-        rpc_block = self.nodes[0].getblock(block.hash, False)
-        non_wit_block = self.test_node.request_block(block.sha256, 2)
-        wit_block = self.test_node.request_block(block.sha256, 2|MSG_WITNESS_FLAG)
-        assert_equal(wit_block.serialize(), hex_str_to_bytes(rpc_block))
-        assert_equal(wit_block.serialize_without_witness(), non_wit_block.serialize())
-        assert_equal(wit_block.serialize(), block.serialize())
-
-        # Test size, vsize, weight
-        rpc_details = self.nodes[0].getblock(block.hash, True)
-        assert_equal(rpc_details["size"], len(block.serialize()))
-        assert_equal(rpc_details["strippedsize"], len(block.serialize_without_witness()))
-        weight = 3*len(block.serialize_without_witness()) + len(block.serialize())
-        assert_equal(rpc_details["weight"], weight)
-
-    # V0 segwit outputs should be standard
-    def test_standardness_v0(self):
-        self.log.info("Testing standardness of v0 outputs")
-        assert len(self.utxo)
-
-        witness_program = CScript([OP_TRUE])
-        witness_hash = sha256(witness_program)
-        scriptPubKey = CScript([OP_0, witness_hash])
-
-        p2sh_pubkey = hash160(witness_program)
-        p2sh_scriptPubKey = CScript([OP_HASH160, p2sh_pubkey, OP_EQUAL])
-
-        # First prepare a p2sh output (so that spending it will pass standardness)
-        p2sh_tx = CTransaction()
-        p2sh_tx.vin = [CTxIn(COutPoint(self.utxo[0].sha256, self.utxo[0].n), b"")]
-        p2sh_tx.vout = [CTxOut(self.utxo[0].nValue-1000, p2sh_scriptPubKey)]
-        p2sh_tx.rehash()
-
-        # Mine it on test_node to create the confirmed output.
-        test_transaction_acceptance(self.nodes[0].rpc, self.test_node, p2sh_tx, with_witness=True, accepted=True)
-        self.nodes[0].generate(1)
-        sync_blocks(self.nodes)
-
-        # Now test standardness of v0 P2WSH outputs.
-        # Start by creating a transaction with two outputs.
-        tx = CTransaction()
-        tx.vin = [CTxIn(COutPoint(p2sh_tx.sha256, 0), CScript([witness_program]))]
-        tx.vout = [CTxOut(p2sh_tx.vout[0].nValue-10000, scriptPubKey)]
-        tx.vout.append(CTxOut(8000, scriptPubKey)) # Might burn this later
-        tx.rehash()
-
-        test_transaction_acceptance(self.nodes[1].rpc, self.std_node, tx, with_witness=True, accepted=True)
-
-        # Now create something that looks like a P2PKH output. This won't be spendable.
-        scriptPubKey = CScript([OP_0, hash160(witness_hash)])
-        tx2 = CTransaction()
-        # if tx was accepted, then we spend the second output.
-        tx2.vin = [CTxIn(COutPoint(tx.sha256, 1), b"")]
-        tx2.vout = [CTxOut(7000, scriptPubKey)]
-        tx2.wit.vtxinwit.append(CTxInWitness())
-        tx2.wit.vtxinwit[0].scriptWitness.stack = [witness_program]
-        tx2.rehash()
-
-<<<<<<< HEAD
         test_transaction_acceptance(self.nodes[0], self.test_node, tx2, with_witness=True, accepted=True)
         test_transaction_acceptance(self.nodes[0], self.test_node, tx3, with_witness=True, accepted=False)
-=======
-        test_transaction_acceptance(self.nodes[1].rpc, self.std_node, tx2, with_witness=True, accepted=True)
->>>>>>> 44cd02af
-
-        # Now update self.utxo for later tests.
-        tx3 = CTransaction()
-        # tx and tx2 were both accepted.  Don't bother trying to reclaim the
-        # P2PKH output; just send tx's first output back to an anyone-can-spend.
-        sync_mempools([self.nodes[0], self.nodes[1]])
-        tx3.vin = [CTxIn(COutPoint(tx.sha256, 0), b"")]
-        tx3.vout = [CTxOut(tx.vout[0].nValue - 1000, CScript([OP_TRUE, OP_DROP] * 15 + [OP_TRUE]))]
-        tx3.wit.vtxinwit.append(CTxInWitness())
+
+        # Get rid of the extra witness, and verify acceptance.
         tx3.wit.vtxinwit[0].scriptWitness.stack = [witness_program]
-<<<<<<< HEAD
-        # Also check that old_node gets a tx announcement, even though this is
-        # a witness transaction.
-        self.old_node.wait_for_inv([CInv(1, tx2.sha256)])  # wait until tx2 was inv'ed
         test_transaction_acceptance(self.nodes[0], self.test_node, tx3, with_witness=True, accepted=True)
-        self.old_node.wait_for_inv([CInv(1, tx3.sha256)])
 
         # Test that getrawtransaction returns correct witness information
         # hash, size, vsize
@@ -1597,11 +715,120 @@
         assert_equal(raw_tx["weight"], weight)
         assert_equal(len(raw_tx["vin"][0]["txinwitness"]), 1)
         assert_equal(raw_tx["vin"][0]["txinwitness"][0], hexlify(witness_program).decode('ascii'))
-        assert(vsize != raw_tx["size"])
-=======
+        assert vsize != raw_tx["size"]
+
+        # Cleanup: mine the transactions and update utxo for next test
+        self.nodes[0].generate(1)
+        assert_equal(len(self.nodes[0].getrawmempool()), 0)
+
+        self.utxo.pop(0)
+        self.utxo.append(UTXO(tx3.sha256, 0, tx3.vout[0].nValue))
+
+    @subtest
+    def test_block_relay(self):
+        # Test that block requests to NODE_WITNESS peer are with MSG_WITNESS_FLAG
+        self.log.info("Testing block relay")
+
+        blocktype = 2|MSG_WITNESS_FLAG
+
+        # test_node has set NODE_WITNESS, so all getdata requests should be for
+        # witness blocks.
+        # Test announcing a block via inv results in a getdata, and that
+        # announcing a version 4 or random VB block with a header results in a getdata
+        block1 = self.build_next_block()
+        block1.solve()
+
+        self.test_node.announce_block_and_wait_for_getdata(block1, use_header=False)
+        test_witness_block(self.nodes[0].rpc, self.test_node, block1, True)
+
+        block2 = self.build_next_block(nVersion=4)
+        block2.solve()
+
+        self.test_node.announce_block_and_wait_for_getdata(block2, use_header=True)
+        test_witness_block(self.nodes[0].rpc, self.test_node, block2, True)
+
+        block3 = self.build_next_block(nVersion=4)
+        block3.solve()
+        self.test_node.announce_block_and_wait_for_getdata(block3, use_header=True)
+        test_witness_block(self.nodes[0].rpc, self.test_node, block3, True)
+
+        # Witness blocks and non-witness blocks should be different.
+        # Verify rpc getblock() returns witness blocks, while
+        # getdata respects the requested type.
+        block = self.build_next_block()
+        self.update_witness_block_with_transactions(block, [])
+        test_witness_block(self.nodes[0].rpc, self.test_node, block, accepted=True)
+        # Now try to retrieve it...
+        rpc_block = self.nodes[0].getblock(block.hash, False)
+        non_wit_block = self.test_node.request_block(block.sha256, 2)
+        wit_block = self.test_node.request_block(block.sha256, 2|MSG_WITNESS_FLAG)
+        assert_equal(wit_block.serialize(), hex_str_to_bytes(rpc_block))
+        assert_equal(wit_block.serialize_without_witness(), non_wit_block.serialize())
+        assert_equal(wit_block.serialize(), block.serialize())
+
+        # Test size, vsize, weight
+        rpc_details = self.nodes[0].getblock(block.hash, True)
+        assert_equal(rpc_details["size"], len(block.serialize()))
+        assert_equal(rpc_details["strippedsize"], len(block.serialize_without_witness()))
+        weight = 3*len(block.serialize_without_witness()) + len(block.serialize())
+        assert_equal(rpc_details["weight"], weight)
+
+    @subtest
+    def test_standardness_v0(self):
+        # V0 segwit outputs should be standard
+        self.log.info("Testing standardness of v0 outputs")
+
+        witness_program = CScript([OP_TRUE])
+        witness_hash = sha256(witness_program)
+        scriptPubKey = CScript([OP_0, witness_hash])
+
+        p2sh_pubkey = hash160(witness_program)
+        p2sh_scriptPubKey = CScript([OP_HASH160, p2sh_pubkey, OP_EQUAL])
+
+        # First prepare a p2sh output (so that spending it will pass standardness)
+        p2sh_tx = CTransaction()
+        p2sh_tx.vin = [CTxIn(COutPoint(self.utxo[0].sha256, self.utxo[0].n), b"")]
+        p2sh_tx.vout = [CTxOut(self.utxo[0].nValue-1000, p2sh_scriptPubKey)]
+        p2sh_tx.rehash()
+
+        # Mine it on test_node to create the confirmed output.
+        test_transaction_acceptance(self.nodes[0].rpc, self.test_node, p2sh_tx, with_witness=True, accepted=True)
+        self.nodes[0].generate(1)
+        sync_blocks(self.nodes)
+
+        # Now test standardness of v0 P2WSH outputs.
+        # Start by creating a transaction with two outputs.
+        tx = CTransaction()
+        tx.vin = [CTxIn(COutPoint(p2sh_tx.sha256, 0), CScript([witness_program]))]
+        tx.vout = [CTxOut(p2sh_tx.vout[0].nValue-10000, scriptPubKey)]
+        tx.vout.append(CTxOut(8000, scriptPubKey)) # Might burn this later
+        tx.rehash()
+
+        test_transaction_acceptance(self.nodes[1].rpc, self.std_node, tx, with_witness=True, accepted=True)
+
+        # Now create something that looks like a P2PKH output. This won't be spendable.
+        scriptPubKey = CScript([OP_0, hash160(witness_hash)])
+        tx2 = CTransaction()
+        # if tx was accepted, then we spend the second output.
+        tx2.vin = [CTxIn(COutPoint(tx.sha256, 1), b"")]
+        tx2.vout = [CTxOut(7000, scriptPubKey)]
+        tx2.wit.vtxinwit.append(CTxInWitness())
+        tx2.wit.vtxinwit[0].scriptWitness.stack = [witness_program]
+        tx2.rehash()
+
+        test_transaction_acceptance(self.nodes[1].rpc, self.std_node, tx2, with_witness=True, accepted=True)
+
+        # Now update self.utxo for later tests.
+        tx3 = CTransaction()
+        # tx and tx2 were both accepted.  Don't bother trying to reclaim the
+        # P2PKH output; just send tx's first output back to an anyone-can-spend.
+        sync_mempools([self.nodes[0], self.nodes[1]])
+        tx3.vin = [CTxIn(COutPoint(tx.sha256, 0), b"")]
+        tx3.vout = [CTxOut(tx.vout[0].nValue - 1000, CScript([OP_TRUE, OP_DROP] * 15 + [OP_TRUE]))]
+        tx3.wit.vtxinwit.append(CTxInWitness())
+        tx3.wit.vtxinwit[0].scriptWitness.stack = [witness_program]
         tx3.rehash()
         test_transaction_acceptance(self.nodes[0].rpc, self.test_node, tx3, with_witness=True, accepted=True)
->>>>>>> 44cd02af
 
         self.nodes[0].generate(1)
         sync_blocks(self.nodes)
@@ -1609,72 +836,65 @@
         self.utxo.append(UTXO(tx3.sha256, 0, tx3.vout[0].nValue))
         assert_equal(len(self.nodes[1].getrawmempool()), 0)
 
-
-    # Verify that future segwit upgraded transactions are non-standard,
-    # but valid in blocks.
+    @subtest
     def test_segwit_versions(self):
-        self.log.info("Testing standardness/consensus for segwit versions (0-16)")
-        assert len(self.utxo)
-        NUM_TESTS = 17 # will test OP_0, OP1, ..., OP_16
-        if (len(self.utxo) < NUM_TESTS):
+        """Test validity of future segwit version transactions.
+
+        Future segwit version transactions are non-standard, but valid in blocks.
+        Can run this before and after segwit activation."""
+
+        NUM_SEGWIT_VERSIONS = 17  # will test OP_0, OP1, ..., OP_16
+        if len(self.utxo) < NUM_SEGWIT_VERSIONS:
             tx = CTransaction()
             tx.vin.append(CTxIn(COutPoint(self.utxo[0].sha256, self.utxo[0].n), b""))
-            split_value = (self.utxo[0].nValue - 4000) // NUM_TESTS
-            for i in range(NUM_TESTS):
+            split_value = (self.utxo[0].nValue - 4000) // NUM_SEGWIT_VERSIONS
+            for i in range(NUM_SEGWIT_VERSIONS):
                 tx.vout.append(CTxOut(split_value, CScript([OP_TRUE])))
             tx.rehash()
             block = self.build_next_block()
             self.update_witness_block_with_transactions(block, [tx])
             test_witness_block(self.nodes[0], self.test_node, block, accepted=True)
             self.utxo.pop(0)
-            for i in range(NUM_TESTS):
+            for i in range(NUM_SEGWIT_VERSIONS):
                 self.utxo.append(UTXO(tx.sha256, i, split_value))
 
         sync_blocks(self.nodes)
         temp_utxo = []
         tx = CTransaction()
-        count = 0
         witness_program = CScript([OP_TRUE])
         witness_hash = sha256(witness_program)
         assert_equal(len(self.nodes[1].getrawmempool()), 0)
         # Do not check OP_1 and OP_2 (remote staking) here as it is a standard version
         # and version 0 is enough to test spending standard transaction in a non-standard one
         for version in list(range(OP_3, OP_16+1)) + [OP_0]:
-            count += 1
-            # First try to spend to a future version segwit scriptPubKey.
-            scriptPubKey = CScript([CScriptOp(version), witness_hash])
+            # First try to spend to a future version segwit script_pubkey.
+            script_pubkey = CScript([CScriptOp(version), witness_hash])
             tx.vin = [CTxIn(COutPoint(self.utxo[0].sha256, self.utxo[0].n), b"")]
-            tx.vout = [CTxOut(self.utxo[0].nValue-1000, scriptPubKey)]
+            tx.vout = [CTxOut(self.utxo[0].nValue - 1000, script_pubkey)]
             tx.rehash()
             test_transaction_acceptance(self.nodes[1], self.std_node, tx, with_witness=True, accepted=False)
             test_transaction_acceptance(self.nodes[0], self.test_node, tx, with_witness=True, accepted=True)
             self.utxo.pop(0)
             temp_utxo.append(UTXO(tx.sha256, 0, tx.vout[0].nValue))
 
-        self.nodes[0].generate(1) # Mine all the transactions
+        self.nodes[0].generate(1)  # Mine all the transactions
         sync_blocks(self.nodes)
         assert len(self.nodes[0].getrawmempool()) == 0
 
         # Finally, verify that version 0 -> version 3 transactions
         # are non-standard
-        scriptPubKey = CScript([CScriptOp(OP_3), witness_hash])
+        script_pubkey = CScript([CScriptOp(OP_3), witness_hash])
         tx2 = CTransaction()
         tx2.vin = [CTxIn(COutPoint(tx.sha256, 0), b"")]
-        tx2.vout = [CTxOut(tx.vout[0].nValue-1000, scriptPubKey)]
+        tx2.vout = [CTxOut(tx.vout[0].nValue - 1000, script_pubkey)]
         tx2.wit.vtxinwit.append(CTxInWitness())
-        tx2.wit.vtxinwit[0].scriptWitness.stack = [ witness_program ]
+        tx2.wit.vtxinwit[0].scriptWitness.stack = [witness_program]
         tx2.rehash()
         # Gets accepted to test_node, because standardness of outputs isn't
         # checked with fRequireStandard
-<<<<<<< HEAD
         test_transaction_acceptance(self.nodes[0], self.test_node, tx2, with_witness=True, accepted=True)
         test_transaction_acceptance(self.nodes[1], self.std_node, tx2, with_witness=True, accepted=False)
         temp_utxo.pop()  # last entry in temp_utxo was the output we just spent
-=======
-        test_transaction_acceptance(self.nodes[0].rpc, self.test_node, tx2, with_witness=True, accepted=True)
-        test_transaction_acceptance(self.nodes[1].rpc, self.std_node, tx2, with_witness=True, accepted=False)
-        temp_utxo.pop() # last entry in temp_utxo was the output we just spent
->>>>>>> 44cd02af
         temp_utxo.append(UTXO(tx2.sha256, 0, tx2.vout[0].nValue))
 
         # Spend everything in temp_utxo back to an OP_TRUE output.
@@ -1689,14 +909,10 @@
         tx3.rehash()
         # Spending a higher version witness output is not allowed by policy,
         # even with fRequireStandard=false.
-<<<<<<< HEAD
-        test_transaction_acceptance(self.nodes[0], self.test_node, tx3, with_witness=True, accepted=False, reason="reserved for soft-fork upgrades")
-=======
-        test_transaction_acceptance(self.nodes[0].rpc, self.test_node, tx3, with_witness=True, accepted=False)
+        test_transaction_acceptance(self.nodes[0], self.test_node, tx3, with_witness=True, accepted=False)
         self.test_node.sync_with_ping()
         with mininode_lock:
             assert_in(b"reserved for soft-fork upgrades", self.test_node.last_message["reject"].reason)
->>>>>>> 44cd02af
 
         # Building a block with the transaction must be valid, however.
         block = self.build_next_block()
@@ -1707,15 +923,15 @@
         # Add utxo to our list
         self.utxo.append(UTXO(tx3.sha256, 0, tx3.vout[0].nValue))
 
-
+    @subtest
     def test_premature_coinbase_witness_spend(self):
-        self.log.info("Testing premature coinbase witness spend")
+
         block = self.build_next_block()
         # Change the output of the block to be a witness output.
         witness_program = CScript([OP_TRUE])
         witness_hash = sha256(witness_program)
-        scriptPubKey = CScript([OP_0, witness_hash])
-        block.vtx[0].vout[0].scriptPubKey = scriptPubKey
+        script_pubkey = CScript([OP_0, witness_hash])
+        block.vtx[0].vout[0].scriptPubKey = script_pubkey
         block.vtx[0] = sign_coinbase(self.nodes[0], block.vtx[0])
         # This next line will rehash the coinbase and update the merkle
         # root, and solve.
@@ -1726,7 +942,7 @@
         spend_tx.vin = [CTxIn(COutPoint(block.vtx[0].sha256, 0), b"")]
         spend_tx.vout = [CTxOut(block.vtx[0].vout[0].nValue, witness_program)]
         spend_tx.wit.vtxinwit.append(CTxInWitness())
-        spend_tx.wit.vtxinwit[0].scriptWitness.stack = [ witness_program ]
+        spend_tx.wit.vtxinwit[0].scriptWitness.stack = [witness_program]
         spend_tx.rehash()
 
         # Now test a premature spend.
@@ -1743,130 +959,21 @@
         test_witness_block(self.nodes[0], self.test_node, block2, accepted=True)
         sync_blocks(self.nodes)
 
-<<<<<<< HEAD
     @subtest
-    def test_uncompressed_pubkey(self):
-        """Test uncompressed pubkey validity in segwit transactions.
-
-        Uncompressed pubkeys are no longer supported in default relay policy,
-        but (for now) are still valid in blocks."""
-
-        # Segwit transactions using uncompressed pubkeys are not accepted
-        # under default policy, but should still pass consensus.
-        key = CECKey()
-        key.set_secretbytes(b"9")
-        key.set_compressed(False)
-        pubkey = CPubKey(key.get_pubkey())
-        assert_equal(len(pubkey), 65)  # This should be an uncompressed pubkey
-
-        utxo = self.utxo.pop(0)
-
-        # Test 1: P2WPKH
-        # First create a P2WPKH output that uses an uncompressed pubkey
-        pubkeyhash = hash160(pubkey)
-        script_pkh = CScript([OP_0, pubkeyhash])
-        tx = CTransaction()
-        tx.vin.append(CTxIn(COutPoint(utxo.sha256, utxo.n), b""))
-        tx.vout.append(CTxOut(utxo.nValue - 1000, script_pkh))
-        tx.rehash()
-
-        # Confirm it in a block.
-        block = self.build_next_block()
-        self.update_witness_block_with_transactions(block, [tx])
-        test_witness_block(self.nodes[0], self.test_node, block, accepted=True)
-
-        # Now try to spend it. Send it to a P2WSH output, which we'll
-        # use in the next test.
-        witness_program = CScript([pubkey, CScriptOp(OP_CHECKSIG)])
-        witness_hash = sha256(witness_program)
-        script_wsh = CScript([OP_0, witness_hash])
-
-        tx2 = CTransaction()
-        tx2.vin.append(CTxIn(COutPoint(tx.sha256, 0), b""))
-        tx2.vout.append(CTxOut(tx.vout[0].nValue - 1000, script_wsh))
-        script = get_p2pkh_script(pubkeyhash)
-        sig_hash = SegwitVersion1SignatureHash(script, tx2, 0, SIGHASH_ALL, tx.vout[0].nValue)
-        signature = key.sign(sig_hash) + b'\x01'  # 0x1 is SIGHASH_ALL
-        tx2.wit.vtxinwit.append(CTxInWitness())
-        tx2.wit.vtxinwit[0].scriptWitness.stack = [signature, pubkey]
-        tx2.rehash()
-
-        # Should fail policy test.
-        test_transaction_acceptance(self.nodes[0], self.test_node, tx2, True, False, 'non-mandatory-script-verify-flag (Using non-compressed keys in segwit)')
-        # But passes consensus.
-        block = self.build_next_block()
-        self.update_witness_block_with_transactions(block, [tx2])
-        test_witness_block(self.nodes[0], self.test_node, block, accepted=True)
-
-        # Test 2: P2WSH
-        # Try to spend the P2WSH output created in last test.
-        # Send it to a P2SH(P2WSH) output, which we'll use in the next test.
-        p2sh_witness_hash = hash160(script_wsh)
-        script_p2sh = CScript([OP_HASH160, p2sh_witness_hash, OP_EQUAL])
-        script_sig = CScript([script_wsh])
-
-        tx3 = CTransaction()
-        tx3.vin.append(CTxIn(COutPoint(tx2.sha256, 0), b""))
-        tx3.vout.append(CTxOut(tx2.vout[0].nValue - 1000, script_p2sh))
-        tx3.wit.vtxinwit.append(CTxInWitness())
-        sign_p2pk_witness_input(witness_program, tx3, 0, SIGHASH_ALL, tx2.vout[0].nValue, key)
-
-        # Should fail policy test.
-        test_transaction_acceptance(self.nodes[0], self.test_node, tx3, True, False, 'non-mandatory-script-verify-flag (Using non-compressed keys in segwit)')
-        # But passes consensus.
-        block = self.build_next_block()
-        self.update_witness_block_with_transactions(block, [tx3])
-        test_witness_block(self.nodes[0], self.test_node, block, accepted=True)
-
-        # Test 3: P2SH(P2WSH)
-        # Try to spend the P2SH output created in the last test.
-        # Send it to a P2PKH output, which we'll use in the next test.
-        script_pubkey = get_p2pkh_script(pubkeyhash)
-        tx4 = CTransaction()
-        tx4.vin.append(CTxIn(COutPoint(tx3.sha256, 0), script_sig))
-        tx4.vout.append(CTxOut(tx3.vout[0].nValue - 1000, script_pubkey))
-        tx4.wit.vtxinwit.append(CTxInWitness())
-        sign_p2pk_witness_input(witness_program, tx4, 0, SIGHASH_ALL, tx3.vout[0].nValue, key)
-
-        # Should fail policy test.
-        test_transaction_acceptance(self.nodes[0], self.test_node, tx4, True, False, 'non-mandatory-script-verify-flag (Using non-compressed keys in segwit)')
-        block = self.build_next_block()
-        self.update_witness_block_with_transactions(block, [tx4])
-        test_witness_block(self.nodes[0], self.test_node, block, accepted=True)
-
-        # Test 4: Uncompressed pubkeys should still be valid in non-segwit
-        # transactions.
-        tx5 = CTransaction()
-        tx5.vin.append(CTxIn(COutPoint(tx4.sha256, 0), b""))
-        tx5.vout.append(CTxOut(tx4.vout[0].nValue - 1000, CScript([OP_TRUE])))
-        (sig_hash, err) = SignatureHash(script_pubkey, tx5, 0, SIGHASH_ALL)
-        signature = key.sign(sig_hash) + b'\x01'  # 0x1 is SIGHASH_ALL
-        tx5.vin[0].scriptSig = CScript([signature, pubkey])
-        tx5.rehash()
-        # Should pass policy and consensus.
-        test_transaction_acceptance(self.nodes[0], self.test_node, tx5, True, True)
-        block = self.build_next_block()
-        self.update_witness_block_with_transactions(block, [tx5])
-        test_witness_block(self.nodes[0], self.test_node, block, accepted=True)
-        self.utxo.append(UTXO(tx5.sha256, 0, tx5.vout[0].nValue))
-=======
->>>>>>> 44cd02af
-
     def test_signature_version_1(self):
-        self.log.info("Testing segwit signature hash version 1")
+
         key = CECKey()
         key.set_secretbytes(b"9")
         pubkey = CPubKey(key.get_pubkey())
 
         witness_program = CScript([pubkey, CScriptOp(OP_CHECKSIG)])
         witness_hash = sha256(witness_program)
-        scriptPubKey = CScript([OP_0, witness_hash])
+        script_pubkey = CScript([OP_0, witness_hash])
 
         # First create a witness output for use in the tests.
-        assert len(self.utxo)
         tx = CTransaction()
         tx.vin.append(CTxIn(COutPoint(self.utxo[0].sha256, self.utxo[0].n), b""))
-        tx.vout.append(CTxOut(self.utxo[0].nValue-1000, scriptPubKey))
+        tx.vout.append(CTxOut(self.utxo[0].nValue - 1000, script_pubkey))
         tx.rehash()
 
         test_transaction_acceptance(self.nodes[0], self.test_node, tx, with_witness=True, accepted=True)
@@ -1879,22 +986,22 @@
 
         # Test each hashtype
         prev_utxo = UTXO(tx.sha256, 0, tx.vout[0].nValue)
-        for sigflag in [ 0, SIGHASH_ANYONECANPAY ]:
+        for sigflag in [0, SIGHASH_ANYONECANPAY]:
             for hashtype in [SIGHASH_ALL, SIGHASH_NONE, SIGHASH_SINGLE]:
                 hashtype |= sigflag
                 block = self.build_next_block()
                 tx = CTransaction()
                 tx.vin.append(CTxIn(COutPoint(prev_utxo.sha256, prev_utxo.n), b""))
-                tx.vout.append(CTxOut(prev_utxo.nValue - 1000, scriptPubKey))
+                tx.vout.append(CTxOut(prev_utxo.nValue - 1000, script_pubkey))
                 tx.wit.vtxinwit.append(CTxInWitness())
                 # Too-large input value
-                sign_p2pk_witness_input(witness_program, tx, 0, hashtype, prev_utxo.nValue+1, key)
+                sign_p2pk_witness_input(witness_program, tx, 0, hashtype, prev_utxo.nValue + 1, key)
                 self.update_witness_block_with_transactions(block, [tx])
                 test_witness_block(self.nodes[0], self.test_node, block, accepted=False)
 
                 # Too-small input value
-                sign_p2pk_witness_input(witness_program, tx, 0, hashtype, prev_utxo.nValue-1, key)
-                block.vtx.pop() # remove last tx
+                sign_p2pk_witness_input(witness_program, tx, 0, hashtype, prev_utxo.nValue - 1, key)
+                block.vtx.pop()  # remove last tx
                 self.update_witness_block_with_transactions(block, [tx])
                 test_witness_block(self.nodes[0], self.test_node, block, accepted=False)
 
@@ -1909,19 +1016,19 @@
         # Test combinations of signature hashes.
         # Split the utxo into a lot of outputs.
         # Randomly choose up to 10 to spend, sign with different hashtypes, and
-        # output to a random number of outputs.  Repeat NUM_TESTS times.
+        # output to a random number of outputs.  Repeat NUM_SIGHASH_TESTS times.
         # Ensure that we've tested a situation where we use SIGHASH_SINGLE with
         # an input index > number of outputs.
-        NUM_TESTS = 500
+        NUM_SIGHASH_TESTS = 500
         temp_utxos = []
         tx = CTransaction()
         tx.vin.append(CTxIn(COutPoint(prev_utxo.sha256, prev_utxo.n), b""))
-        split_value = prev_utxo.nValue // NUM_TESTS
-        for i in range(NUM_TESTS):
-            tx.vout.append(CTxOut(split_value, scriptPubKey))
+        split_value = prev_utxo.nValue // NUM_SIGHASH_TESTS
+        for i in range(NUM_SIGHASH_TESTS):
+            tx.vout.append(CTxOut(split_value, script_pubkey))
         tx.wit.vtxinwit.append(CTxInWitness())
         sign_p2pk_witness_input(witness_program, tx, 0, SIGHASH_ALL, prev_utxo.nValue, key)
-        for i in range(NUM_TESTS):
+        for i in range(NUM_SIGHASH_TESTS):
             temp_utxos.append(UTXO(tx.sha256, i, split_value))
 
         block = self.build_next_block()
@@ -1930,7 +1037,7 @@
 
         block = self.build_next_block()
         used_sighash_single_out_of_bounds = False
-        for i in range(NUM_TESTS):
+        for i in range(NUM_SIGHASH_TESTS):
             # Ping regularly to keep the connection alive
             if (not i % 100):
                 self.test_node.sync_with_ping()
@@ -1948,7 +1055,7 @@
                 total_value += temp_utxos[i].nValue
             split_value = total_value // num_outputs
             for i in range(num_outputs):
-                tx.vout.append(CTxOut(split_value, scriptPubKey))
+                tx.vout.append(CTxOut(split_value, script_pubkey))
             for i in range(num_inputs):
                 # Now try to sign each input, using a random hashtype.
                 anyonecanpay = 0
@@ -1980,10 +1087,10 @@
 
         # Now test witness version 0 P2PKH transactions
         pubkeyhash = hash160(pubkey)
-        scriptPKH = CScript([OP_0, pubkeyhash])
+        script_pkh = CScript([OP_0, pubkeyhash])
         tx = CTransaction()
         tx.vin.append(CTxIn(COutPoint(temp_utxos[0].sha256, temp_utxos[0].n), b""))
-        tx.vout.append(CTxOut(temp_utxos[0].nValue, scriptPKH))
+        tx.vout.append(CTxOut(temp_utxos[0].nValue, script_pkh))
         tx.wit.vtxinwit.append(CTxInWitness())
         sign_p2pk_witness_input(witness_program, tx, 0, SIGHASH_ALL, temp_utxos[0].nValue, key)
         tx2 = CTransaction()
@@ -1992,14 +1099,14 @@
 
         script = get_p2pkh_script(pubkeyhash)
         sig_hash = SegwitVersion1SignatureHash(script, tx2, 0, SIGHASH_ALL, tx.vout[0].nValue)
-        signature = key.sign(sig_hash) + b'\x01' # 0x1 is SIGHASH_ALL
+        signature = key.sign(sig_hash) + b'\x01'  # 0x1 is SIGHASH_ALL
 
         # Check that we can't have a scriptSig
         tx2.vin[0].scriptSig = CScript([signature, pubkey])
         tx2.rehash()
         block = self.build_next_block()
         self.update_witness_block_with_transactions(block, [tx, tx2])
-        test_witness_block(self.nodes[0].rpc, self.test_node, block, accepted=False)
+        test_witness_block(self.nodes[0], self.test_node, block, accepted=False)
 
         # Move the signature to the witness.
         tx2.wit.vtxinwit.append(CTxInWitness())
@@ -2008,7 +1115,7 @@
         tx2.rehash()
 
         self.update_witness_block_with_transactions(block, [])
-        test_witness_block(self.nodes[0].rpc, self.test_node, block, accepted=True)
+        test_witness_block(self.nodes[0], self.test_node, block, accepted=True)
 
         temp_utxos.pop(0)
 
@@ -2029,86 +1136,84 @@
             index += 1
         block = self.build_next_block()
         self.update_witness_block_with_transactions(block, [tx])
-        test_witness_block(self.nodes[0].rpc, self.test_node, block, accepted=True)
+        test_witness_block(self.nodes[0], self.test_node, block, accepted=True)
 
         for i in range(len(tx.vout)):
             self.utxo.append(UTXO(tx.sha256, i, tx.vout[i].nValue))
 
-
-    # Test P2SH wrapped witness programs.
+    @subtest
     def test_p2sh_witness(self):
-        self.log.info("Testing P2SH witness transactions")
-
-        assert len(self.utxo)
+        """Test P2SH wrapped witness programs."""
 
         # Prepare the p2sh-wrapped witness output
         witness_program = CScript([OP_DROP, OP_TRUE])
         witness_hash = sha256(witness_program)
         p2wsh_pubkey = CScript([OP_0, witness_hash])
         p2sh_witness_hash = hash160(p2wsh_pubkey)
-        scriptPubKey = CScript([OP_HASH160, p2sh_witness_hash, OP_EQUAL])
-        scriptSig = CScript([p2wsh_pubkey]) # a push of the redeem script
+        script_pubkey = CScript([OP_HASH160, p2sh_witness_hash, OP_EQUAL])
+        script_sig = CScript([p2wsh_pubkey])  # a push of the redeem script
 
         # Fund the P2SH output
         tx = CTransaction()
         tx.vin.append(CTxIn(COutPoint(self.utxo[0].sha256, self.utxo[0].n), b""))
-        tx.vout.append(CTxOut(self.utxo[0].nValue-1000, scriptPubKey))
+        tx.vout.append(CTxOut(self.utxo[0].nValue - 1000, script_pubkey))
         tx.rehash()
 
         # Verify mempool acceptance and block validity
-        test_transaction_acceptance(self.nodes[0].rpc, self.test_node, tx, with_witness=False, accepted=True)
+        test_transaction_acceptance(self.nodes[0], self.test_node, tx, with_witness=False, accepted=True)
         block = self.build_next_block()
         self.update_witness_block_with_transactions(block, [tx])
-        test_witness_block(self.nodes[0].rpc, self.test_node, block, accepted=True, with_witness=True)
+        test_witness_block(self.nodes[0], self.test_node, block, accepted=True, with_witness=True)
         sync_blocks(self.nodes)
 
         # Now test attempts to spend the output.
         spend_tx = CTransaction()
-        spend_tx.vin.append(CTxIn(COutPoint(tx.sha256, 0), scriptSig))
-        spend_tx.vout.append(CTxOut(tx.vout[0].nValue-1000, CScript([OP_TRUE])))
+        spend_tx.vin.append(CTxIn(COutPoint(tx.sha256, 0), script_sig))
+        spend_tx.vout.append(CTxOut(tx.vout[0].nValue - 1000, CScript([OP_TRUE])))
         spend_tx.rehash()
 
         # This transaction should not be accepted into the mempool.
         # Mempool acceptance will use SCRIPT_VERIFY_WITNESS which
         # will require a witness to spend a witness program.
-        test_transaction_acceptance(self.nodes[0].rpc, self.test_node, spend_tx, with_witness=False, accepted=False)
+        with self.nodes[0].assert_debug_log(
+                expected_msgs=(spend_tx.hash, 'was not accepted: non-mandatory-script-verify-flag (Witness program was passed an empty witness)')):
+            test_transaction_acceptance(self.nodes[0], self.test_node, spend_tx, with_witness=False, accepted=False)
 
         # Try to put the witness script in the scriptSig, should also fail.
         spend_tx.vin[0].scriptSig = CScript([p2wsh_pubkey, b'a'])
         spend_tx.rehash()
-        test_transaction_acceptance(self.nodes[0].rpc, self.test_node, spend_tx, with_witness=False, accepted=False)
+        with self.nodes[0].assert_debug_log(
+                expected_msgs=(spend_tx.hash, 'was not accepted: mandatory-script-verify-flag-failed (Script evaluated without error but finished with a false/empty top stack element)')):
+            test_transaction_acceptance(self.nodes[0], self.test_node, spend_tx, with_witness=False, accepted=False)
 
         # Now put the witness script in the witness
-        spend_tx.vin[0].scriptSig = scriptSig
+        spend_tx.vin[0].scriptSig = script_sig
         spend_tx.rehash()
         spend_tx.wit.vtxinwit.append(CTxInWitness())
-        spend_tx.wit.vtxinwit[0].scriptWitness.stack = [ b'a', witness_program ]
+        spend_tx.wit.vtxinwit[0].scriptWitness.stack = [b'a', witness_program]
 
         # Verify mempool acceptance
-        test_transaction_acceptance(self.nodes[0].rpc, self.test_node, spend_tx, with_witness=True, accepted=True)
+        test_transaction_acceptance(self.nodes[0], self.test_node, spend_tx, with_witness=True, accepted=True)
         block = self.build_next_block()
         self.update_witness_block_with_transactions(block, [spend_tx])
 
         # Sending this with witnesses should be valid.
-        test_witness_block(self.nodes[0].rpc, self.test_node, block, accepted=True)
+        test_witness_block(self.nodes[0], self.test_node, block, accepted=True)
 
         # Update self.utxo
         self.utxo.pop(0)
         self.utxo.append(UTXO(spend_tx.sha256, 0, spend_tx.vout[0].nValue))
 
-
+    @subtest
     def test_witness_sigops(self):
-        '''Ensure sigop counting is correct inside witnesses.'''
-        self.log.info("Testing sigops limit")
-
-        assert len(self.utxo)
+        """Test sigop counting is correct inside witnesses."""
 
         # Keep this under MAX_OPS_PER_SCRIPT (201)
-        witness_program = CScript([OP_TRUE, OP_IF, OP_TRUE, OP_ELSE] + [OP_CHECKMULTISIG]*5 + [OP_CHECKSIG]*193 + [OP_ENDIF])
+        witness_program = CScript([OP_TRUE, OP_IF, OP_TRUE, OP_ELSE] + [OP_CHECKMULTISIG] * 5 + [OP_CHECKSIG] * 193 + [OP_ENDIF])
         witness_hash = sha256(witness_program)
-        scriptPubKey = CScript([OP_0, witness_hash])
-
-        sigops_per_script = 20*5 + 193*1
+        script_pubkey = CScript([OP_0, witness_hash])
+
+        sigops_per_script = 20 * 5 + 193 * 1
         # We'll produce 2 extra outputs, one with a program that would take us
         # over max sig ops, and one with a program that would exactly reach max
         # sig ops
@@ -2121,74 +1226,66 @@
         # This script, when spent with the first
         # N(=MAX_SIGOP_COST//sigops_per_script) outputs of our transaction,
         # would push us just over the block sigop limit.
-        witness_program_toomany = CScript([OP_TRUE, OP_IF, OP_TRUE, OP_ELSE] + [OP_CHECKSIG]*(extra_sigops_available + 1) + [OP_ENDIF])
+        witness_program_toomany = CScript([OP_TRUE, OP_IF, OP_TRUE, OP_ELSE] + [OP_CHECKSIG] * (extra_sigops_available + 1) + [OP_ENDIF])
         witness_hash_toomany = sha256(witness_program_toomany)
-        scriptPubKey_toomany = CScript([OP_0, witness_hash_toomany])
+        script_pubkey_toomany = CScript([OP_0, witness_hash_toomany])
 
         # If we spend this script instead, we would exactly reach our sigop
         # limit (for witness sigops).
-        witness_program_justright = CScript([OP_TRUE, OP_IF, OP_TRUE, OP_ELSE] + [OP_CHECKSIG]*(extra_sigops_available) + [OP_ENDIF])
+        witness_program_justright = CScript([OP_TRUE, OP_IF, OP_TRUE, OP_ELSE] + [OP_CHECKSIG] * (extra_sigops_available) + [OP_ENDIF])
         witness_hash_justright = sha256(witness_program_justright)
-        scriptPubKey_justright = CScript([OP_0, witness_hash_justright])
+        script_pubkey_justright = CScript([OP_0, witness_hash_justright])
 
         # First split our available utxo into a bunch of outputs
         split_value = self.utxo[0].nValue // outputs
         tx = CTransaction()
         tx.vin.append(CTxIn(COutPoint(self.utxo[0].sha256, self.utxo[0].n), b""))
         for i in range(outputs):
-            tx.vout.append(CTxOut(split_value, scriptPubKey))
-        tx.vout[-2].scriptPubKey = scriptPubKey_toomany
-        tx.vout[-1].scriptPubKey = scriptPubKey_justright
+            tx.vout.append(CTxOut(split_value, script_pubkey))
+        tx.vout[-2].scriptPubKey = script_pubkey_toomany
+        tx.vout[-1].scriptPubKey = script_pubkey_justright
         tx.rehash()
 
         block_1 = self.build_next_block()
         self.update_witness_block_with_transactions(block_1, [tx])
-        test_witness_block(self.nodes[0].rpc, self.test_node, block_1, accepted=True)
+        test_witness_block(self.nodes[0], self.test_node, block_1, accepted=True)
 
         tx2 = CTransaction()
         # If we try to spend the first n-1 outputs from tx, that should be
         # too many sigops.
         total_value = 0
-        for i in range(outputs-1):
+        for i in range(outputs - 1):
             tx2.vin.append(CTxIn(COutPoint(tx.sha256, i), b""))
             tx2.wit.vtxinwit.append(CTxInWitness())
-            tx2.wit.vtxinwit[-1].scriptWitness.stack = [ witness_program ]
+            tx2.wit.vtxinwit[-1].scriptWitness.stack = [witness_program]
             total_value += tx.vout[i].nValue
-        tx2.wit.vtxinwit[-1].scriptWitness.stack = [ witness_program_toomany ]
+        tx2.wit.vtxinwit[-1].scriptWitness.stack = [witness_program_toomany]
         tx2.vout.append(CTxOut(total_value, CScript([OP_TRUE])))
         tx2.rehash()
 
         block_2 = self.build_next_block()
         self.update_witness_block_with_transactions(block_2, [tx2])
-        test_witness_block(self.nodes[0].rpc, self.test_node, block_2, accepted=False)
-
-<<<<<<< HEAD
-        # Check that we can't have a scriptSig
-        tx2.vin[0].scriptSig = CScript([signature, pubkey])
-        block = self.build_next_block()
-        self.update_witness_block_with_transactions(block, [tx, tx2])
-        test_witness_block(self.nodes[0], self.test_node, block, accepted=False)
-=======
+        test_witness_block(self.nodes[0], self.test_node, block_2, accepted=False)
+
         # Try dropping the last input in tx2, and add an output that has
         # too many sigops (contributing to legacy sigop count).
         checksig_count = (extra_sigops_available // 4) + 1
-        scriptPubKey_checksigs = CScript([OP_CHECKSIG]*checksig_count)
-        tx2.vout.append(CTxOut(0, scriptPubKey_checksigs))
+        script_pubkey_checksigs = CScript([OP_CHECKSIG] * checksig_count)
+        tx2.vout.append(CTxOut(0, script_pubkey_checksigs))
         tx2.vin.pop()
         tx2.wit.vtxinwit.pop()
         tx2.vout[0].nValue -= tx.vout[-2].nValue
         tx2.rehash()
         block_3 = self.build_next_block()
         self.update_witness_block_with_transactions(block_3, [tx2])
-        test_witness_block(self.nodes[0].rpc, self.test_node, block_3, accepted=False)
->>>>>>> 44cd02af
+        test_witness_block(self.nodes[0], self.test_node, block_3, accepted=False)
 
         # If we drop the last checksig in this output, the tx should succeed.
         block_4 = self.build_next_block()
-        tx2.vout[-1].scriptPubKey = CScript([OP_CHECKSIG]*(checksig_count-1))
+        tx2.vout[-1].scriptPubKey = CScript([OP_CHECKSIG] * (checksig_count - 1))
         tx2.rehash()
         self.update_witness_block_with_transactions(block_4, [tx2])
-        test_witness_block(self.nodes[0].rpc, self.test_node, block_4, accepted=True)
+        test_witness_block(self.nodes[0], self.test_node, block_4, accepted=True)
 
         # Reset the tip back down for the next test
         sync_blocks(self.nodes)
@@ -2199,42 +1296,39 @@
         # output of tx
         block_5 = self.build_next_block()
         tx2.vout.pop()
-        tx2.vin.append(CTxIn(COutPoint(tx.sha256, outputs-1), b""))
+        tx2.vin.append(CTxIn(COutPoint(tx.sha256, outputs - 1), b""))
         tx2.wit.vtxinwit.append(CTxInWitness())
-        tx2.wit.vtxinwit[-1].scriptWitness.stack = [ witness_program_justright ]
+        tx2.wit.vtxinwit[-1].scriptWitness.stack = [witness_program_justright]
         tx2.rehash()
         self.update_witness_block_with_transactions(block_5, [tx2])
-        test_witness_block(self.nodes[0].rpc, self.test_node, block_5, accepted=True)
-
-<<<<<<< HEAD
-        self.update_witness_block_with_transactions(block, [tx2])
-        test_witness_block(self.nodes[0], self.test_node, block, accepted=True)
-=======
+        test_witness_block(self.nodes[0], self.test_node, block_5, accepted=True)
+
         # TODO: test p2sh sigop counting
->>>>>>> 44cd02af
-
-    # Uncompressed pubkeys are no longer supported in default relay policy,
-    # but (for now) are still valid in blocks.
+
+    @subtest
     def test_uncompressed_pubkey(self):
-        self.log.info("Testing uncompressed pubkeys")
+        """Test uncompressed pubkey validity in segwit transactions.
+
+        Uncompressed pubkeys are no longer supported in default relay policy,
+        but (for now) are still valid in blocks."""
+
         # Segwit transactions using uncompressed pubkeys are not accepted
         # under default policy, but should still pass consensus.
         key = CECKey()
         key.set_secretbytes(b"9")
         key.set_compressed(False)
         pubkey = CPubKey(key.get_pubkey())
-        assert_equal(len(pubkey), 65) # This should be an uncompressed pubkey
-
-        assert len(self.utxo) > 0
+        assert_equal(len(pubkey), 65)  # This should be an uncompressed pubkey
+
         utxo = self.utxo.pop(0)
 
         # Test 1: P2WPKH
         # First create a P2WPKH output that uses an uncompressed pubkey
         pubkeyhash = hash160(pubkey)
-        scriptPKH = CScript([OP_0, pubkeyhash])
+        script_pkh = CScript([OP_0, pubkeyhash])
         tx = CTransaction()
         tx.vin.append(CTxIn(COutPoint(utxo.sha256, utxo.n), b""))
-        tx.vout.append(CTxOut(utxo.nValue-1000, scriptPKH))
+        tx.vout.append(CTxOut(utxo.nValue - 1000, script_pkh))
         tx.rehash()
 
         # Confirm it in a block.
@@ -2242,126 +1336,84 @@
         self.update_witness_block_with_transactions(block, [tx])
         test_witness_block(self.nodes[0], self.test_node, block, accepted=True)
 
-<<<<<<< HEAD
-        for i in range(len(tx.vout)):
-            self.utxo.append(UTXO(tx.sha256, i, tx.vout[i].nValue))
-
-    @subtest
-    def test_non_standard_witness_blinding(self):
-        """Test behavior of unnecessary witnesses in transactions does not blind the node for the transaction"""
-
-        # Create a p2sh output -- this is so we can pass the standardness
-        # rules (an anyone-can-spend OP_TRUE would be rejected, if not wrapped
-        # in P2SH).
-        p2sh_program = CScript([OP_TRUE])
-        p2sh_pubkey = hash160(p2sh_program)
-        script_pubkey = CScript([OP_HASH160, p2sh_pubkey, OP_EQUAL])
-
-        # Now check that unnecessary witnesses can't be used to blind a node
-        # to a transaction, eg by violating standardness checks.
-        tx = CTransaction()
-        tx.vin.append(CTxIn(COutPoint(self.utxo[0].sha256, self.utxo[0].n), b""))
-        tx.vout.append(CTxOut(self.utxo[0].nValue - 1000, script_pubkey))
-        tx.rehash()
-        test_transaction_acceptance(self.nodes[0], self.test_node, tx, False, True)
-        self.nodes[0].generate(1)
-        sync_blocks(self.nodes)
-=======
         # Now try to spend it. Send it to a P2WSH output, which we'll
         # use in the next test.
         witness_program = CScript([pubkey, CScriptOp(OP_CHECKSIG)])
         witness_hash = sha256(witness_program)
-        scriptWSH = CScript([OP_0, witness_hash])
->>>>>>> 44cd02af
+        script_wsh = CScript([OP_0, witness_hash])
 
         tx2 = CTransaction()
         tx2.vin.append(CTxIn(COutPoint(tx.sha256, 0), b""))
-        tx2.vout.append(CTxOut(tx.vout[0].nValue-1000, scriptWSH))
+        tx2.vout.append(CTxOut(tx.vout[0].nValue - 1000, script_wsh))
         script = get_p2pkh_script(pubkeyhash)
         sig_hash = SegwitVersion1SignatureHash(script, tx2, 0, SIGHASH_ALL, tx.vout[0].nValue)
-        signature = key.sign(sig_hash) + b'\x01' # 0x1 is SIGHASH_ALL
+        signature = key.sign(sig_hash) + b'\x01'  # 0x1 is SIGHASH_ALL
         tx2.wit.vtxinwit.append(CTxInWitness())
-        tx2.wit.vtxinwit[0].scriptWitness.stack = [ signature, pubkey ]
-        tx2.rehash()
-<<<<<<< HEAD
-        # This will be rejected due to a policy check:
-        # No witness is allowed, since it is not a witness program but a p2sh program
-        test_transaction_acceptance(self.nodes[1], self.std_node, tx2, True, False, 'bad-witness-nonstandard')
-
-        # If we send without witness, it should be accepted.
-        test_transaction_acceptance(self.nodes[1], self.std_node, tx2, False, True)
-=======
+        tx2.wit.vtxinwit[0].scriptWitness.stack = [signature, pubkey]
+        tx2.rehash()
 
         # Should fail policy test.
-        test_transaction_acceptance(self.nodes[0].rpc, self.test_node, tx2, True, False, b'non-mandatory-script-verify-flag (Using non-compressed keys in segwit)')
+        test_transaction_acceptance(self.nodes[0], self.test_node, tx2, True, False, 'non-mandatory-script-verify-flag (Using non-compressed keys in segwit)')
         # But passes consensus.
         block = self.build_next_block()
         self.update_witness_block_with_transactions(block, [tx2])
-        test_witness_block(self.nodes[0].rpc, self.test_node, block, accepted=True)
+        test_witness_block(self.nodes[0], self.test_node, block, accepted=True)
 
         # Test 2: P2WSH
         # Try to spend the P2WSH output created in last test.
         # Send it to a P2SH(P2WSH) output, which we'll use in the next test.
-        p2sh_witness_hash = hash160(scriptWSH)
-        scriptP2SH = CScript([OP_HASH160, p2sh_witness_hash, OP_EQUAL])
-        scriptSig = CScript([scriptWSH])
->>>>>>> 44cd02af
+        p2sh_witness_hash = hash160(script_wsh)
+        script_p2sh = CScript([OP_HASH160, p2sh_witness_hash, OP_EQUAL])
+        script_sig = CScript([script_wsh])
 
         tx3 = CTransaction()
-<<<<<<< HEAD
-        tx3.vin.append(CTxIn(COutPoint(tx2.sha256, 0), CScript([p2sh_program])))
-        tx3.vout.append(CTxOut(tx2.vout[0].nValue - 1000, CScript([OP_TRUE, OP_DROP] * 15 + [OP_TRUE])))
-        tx3.rehash()
-        test_transaction_acceptance(self.nodes[0], self.test_node, tx2, False, True)
-        test_transaction_acceptance(self.nodes[0], self.test_node, tx3, False, True)
-=======
         tx3.vin.append(CTxIn(COutPoint(tx2.sha256, 0), b""))
-        tx3.vout.append(CTxOut(tx2.vout[0].nValue-1000, scriptP2SH))
+        tx3.vout.append(CTxOut(tx2.vout[0].nValue - 1000, script_p2sh))
         tx3.wit.vtxinwit.append(CTxInWitness())
         sign_p2pk_witness_input(witness_program, tx3, 0, SIGHASH_ALL, tx2.vout[0].nValue, key)
->>>>>>> 44cd02af
 
         # Should fail policy test.
-        test_transaction_acceptance(self.nodes[0].rpc, self.test_node, tx3, True, False, b'non-mandatory-script-verify-flag (Using non-compressed keys in segwit)')
+        test_transaction_acceptance(self.nodes[0], self.test_node, tx3, True, False, 'non-mandatory-script-verify-flag (Using non-compressed keys in segwit)')
         # But passes consensus.
         block = self.build_next_block()
         self.update_witness_block_with_transactions(block, [tx3])
-        test_witness_block(self.nodes[0].rpc, self.test_node, block, accepted=True)
+        test_witness_block(self.nodes[0], self.test_node, block, accepted=True)
 
         # Test 3: P2SH(P2WSH)
         # Try to spend the P2SH output created in the last test.
         # Send it to a P2PKH output, which we'll use in the next test.
-        scriptPubKey = get_p2pkh_script(pubkeyhash)
+        script_pubkey = get_p2pkh_script(pubkeyhash)
         tx4 = CTransaction()
-        tx4.vin.append(CTxIn(COutPoint(tx3.sha256, 0), scriptSig))
-        tx4.vout.append(CTxOut(tx3.vout[0].nValue-1000, scriptPubKey))
+        tx4.vin.append(CTxIn(COutPoint(tx3.sha256, 0), script_sig))
+        tx4.vout.append(CTxOut(tx3.vout[0].nValue - 1000, script_pubkey))
         tx4.wit.vtxinwit.append(CTxInWitness())
         sign_p2pk_witness_input(witness_program, tx4, 0, SIGHASH_ALL, tx3.vout[0].nValue, key)
 
         # Should fail policy test.
-        test_transaction_acceptance(self.nodes[0].rpc, self.test_node, tx4, True, False, b'non-mandatory-script-verify-flag (Using non-compressed keys in segwit)')
+        test_transaction_acceptance(self.nodes[0], self.test_node, tx4, True, False, 'non-mandatory-script-verify-flag (Using non-compressed keys in segwit)')
         block = self.build_next_block()
         self.update_witness_block_with_transactions(block, [tx4])
-        test_witness_block(self.nodes[0].rpc, self.test_node, block, accepted=True)
+        test_witness_block(self.nodes[0], self.test_node, block, accepted=True)
 
         # Test 4: Uncompressed pubkeys should still be valid in non-segwit
         # transactions.
         tx5 = CTransaction()
         tx5.vin.append(CTxIn(COutPoint(tx4.sha256, 0), b""))
-        tx5.vout.append(CTxOut(tx4.vout[0].nValue-1000, CScript([OP_TRUE])))
-        (sig_hash, err) = SignatureHash(scriptPubKey, tx5, 0, SIGHASH_ALL)
-        signature = key.sign(sig_hash) + b'\x01' # 0x1 is SIGHASH_ALL
+        tx5.vout.append(CTxOut(tx4.vout[0].nValue - 1000, CScript([OP_TRUE])))
+        (sig_hash, err) = SignatureHash(script_pubkey, tx5, 0, SIGHASH_ALL)
+        signature = key.sign(sig_hash) + b'\x01'  # 0x1 is SIGHASH_ALL
         tx5.vin[0].scriptSig = CScript([signature, pubkey])
         tx5.rehash()
         # Should pass policy and consensus.
-        test_transaction_acceptance(self.nodes[0].rpc, self.test_node, tx5, True, True)
+        test_transaction_acceptance(self.nodes[0], self.test_node, tx5, True, True)
         block = self.build_next_block()
         self.update_witness_block_with_transactions(block, [tx5])
-        test_witness_block(self.nodes[0].rpc, self.test_node, block, accepted=True)
+        test_witness_block(self.nodes[0], self.test_node, block, accepted=True)
         self.utxo.append(UTXO(tx5.sha256, 0, tx5.vout[0].nValue))
 
+    @subtest
     def test_non_standard_witness(self):
-        self.log.info("Testing detection of non-standard P2WSH witness")
+        """Test detection of non-standard P2WSH witness"""
         pad = chr(1).encode('latin-1')
 
         # Create scripts for tests
@@ -2373,7 +1425,6 @@
 
         p2wsh_scripts = []
 
-        assert len(self.utxo)
         tx = CTransaction()
         tx.vin.append(CTxIn(COutPoint(self.utxo[0].sha256, self.utxo[0].n), b""))
 
@@ -2397,13 +1448,13 @@
         p2sh_txs = []
         for i in range(len(scripts)):
             p2wsh_tx = CTransaction()
-            p2wsh_tx.vin.append(CTxIn(COutPoint(txid,i*2)))
+            p2wsh_tx.vin.append(CTxIn(COutPoint(txid, i * 2)))
             p2wsh_tx.vout.append(CTxOut(outputvalue - 5000, CScript([OP_0, hash160(hex_str_to_bytes(""))])))
             p2wsh_tx.wit.vtxinwit.append(CTxInWitness())
             p2wsh_tx.rehash()
             p2wsh_txs.append(p2wsh_tx)
             p2sh_tx = CTransaction()
-            p2sh_tx.vin.append(CTxIn(COutPoint(txid,i*2+1), CScript([p2wsh_scripts[i]])))
+            p2sh_tx.vin.append(CTxIn(COutPoint(txid, i * 2 + 1), CScript([p2wsh_scripts[i]])))
             p2sh_tx.vout.append(CTxOut(outputvalue - 5000, CScript([OP_0, hash160(hex_str_to_bytes(""))])))
             p2sh_tx.wit.vtxinwit.append(CTxInWitness())
             p2sh_tx.rehash()
@@ -2462,73 +1513,30 @@
 
 
     def run_test(self):
-        # Setup the p2p connections and start up the network thread.
+        # Setup the p2p connections
         # self.test_node sets NODE_WITNESS|NODE_NETWORK
-        self.test_node = self.nodes[0].add_p2p_connection(TestNode(), services=NODE_NETWORK|NODE_WITNESS)
+        self.test_node = self.nodes[0].add_p2p_connection(TestP2PConn(), services=NODE_NETWORK | NODE_WITNESS)
         # self.std_node is for testing node1 (fRequireStandard=true)
-        self.std_node = self.nodes[1].add_p2p_connection(TestNode(), services=NODE_NETWORK|NODE_WITNESS)
-
-<<<<<<< HEAD
-        block_1 = self.build_next_block()
-        self.update_witness_block_with_transactions(block_1, [tx])
-        test_witness_block(self.nodes[0], self.test_node, block_1, accepted=True)
-=======
+        self.std_node = self.nodes[1].add_p2p_connection(TestP2PConn(), services=NODE_NETWORK | NODE_WITNESS)
+
+        assert self.test_node.nServices & NODE_WITNESS != 0
+
         self.setup_stake_coins(*self.nodes)
->>>>>>> 44cd02af
 
         # Split genesis funds to be able to create outputs later on
         self.nodes[0].generate(1)
 
-<<<<<<< HEAD
-        block_2 = self.build_next_block()
-        self.update_witness_block_with_transactions(block_2, [tx2])
-        test_witness_block(self.nodes[0], self.test_node, block_2, accepted=False)
-
-        # Try dropping the last input in tx2, and add an output that has
-        # too many sigops (contributing to legacy sigop count).
-        checksig_count = (extra_sigops_available // 4) + 1
-        script_pubkey_checksigs = CScript([OP_CHECKSIG] * checksig_count)
-        tx2.vout.append(CTxOut(0, script_pubkey_checksigs))
-        tx2.vin.pop()
-        tx2.wit.vtxinwit.pop()
-        tx2.vout[0].nValue -= tx.vout[-2].nValue
-        tx2.rehash()
-        block_3 = self.build_next_block()
-        self.update_witness_block_with_transactions(block_3, [tx2])
-        test_witness_block(self.nodes[0], self.test_node, block_3, accepted=False)
-
-        # If we drop the last checksig in this output, the tx should succeed.
-        block_4 = self.build_next_block()
-        tx2.vout[-1].scriptPubKey = CScript([OP_CHECKSIG] * (checksig_count - 1))
-        tx2.rehash()
-        self.update_witness_block_with_transactions(block_4, [tx2])
-        test_witness_block(self.nodes[0], self.test_node, block_4, accepted=True)
-=======
         # Keep a place to store utxo's that can be used in later tests
         self.utxo = []
 
         # Test logic begins here
         self.test_node.wait_for_verack()
 
-        self.log.info("Starting tests before segwit lock in:")
->>>>>>> 44cd02af
-
-        self.test_witness_services() # Verifies NODE_WITNESS
-        self.test_non_witness_transaction() # non-witness tx's are accepted
-
-<<<<<<< HEAD
-        # Try replacing the last input of tx2 to be spending the last
-        # output of tx
-        block_5 = self.build_next_block()
-        tx2.vout.pop()
-        tx2.vin.append(CTxIn(COutPoint(tx.sha256, outputs - 1), b""))
-        tx2.wit.vtxinwit.append(CTxInWitness())
-        tx2.wit.vtxinwit[-1].scriptWitness.stack = [witness_program_justright]
-        tx2.rehash()
-        self.update_witness_block_with_transactions(block_5, [tx2])
-        test_witness_block(self.nodes[0], self.test_node, block_5, accepted=True)
-=======
+        self.test_witness_services()
+        self.test_non_witness_transaction()
+
         # Test P2SH witness handling
+
         self.test_p2sh_witness()
         self.test_witness_block_size()
         self.test_extra_witness_data()
@@ -2544,8 +1552,6 @@
         self.test_signature_version_1()
         self.test_non_standard_witness()
         self.test_witness_sigops()
->>>>>>> 44cd02af
-
 
 if __name__ == '__main__':
     SegWitTest().main()