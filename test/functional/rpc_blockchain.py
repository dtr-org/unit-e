--- conflicted
+++ resolved
@@ -21,11 +21,7 @@
 import http.client
 import subprocess
 
-<<<<<<< HEAD
-from test_framework.test_framework import UnitETestFramework
-=======
 from test_framework.test_framework import (UnitETestFramework, DISABLE_FINALIZATION)
->>>>>>> 44cd02af
 from test_framework.util import (
     assert_equal,
     assert_greater_than,
@@ -39,12 +35,8 @@
 from test_framework.blocktools import (
     create_block,
     create_coinbase,
-<<<<<<< HEAD
-    TIME_GENESIS_BLOCK,
-=======
     get_tip_snapshot_meta,
     sign_coinbase,
->>>>>>> 44cd02af
 )
 from test_framework.messages import (
     msg_block,
@@ -56,16 +48,10 @@
 
 class BlockchainTest(UnitETestFramework):
     def set_test_params(self):
+        self.num_nodes = 1
         self.setup_clean_chain = True
-        self.num_nodes = 1
-<<<<<<< HEAD
-
-    def run_test(self):
-        self.mine_chain()
-        self.restart_node(0, extra_args=['-stopatheight=207', '-prune=1'])  # Set extra args with pruning after rescan is complete
-=======
-        self.setup_clean_chain = True
-
+
+    # UNIT-E TODO [0.18.0]: Was deleted
     def skip_test_if_missing_module(self):
         self.skip_if_no_wallet()
 
@@ -81,7 +67,7 @@
         self.nodes[0].importprunedfunds(genesis_tx_hex, fund_proof)
 
         self.nodes[0].generatetoaddress(200, self.nodes[0].getnewaddress('', 'bech32'))
->>>>>>> 44cd02af
+        assert_equal(self.nodes[0].getblockchaininfo()['blocks'], 200)
 
         self._test_getblockchaininfo()
         self._test_getchaintxstats()
@@ -91,15 +77,6 @@
         self._test_stopatheight()
         self._test_waitforblockheight()
         assert self.nodes[0].verifychain(4, 0)
-
-    def mine_chain(self):
-        self.log.info('Create some old blocks')
-        address = self.nodes[0].get_deterministic_priv_key().address
-        for t in range(TIME_GENESIS_BLOCK, TIME_GENESIS_BLOCK + 200 * 600, 600):
-            # ten-minute steps from genesis block time
-            self.nodes[0].setmocktime(t)
-            self.nodes[0].generatetoaddress(1, address)
-        assert_equal(self.nodes[0].getblockchaininfo()['blocks'], 200)
 
     def _test_getblockchaininfo(self):
         self.log.info("Test getblockchaininfo")
@@ -214,10 +191,6 @@
 
         assert_equal(res['transactions'], 201)
         assert_equal(res['height'], 200)
-<<<<<<< HEAD
-        assert_equal(res['txouts'], 200)
-        assert_equal(res['bogosize'], 15000),
-=======
 
         # - there is 106 initial UTXOs in regtest funds
         # - each of the 200 blocks creates a reward UTXO
@@ -225,7 +198,6 @@
         # 200 + 106 + 9 = 315
         assert_equal(res['txouts'], 315)
         assert_equal(res['bogosize'], 22680),
->>>>>>> 44cd02af
         assert_equal(res['bestblock'], node.getblockhash(200))
         size = res['disk_size']
         assert size > 6400
