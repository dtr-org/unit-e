--- conflicted
+++ resolved
@@ -9,22 +9,15 @@
 [Policy/Consensus] Check that the new NULLDUMMY rules are enforced
 """
 
-<<<<<<< HEAD
 from test_framework.blocktools import (
     create_block,
     create_coinbase,
     create_transaction,
     get_tip_snapshot_meta,
+    sign_coinbase,
 )
 from test_framework.messages import CTransaction, msg_witness_block
 from test_framework.mininode import P2PInterface
-=======
-from test_framework.test_framework import UnitETestFramework, PROPOSER_REWARD
-from test_framework.util import *
-from test_framework.messages import msg_witness_block
-from test_framework.mininode import CTransaction, network_thread_start, P2PInterface
-from test_framework.blocktools import create_coinbase, create_block, get_tip_snapshot_meta, sign_coinbase
->>>>>>> f8b92100
 from test_framework.script import CScript
 from test_framework.test_framework import UnitETestFramework, PROPOSER_REWARD
 from test_framework.util import (
@@ -55,7 +48,7 @@
     def set_test_params(self):
         self.num_nodes = 1
         self.setup_clean_chain = True
-#This script tests NULLDUMMY, which is part of 'segwit',
+        # This script tests NULLDUMMY, which is part of 'segwit',
         self.extra_args = [['-whitelist=127.0.0.1', '-addresstype=legacy', "-deprecatedrpc=addwitnessaddress"]]
 
     def run_test(self):
