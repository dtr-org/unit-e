#!/usr/bin/env bash

export LC_ALL=C
TOPDIR=${TOPDIR:-$(git rev-parse --show-toplevel)}
BUILDDIR=${BUILDDIR:-$TOPDIR}

BINDIR=${BINDIR:-$BUILDDIR/src}
MANDIR=${MANDIR:-$TOPDIR/doc/man}

<<<<<<< HEAD
UNIT_E=${UNIT_E:-$BINDIR/unit-e}
UNIT_E_CLI=${UNIT_E_CLI:-$BINDIR/unit-e-cli}
UNIT_E_TX=${UNIT_E_TX:-$BINDIR/unit-e-tx}
WALLET_TOOL=${WALLET_TOOL:-$BINDIR/unite-wallet}
UNITEQT=${UNITEQT:-$BINDIR/qt/unite-qt}
=======
UNIT_E=${UNIT_E:-$SRCDIR/unit-e}
UNIT_E_CLI=${UNIT_E_CLI:-$SRCDIR/unit-e-cli}
UNIT_E_TX=${UNIT_E_TX:-$SRCDIR/unit-e-tx}
>>>>>>> 44cd02af

[ ! -x $UNIT_E ] && echo "$UNIT_E not found or not executable." && exit 1

# The autodetected version git tag can screw up manpage output a little bit
BTCVER=($($UNIT_E_CLI --version | head -n1 | awk -F'[ -]' '{ print $6, $7 }'))

# Create a footer file with copyright content.
# This gets autodetected fine for unit-e if --version-string is not set,
<<<<<<< HEAD
# but has different outcomes for unite-qt and unit-e-cli.
echo "[COPYRIGHT]" > footer.h2m
$UNIT_E --version | sed -n '1!p' >> footer.h2m

for cmd in $UNIT_E $UNIT_E_CLI $UNIT_E_TX $WALLET_TOOL $UNITEQT; do
=======
# but has different outcomes for unit-e-cli.
echo "[COPYRIGHT]" > footer.h2m
$UNIT_E --version | sed -n '1!p' >> footer.h2m

for cmd in $UNIT_E $UNIT_E_CLI $UNIT_E_TX; do
>>>>>>> 44cd02af
  cmdname="${cmd##*/}"
  help2man -N --version-string=${BTCVER[0]} --include=footer.h2m -o ${MANDIR}/${cmdname}.1 ${cmd}
  sed -i'.orig' -e "s/\\\-${BTCVER[1]}//g" ${MANDIR}/${cmdname}.1
done

rm -f footer.h2m<|MERGE_RESOLUTION|>--- conflicted
+++ resolved
@@ -7,17 +7,10 @@
 BINDIR=${BINDIR:-$BUILDDIR/src}
 MANDIR=${MANDIR:-$TOPDIR/doc/man}
 
-<<<<<<< HEAD
 UNIT_E=${UNIT_E:-$BINDIR/unit-e}
 UNIT_E_CLI=${UNIT_E_CLI:-$BINDIR/unit-e-cli}
 UNIT_E_TX=${UNIT_E_TX:-$BINDIR/unit-e-tx}
 WALLET_TOOL=${WALLET_TOOL:-$BINDIR/unite-wallet}
-UNITEQT=${UNITEQT:-$BINDIR/qt/unite-qt}
-=======
-UNIT_E=${UNIT_E:-$SRCDIR/unit-e}
-UNIT_E_CLI=${UNIT_E_CLI:-$SRCDIR/unit-e-cli}
-UNIT_E_TX=${UNIT_E_TX:-$SRCDIR/unit-e-tx}
->>>>>>> 44cd02af
 
 [ ! -x $UNIT_E ] && echo "$UNIT_E not found or not executable." && exit 1
 
@@ -26,19 +19,11 @@
 
 # Create a footer file with copyright content.
 # This gets autodetected fine for unit-e if --version-string is not set,
-<<<<<<< HEAD
-# but has different outcomes for unite-qt and unit-e-cli.
-echo "[COPYRIGHT]" > footer.h2m
-$UNIT_E --version | sed -n '1!p' >> footer.h2m
-
-for cmd in $UNIT_E $UNIT_E_CLI $UNIT_E_TX $WALLET_TOOL $UNITEQT; do
-=======
 # but has different outcomes for unit-e-cli.
 echo "[COPYRIGHT]" > footer.h2m
 $UNIT_E --version | sed -n '1!p' >> footer.h2m
 
-for cmd in $UNIT_E $UNIT_E_CLI $UNIT_E_TX; do
->>>>>>> 44cd02af
+for cmd in $UNIT_E $UNIT_E_CLI $UNIT_E_TX $WALLET_TOOL; do
   cmdname="${cmd##*/}"
   help2man -N --version-string=${BTCVER[0]} --include=footer.h2m -o ${MANDIR}/${cmdname}.1 ${cmd}
   sed -i'.orig' -e "s/\\\-${BTCVER[1]}//g" ${MANDIR}/${cmdname}.1
