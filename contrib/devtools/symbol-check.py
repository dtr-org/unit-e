--- conflicted
+++ resolved
@@ -52,24 +52,6 @@
 CPPFILT_CMD = os.getenv('CPPFILT', '/usr/bin/c++filt')
 # Allowed NEEDED libraries
 ALLOWED_LIBRARIES = {
-<<<<<<< HEAD
-# united and unite-qt
-'libgcc_s.so.1', # GCC base support
-'libc.so.6', # C library
-'libpthread.so.0', # threading
-'libanl.so.1', # DNS resolve
-'libm.so.6', # math library
-'librt.so.1', # real-time (clock)
-'ld-linux-x86-64.so.2', # 64-bit dynamic linker
-'ld-linux.so.2', # 32-bit dynamic linker
-# unite-qt only
-'libX11-xcb.so.1', # part of X11
-'libX11.so.6', # part of X11
-'libxcb.so.1', # part of X11
-'libfontconfig.so.1', # font support
-'libfreetype.so.6', # font parsing
-'libdl.so.2' # programming interface to dynamic linker
-=======
 # united
 b'libgcc_s.so.1', # GCC base support
 b'libc.so.6', # C library
@@ -79,7 +61,6 @@
 b'librt.so.1', # real-time (clock)
 b'ld-linux-x86-64.so.2', # 64-bit dynamic linker
 b'ld-linux.so.2', # 32-bit dynamic linker
->>>>>>> 07428419
 }
 
 class CPPFilt(object):
