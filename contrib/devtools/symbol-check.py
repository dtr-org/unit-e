#!/usr/bin/env python3
# Copyright (c) 2014 Wladimir J. van der Laan
# Distributed under the MIT software license, see the accompanying
# file COPYING or http://www.opensource.org/licenses/mit-license.php.
'''
A script to check that the (Linux) executables produced by gitian only contain
allowed gcc, glibc and libstdc++ version symbols.  This makes sure they are
still compatible with the minimum supported Linux distribution versions.

Example usage:

    find ../gitian-builder/build -type f -executable | xargs python contrib/devtools/symbol-check.py
'''
import subprocess
import re
import sys
import os

# Debian 8.11 (jessie) has:
#
# - g++ version 4.9.2 (https://packages.debian.org/search?suite=default&section=all&arch=any&searchon=names&keywords=g%2B%2B)
# - libc version 2.19-18 (https://packages.debian.org/search?suite=default&section=all&arch=any&searchon=names&keywords=libc6)
# - libstdc++ version 4.9.2 (https://packages.debian.org/search?suite=default&section=all&arch=any&searchon=names&keywords=libstdc%2B%2B6)
#
# Ubuntu 14.04.5 (trusty tahr) has:
#
# - g++ version 4.8.2 (https://packages.ubuntu.com/search?suite=trusty&arch=any&searchon=names&keywords=g%2B%2B)
# - libc version 2.19.0 (http://packages.ubuntu.com/search?keywords=libc6&searchon=names&suite=lucid&section=all)
# - libstdc++ version 4.8.2 (http://packages.ubuntu.com/search?suite=lucid&section=all&arch=any&keywords=libstdc%2B%2B&searchon=names)
#
# Taking the minimum of these as our target.
#
# According to GNU ABI document (http://gcc.gnu.org/onlinedocs/libstdc++/manual/abi.html) this corresponds to:
#   GCC 4.8.0: GCC_4.8.0
#   GCC 4.8.0: GLIBCXX_3.4.18, CXXABI_1.3.7
#   (glibc)    GLIBC_2_19
#
MAX_VERSIONS = {
'GCC':     (4,8,0),
'CXXABI':  (1,3,7),
'GLIBCXX': (3,4,18),
'GLIBC':   (2,19)
}
# See here for a description of _IO_stdin_used:
# https://bugs.debian.org/cgi-bin/bugreport.cgi?bug=634261#109

# Ignore symbols that are exported as part of every executable
IGNORE_EXPORTS = {
'_edata', '_end', '_init', '__bss_start', '_fini', '_IO_stdin_used', 'stdin', 'stdout', 'stderr'
}
READELF_CMD = os.getenv('READELF', '/usr/bin/readelf')
CPPFILT_CMD = os.getenv('CPPFILT', '/usr/bin/c++filt')
# Allowed NEEDED libraries
ALLOWED_LIBRARIES = {
<<<<<<< HEAD
# united
'libgcc_s.so.1', # GCC base support
'libc.so.6', # C library
'libpthread.so.0', # threading
'libanl.so.1', # DNS resolve
'libm.so.6', # math library
'librt.so.1', # real-time (clock)
'ld-linux-x86-64.so.2', # 64-bit dynamic linker
'ld-linux.so.2', # 32-bit dynamic linker
=======
# unit-e
b'libgcc_s.so.1', # GCC base support
b'libc.so.6', # C library
b'libpthread.so.0', # threading
b'libanl.so.1', # DNS resolve
b'libm.so.6', # math library
b'librt.so.1', # real-time (clock)
b'ld-linux-x86-64.so.2', # 64-bit dynamic linker
b'ld-linux.so.2', # 32-bit dynamic linker
>>>>>>> 7e67c75d
}

class CPPFilt(object):
    '''
    Demangle C++ symbol names.

    Use a pipe to the 'c++filt' command.
    '''
    def __init__(self):
        self.proc = subprocess.Popen(CPPFILT_CMD, stdin=subprocess.PIPE, stdout=subprocess.PIPE, universal_newlines=True)

    def __call__(self, mangled):
        self.proc.stdin.write(mangled + '\n')
        self.proc.stdin.flush()
        return self.proc.stdout.readline().rstrip()

    def close(self):
        self.proc.stdin.close()
        self.proc.stdout.close()
        self.proc.wait()

def read_symbols(executable, imports=True):
    '''
    Parse an ELF executable and return a list of (symbol,version) tuples
    for dynamic, imported symbols.
    '''
    p = subprocess.Popen([READELF_CMD, '--dyn-syms', '-W', executable], stdout=subprocess.PIPE, stderr=subprocess.PIPE, stdin=subprocess.PIPE, universal_newlines=True)
    (stdout, stderr) = p.communicate()
    if p.returncode:
        raise IOError('Could not read symbols for %s: %s' % (executable, stderr.strip()))
    syms = []
    for line in stdout.splitlines():
        line = line.split()
        if len(line)>7 and re.match('[0-9]+:$', line[0]):
            (sym, _, version) = line[7].partition('@')
            is_import = line[6] == 'UND'
            if version.startswith('@'):
                version = version[1:]
            if is_import == imports:
                syms.append((sym, version))
    return syms

def check_version(max_versions, version):
    if '_' in version:
        (lib, _, ver) = version.rpartition('_')
    else:
        lib = version
        ver = '0'
    ver = tuple([int(x) for x in ver.split('.')])
    if not lib in max_versions:
        return False
    return ver <= max_versions[lib]

def read_libraries(filename):
    p = subprocess.Popen([READELF_CMD, '-d', '-W', filename], stdout=subprocess.PIPE, stderr=subprocess.PIPE, stdin=subprocess.PIPE, universal_newlines=True)
    (stdout, stderr) = p.communicate()
    if p.returncode:
        raise IOError('Error opening file')
    libraries = []
    for line in stdout.splitlines():
        tokens = line.split()
        if len(tokens)>2 and tokens[1] == '(NEEDED)':
            match = re.match('^Shared library: \[(.*)\]$', ' '.join(tokens[2:]))
            if match:
                libraries.append(match.group(1))
            else:
                raise ValueError('Unparseable (NEEDED) specification')
    return libraries

if __name__ == '__main__':
    cppfilt = CPPFilt()
    retval = 0
    for filename in sys.argv[1:]:
        # Check imported symbols
        for sym,version in read_symbols(filename, True):
            if version and not check_version(MAX_VERSIONS, version):
                print('%s: symbol %s from unsupported version %s' % (filename, cppfilt(sym), version))
                retval = 1
        # Check exported symbols
        for sym,version in read_symbols(filename, False):
            if sym in IGNORE_EXPORTS:
                continue
            print('%s: export of symbol %s not allowed' % (filename, cppfilt(sym)))
            retval = 1
        # Check dependency libraries
        for library_name in read_libraries(filename):
            if library_name not in ALLOWED_LIBRARIES:
                print('%s: NEEDED library %s is not allowed' % (filename, library_name))
                retval = 1

    sys.exit(retval)

<|MERGE_RESOLUTION|>--- conflicted
+++ resolved
@@ -52,8 +52,7 @@
 CPPFILT_CMD = os.getenv('CPPFILT', '/usr/bin/c++filt')
 # Allowed NEEDED libraries
 ALLOWED_LIBRARIES = {
-<<<<<<< HEAD
-# united
+# unit-e
 'libgcc_s.so.1', # GCC base support
 'libc.so.6', # C library
 'libpthread.so.0', # threading
@@ -62,17 +61,6 @@
 'librt.so.1', # real-time (clock)
 'ld-linux-x86-64.so.2', # 64-bit dynamic linker
 'ld-linux.so.2', # 32-bit dynamic linker
-=======
-# unit-e
-b'libgcc_s.so.1', # GCC base support
-b'libc.so.6', # C library
-b'libpthread.so.0', # threading
-b'libanl.so.1', # DNS resolve
-b'libm.so.6', # math library
-b'librt.so.1', # real-time (clock)
-b'ld-linux-x86-64.so.2', # 64-bit dynamic linker
-b'ld-linux.so.2', # 32-bit dynamic linker
->>>>>>> 7e67c75d
 }
 
 class CPPFilt(object):
