--- conflicted
+++ resolved
@@ -36,18 +36,11 @@
 #   (glibc)    GLIBC_2_19
 #
 MAX_VERSIONS = {
-<<<<<<< HEAD
-'GCC':       (4,4,0),
-'CXXABI':    (1,3,3),
-'GLIBCXX':   (3,4,13),
-'GLIBC':     (2,11),
+'GCC':       (4,8,0),
+'CXXABI':    (1,3,7),
+'GLIBCXX':   (3,4,18),
+'GLIBC':     (2,19),
 'LIBATOMIC': (1,0)
-=======
-'GCC':     (4,8,0),
-'CXXABI':  (1,3,7),
-'GLIBCXX': (3,4,18),
-'GLIBC':   (2,19)
->>>>>>> 44cd02af
 }
 # See here for a description of _IO_stdin_used:
 # https://bugs.debian.org/cgi-bin/bugreport.cgi?bug=634261#109
@@ -60,11 +53,7 @@
 CPPFILT_CMD = os.getenv('CPPFILT', '/usr/bin/c++filt')
 # Allowed NEEDED libraries
 ALLOWED_LIBRARIES = {
-<<<<<<< HEAD
-# unit-e and unite-qt
-=======
 # unit-e
->>>>>>> 44cd02af
 'libgcc_s.so.1', # GCC base support
 'libc.so.6', # C library
 'libpthread.so.0', # threading
@@ -74,19 +63,6 @@
 'libatomic.so.1',
 'ld-linux-x86-64.so.2', # 64-bit dynamic linker
 'ld-linux.so.2', # 32-bit dynamic linker
-<<<<<<< HEAD
-'ld-linux-aarch64.so.1', # 64-bit ARM dynamic linker
-'ld-linux-armhf.so.3', # 32-bit ARM dynamic linker
-'ld-linux-riscv64-lp64d.so.1', # 64-bit RISC-V dynamic linker
-# unite-qt only
-'libX11-xcb.so.1', # part of X11
-'libX11.so.6', # part of X11
-'libxcb.so.1', # part of X11
-'libfontconfig.so.1', # font support
-'libfreetype.so.6', # font parsing
-'libdl.so.2' # programming interface to dynamic linker
-=======
->>>>>>> 44cd02af
 }
 ARCH_MIN_GLIBC_VER = {
 '80386':  (2,1),
