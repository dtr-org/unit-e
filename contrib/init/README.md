Sample configuration files for:
```
SystemD: unit-e.service
Upstart: unit-e.conf
OpenRC:  unit-e.openrc
         unit-e.openrcconf
CentOS:  unit-e.init
<<<<<<< HEAD
macOS:   org.unite.unit-e.plist
=======
OS X:    org.unite.unit-e.plist
>>>>>>> 44cd02af
```
have been made available to assist packagers in creating node packages here.

See doc/init.md for more information.<|MERGE_RESOLUTION|>--- conflicted
+++ resolved
@@ -5,11 +5,7 @@
 OpenRC:  unit-e.openrc
          unit-e.openrcconf
 CentOS:  unit-e.init
-<<<<<<< HEAD
-macOS:   org.unite.unit-e.plist
-=======
 OS X:    org.unite.unit-e.plist
->>>>>>> 44cd02af
 ```
 have been made available to assist packagers in creating node packages here.
 
