### QoS (Quality of service) ###

This is a Linux bash script that will set up tc to limit the outgoing bandwidth for connections to the Unit-e network. It limits outbound TCP traffic with a source or destination port of 7182, but not if the destination IP is within a LAN.

<<<<<<< HEAD
This means one can have an always-on unit-e instance running, and another local unit-e/unite-qt instance which connects to this node and receives blocks from it.
=======
This means one can have an always-on unit-e instance running, and another local unit-e instance which connects to this node and receives blocks from it.
>>>>>>> 44cd02af
<|MERGE_RESOLUTION|>--- conflicted
+++ resolved
@@ -2,8 +2,4 @@
 
 This is a Linux bash script that will set up tc to limit the outgoing bandwidth for connections to the Unit-e network. It limits outbound TCP traffic with a source or destination port of 7182, but not if the destination IP is within a LAN.
 
-<<<<<<< HEAD
-This means one can have an always-on unit-e instance running, and another local unit-e/unite-qt instance which connects to this node and receives blocks from it.
-=======
-This means one can have an always-on unit-e instance running, and another local unit-e instance which connects to this node and receives blocks from it.
->>>>>>> 44cd02af
+This means one can have an always-on unit-e instance running, and another local unit-e instance which connects to this node and receives blocks from it.