--- conflicted
+++ resolved
@@ -1,9 +1,5 @@
 ---
-<<<<<<< HEAD
-name: "unite-win-0.18"
-=======
 name: "unite-win-0.0.1"
->>>>>>> 44cd02af
 enable_cache: true
 suites:
 - "bionic"
@@ -27,13 +23,8 @@
 - "python"
 - "rename"
 remotes:
-<<<<<<< HEAD
-- "url": "https://github.com/bitcoin/bitcoin.git"
-  "dir": "unite"
-=======
 - "url": "git@github.com:dtr-org/unit-e.git"
   "dir": "unit-e"
->>>>>>> 44cd02af
 files: []
 script: |
   set -e -o pipefail
@@ -114,11 +105,7 @@
   create_per-host_linker_wrapper "2000-01-01 12:00:00"
   export PATH=${WRAP_DIR}:${PATH}
 
-<<<<<<< HEAD
-  cd unite
-=======
   cd unit-e
->>>>>>> 44cd02af
   BASEPREFIX=`pwd`/depends
   # Build dependencies for each host
   for i in $HOSTS; do
@@ -136,22 +123,14 @@
   ./autogen.sh
   CONFIG_SITE=${BASEPREFIX}/`echo "${HOSTS}" | awk '{print $1;}'`/share/config.site ./configure --prefix=/
   make dist
-<<<<<<< HEAD
-  SOURCEDIST=`echo unite-*.tar.gz`
-=======
   SOURCEDIST=`echo unit-e-*.tar.gz`
->>>>>>> 44cd02af
   DISTNAME=`echo ${SOURCEDIST} | sed 's/.tar.*//'`
 
   # Correct tar file order
   mkdir -p temp
   pushd temp
   tar xf ../$SOURCEDIST
-<<<<<<< HEAD
-  find unite-* | sort | tar --no-recursion --mode='u+rw,go+r-w,a+X' --owner=0 --group=0 -c -T - | gzip -9n > ../$SOURCEDIST
-=======
   find unit-e-* | sort | tar --no-recursion --mode='u+rw,go+r-w,a+X' --owner=0 --group=0 -c -T - | gzip -9n > ../$SOURCEDIST
->>>>>>> 44cd02af
   mkdir -p $OUTDIR/src
   cp ../$SOURCEDIST $OUTDIR/src
   popd
@@ -180,11 +159,7 @@
     make deploy
     make install DESTDIR=${INSTALLPATH}
     rename 's/-setup\.exe$/-setup-unsigned.exe/' *-setup.exe
-<<<<<<< HEAD
-    cp -f unite-*setup*.exe $OUTDIR/
-=======
     cp -f unit-e-*setup*.exe $OUTDIR/
->>>>>>> 44cd02af
     cd installed
     mv ${DISTNAME}/bin/*.dll ${DISTNAME}/lib/
     find . -name "lib*.la" -delete
@@ -200,11 +175,7 @@
   cp -rf contrib/windeploy $BUILD_DIR
   cd $BUILD_DIR/windeploy
   mkdir unsigned
-<<<<<<< HEAD
-  cp $OUTDIR/unite-*setup-unsigned.exe unsigned/
-=======
   cp $OUTDIR/unit-e-*setup-unsigned.exe unsigned/
->>>>>>> 44cd02af
   find . | sort | tar --no-recursion --mode='u+rw,go+r-w,a+X' --owner=0 --group=0 -c -T - | gzip -9n > ${OUTDIR}/${DISTNAME}-win-unsigned.tar.gz
   mv ${OUTDIR}/${DISTNAME}-x86_64-*-debug.zip ${OUTDIR}/${DISTNAME}-win64-debug.zip
   mv ${OUTDIR}/${DISTNAME}-i686-*-debug.zip ${OUTDIR}/${DISTNAME}-win32-debug.zip
