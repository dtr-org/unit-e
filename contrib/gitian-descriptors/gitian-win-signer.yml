---
name: "unite-win-signer"
suites:
- "bionic"
architectures:
- "amd64"
packages:
<<<<<<< HEAD
# Once osslsigncode supports openssl 1.1, we can change this back to libssl-dev
- "libssl1.0-dev"
- "autoconf"
remotes:
- "url": "https://github.com/unite-core/unite-detached-sigs.git"
=======
# In trusty (current build distro) libssl-dev points to libssl 1.0.2, which is correct
# If we change the build distro also remember to change libssl to libssl1.0-dev
- "libssl-dev"
- "autoconf"
remotes:
- "url": "git@github.com:dtr-org/unit-e-sigs.git"
>>>>>>> 07428419
  "dir": "signature"
files:
- "osslsigncode-1.7.1.tar.gz"
- "osslsigncode-Backports-to-1.7.1.patch"
<<<<<<< HEAD
- "unite-win-unsigned.tar.gz"
=======
- "unit-e-win-unsigned.tar.gz"
- "unit-e-win-signatures.tar.gz"
>>>>>>> 07428419
script: |
  BUILD_DIR=`pwd`
  SIGDIR=${BUILD_DIR}/signature/win
  UNSIGNED_DIR=${BUILD_DIR}/unsigned

  echo "f9a8cdb38b9c309326764ebc937cba1523a3a751a7ab05df3ecc99d18ae466c9  osslsigncode-1.7.1.tar.gz" | sha256sum -c
  echo "a8c4e9cafba922f89de0df1f2152e7be286aba73f78505169bc351a7938dd911  osslsigncode-Backports-to-1.7.1.patch" | sha256sum -c

<<<<<<< HEAD
  mkdir -p ${UNSIGNED_DIR}
  tar -C ${UNSIGNED_DIR} -xf unite-win-unsigned.tar.gz
=======
  mkdir -p ${UNSIGNED_DIR} ${SIGDIR}

  tar -C ${UNSIGNED_DIR} -xf unit-e-win-unsigned.tar.gz
  tar -C ${SIGDIR} -xf unit-e-win-signatures.tar.gz
>>>>>>> 07428419

  tar xf osslsigncode-1.7.1.tar.gz
  cd osslsigncode-1.7.1
  patch -p1 < ${BUILD_DIR}/osslsigncode-Backports-to-1.7.1.patch

  ./configure --without-gsf --without-curl --disable-dependency-tracking
  make
  find ${UNSIGNED_DIR} -name "*-unsigned.exe" | while read i; do
    INFILE="`basename "${i}"`"
    OUTFILE="`echo "${INFILE}" | sed s/-unsigned//`"
    ./osslsigncode attach-signature -in "${i}" -out "${OUTDIR}/${OUTFILE}" -sigin "${SIGDIR}/${INFILE}.pem"
  done<|MERGE_RESOLUTION|>--- conflicted
+++ resolved
@@ -5,30 +5,17 @@
 architectures:
 - "amd64"
 packages:
-<<<<<<< HEAD
 # Once osslsigncode supports openssl 1.1, we can change this back to libssl-dev
 - "libssl1.0-dev"
 - "autoconf"
 remotes:
-- "url": "https://github.com/unite-core/unite-detached-sigs.git"
-=======
-# In trusty (current build distro) libssl-dev points to libssl 1.0.2, which is correct
-# If we change the build distro also remember to change libssl to libssl1.0-dev
-- "libssl-dev"
-- "autoconf"
-remotes:
 - "url": "git@github.com:dtr-org/unit-e-sigs.git"
->>>>>>> 07428419
   "dir": "signature"
 files:
 - "osslsigncode-1.7.1.tar.gz"
 - "osslsigncode-Backports-to-1.7.1.patch"
-<<<<<<< HEAD
-- "unite-win-unsigned.tar.gz"
-=======
 - "unit-e-win-unsigned.tar.gz"
 - "unit-e-win-signatures.tar.gz"
->>>>>>> 07428419
 script: |
   BUILD_DIR=`pwd`
   SIGDIR=${BUILD_DIR}/signature/win
@@ -37,15 +24,10 @@
   echo "f9a8cdb38b9c309326764ebc937cba1523a3a751a7ab05df3ecc99d18ae466c9  osslsigncode-1.7.1.tar.gz" | sha256sum -c
   echo "a8c4e9cafba922f89de0df1f2152e7be286aba73f78505169bc351a7938dd911  osslsigncode-Backports-to-1.7.1.patch" | sha256sum -c
 
-<<<<<<< HEAD
-  mkdir -p ${UNSIGNED_DIR}
-  tar -C ${UNSIGNED_DIR} -xf unite-win-unsigned.tar.gz
-=======
   mkdir -p ${UNSIGNED_DIR} ${SIGDIR}
 
   tar -C ${UNSIGNED_DIR} -xf unit-e-win-unsigned.tar.gz
   tar -C ${SIGDIR} -xf unit-e-win-signatures.tar.gz
->>>>>>> 07428419
 
   tar xf osslsigncode-1.7.1.tar.gz
   cd osslsigncode-1.7.1
