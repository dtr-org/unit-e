--- conflicted
+++ resolved
@@ -1,9 +1,5 @@
 ---
-<<<<<<< HEAD
-name: "unite-linux-0.18"
-=======
 name: "unite-linux-0.0.1"
->>>>>>> 44cd02af
 enable_cache: true
 suites:
 - "bionic"
@@ -36,27 +32,16 @@
 - "ca-certificates"
 - "python"
 remotes:
-<<<<<<< HEAD
-- "url": "https://github.com/bitcoin/bitcoin.git"
-  "dir": "unite"
-=======
 - "url": "git@github.com:dtr-org/unit-e.git"
   "dir": "unit-e"
->>>>>>> 44cd02af
 files: []
 script: |
   set -e -o pipefail
 
   WRAP_DIR=$HOME/wrapped
-<<<<<<< HEAD
-  HOSTS="i686-pc-linux-gnu x86_64-linux-gnu arm-linux-gnueabihf aarch64-linux-gnu riscv64-linux-gnu"
-  CONFIGFLAGS="--enable-glibc-back-compat --enable-reduce-exports --disable-bench --disable-gui-tests"
-  FAKETIME_HOST_PROGS="gcc g++"
-=======
   HOSTS="i686-pc-linux-gnu x86_64-linux-gnu arm-linux-gnueabihf aarch64-linux-gnu"
   CONFIGFLAGS="--enable-glibc-back-compat --enable-reduce-exports --disable-bench --enable-usbdevice=no"
   FAKETIME_HOST_PROGS=""
->>>>>>> 44cd02af
   FAKETIME_PROGS="date ar ranlib nm"
   HOST_CFLAGS="-O2 -g"
   HOST_CXXFLAGS="-O2 -g"
@@ -138,11 +123,7 @@
   chmod +x ${WRAP_DIR}/${prog}
   done
 
-<<<<<<< HEAD
-  cd unite
-=======
   cd unit-e
->>>>>>> 44cd02af
   BASEPREFIX=`pwd`/depends
   # Build dependencies for each host
   for i in $HOSTS; do
@@ -164,21 +145,13 @@
   ./autogen.sh
   CONFIG_SITE=${BASEPREFIX}/`echo "${HOSTS}" | awk '{print $1;}'`/share/config.site ./configure --prefix=/
   make dist
-<<<<<<< HEAD
-  SOURCEDIST=`echo unite-*.tar.gz`
-=======
   SOURCEDIST=`echo unit-e-*.tar.gz`
->>>>>>> 44cd02af
   DISTNAME=`echo ${SOURCEDIST} | sed 's/.tar.*//'`
   # Correct tar file order
   mkdir -p temp
   pushd temp
   tar xf ../$SOURCEDIST
-<<<<<<< HEAD
-  find unite-* | sort | tar --no-recursion --mode='u+rw,go+r-w,a+X' --owner=0 --group=0 -c -T - | gzip -9n > ../$SOURCEDIST
-=======
   find unit-e-* | sort | tar --no-recursion --mode='u+rw,go+r-w,a+X' --owner=0 --group=0 -c -T - | gzip -9n > ../$SOURCEDIST
->>>>>>> 44cd02af
   popd
 
   # Workaround for tarball not building with the bare tag version (prep)
