# Linearize
Construct a linear, no-fork, best version of the Unit-e blockchain. The scripts
run using Python 3 but are compatible with Python 2.

## Step 1: Download hash list

    $ ./linearize-hashes.py linearize.cfg > hashlist.txt

Required configuration file settings for linearize-hashes:
* RPC: `datadir` (Required if `rpcuser` and `rpcpassword` are not specified)
* RPC: `rpcuser`, `rpcpassword` (Required if `datadir` is not specified)

Optional config file setting for linearize-hashes:
* RPC: `host`  (Default: `127.0.0.1`)
* RPC: `port`  (Default: `7181`)
* Blockchain: `min_height`, `max_height`
* `rev_hash_bytes`: If true, the written block hash list will be
byte-reversed. (In other words, the hash returned by getblockhash will have its
bytes reversed.) False by default. Intended for generation of
standalone hash lists but safe to use with linearize-data.py, which will output
the same data no matter which byte format is chosen.

The `linearize-hashes` script requires a connection, local or remote, to a
<<<<<<< HEAD
JSON-RPC server. Running `united` or `unite-qt -server` will be sufficient.
=======
JSON-RPC server. Running `united` will be sufficient.
>>>>>>> 07428419

## Step 2: Copy local block data

    $ ./linearize-data.py linearize.cfg

Required configuration file settings:
* `output_file`: The file that will contain the final blockchain.
      or
* `output`: Output directory for linearized `blocks/blkNNNNN.dat` output.

Optional config file setting for linearize-data:
* `debug_output`: Some printouts may not always be desired. If true, such output
will be printed.
* `file_timestamp`: Set each file's last-accessed and last-modified times,
respectively, to the current time and to the timestamp of the most recent block
written to the script's blockchain.
* `genesis`: The hash of the genesis block in the blockchain.
* `input`: united blocks/ directory containing blkNNNNN.dat
* `hashlist`: text file containing list of block hashes created by
linearize-hashes.py.
* `max_out_sz`: Maximum size for files created by the `output_file` option.
(Default: `1000*1000*1000 bytes`)
* `netmagic`: Network magic number.
* `out_of_order_cache_sz`: If out-of-order blocks are being read, the block can
be written to a cache so that the blockchain doesn't have to be sought again.
This option specifies the cache size. (Default: `100*1000*1000 bytes`)
* `rev_hash_bytes`: If true, the block hash list written by linearize-hashes.py
will be byte-reversed when read by linearize-data.py. See the linearize-hashes
entry for more information.
* `split_timestamp`: Split blockchain files when a new month is first seen, in
addition to reaching a maximum file size (`max_out_sz`).<|MERGE_RESOLUTION|>--- conflicted
+++ resolved
@@ -21,11 +21,7 @@
 the same data no matter which byte format is chosen.
 
 The `linearize-hashes` script requires a connection, local or remote, to a
-<<<<<<< HEAD
-JSON-RPC server. Running `united` or `unite-qt -server` will be sufficient.
-=======
 JSON-RPC server. Running `united` will be sufficient.
->>>>>>> 07428419
 
 ## Step 2: Copy local block data
 
