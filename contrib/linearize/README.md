--- conflicted
+++ resolved
@@ -21,11 +21,7 @@
 the same data no matter which byte format is chosen.
 
 The `linearize-hashes` script requires a connection, local or remote, to a
-<<<<<<< HEAD
-JSON-RPC server. Running `unit-e` or `unite-qt -server` will be sufficient.
-=======
 JSON-RPC server. Running `unit-e` will be sufficient.
->>>>>>> 44cd02af
 
 ## Step 2: Copy local block data
 
