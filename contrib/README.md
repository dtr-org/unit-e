--- conflicted
+++ resolved
@@ -13,11 +13,7 @@
 
 ### [Qos](/contrib/qos) ###
 
-<<<<<<< HEAD
-A Linux bash script that will set up traffic control (tc) to limit the outgoing bandwidth for connections to the Unit-e network. This means one can have an always-on unit-e instance running, and another local unit-e/unite-qt instance which connects to this node and receives blocks from it.
-=======
 A Linux bash script that will set up traffic control (tc) to limit the outgoing bandwidth for connections to the Unit-e network. This means one can have an always-on unit-e instance running, and another local unit-e instance which connects to this node and receives blocks from it.
->>>>>>> 44cd02af
 
 ### [Seeds](/contrib/seeds) ###
 Utility to generate the pnSeed[] array that is compiled into the client.
@@ -26,21 +22,11 @@
 ---------------------
 
 ### [Gitian-descriptors](/contrib/gitian-descriptors) ###
-<<<<<<< HEAD
-Files used during the gitian build process. For more information about gitian, see the [the unit-e documentation repository](https://github.com/bitcoin-core/docs).
-
-### [Gitian-keys](/contrib/gitian-keys)
-PGP keys used for signing unit-e [Gitian release](/doc/release-process.md) results.
-
-### [MacDeploy](/contrib/macdeploy) ###
-Scripts and notes for Mac builds.
-=======
 Files used during the gitian build process. For more information about gitian,
 see the [Gitian building instructions](/doc/gitian-building.md).
 
 ### [Gitian-keys](/contrib/gitian-keys)
 PGP keys used for signing unit-e [Gitian release](/doc/release-process.md) results.
->>>>>>> 44cd02af
 
 ### [Gitian-build](/contrib/gitian-build.py) ###
 Script for running full Gitian builds.
@@ -49,11 +35,7 @@
 ---------------------
 
 ### [TestGen](/contrib/testgen) ###
-<<<<<<< HEAD
-Utilities to generate test vectors for the data-driven Unit-e tests.
-=======
 Utilities to generate test vectors for the data-driven unit-e tests.
->>>>>>> 44cd02af
 
 ### [Verify Binaries](/contrib/verifybinaries) ###
 This script attempts to download and verify the signature file SHA256SUMS.asc from bitcoin.org.