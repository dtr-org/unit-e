Repository Tools
---------------------

### [Developer tools](/contrib/devtools) ###
Specific tools for developers working on this repository.
Contains the script `github-merge.py` for merging GitHub pull requests securely and signing them using GPG.

### [Verify-Commits](/contrib/verify-commits) ###
Tool to verify that every merge commit was signed by a developer using the above `github-merge.py` script.

### [Linearize](/contrib/linearize) ###
Construct a linear, no-fork, best version of the blockchain.

### [Qos](/contrib/qos) ###

<<<<<<< HEAD
A Linux bash script that will set up traffic control (tc) to limit the outgoing bandwidth for connections to the Unit-e network. This means one can have an always-on united instance running, and another local united/unite-qt instance which connects to this node and receives blocks from it.
=======
A Linux bash script that will set up traffic control (tc) to limit the outgoing bandwidth for connections to the Unit-e network. This means one can have an always-on united instance running, and another local united instance which connects to this node and receives blocks from it.
>>>>>>> 07428419

### [Seeds](/contrib/seeds) ###
Utility to generate the pnSeed[] array that is compiled into the client.

Build Tools and Keys
---------------------

<<<<<<< HEAD
### Packaging ###
The [Debian](/contrib/debian) subfolder contains the copyright file.

All other packaging related files can be found in the [unite-core/packaging](https://github.com/unite-core/packaging) repository.

### [Gitian-descriptors](/contrib/gitian-descriptors) ###
Files used during the gitian build process. For more information about gitian, see the [the unit-e documentation repository](https://github.com/unite-core/docs).

### [Gitian-keys](/contrib/gitian-keys)
PGP keys used for signing unit-e [Gitian release](/doc/release-process.md) results.

### [MacDeploy](/contrib/macdeploy) ###
Scripts and notes for Mac builds.
=======
### [Gitian-descriptors](/contrib/gitian-descriptors) ###
Files used during the gitian build process. For more information about gitian,
see the [Gitian building instructions](/doc/gitian-building.md).

### [Gitian-keys](/contrib/gitian-keys)
PGP keys used for signing unit-e [Gitian release](/doc/release-process.md) results.
>>>>>>> 07428419

### [Gitian-build](/contrib/gitian-build.py) ###
Script for running full Gitian builds.

Test and Verify Tools
---------------------

### [TestGen](/contrib/testgen) ###
<<<<<<< HEAD
Utilities to generate test vectors for the data-driven Unit-e tests.
=======
Utilities to generate test vectors for the data-driven unit-e tests.
>>>>>>> 07428419

### [Verify Binaries](/contrib/verifybinaries) ###
This script attempts to download and verify the signature file SHA256SUMS.asc from unite.org.<|MERGE_RESOLUTION|>--- conflicted
+++ resolved
@@ -13,11 +13,7 @@
 
 ### [Qos](/contrib/qos) ###
 
-<<<<<<< HEAD
-A Linux bash script that will set up traffic control (tc) to limit the outgoing bandwidth for connections to the Unit-e network. This means one can have an always-on united instance running, and another local united/unite-qt instance which connects to this node and receives blocks from it.
-=======
 A Linux bash script that will set up traffic control (tc) to limit the outgoing bandwidth for connections to the Unit-e network. This means one can have an always-on united instance running, and another local united instance which connects to this node and receives blocks from it.
->>>>>>> 07428419
 
 ### [Seeds](/contrib/seeds) ###
 Utility to generate the pnSeed[] array that is compiled into the client.
@@ -25,28 +21,12 @@
 Build Tools and Keys
 ---------------------
 
-<<<<<<< HEAD
-### Packaging ###
-The [Debian](/contrib/debian) subfolder contains the copyright file.
-
-All other packaging related files can be found in the [unite-core/packaging](https://github.com/unite-core/packaging) repository.
-
-### [Gitian-descriptors](/contrib/gitian-descriptors) ###
-Files used during the gitian build process. For more information about gitian, see the [the unit-e documentation repository](https://github.com/unite-core/docs).
-
-### [Gitian-keys](/contrib/gitian-keys)
-PGP keys used for signing unit-e [Gitian release](/doc/release-process.md) results.
-
-### [MacDeploy](/contrib/macdeploy) ###
-Scripts and notes for Mac builds.
-=======
 ### [Gitian-descriptors](/contrib/gitian-descriptors) ###
 Files used during the gitian build process. For more information about gitian,
 see the [Gitian building instructions](/doc/gitian-building.md).
 
 ### [Gitian-keys](/contrib/gitian-keys)
 PGP keys used for signing unit-e [Gitian release](/doc/release-process.md) results.
->>>>>>> 07428419
 
 ### [Gitian-build](/contrib/gitian-build.py) ###
 Script for running full Gitian builds.
@@ -55,11 +35,7 @@
 ---------------------
 
 ### [TestGen](/contrib/testgen) ###
-<<<<<<< HEAD
-Utilities to generate test vectors for the data-driven Unit-e tests.
-=======
 Utilities to generate test vectors for the data-driven unit-e tests.
->>>>>>> 07428419
 
 ### [Verify Binaries](/contrib/verifybinaries) ###
 This script attempts to download and verify the signature file SHA256SUMS.asc from unite.org.